--- conflicted
+++ resolved
@@ -61,17 +61,10 @@
 class ImageMetaData {
  public:
   /* Set by ImageLoader.load_metadata(). */
-<<<<<<< HEAD
   int channels = 0;
-  int64_t width = 0, height = 0, depth = 0;
+  int64_t width = 0, height = 0;
   int64_t byte_size = 0;
   ImageDataType type = IMAGE_DATA_NUM_TYPES;
-=======
-  int channels;
-  size_t width, height;
-  size_t byte_size;
-  ImageDataType type;
->>>>>>> a29a6318
 
   /* Optional color space, defaults to raw. */
   ustring colorspace = u_colorspace_raw;
@@ -93,17 +86,7 @@
   ImageMetaData();
   bool operator==(const ImageMetaData &other) const;
   bool is_float() const;
-<<<<<<< HEAD
   void finalize(const ImageAlphaType alpha_type);
-=======
-  void detect_colorspace();
-};
-
-/* Information about supported features that Image loaders can use. */
-class ImageDeviceFeatures {
- public:
-  bool has_nanovdb = true;
->>>>>>> a29a6318
 };
 
 /* Image loader base class, that can be subclassed to load image data
