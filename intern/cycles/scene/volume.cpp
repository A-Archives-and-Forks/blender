--- conflicted
+++ resolved
@@ -335,74 +335,7 @@
          (!topology_grid->tree().hasActiveTiles() && topology_grid->tree().leafCount() == 0);
 }
 
-<<<<<<< HEAD
-#ifdef WITH_OPENVDB
-template<typename GridType>
-static openvdb::GridBase::ConstPtr openvdb_grid_from_device_image(device_image *image_memory,
-                                                                  const float volume_clipping,
-                                                                  Transform transform_3d)
-{
-  using ValueType = typename GridType::ValueType;
-
-  const openvdb::CoordBBox dense_bbox(0,
-                                      0,
-                                      0,
-                                      image_memory->data_width - 1,
-                                      image_memory->data_height - 1,
-                                      image_memory->data_depth - 1);
-
-  typename GridType::Ptr sparse = GridType::create(ValueType(0.0f));
-  if (dense_bbox.empty()) {
-    return sparse;
-  }
-
-  const openvdb::tools::Dense<ValueType, openvdb::tools::MemoryLayout::LayoutXYZ> dense(
-      dense_bbox, static_cast<ValueType *>(image_memory->host_pointer));
-
-  openvdb::tools::copyFromDense(dense, *sparse, ValueType(volume_clipping));
-
-  /* #copyFromDense will remove any leaf node that contains constant data and replace it with a
-   * tile, however, we need to preserve the leaves in order to generate the mesh, so re-voxelize
-   * the leaves that were pruned. This should not affect areas that were skipped due to the
-   * volume_clipping parameter. */
-  sparse->tree().voxelizeActiveTiles();
-
-  /* Compute index to world matrix. */
-  const float3 voxel_size = make_float3(1.0f / image_memory->data_width,
-                                        1.0f / image_memory->data_height,
-                                        1.0f / image_memory->data_depth);
-
-  transform_3d = transform_inverse(transform_3d);
-
-  const openvdb::Mat4R index_to_world_mat((double)(voxel_size.x * transform_3d[0][0]),
-                                          0.0,
-                                          0.0,
-                                          0.0,
-                                          0.0,
-                                          (double)(voxel_size.y * transform_3d[1][1]),
-                                          0.0,
-                                          0.0,
-                                          0.0,
-                                          0.0,
-                                          (double)(voxel_size.z * transform_3d[2][2]),
-                                          0.0,
-                                          (double)transform_3d[0][3],
-                                          (double)transform_3d[1][3],
-                                          (double)transform_3d[2][3],
-                                          1.0);
-
-  const openvdb::math::Transform::Ptr index_to_world_tfm =
-      openvdb::math::Transform::createLinearTransform(index_to_world_mat);
-
-  sparse->setTransform(index_to_world_tfm);
-
-  return sparse;
-}
-
-static int estimate_required_velocity_padding(openvdb::GridBase::ConstPtr grid,
-=======
 static int estimate_required_velocity_padding(const nanovdb::GridHandle<> &grid,
->>>>>>> a29a6318
                                               const float velocity_scale)
 {
   const auto *typed_grid = grid.template grid<nanovdb::Vec3f>(0);
@@ -589,41 +522,12 @@
       continue;
     }
 
-<<<<<<< HEAD
-    /* Try building from OpenVDB grid directly. */
-    VDBImageLoader *vdb_loader = handle.vdb_loader();
-    openvdb::GridBase::ConstPtr grid;
-    if (vdb_loader) {
-      grid = vdb_loader->get_grid();
-
-      /* If building from an OpenVDB grid, we need to manually clip the values. */
-      do_clipping = true;
-    }
-
-    /* Else fall back to creating an OpenVDB grid from the dense volume data. */
-    if (!grid) {
-      device_image *image_memory = handle.vdb_image_memory();
-
-      if (image_memory->data_elements == 1) {
-        grid = openvdb_grid_from_device_image<openvdb::FloatGrid>(
-            image_memory, volume->get_clipping(), handle.metadata().transform_3d);
-      }
-      else if (image_memory->data_elements == 3) {
-        grid = openvdb_grid_from_device_image<openvdb::Vec3fGrid>(
-            image_memory, volume->get_clipping(), handle.metadata().transform_3d);
-      }
-      else if (image_memory->data_elements == 4) {
-        grid = openvdb_grid_from_device_image<openvdb::Vec4fGrid>(
-            image_memory, volume->get_clipping(), handle.metadata().transform_3d);
-      }
-=======
     /* Create NanoVDB grid handle from texture memory. */
-    device_texture *texture = handle.image_memory();
+    device_image *texture = handle.vdb_image_memory();
     if (texture == nullptr || texture->host_pointer == nullptr ||
         !is_nanovdb_type(texture->info.data_type))
     {
       continue;
->>>>>>> a29a6318
     }
 
     nanovdb::GridHandle grid(
