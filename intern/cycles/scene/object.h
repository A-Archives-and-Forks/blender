/* SPDX-FileCopyrightText: 2011-2022 Blender Foundation
 *
 * SPDX-License-Identifier: Apache-2.0 */

#pragma once

#include "graph/node.h"

/* included as Object::set_particle_system defined through NODE_SOCKET_API does
 * not select the right Node::set overload as it does not know that ParticleSystem
 * is a Node */
#include "scene/geometry.h"
#include "scene/particles.h"
#include "scene/scene.h"

#include "util/array.h"
#include "util/boundbox.h"
#include "util/param.h"
#include "util/transform.h"
#include "util/types.h"
#include "util/vector.h"

CCL_NAMESPACE_BEGIN

class Device;
class DeviceScene;
class Geometry;
class ParticleSystem;
class Progress;
class Scene;
struct Transform;
struct UpdateObjectTransformState;
class ObjectManager;

/* Object */

class Object : public Node {
 public:
  NODE_DECLARE

  NODE_SOCKET_API(Geometry *, geometry)
  NODE_SOCKET_API(Transform, tfm)
  BoundBox bounds;
  NODE_SOCKET_API(uint, random_id)
  NODE_SOCKET_API(int, pass_id)
  NODE_SOCKET_API(float3, color)
  NODE_SOCKET_API(float, alpha)
  NODE_SOCKET_API(ustring, asset_name)
  vector<ParamValue> attributes;
  NODE_SOCKET_API(uint, visibility)
  NODE_SOCKET_API_ARRAY(array<Transform>, motion)
  NODE_SOCKET_API(bool, hide_on_missing_motion)
  NODE_SOCKET_API(bool, use_holdout)
  NODE_SOCKET_API(bool, is_shadow_catcher)
  NODE_SOCKET_API(float, shadow_terminator_shading_offset)
  NODE_SOCKET_API(float, shadow_terminator_geometry_offset)

  NODE_SOCKET_API(bool, is_caustics_caster)
  NODE_SOCKET_API(bool, is_caustics_receiver)

  NODE_SOCKET_API(bool, is_bake_target)

  NODE_SOCKET_API(float3, dupli_generated)
  NODE_SOCKET_API(float2, dupli_uv)

  NODE_SOCKET_API(ParticleSystem *, particle_system);
  NODE_SOCKET_API(int, particle_index);

  NODE_SOCKET_API(float, ao_distance)

  NODE_SOCKET_API(ustring, lightgroup)
  NODE_SOCKET_API(uint, receiver_light_set)
  NODE_SOCKET_API(uint64_t, light_set_membership)
  NODE_SOCKET_API(uint, blocker_shadow_set)
  NODE_SOCKET_API(uint64_t, shadow_set_membership)

  /* Set during device update. */
  bool intersects_volume;

  /* Specifies the position of the object in scene->objects and
   * in the device vectors. Gets set in device_update. */
  int index;

  Object();
  ~Object() override;

  void tag_update(Scene *scene);

  void compute_bounds(bool motion_blur);
  void apply_transform(bool apply_to_motion);

  /* Convert between normalized -1..1 motion time and index
   * in the motion array. */
  bool use_motion() const;
  float motion_time(const int step) const;
  int motion_step(const float time) const;
  void update_motion();

  /* Maximum number of motion steps supported (due to Embree). */
  static const uint MAX_MOTION_STEPS = 129;

  /* Check whether object is traceable and it worth adding it to
   * kernel scene.
   */
  bool is_traceable() const;

  /* Combine object's visibility with all possible internal run-time
   * determined flags which denotes trace-time visibility.
   */
  uint visibility_for_tracing() const;

  /* Returns the index that is used in the kernel for this object. */
  int get_device_index() const;

<<<<<<< HEAD
  /* Compute step size from attributes, shaders, transforms. */
  float compute_volume_step_size(Progress &progress) const;

=======
>>>>>>> 20b2ec5c
  /* Check whether this object can be used as light-emissive. */
  bool usable_as_light() const;

  /* Check whether the object participates in light or shadow linking, either as a receiver/blocker
   * or emitter. */
  bool has_light_linking() const;
  bool has_shadow_linking() const;

 protected:
  /* Reference to the attribute map with object attributes,
   * or 0 if none. Set in update_svm_attributes. */
  size_t attr_map_offset;

  friend class ObjectManager;
  friend class GeometryManager;
};

/* Object Manager */

class ObjectManager {
  uint32_t update_flags;

 public:
  enum : uint32_t {
    PARTICLE_MODIFIED = (1 << 0),
    GEOMETRY_MANAGER = (1 << 1),
    MOTION_BLUR_MODIFIED = (1 << 2),
    OBJECT_ADDED = (1 << 3),
    OBJECT_REMOVED = (1 << 4),
    OBJECT_MODIFIED = (1 << 5),
    HOLDOUT_MODIFIED = (1 << 6),
    TRANSFORM_MODIFIED = (1 << 7),
    VISIBILITY_MODIFIED = (1 << 8),

    /* tag everything in the manager for an update */
    UPDATE_ALL = ~0u,

    UPDATE_NONE = 0u,
  };

  bool need_flags_update;

  ObjectManager();
  ~ObjectManager();

  void device_update(Device *device, DeviceScene *dscene, Scene *scene, Progress &progress);
  void device_update_transforms(DeviceScene *dscene, Scene *scene, Progress &progress);
  void device_update_prim_offsets(Device *device, DeviceScene *dscene, Scene *scene);

  void device_update_flags(Device *device,
                           DeviceScene *dscene,
                           Scene *scene,
                           Progress &progress,
                           bool bounds_valid = true);
  void device_update_geom_offsets(Device *device, DeviceScene *dscene, Scene *scene);

  void device_free(Device *device, DeviceScene *dscene, bool force_free);

  void tag_update(Scene *scene, const uint32_t flag);

  bool need_update() const;

  void apply_static_transforms(DeviceScene *dscene, Scene *scene, Progress &progress);

  string get_cryptomatte_objects(Scene *scene);
  string get_cryptomatte_assets(Scene *scene);

 protected:
  void device_update_object_transform(UpdateObjectTransformState *state,
                                      Object *ob,
                                      bool update_all,
                                      const Scene *scene);
  void device_update_object_transform_task(UpdateObjectTransformState *state);
  bool device_update_object_transform_pop_work(UpdateObjectTransformState *state,
                                               int *start_index,
                                               int *num_objects);
};

CCL_NAMESPACE_END<|MERGE_RESOLUTION|>--- conflicted
+++ resolved
@@ -112,12 +112,6 @@
   /* Returns the index that is used in the kernel for this object. */
   int get_device_index() const;
 
-<<<<<<< HEAD
-  /* Compute step size from attributes, shaders, transforms. */
-  float compute_volume_step_size(Progress &progress) const;
-
-=======
->>>>>>> 20b2ec5c
   /* Check whether this object can be used as light-emissive. */
   bool usable_as_light() const;
 
