/* SPDX-FileCopyrightText: 2011-2022 Blender Foundation
 *
 * SPDX-License-Identifier: Apache-2.0 */

#pragma once

#ifdef WITH_OPENVDB
#  include <openvdb/openvdb.h>
#endif
#ifdef WITH_NANOVDB
#  include <nanovdb/NanoVDB.h>
#  if NANOVDB_MAJOR_VERSION_NUMBER > 32 || \
      (NANOVDB_MAJOR_VERSION_NUMBER == 32 && NANOVDB_MINOR_VERSION_NUMBER >= 7)
#    include <nanovdb/GridHandle.h>
#  else
#    include <nanovdb/util/GridHandle.h>
#  endif
#endif

#include "scene/image.h"

#include "util/transform.h"

CCL_NAMESPACE_BEGIN

class VDBImageLoader : public ImageLoader {
 public:
#ifdef WITH_OPENVDB
  VDBImageLoader(openvdb::GridBase::ConstPtr grid_,
                 const string &grid_name,
                 const float clipping = 0.001f);
#endif
  VDBImageLoader(const string &grid_name, const float clipping = 0.001f);
  ~VDBImageLoader() override;

<<<<<<< HEAD
  bool load_metadata(ImageMetaData &metadata) override;

  bool load_pixels_full(const ImageMetaData &metadata, uint8_t *pixels) override;
=======
  bool load_metadata(const ImageDeviceFeatures &features, ImageMetaData &metadata) final;

  bool load_pixels(const ImageMetaData &metadata,
                   void *pixels,
                   const size_t pixels_size,
                   const bool associate_alpha) final;
>>>>>>> a29a6318

  string name() const override;

  bool equals(const ImageLoader &other) const override;

  void cleanup() override;

  bool is_vdb_loader() const override;

#ifdef WITH_OPENVDB
  openvdb::GridBase::ConstPtr get_grid();
#endif

 protected:
  virtual void load_grid() {}

  void grid_from_dense_voxels(const size_t width,
                              const size_t height,
                              const size_t depth,
                              const int channels,
                              const float *voxels,
                              Transform transform_3d);

  string grid_name;
  float clipping = 0.001f;
#ifdef WITH_OPENVDB
  openvdb::GridBase::ConstPtr grid;
  openvdb::CoordBBox bbox;
#endif
#ifdef WITH_NANOVDB
  nanovdb::GridHandle<> nanogrid;
  int precision = 16;
#endif
};

CCL_NAMESPACE_END<|MERGE_RESOLUTION|>--- conflicted
+++ resolved
@@ -33,18 +33,9 @@
   VDBImageLoader(const string &grid_name, const float clipping = 0.001f);
   ~VDBImageLoader() override;
 
-<<<<<<< HEAD
   bool load_metadata(ImageMetaData &metadata) override;
 
   bool load_pixels_full(const ImageMetaData &metadata, uint8_t *pixels) override;
-=======
-  bool load_metadata(const ImageDeviceFeatures &features, ImageMetaData &metadata) final;
-
-  bool load_pixels(const ImageMetaData &metadata,
-                   void *pixels,
-                   const size_t pixels_size,
-                   const bool associate_alpha) final;
->>>>>>> a29a6318
 
   string name() const override;
 
