/* SPDX-FileCopyrightText: 2011-2022 Blender Foundation
 *
 * SPDX-License-Identifier: Apache-2.0 */

#include "scene/image_oiio.h"

#include "scene/image.h"
#include "util/image.h"
#include "util/log.h"
#include "util/path.h"
#include "util/string.h"
#include "util/texture.h"
#include "util/types_base.h"
#include "util/unique_ptr.h"

#include <OpenImageIO/filesystem.h>
#include <OpenImageIO/imagebufalgo.h>

CCL_NAMESPACE_BEGIN

OIIOImageLoader::OIIOImageLoader(const string &filepath) : original_filepath(filepath) {}

OIIOImageLoader::~OIIOImageLoader() = default;

static bool texture_cache_file_outdated(const string &filepath, const string &tx_filepath)
{
<<<<<<< HEAD
  if (!path_is_file(tx_filepath)) {
    return true;
  }

  std::time_t in_time = OIIO::Filesystem::last_write_time(filepath);
  std::time_t out_time = OIIO::Filesystem::last_write_time(tx_filepath);

  /* TODO: Compare metadata? maketx:full_command_line? */

  if (in_time == out_time) {
    VLOG_INFO << "Using texture cache file: " << tx_filepath;
    return false;
  }

  VLOG_INFO << "Texture cache file is outdated: " << tx_filepath;
  return true;
}

bool OIIOImageLoader::resolve_texture_cache(const bool auto_generate,
                                            const string &texture_cache_path,
                                            const ImageAlphaType alpha_type)
{
  /* Nothing to do if file doesn't even exist. */
  const string &filepath = get_filepath();

  if (!path_exists(filepath)) {
    return false;
  }

  /* TODO: progress display for users. */
  /* TODO: delay auto generating in case image is not used. */
  /* TODO: check if it's is a texture cache file we can actually use? */
  /* TODO: different filenames for different wrap modes, colorspace, etc? */
  /* TODO: avoid overwriting other file types? */
  const char *ext = ".tx";
  if (string_endswith(filepath, ext)) {
    return true;
  }

  /* TODO: check if path_is_relative function properly handles things like network drives. */
  const string tx_filename = path_filename(filepath) + ext;
  const string tx_filepath = path_join(path_is_relative(texture_cache_path) ?
                                           path_join(path_dirname(filepath), texture_cache_path) :
                                           texture_cache_path,
                                       tx_filename);
  if (!texture_cache_file_outdated(filepath, tx_filepath)) {
    texture_cache_filepath = tx_filepath;
    return true;
  }

  /* Check in the same directory. */
  if (!texture_cache_path.empty()) {
    const string tx_local_filepath = filepath + ext;
    if (!texture_cache_file_outdated(filepath, tx_local_filepath)) {
      texture_cache_filepath = tx_local_filepath;
      return true;
    }
  }

  /* Check in default subdirectory. */
  /* TODO: not sure if we should do this. */
  const char *default_texture_cache_dir = "texture_cache";
  if (texture_cache_path != default_texture_cache_dir) {
    const string tx_default_filepath = path_join(
        path_join(path_dirname(filepath), default_texture_cache_dir), tx_filename);
    if (!texture_cache_file_outdated(filepath, tx_default_filepath)) {
      texture_cache_filepath = tx_default_filepath;
      return true;
    }
  }

  if (!auto_generate) {
    return false;
  }

  /* Auto generate. */
  VLOG_INFO << "Auto generating texture cache file: " << tx_filepath;

  /* TODO: explicitly check for write permission? And even write somewhere else? */

  if (!path_create_directories(tx_filepath)) {
    VLOG_WARNING << "Failed to create directory for texture cache: " << path_dirname(tx_filepath);
    return false;
  }

  /* TODO: Create ImageCache to limit memory usage, enable forcefloat? */
  /* TODO: MakeTxEnvLatl support. */
  ImageSpec configspec;
  configspec.attribute("maketx:constant_color_detect", true);
  configspec.attribute("maketx:monochrome_detect", true);
  configspec.attribute("maketx:compute_average", true);
  configspec.attribute("maketx:fixnan", true);
  /* TODO: temporarily resize to power of two until we can load other resolutions. */
  configspec.attribute("maketx:resize", true);
  /* TODO: configspec.attribute("maketx:filtername", filtername); */
  /* TODO: configspec.attribute("maketx:prman_options", true); */
  /* TODO: configspec.attribute("maketx:unpremult", associate_alpha); */
  /* TODO: configspec.attribute("maketx:incolorspace", colorspace); */
  /* TODO: configspec.attribute("maketx:wrapmodes", "black,black"); */
  /* TODO: configspec.attribute("maketx:full_command_line", full_command_line); */
  /* TODO: configspec.attribtue("maketx:set_full_to_pixels", true); */

  /* TODO: make associate alpha match Blender logic exactly. */
  ImageMetaData metadata;
  load_metadata(metadata);
  metadata.finalize(alpha_type);
  configspec.attribute("maketx:ignore_unassoc", !metadata.associate_alpha);

  OIIO::ImageBufAlgo::MakeTextureMode mode = OIIO::ImageBufAlgo::MakeTxTexture;
  std::stringstream outstream;

  if (!OIIO::ImageBufAlgo::make_texture(mode, filepath, tx_filepath, configspec, &outstream)) {
    /* TODO: this will contain non-errors as well. OIIO::geterror() gets just the errors but is not
     * thread safe. */
    VLOG_WARNING << "Failed to generate tx file: " << outstream.str();
    return false;
  }

  /* Stamp with same time as input image file to detect updates. */
  OIIO::Filesystem::last_write_time(tx_filepath, OIIO::Filesystem::last_write_time(filepath));
  assert(path_is_file(tx_filepath));
  texture_cache_filepath = tx_filepath;
  return true;
}

static bool load_metadata_color(const ImageSpec &spec, const char *name, float4 &r_color)
{
  string_view metadata_color = spec.get_string_attribute(name);
  if (metadata_color.size() == 0) {
    return false;
  }

  vector<float> color;
  while (metadata_color.size()) {
    float val;
    if (!OIIO::Strutil::parse_float(metadata_color, val)) {
      break;
    }
    color.push_back(val);
    if (!OIIO::Strutil::parse_char(metadata_color, ',')) {
      break;
    }
  }

  if (color.size() != size_t(spec.nchannels)) {
=======
  /* Perform preliminary checks, with meaningful logging. */
  if (!path_exists(filepath.string())) {
    LOG_WARNING << "File '" << filepath.string() << "' does not exist.";
    return false;
  }
  if (path_is_directory(filepath.string())) {
    LOG_WARNING << "File '" << filepath.string() << "' is a directory, can't use as image.";
>>>>>>> a29a6318
    return false;
  }

  switch (spec.nchannels) {
    case 1:
      r_color = make_float4(color[0], color[0], color[0], 1.0f);
      return true;
    case 2:
      r_color = make_float4(color[0], color[0], color[0], color[1]);
      return true;
    case 3:
      r_color = make_float4(color[0], color[1], color[2], 1.0f);
      return true;
    case 4:
      r_color = make_float4(color[0], color[1], color[2], color[3]);
      return true;
    default:
      return false;
  }
}

bool OIIOImageLoader::load_metadata(ImageMetaData &metadata)
{
  /* Perform preliminary checks, with meaningful logging. */
  const string &filepath = get_filepath();
  if (!path_exists(filepath)) {
    VLOG_WARNING << "File " << filepath << " does not exist.";
    return false;
  }
  if (path_is_directory(filepath)) {
    VLOG_WARNING << "File " << filepath << " is a directory, can't use as image.";
    return false;
  }

  unique_ptr<ImageInput> in(ImageInput::create(filepath));
  if (!in) {
    VLOG_WARNING << "File " << filepath << " failed to open.";
    return false;
  }

  ImageSpec spec;
  ImageSpec config = ImageSpec();

  /* Load without automatic OIIO alpha conversion. */
  config.attribute("oiio:UnassociatedAlpha", 1);

  if (!in->open(filepath, spec, config)) {
    VLOG_WARNING << "File " << filepath << " failed to open.";
    return false;
  }

  metadata.width = spec.width;
  metadata.height = spec.height;
  metadata.compress_as_srgb = false;

  /* Check the main format, and channel formats. */
  size_t channel_size = spec.format.basesize();

  bool is_float = false;
  bool is_half = false;

  if (spec.format.is_floating_point()) {
    is_float = true;
  }

  for (size_t channel = 0; channel < spec.channelformats.size(); channel++) {
    channel_size = max(channel_size, spec.channelformats[channel].basesize());
    if (spec.channelformats[channel].is_floating_point()) {
      is_float = true;
    }
  }

  /* check if it's half float */
  if (spec.format == TypeDesc::HALF) {
    is_half = true;
  }

  /* set type and channels */
  metadata.channels = spec.nchannels;

  if (is_half) {
    metadata.type = (metadata.channels > 1) ? IMAGE_DATA_TYPE_HALF4 : IMAGE_DATA_TYPE_HALF;
  }
  else if (is_float) {
    metadata.type = (metadata.channels > 1) ? IMAGE_DATA_TYPE_FLOAT4 : IMAGE_DATA_TYPE_FLOAT;
  }
  else if (spec.format == TypeDesc::USHORT) {
    metadata.type = (metadata.channels > 1) ? IMAGE_DATA_TYPE_USHORT4 : IMAGE_DATA_TYPE_USHORT;
  }
  else {
    metadata.type = (metadata.channels > 1) ? IMAGE_DATA_TYPE_BYTE4 : IMAGE_DATA_TYPE_BYTE;
  }

  metadata.colorspace_file_format = in->format_name();
  metadata.colorspace_file_hint = spec.get_string_attribute("oiio:ColorSpace");

<<<<<<< HEAD
  metadata.associate_alpha = spec.get_int_attribute("oiio:UnassociatedAlpha", 0);
=======
  in->close();

  return true;
}

template<TypeDesc::BASETYPE FileFormat, typename StorageType>
static void oiio_load_pixels(const ImageMetaData &metadata,
                             const unique_ptr<ImageInput> &in,
                             const bool associate_alpha,
                             StorageType *pixels)
{
  const size_t width = metadata.width;
  const size_t height = metadata.height;
  const int components = metadata.channels;
>>>>>>> a29a6318

  if (!metadata.associate_alpha && spec.alpha_channel != -1) {
    /* Workaround OIIO not detecting TGA file alpha the same as Blender (since #3019).
     * We want anything not marked as premultiplied alpha to get associated. */
    if (strcmp(in->format_name(), "targa") == 0) {
      metadata.associate_alpha = spec.get_int_attribute("targa:alpha_type", -1) != 4;
    }
    /* OIIO DDS reader never sets UnassociatedAlpha attribute. */
    if (strcmp(in->format_name(), "dds") == 0) {
      metadata.associate_alpha = true;
    }
    /* Workaround OIIO bug that sets oiio:UnassociatedAlpha on the last layer
     * but not composite image that we read. */
    if (strcmp(in->format_name(), "psd") == 0) {
      metadata.associate_alpha = true;
    }
  }

<<<<<<< HEAD
  /* Load constant or average color. */
  if (load_metadata_color(spec, "oiio:ConstantColor", metadata.average_color)) {
    // TODO: avoid loading tiles entirely
  }
  else {
    load_metadata_color(spec, "oiio:AverageColor", metadata.average_color);
  }
=======
  const size_t scanlinesize = width * components * sizeof(StorageType);
  in->read_image(0,
                 0,
                 0,
                 components,
                 FileFormat,
                 (uchar *)readpixels + (height - 1) * scanlinesize,
                 AutoStride,
                 -scanlinesize,
                 AutoStride);
>>>>>>> a29a6318

  if (spec.tile_width) {
    // TODO: only do for particular file formats?
    if (!is_power_of_two(spec.tile_width)) {
      VLOG_DEBUG << "Image " << name() << "has tiles, but tile size not power of two ("
                 << spec.tile_width << ")";
    }
    else if (spec.tile_width != spec.tile_height) {
      VLOG_DEBUG << "Image " << name() << "has tiles, but tile size is not square ("
                 << spec.tile_width << "x" << spec.tile_height << ")";
    }
    else if (spec.tile_depth != 1) {
      VLOG_DEBUG << "Image " << name() << "has tiles, but depth is not 1 (image " << metadata.depth
                 << ", tile " << spec.tile_depth << ")";
    }
    else if (spec.tile_width < KERNEL_IMAGE_TEX_PADDING * 4) {
      VLOG_DEBUG << "Image " << name() << "has tiles, but tile size too small (found "
                 << spec.tile_width << ", minimum " << KERNEL_IMAGE_TEX_PADDING * 4 << ")";
    }
    else if (metadata.width < spec.tile_width && metadata.height < spec.tile_width) {
      // TODO: there are artifacts loading images smaller than tile size, because
      // the repeat mode is not respected for padding. Fix and and remove this exception.
      VLOG_DEBUG << "Image " << name()
                 << "has tiles, but image resolution is smaller than tile size";
    }
    else {
      metadata.tile_size = spec.tile_width;
    }
  }

  VLOG_DEBUG << "Image " << name() << ", " << metadata.width << "x" << metadata.height << ", "
             << (metadata.tile_size ? "tiled" : "untiled");

  return true;
}

template<typename StorageType>
static void oiio_conform_alpha_cmyk(const ImageMetaData &metadata,
                                    const unique_ptr<ImageInput> &in,
                                    StorageType *pixels,
                                    const size_t num_pixels)
{
  /* CMYK to RGBA. */
  const bool cmyk = strcmp(in->format_name(), "jpeg") == 0 && metadata.channels == 4;
  if (cmyk) {
    const StorageType one = util_image_cast_from_float<StorageType>(1.0f);

<<<<<<< HEAD
    for (int64_t i = num_pixels - 1, pixel = 0; pixel < num_pixels; pixel++, i--) {
=======
    const size_t num_pixels = width * height;
    for (size_t i = num_pixels - 1, pixel = 0; pixel < num_pixels; pixel++, i--) {
>>>>>>> a29a6318
      const float c = util_image_cast_to_float(pixels[i * 4 + 0]);
      const float m = util_image_cast_to_float(pixels[i * 4 + 1]);
      const float y = util_image_cast_to_float(pixels[i * 4 + 2]);
      const float k = util_image_cast_to_float(pixels[i * 4 + 3]);
      pixels[i * 4 + 0] = util_image_cast_from_float<StorageType>((1.0f - c) * (1.0f - k));
      pixels[i * 4 + 1] = util_image_cast_from_float<StorageType>((1.0f - m) * (1.0f - k));
      pixels[i * 4 + 2] = util_image_cast_from_float<StorageType>((1.0f - y) * (1.0f - k));
      pixels[i * 4 + 3] = one;
    }
  }

  if (metadata.channels == 4 && metadata.associate_alpha) {
    for (int64_t i = num_pixels - 1, pixel = 0; pixel < num_pixels; pixel++, i--) {
      const StorageType alpha = pixels[i * 4 + 3];
      pixels[i * 4 + 0] = util_image_multiply_native(pixels[i * 4 + 0], alpha);
      pixels[i * 4 + 1] = util_image_multiply_native(pixels[i * 4 + 1], alpha);
      pixels[i * 4 + 2] = util_image_multiply_native(pixels[i * 4 + 2], alpha);
    }
  }
}

template<TypeDesc::BASETYPE FileFormat, typename StorageType>
static bool oiio_load_pixels_full(const ImageMetaData &metadata,
                                  const unique_ptr<ImageInput> &in,
                                  StorageType *pixels)
{
  const int64_t width = metadata.width;
  const int64_t height = metadata.height;
  const int depth = (metadata.depth == 0) ? 1 : metadata.depth;
  const int channels = metadata.channels;
  const int64_t num_pixels = width * height * depth;

  /* Read pixels through OpenImageIO. */
  StorageType *readpixels = pixels;
  vector<StorageType> tmppixels;
  if (channels > 4) {
    tmppixels.resize(num_pixels * channels);
    readpixels = &tmppixels[0];
  }

  if (metadata.depth <= 1) {
    const int64_t scanlinesize = width * channels * sizeof(StorageType);
    if (!in->read_image(0,
                        0,
                        0,
                        channels,
                        FileFormat,
                        (uchar *)readpixels + (height - 1) * scanlinesize,
                        AutoStride,
                        -scanlinesize,
                        AutoStride))
    {
      return false;
    }
  }
  else {
    if (!in->read_image(0, 0, 0, channels, FileFormat, (uchar *)readpixels)) {
      return false;
    }
  }

  if (channels > 4) {
    for (int64_t i = num_pixels - 1, pixel = 0; pixel < num_pixels; pixel++, i--) {
      pixels[i * 4 + 3] = tmppixels[i * channels + 3];
      pixels[i * 4 + 2] = tmppixels[i * channels + 2];
      pixels[i * 4 + 1] = tmppixels[i * channels + 1];
      pixels[i * 4 + 0] = tmppixels[i * channels + 0];
    }
    tmppixels.clear();
  }

  oiio_conform_alpha_cmyk(metadata, in, pixels, width * height);

  return true;
}

bool OIIOImageLoader::load_pixels_full(const ImageMetaData &metadata, uint8_t *pixels)
{
  /* load image from file through OIIO */
  const string &filepath = get_filepath();
  unique_ptr<ImageInput> in = unique_ptr<ImageInput>(ImageInput::create(filepath));
  if (!in) {
    return false;
  }

  ImageSpec spec = ImageSpec();
  ImageSpec config = ImageSpec();

  /* Load without automatic OIIO alpha conversion, we do it ourselves. OIIO
   * will associate alpha in the 8bit buffer for PNGs, which leads to too
   * much precision loss when we load it as half float to do a color-space transform. */
  config.attribute("oiio:UnassociatedAlpha", 1);

  if (!in->open(filepath, spec, config)) {
    return false;
  }

  switch (metadata.type) {
    case IMAGE_DATA_TYPE_BYTE:
    case IMAGE_DATA_TYPE_BYTE4:
      return oiio_load_pixels_full<TypeDesc::UINT8, uchar>(metadata, in, (uchar *)pixels);
    case IMAGE_DATA_TYPE_USHORT:
    case IMAGE_DATA_TYPE_USHORT4:
      return oiio_load_pixels_full<TypeDesc::USHORT, uint16_t>(metadata, in, (uint16_t *)pixels);
    case IMAGE_DATA_TYPE_HALF:
    case IMAGE_DATA_TYPE_HALF4:
      return oiio_load_pixels_full<TypeDesc::HALF, half>(metadata, in, (half *)pixels);
    case IMAGE_DATA_TYPE_FLOAT:
    case IMAGE_DATA_TYPE_FLOAT4:
      return oiio_load_pixels_full<TypeDesc::FLOAT, float>(metadata, in, (float *)pixels);
    case IMAGE_DATA_TYPE_NANOVDB_FLOAT:
    case IMAGE_DATA_TYPE_NANOVDB_FLOAT3:
    case IMAGE_DATA_TYPE_NANOVDB_FPN:
    case IMAGE_DATA_TYPE_NANOVDB_FP16:
    case IMAGE_DATA_NUM_TYPES:
      break;
  }

  return false;
}

template<typename StorageType>
static bool oiio_load_pixels_tile(const unique_ptr<ImageInput> &in,
                                  const ImageMetaData &metadata,
                                  const int miplevel,
                                  const int64_t x,
                                  const int64_t y,
                                  const int64_t w,
                                  const int64_t h,
                                  const OIIO::TypeDesc typedesc,
                                  const int64_t x_stride,
                                  const int64_t y_stride,
                                  StorageType *pixels)

{
  const int channels = metadata.channels;
  const int64_t num_pixels = w * h;

  /* Read pixels through OpenImageIO. */
  StorageType *readpixels = pixels;
  vector<StorageType> tmppixels;
  if (channels > 4) {
    tmppixels.resize(num_pixels * channels);
    readpixels = &tmppixels[0];
  }

  if (!in->read_tiles(0,
                      miplevel,
                      x,
                      x + w,
                      y,
                      y + h,
                      0,
                      1,
                      0,
                      channels,
                      typedesc,
                      readpixels,
                      x_stride,
                      y_stride))
  {
    return false;
  }

  if (channels > 4) {
    for (int64_t i = num_pixels - 1, pixel = 0; pixel < num_pixels; pixel++, i--) {
      pixels[i * 4 + 3] = tmppixels[i * channels + 3];
      pixels[i * 4 + 2] = tmppixels[i * channels + 2];
      pixels[i * 4 + 1] = tmppixels[i * channels + 1];
      pixels[i * 4 + 0] = tmppixels[i * channels + 0];
    }
    tmppixels.clear();
  }

  oiio_conform_alpha_cmyk<StorageType>(metadata, in, pixels, w * h);
  return true;
}

static bool oiio_load_pixels_tile(const unique_ptr<ImageInput> &in,
                                  const ImageMetaData &metadata,
                                  const int64_t height,
                                  const int miplevel,
                                  const int64_t x,
                                  const int64_t y,
                                  const int64_t w,
                                  const int64_t h,
                                  const int64_t x_stride,
                                  const int64_t y_stride,
                                  uint8_t *pixels)
{
  /* Flip vertical pixel order from OIIO to Cycles convention. */
  // TODO: this fails if image is not multiple of tile size
  const int64_t flip_y = height - h - y;
  const int64_t flip_y_stride = -y_stride;
  uint8_t *flip_pixels = pixels + (h - 1) * y_stride;

  switch (metadata.type) {
    case IMAGE_DATA_TYPE_BYTE:
    case IMAGE_DATA_TYPE_BYTE4:
      return oiio_load_pixels_tile<uint8_t>(in,
                                            metadata,
                                            miplevel,
                                            x,
                                            flip_y,
                                            w,
                                            h,
                                            TypeDesc::UINT8,
                                            x_stride,
                                            flip_y_stride,
                                            flip_pixels);
    case IMAGE_DATA_TYPE_USHORT:
    case IMAGE_DATA_TYPE_USHORT4:
      return oiio_load_pixels_tile<uint16_t>(in,
                                             metadata,
                                             miplevel,
                                             x,
                                             flip_y,
                                             w,
                                             h,
                                             TypeDesc::USHORT,
                                             x_stride,
                                             flip_y_stride,
                                             reinterpret_cast<uint16_t *>(flip_pixels));
      break;
    case IMAGE_DATA_TYPE_HALF:
    case IMAGE_DATA_TYPE_HALF4:
      return oiio_load_pixels_tile<half>(in,
                                         metadata,
                                         miplevel,
                                         x,
                                         flip_y,
                                         w,
                                         h,
                                         TypeDesc::HALF,
                                         x_stride,
                                         flip_y_stride,
                                         reinterpret_cast<half *>(flip_pixels));
    case IMAGE_DATA_TYPE_FLOAT:
    case IMAGE_DATA_TYPE_FLOAT4:
      return oiio_load_pixels_tile<float>(in,
                                          metadata,
                                          miplevel,
                                          x,
                                          flip_y,
                                          w,
                                          h,
                                          TypeDesc::FLOAT,
                                          x_stride,
                                          flip_y_stride,
                                          reinterpret_cast<float *>(flip_pixels));
    case IMAGE_DATA_TYPE_NANOVDB_FLOAT:
    case IMAGE_DATA_TYPE_NANOVDB_FLOAT3:
    case IMAGE_DATA_TYPE_NANOVDB_FLOAT4:
    case IMAGE_DATA_TYPE_NANOVDB_FPN:
    case IMAGE_DATA_TYPE_NANOVDB_FP16:
    case IMAGE_DATA_TYPE_NANOVDB_EMPTY:
    case IMAGE_DATA_NUM_TYPES:
      return false;
  }

  return false;
}

static bool oiio_load_pixels_tile_adjacent(const unique_ptr<ImageInput> &in,
                                           const ImageMetaData &metadata,
                                           const int64_t width,
                                           const int64_t height,
                                           const int miplevel,
                                           const int64_t x,
                                           const int64_t y,
                                           const int64_t w,
                                           const int64_t h,
                                           const int64_t x_stride,
                                           const int64_t y_stride,
                                           const int x_adjacent,
                                           const int y_adjacent,
                                           const int64_t padding,
                                           const ExtensionType extension,
                                           uint8_t *pixels)
{
  const int64_t tile_size = metadata.tile_size;

  int64_t x_new = x + x_adjacent * tile_size;
  int64_t y_new = y + y_adjacent * tile_size;

  const bool in_range = x_new >= 0 && x_new < width && y_new >= 0 && y_new < height;

  const int64_t pad_x = (x_adjacent < 0) ? 0 : (x_adjacent == 0) ? padding : padding + w;
  const int64_t pad_y = (y_adjacent < 0) ? 0 : (y_adjacent == 0) ? padding : padding + h;
  const int64_t pad_w = (x_adjacent == 0) ? w : padding;
  const int64_t pad_h = (y_adjacent == 0) ? h : padding;

  if (!in_range) {
    /* Adjacent tile does not exist, fill in padding depending on extension mode. */
    if (extension == EXTENSION_EXTEND) {
      /* Duplicate pixels from border of tile. */
      for (int64_t j = 0; j < pad_h; j++) {
        for (int64_t i = 0; i < pad_w; i++) {
          const int64_t source_x = (x_adjacent < 0) ? 0 : (x_adjacent == 0) ? i : w - 1;
          const int64_t source_y = (y_adjacent < 0) ? 0 : (y_adjacent == 0) ? j : h - 1;

          std::copy_n(pixels + (padding + source_x) * x_stride + (padding + source_y) * y_stride,
                      x_stride,
                      pixels + (pad_x + i) * x_stride + (pad_y + j) * y_stride);
        }
      }
      return true;
    }
    if (extension == EXTENSION_MIRROR) {
      /* Mirror pixels from border of tile. */
      for (int64_t j = 0; j < pad_h; j++) {
        for (int64_t i = 0; i < pad_w; i++) {
          const int64_t source_x = (x_adjacent < 0)  ? padding - 1 - i :
                                   (x_adjacent == 0) ? i :
                                                       w - 1 - i;
          const int64_t source_y = (y_adjacent < 0)  ? padding - 1 - j :
                                   (y_adjacent == 0) ? j :
                                                       h - 1 - j;

          std::copy_n(pixels + (padding + source_x) * x_stride + (padding + source_y) * y_stride,
                      x_stride,
                      pixels + (pad_x + i) * x_stride + (pad_y + j) * y_stride);
        }
      }
      return true;
    }
    if (extension == EXTENSION_CLIP) {
      /* Fill with zeros. */
      for (int64_t j = 0; j < pad_h; j++) {
        std::fill_n(pixels + pad_x * x_stride + (pad_y + j) * y_stride, x_stride * pad_w, 0);
      }
      return true;
    }
    if (extension == EXTENSION_REPEAT) {
      /* Wrap around for repeat mode. */
      // TODO: fails if not multiple of tile size
      if (x_new < 0) {
        x_new = (divide_up(width, tile_size) - 1) * tile_size;
      }
      else if (x_new >= width) {
        x_new = 0;
      }

      if (y_new < 0) {
        y_new = (divide_up(height, tile_size) - 1) * tile_size;
      }
      else if (y_new >= height) {
        y_new = 0;
      }
    }
  }

  /* Load adjacent tiles. */
  vector<uint8_t> tile_pixels(tile_size * tile_size * x_stride, 0);
  if (!oiio_load_pixels_tile(in,
                             metadata,
                             height,
                             miplevel,
                             x_new,
                             y_new,
                             tile_size,
                             tile_size,
                             x_stride,
                             tile_size * x_stride,
                             tile_pixels.data()))
  {
    return false;
  }

  /* Copy pixels from adjacent tiles. */
  // TODO: verify this works for very small and non-pow2 images
  const int64_t tile_x = (x_adjacent < 0) ? std::min(width, tile_size) - padding : 0;
  const int64_t tile_y = (y_adjacent < 0) ? std::min(height, tile_size) - padding : 0;

  for (int64_t j = 0; j < pad_h; j++) {
    std::copy_n(tile_pixels.data() + tile_x * x_stride + (tile_y + j) * (tile_size * x_stride),
                x_stride * pad_w,
                pixels + pad_x * x_stride + (pad_y + j) * y_stride);
  }

  return true;
}

bool OIIOImageLoader::load_pixels_tile(const ImageMetaData &metadata,
                                       const int miplevel,
                                       const int64_t x,
                                       const int64_t y,
                                       const int64_t w,
                                       const int64_t h,
                                       const int64_t x_stride,
                                       const int64_t y_stride,
                                       const int64_t padding,
                                       const ExtensionType extension,
                                       uint8_t *pixels)
{
  assert(metadata.tile_size != 0);

  if (filehandle_failed) {
    return false;
  }
  if (!filehandle) {
    const string &filepath = get_filepath();
    filehandle = unique_ptr<ImageInput>(ImageInput::create(filepath));
    if (!filehandle) {
      filehandle_failed = true;
      return false;
    }

    ImageSpec spec = ImageSpec();
    if (!filehandle->open(filepath, spec)) {
      filehandle_failed = true;
      filehandle.reset();
      return false;
    }
  }

  const int64_t width = divide_up(metadata.width, 1 << miplevel);
  const int64_t height = divide_up(metadata.height, 1 << miplevel);

  /* Load center pixels. */
  bool ok = oiio_load_pixels_tile(filehandle,
                                  metadata,
                                  height,
                                  miplevel,
                                  x,
                                  y,
                                  w,
                                  h,
                                  x_stride,
                                  y_stride,
                                  pixels + padding * x_stride + padding * y_stride);

  /* Pad tile borders from adjacent tiles. */
  if (padding > 0) {
    for (int j = -1; j <= 1; j++) {
      for (int i = -1; i <= 1; i++) {
        if (i == 0 && j == 0) {
          continue;
        }
        ok &= oiio_load_pixels_tile_adjacent(filehandle,
                                             metadata,
                                             width,
                                             height,
                                             miplevel,
                                             x,
                                             y,
                                             w,
                                             h,
                                             x_stride,
                                             y_stride,
                                             i,
                                             j,
                                             padding,
                                             extension,
                                             pixels);
      }
    }
  }

  return ok;
}

void OIIOImageLoader::drop_file_handle()
{
  filehandle.reset();
}

string OIIOImageLoader::name() const
{
  return path_filename(get_filepath());
}

const string &OIIOImageLoader::get_filepath() const
{
  return (texture_cache_filepath.empty()) ? original_filepath : texture_cache_filepath;
}

bool OIIOImageLoader::equals(const ImageLoader &other) const
{
  const OIIOImageLoader &other_loader = (const OIIOImageLoader &)other;
  return original_filepath == other_loader.original_filepath;
}

CCL_NAMESPACE_END<|MERGE_RESOLUTION|>--- conflicted
+++ resolved
@@ -24,7 +24,6 @@
 
 static bool texture_cache_file_outdated(const string &filepath, const string &tx_filepath)
 {
-<<<<<<< HEAD
   if (!path_is_file(tx_filepath)) {
     return true;
   }
@@ -35,11 +34,11 @@
   /* TODO: Compare metadata? maketx:full_command_line? */
 
   if (in_time == out_time) {
-    VLOG_INFO << "Using texture cache file: " << tx_filepath;
-    return false;
-  }
-
-  VLOG_INFO << "Texture cache file is outdated: " << tx_filepath;
+    LOG_INFO << "Using texture cache file: " << tx_filepath;
+    return false;
+  }
+
+  LOG_INFO << "Texture cache file is outdated: " << tx_filepath;
   return true;
 }
 
@@ -101,12 +100,12 @@
   }
 
   /* Auto generate. */
-  VLOG_INFO << "Auto generating texture cache file: " << tx_filepath;
+  LOG_INFO << "Auto generating texture cache file: " << tx_filepath;
 
   /* TODO: explicitly check for write permission? And even write somewhere else? */
 
   if (!path_create_directories(tx_filepath)) {
-    VLOG_WARNING << "Failed to create directory for texture cache: " << path_dirname(tx_filepath);
+    LOG_WARNING << "Failed to create directory for texture cache: " << path_dirname(tx_filepath);
     return false;
   }
 
@@ -139,7 +138,7 @@
   if (!OIIO::ImageBufAlgo::make_texture(mode, filepath, tx_filepath, configspec, &outstream)) {
     /* TODO: this will contain non-errors as well. OIIO::geterror() gets just the errors but is not
      * thread safe. */
-    VLOG_WARNING << "Failed to generate tx file: " << outstream.str();
+    LOG_WARNING << "Failed to generate tx file: " << outstream.str();
     return false;
   }
 
@@ -170,15 +169,6 @@
   }
 
   if (color.size() != size_t(spec.nchannels)) {
-=======
-  /* Perform preliminary checks, with meaningful logging. */
-  if (!path_exists(filepath.string())) {
-    LOG_WARNING << "File '" << filepath.string() << "' does not exist.";
-    return false;
-  }
-  if (path_is_directory(filepath.string())) {
-    LOG_WARNING << "File '" << filepath.string() << "' is a directory, can't use as image.";
->>>>>>> a29a6318
     return false;
   }
 
@@ -205,17 +195,17 @@
   /* Perform preliminary checks, with meaningful logging. */
   const string &filepath = get_filepath();
   if (!path_exists(filepath)) {
-    VLOG_WARNING << "File " << filepath << " does not exist.";
+    LOG_WARNING << "File " << filepath << " does not exist.";
     return false;
   }
   if (path_is_directory(filepath)) {
-    VLOG_WARNING << "File " << filepath << " is a directory, can't use as image.";
+    LOG_WARNING << "File " << filepath << " is a directory, can't use as image.";
     return false;
   }
 
   unique_ptr<ImageInput> in(ImageInput::create(filepath));
   if (!in) {
-    VLOG_WARNING << "File " << filepath << " failed to open.";
+    LOG_WARNING << "File " << filepath << " failed to open.";
     return false;
   }
 
@@ -226,7 +216,7 @@
   config.attribute("oiio:UnassociatedAlpha", 1);
 
   if (!in->open(filepath, spec, config)) {
-    VLOG_WARNING << "File " << filepath << " failed to open.";
+    LOG_WARNING << "File " << filepath << " failed to open.";
     return false;
   }
 
@@ -275,24 +265,7 @@
   metadata.colorspace_file_format = in->format_name();
   metadata.colorspace_file_hint = spec.get_string_attribute("oiio:ColorSpace");
 
-<<<<<<< HEAD
   metadata.associate_alpha = spec.get_int_attribute("oiio:UnassociatedAlpha", 0);
-=======
-  in->close();
-
-  return true;
-}
-
-template<TypeDesc::BASETYPE FileFormat, typename StorageType>
-static void oiio_load_pixels(const ImageMetaData &metadata,
-                             const unique_ptr<ImageInput> &in,
-                             const bool associate_alpha,
-                             StorageType *pixels)
-{
-  const size_t width = metadata.width;
-  const size_t height = metadata.height;
-  const int components = metadata.channels;
->>>>>>> a29a6318
 
   if (!metadata.associate_alpha && spec.alpha_channel != -1) {
     /* Workaround OIIO not detecting TGA file alpha the same as Blender (since #3019).
@@ -311,7 +284,6 @@
     }
   }
 
-<<<<<<< HEAD
   /* Load constant or average color. */
   if (load_metadata_color(spec, "oiio:ConstantColor", metadata.average_color)) {
     // TODO: avoid loading tiles entirely
@@ -319,50 +291,37 @@
   else {
     load_metadata_color(spec, "oiio:AverageColor", metadata.average_color);
   }
-=======
-  const size_t scanlinesize = width * components * sizeof(StorageType);
-  in->read_image(0,
-                 0,
-                 0,
-                 components,
-                 FileFormat,
-                 (uchar *)readpixels + (height - 1) * scanlinesize,
-                 AutoStride,
-                 -scanlinesize,
-                 AutoStride);
->>>>>>> a29a6318
 
   if (spec.tile_width) {
     // TODO: only do for particular file formats?
     if (!is_power_of_two(spec.tile_width)) {
-      VLOG_DEBUG << "Image " << name() << "has tiles, but tile size not power of two ("
-                 << spec.tile_width << ")";
+      LOG_DEBUG << "Image " << name() << "has tiles, but tile size not power of two ("
+                << spec.tile_width << ")";
     }
     else if (spec.tile_width != spec.tile_height) {
-      VLOG_DEBUG << "Image " << name() << "has tiles, but tile size is not square ("
-                 << spec.tile_width << "x" << spec.tile_height << ")";
+      LOG_DEBUG << "Image " << name() << "has tiles, but tile size is not square ("
+                << spec.tile_width << "x" << spec.tile_height << ")";
     }
     else if (spec.tile_depth != 1) {
-      VLOG_DEBUG << "Image " << name() << "has tiles, but depth is not 1 (image " << metadata.depth
-                 << ", tile " << spec.tile_depth << ")";
+      LOG_DEBUG << "Image " << name() << "has tiles, but depth is not 1";
     }
     else if (spec.tile_width < KERNEL_IMAGE_TEX_PADDING * 4) {
-      VLOG_DEBUG << "Image " << name() << "has tiles, but tile size too small (found "
-                 << spec.tile_width << ", minimum " << KERNEL_IMAGE_TEX_PADDING * 4 << ")";
+      LOG_DEBUG << "Image " << name() << "has tiles, but tile size too small (found "
+                << spec.tile_width << ", minimum " << KERNEL_IMAGE_TEX_PADDING * 4 << ")";
     }
     else if (metadata.width < spec.tile_width && metadata.height < spec.tile_width) {
       // TODO: there are artifacts loading images smaller than tile size, because
       // the repeat mode is not respected for padding. Fix and and remove this exception.
-      VLOG_DEBUG << "Image " << name()
-                 << "has tiles, but image resolution is smaller than tile size";
+      LOG_DEBUG << "Image " << name()
+                << "has tiles, but image resolution is smaller than tile size";
     }
     else {
       metadata.tile_size = spec.tile_width;
     }
   }
 
-  VLOG_DEBUG << "Image " << name() << ", " << metadata.width << "x" << metadata.height << ", "
-             << (metadata.tile_size ? "tiled" : "untiled");
+  LOG_DEBUG << "Image " << name() << ", " << metadata.width << "x" << metadata.height << ", "
+            << (metadata.tile_size ? "tiled" : "untiled");
 
   return true;
 }
@@ -378,12 +337,7 @@
   if (cmyk) {
     const StorageType one = util_image_cast_from_float<StorageType>(1.0f);
 
-<<<<<<< HEAD
     for (int64_t i = num_pixels - 1, pixel = 0; pixel < num_pixels; pixel++, i--) {
-=======
-    const size_t num_pixels = width * height;
-    for (size_t i = num_pixels - 1, pixel = 0; pixel < num_pixels; pixel++, i--) {
->>>>>>> a29a6318
       const float c = util_image_cast_to_float(pixels[i * 4 + 0]);
       const float m = util_image_cast_to_float(pixels[i * 4 + 1]);
       const float y = util_image_cast_to_float(pixels[i * 4 + 2]);
@@ -412,9 +366,8 @@
 {
   const int64_t width = metadata.width;
   const int64_t height = metadata.height;
-  const int depth = (metadata.depth == 0) ? 1 : metadata.depth;
   const int channels = metadata.channels;
-  const int64_t num_pixels = width * height * depth;
+  const int64_t num_pixels = width * height;
 
   /* Read pixels through OpenImageIO. */
   StorageType *readpixels = pixels;
@@ -424,25 +377,18 @@
     readpixels = &tmppixels[0];
   }
 
-  if (metadata.depth <= 1) {
-    const int64_t scanlinesize = width * channels * sizeof(StorageType);
-    if (!in->read_image(0,
-                        0,
-                        0,
-                        channels,
-                        FileFormat,
-                        (uchar *)readpixels + (height - 1) * scanlinesize,
-                        AutoStride,
-                        -scanlinesize,
-                        AutoStride))
-    {
-      return false;
-    }
-  }
-  else {
-    if (!in->read_image(0, 0, 0, channels, FileFormat, (uchar *)readpixels)) {
-      return false;
-    }
+  const int64_t scanlinesize = width * channels * sizeof(StorageType);
+  if (!in->read_image(0,
+                      0,
+                      0,
+                      channels,
+                      FileFormat,
+                      (uchar *)readpixels + (height - 1) * scanlinesize,
+                      AutoStride,
+                      -scanlinesize,
+                      AutoStride))
+  {
+    return false;
   }
 
   if (channels > 4) {
@@ -496,8 +442,10 @@
       return oiio_load_pixels_full<TypeDesc::FLOAT, float>(metadata, in, (float *)pixels);
     case IMAGE_DATA_TYPE_NANOVDB_FLOAT:
     case IMAGE_DATA_TYPE_NANOVDB_FLOAT3:
+    case IMAGE_DATA_TYPE_NANOVDB_FLOAT4:
     case IMAGE_DATA_TYPE_NANOVDB_FPN:
     case IMAGE_DATA_TYPE_NANOVDB_FP16:
+    case IMAGE_DATA_TYPE_NANOVDB_EMPTY:
     case IMAGE_DATA_NUM_TYPES:
       break;
   }
@@ -636,10 +584,8 @@
                                           reinterpret_cast<float *>(flip_pixels));
     case IMAGE_DATA_TYPE_NANOVDB_FLOAT:
     case IMAGE_DATA_TYPE_NANOVDB_FLOAT3:
-    case IMAGE_DATA_TYPE_NANOVDB_FLOAT4:
     case IMAGE_DATA_TYPE_NANOVDB_FPN:
     case IMAGE_DATA_TYPE_NANOVDB_FP16:
-    case IMAGE_DATA_TYPE_NANOVDB_EMPTY:
     case IMAGE_DATA_NUM_TYPES:
       return false;
   }
