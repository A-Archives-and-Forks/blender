--- conflicted
+++ resolved
@@ -289,89 +289,6 @@
   return SHADOW_CATCHER_OBJECT_VISIBILITY(is_shadow_catcher, visibility & PATH_RAY_ALL_VISIBILITY);
 }
 
-<<<<<<< HEAD
-float Object::compute_volume_step_size(Progress &progress) const
-{
-  if (geometry->geometry_type != Geometry::MESH && geometry->geometry_type != Geometry::VOLUME) {
-    return FLT_MAX;
-  }
-
-  Mesh *mesh = static_cast<Mesh *>(geometry);
-
-  if (!mesh->has_volume) {
-    return FLT_MAX;
-  }
-
-  /* Compute step rate from shaders. */
-  float step_rate = FLT_MAX;
-
-  for (Node *node : mesh->get_used_shaders()) {
-    Shader *shader = static_cast<Shader *>(node);
-    if (shader->has_volume) {
-      if ((shader->get_heterogeneous_volume() && shader->has_volume_spatial_varying) ||
-          (shader->has_volume_attribute_dependency))
-      {
-        step_rate = fminf(shader->get_volume_step_rate(), step_rate);
-      }
-    }
-  }
-
-  if (step_rate == FLT_MAX) {
-    return FLT_MAX;
-  }
-
-  /* Compute step size from voxel grids. */
-  float step_size = FLT_MAX;
-
-  if (geometry->is_volume()) {
-    Volume *volume = static_cast<Volume *>(geometry);
-
-    for (Attribute &attr : volume->attributes.attributes) {
-      if (attr.element == ATTR_ELEMENT_VOXEL) {
-        ImageHandle &handle = attr.data_voxel();
-        const ImageMetaData &metadata = handle.metadata(progress);
-        if (metadata.byte_size == 0) {
-          continue;
-        }
-
-        /* User specified step size. */
-        float voxel_step_size = volume->get_step_size();
-
-        if (voxel_step_size == 0.0f) {
-          /* Auto detect step size.
-           * Step size is transformed from voxel to world space. */
-          Transform voxel_tfm = tfm;
-          if (metadata.use_transform_3d) {
-            voxel_tfm = tfm * transform_inverse(metadata.transform_3d);
-          }
-          voxel_step_size = reduce_min(fabs(transform_direction(&voxel_tfm, one_float3())));
-        }
-        else if (volume->get_object_space()) {
-          /* User specified step size in object space. */
-          const float3 size = make_float3(voxel_step_size, voxel_step_size, voxel_step_size);
-          voxel_step_size = reduce_min(fabs(transform_direction(&tfm, size)));
-        }
-
-        if (voxel_step_size > 0.0f) {
-          step_size = fminf(voxel_step_size, step_size);
-        }
-      }
-    }
-  }
-
-  if (step_size == FLT_MAX) {
-    /* Fall back to 1/10th of bounds for procedural volumes. */
-    assert(bounds.valid());
-    step_size = 0.1f * average(bounds.size());
-  }
-
-  step_size *= step_rate;
-
-  return step_size;
-}
-
-=======
->>>>>>> 20b2ec5c
 int Object::get_device_index() const
 {
   return index;
@@ -845,8 +762,11 @@
   }
 }
 
-void ObjectManager::device_update_flags(
-    Device * /*unused*/, DeviceScene *dscene, Scene *scene, Progress &progress, bool bounds_valid)
+void ObjectManager::device_update_flags(Device * /*unused*/,
+                                        DeviceScene *dscene,
+                                        Scene *scene,
+                                        Progress & /*progress*/,
+                                        bool bounds_valid)
 {
   if (!need_update() && !need_flags_update) {
     return;
@@ -882,13 +802,6 @@
     if (object->geometry->has_volume) {
       if (bounds_valid) {
         volume_objects.push_back(object);
-<<<<<<< HEAD
-        object_volume_step[object->index] = object->compute_volume_step_size(progress);
-      }
-      else {
-        object_volume_step[object->index] = FLT_MAX;
-=======
->>>>>>> 20b2ec5c
       }
       has_volume_objects = true;
     }
