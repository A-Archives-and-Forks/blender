/* SPDX-FileCopyrightText: 2021-2022 Blender Foundation
 *
 * SPDX-License-Identifier: Apache-2.0 */

#pragma once

#ifdef WITH_METAL

#  include "bvh/bvh.h"
#  include "device/device.h"
#  include "device/metal/bvh.h"
#  include "device/metal/device.h"
#  include "device/metal/kernel.h"
#  include "device/metal/queue.h"
#  include "device/metal/util.h"

#  include <Metal/Metal.h>

CCL_NAMESPACE_BEGIN

class DeviceQueue;

class MetalDevice : public Device {
 public:
  id<MTLDevice> mtlDevice = nil;
  id<MTLLibrary> mtlLibrary[PSO_NUM] = {nil};
  id<MTLCommandQueue> mtlComputeCommandQueue = nil;
  id<MTLCommandQueue> mtlGeneralCommandQueue = nil;
  id<MTLCounterSampleBuffer> mtlCounterSampleBuffer = nil;
  string source[PSO_NUM];
  string kernels_md5[PSO_NUM];
  string global_defines_md5[PSO_NUM];

  bool capture_enabled = false;

  /* Argument buffer for static data. */
  id<MTLBuffer> launch_params_buffer = nil;
  KernelParamsMetal *launch_params = nullptr;

  /* MetalRT members ----------------------------------*/
  bool use_metalrt = false;
  bool motion_blur = false;
  bool use_pcmi = false;

  id<MTLBuffer> blas_buffer = nil;

  API_AVAILABLE(macos(11.0))
  vector<id<MTLAccelerationStructure>> unique_blas_array;

  API_AVAILABLE(macos(11.0))
  vector<id<MTLAccelerationStructure>> blas_array;

  API_AVAILABLE(macos(11.0))
  id<MTLAccelerationStructure> accel_struct = nil;
  /*---------------------------------------------------*/

  uint kernel_features = 0;
  bool using_nanovdb = false;
  int max_threads_per_threadgroup;

  int mtlDevId = 0;
  bool has_error = false;

  struct MetalMem {
    device_memory *mem = nullptr;
    int pointer_index = -1;
    id<MTLBuffer> mtlBuffer = nil;
    id<MTLTexture> mtlTexture = nil;
    uint64_t offset = 0;
    uint64_t size = 0;
    void *hostPtr = nullptr;
  };
  using MetalMemMap = map<device_memory *, unique_ptr<MetalMem>>;
  MetalMemMap metal_mem_map;
  std::vector<id<MTLResource>> delayed_free_list;
  std::recursive_mutex metal_mem_map_mutex;

  /* Bindless Textures */
<<<<<<< HEAD
  bool is_texture(const KernelImageInfo &info);
  device_vector<KernelImageInfo> image_info;
  bool need_image_info = false;
  id<MTLArgumentEncoder> mtlTextureArgEncoder = nil;
  id<MTLArgumentEncoder> mtlBufferArgEncoder = nil;
  id<MTLBuffer> buffer_bindings_1d = nil;
  id<MTLBuffer> image_bindings_2d = nil;
  id<MTLBuffer> image_bindings_3d = nil;
  std::vector<id<MTLTexture>> image_slot_map;
=======
  bool is_texture(const TextureInfo &tex);
  device_vector<TextureInfo> texture_info;
  id<MTLBuffer> texture_bindings = nil;
  std::vector<id<MTLResource>> texture_slot_map;
>>>>>>> a29a6318

  MetalPipelineType kernel_specialization_level = PSO_GENERIC;

  int device_id = 0;

  static thread_mutex existing_devices_mutex;
  static std::map<int, MetalDevice *> active_device_ids;

  static bool is_device_cancelled(const int device_id);

  static MetalDevice *get_device_by_ID(const int device_idID,
                                       thread_scoped_lock &existing_devices_mutex_lock);

  bool is_ready(string &status) const override;

  void cancel() override;

  BVHLayoutMask get_bvh_layout_mask(uint /*kernel_features*/) const override;

  void set_error(const string &error) override;

  MetalDevice(const DeviceInfo &info, Stats &stats, Profiler &profiler, bool headless);

  ~MetalDevice() override;

  bool support_device(const uint /*kernel_features*/);

  bool check_peer_access(Device *peer_device) override;

  bool use_adaptive_compilation();

  bool use_local_atomic_sort() const;

  string preprocess_source(MetalPipelineType pso_type,
                           const uint kernel_features,
                           string *source = nullptr);

  void refresh_source_and_kernels_md5(MetalPipelineType pso_type);

  void make_source(MetalPipelineType pso_type, const uint kernel_features);

  bool load_kernels(const uint kernel_features) override;

  void load_image_info();

  void erase_allocation(device_memory &mem);

  bool should_use_graphics_interop(const GraphicsInteropDevice &interop_device,
                                   const bool log) override;

  void *get_native_buffer(device_ptr ptr) override;

  unique_ptr<DeviceQueue> gpu_queue_create() override;

  void build_bvh(BVH *bvh, Progress &progress, bool refit) override;

  void optimize_for_scene(Scene *scene) override;

  static void compile_and_load(const int device_id, MetalPipelineType pso_type);

  /* ------------------------------------------------------------------ */
  /* low-level memory management */

  bool max_working_set_exceeded(const size_t safety_margin = 8 * 1024 * 1024) const;

  MetalMem *generic_alloc(device_memory &mem);

  void generic_copy_to(device_memory &mem);

  void generic_free(device_memory &mem);

  void mem_alloc(device_memory &mem) override;

  void mem_copy_to(device_memory &mem) override;

  void mem_move_to_host(device_memory &mem) override;

  void mem_copy_from(device_memory &mem)
  {
    mem_copy_from(mem, -1, -1, -1, -1);
  }
  void mem_copy_from(
      device_memory &mem, const size_t y, size_t w, const size_t h, size_t elem) override;

  void mem_zero(device_memory &mem) override;

  void mem_free(device_memory &mem) override;

  device_ptr mem_alloc_sub_ptr(device_memory &mem, const size_t offset, size_t /*size*/) override;

  void const_copy_to(const char *name, void *host, const size_t size) override;

  void global_alloc(device_memory &mem);
  void global_free(device_memory &mem);

  void image_alloc(device_image &mem);
  void image_alloc_as_buffer(device_image &mem);
  void image_copy_to(device_image &mem);
  void image_free(device_image &mem);

  void flush_delayed_free_list();

  void free_bvh();

  void update_bvh(BVHMetal *bvh_metal);
};

CCL_NAMESPACE_END

#endif<|MERGE_RESOLUTION|>--- conflicted
+++ resolved
@@ -4,6 +4,7 @@
 
 #pragma once
 
+#include "util/texture.h"
 #ifdef WITH_METAL
 
 #  include "bvh/bvh.h"
@@ -76,22 +77,10 @@
   std::recursive_mutex metal_mem_map_mutex;
 
   /* Bindless Textures */
-<<<<<<< HEAD
   bool is_texture(const KernelImageInfo &info);
   device_vector<KernelImageInfo> image_info;
-  bool need_image_info = false;
-  id<MTLArgumentEncoder> mtlTextureArgEncoder = nil;
-  id<MTLArgumentEncoder> mtlBufferArgEncoder = nil;
-  id<MTLBuffer> buffer_bindings_1d = nil;
-  id<MTLBuffer> image_bindings_2d = nil;
-  id<MTLBuffer> image_bindings_3d = nil;
-  std::vector<id<MTLTexture>> image_slot_map;
-=======
-  bool is_texture(const TextureInfo &tex);
-  device_vector<TextureInfo> texture_info;
-  id<MTLBuffer> texture_bindings = nil;
-  std::vector<id<MTLResource>> texture_slot_map;
->>>>>>> a29a6318
+  id<MTLBuffer> image_bindings = nil;
+  std::vector<id<MTLResource>> image_slot_map;
 
   MetalPipelineType kernel_specialization_level = PSO_GENERIC;
 
