/* SPDX-FileCopyrightText: 2021-2022 Blender Foundation
 *
 * SPDX-License-Identifier: Apache-2.0 */

#ifdef WITH_METAL

#  include "device/metal/util.h"
#  include "device/metal/device_impl.h"
#  include "util/md5.h"
#  include "util/path.h"
#  include "util/string.h"
#  include "util/time.h"

#  include <IOKit/IOKitLib.h>
#  include <ctime>
#  include <pwd.h>
#  include <sys/shm.h>

CCL_NAMESPACE_BEGIN

string MetalInfo::get_device_name(id<MTLDevice> device)
{
  string device_name = [device.name UTF8String];

  /* Append the GPU core count so we can distinguish between GPU variants in benchmarks. */
  int gpu_core_count = get_apple_gpu_core_count(device);
  device_name += string_printf(gpu_core_count ? " (GPU - %d cores)" : " (GPU)", gpu_core_count);

  return device_name;
}

int MetalInfo::get_apple_gpu_core_count(id<MTLDevice> device)
{
  int core_count = 0;
  if (@available(macos 12.0, *)) {
    io_service_t gpu_service = IOServiceGetMatchingService(
        kIOMainPortDefault, IORegistryEntryIDMatching(device.registryID));
    if (CFNumberRef numberRef = (CFNumberRef)IORegistryEntryCreateCFProperty(
            gpu_service, CFSTR("gpu-core-count"), nullptr, 0))
    {
      if (CFGetTypeID(numberRef) == CFNumberGetTypeID()) {
        CFNumberGetValue(numberRef, kCFNumberSInt32Type, &core_count);
      }
      CFRelease(numberRef);
    }
  }
  return core_count;
}

AppleGPUArchitecture MetalInfo::get_apple_gpu_architecture(id<MTLDevice> device)
{
  const char *device_name = [device.name UTF8String];
  if (strstr(device_name, "M1")) {
    return APPLE_M1;
  }
  if (strstr(device_name, "M2")) {
    return get_apple_gpu_core_count(device) <= 10 ? APPLE_M2 : APPLE_M2_BIG;
  }
  if (strstr(device_name, "M3")) {
    return APPLE_M3;
  }
  return APPLE_UNKNOWN;
}

int MetalInfo::optimal_sort_partition_elements()
{
  if (auto *str = getenv("CYCLES_METAL_SORT_PARTITION_ELEMENTS")) {
    return atoi(str);
  }

  /* On M1 and M2 GPUs, we see better cache utilization if we partition the active indices before
   * sorting each partition by material. Partitioning into chunks of 65536 elements results in an
   * overall render time speedup of up to 15%. */

  return 65536;
}

const vector<id<MTLDevice>> &MetalInfo::get_usable_devices()
{
  static vector<id<MTLDevice>> usable_devices;
  static bool already_enumerated = false;

  if (already_enumerated) {
    return usable_devices;
  }

  metal_printf("Usable Metal devices:");
#  ifndef WITH_APPLE_CROSSPLATFORM
  for (id<MTLDevice> device in MTLCopyAllDevices()) {
    string device_name = get_device_name(device);
    bool usable = false;

    if (@available(macos 12.2, *)) {
      const char *device_name_char = [device.name UTF8String];
      if (!(strstr(device_name_char, "Intel") || strstr(device_name_char, "AMD")) &&
          strstr(device_name_char, "Apple"))
      {
        /* TODO: Implement a better way to identify device vendor instead of relying on name. */
        /* We only support Apple Silicon GPUs which all have unified memory, but explicitly check
         * just in case it ever changes. */
        usable = [device hasUnifiedMemory];
      }
    }

    if (usable) {
      metal_printf("- %s", device_name.c_str());
      [device retain];
      usable_devices.push_back(device);
    }
    else {
      metal_printf("  (skipping \"%s\")", device_name.c_str());
    }
  }
#  else
  /* Single GPU device for iOS. */
  id<MTLDevice> system_default_device = MTLCreateSystemDefaultDevice();
  usable_devices.push_back(system_default_device);
#  endif
  if (usable_devices.empty()) {
    metal_printf("   No usable Metal devices found");
  }
  already_enumerated = true;

  return usable_devices;
}

id<MTLBuffer> MetalBufferPool::get_buffer(id<MTLDevice> device,
                                          id<MTLCommandBuffer> command_buffer,
                                          NSUInteger length,
                                          const void *pointer,
                                          Stats &stats)
{
  id<MTLBuffer> buffer = nil;
  {
<<<<<<< HEAD
#  ifdef CYCLES_USE_TIER2D_BINDLESS
    if (@available(macos 13.0, ios 16.00, *)) {
      return buffer.gpuAddress;
    }
#  endif
    [address_encoder setBuffer:buffer offset:0 atIndex:0];
    return *(uint64_t *)[resource_buffer contents];
  }

  uint64_t gpuResourceID(id<MTLTexture> texture)
  {
#  ifdef CYCLES_USE_TIER2D_BINDLESS
    if (@available(macos 13.0, ios 16.00, *)) {
      MTLResourceID resourceID = texture.gpuResourceID;
      return (uint64_t &)resourceID;
=======
    thread_scoped_lock lock(buffer_mutex);
    /* Find an unused buffer with matching size and storage mode. */
    for (MetalBufferListEntry &bufferEntry : temp_buffers) {
      if (bufferEntry.buffer.length == length && bufferEntry.command_buffer == nil) {
        buffer = bufferEntry.buffer;
        bufferEntry.command_buffer = command_buffer;
        break;
      }
    }
    if (!buffer) {
      /* Create a new buffer and add it to the pool. Typically this pool will only grow to a
       * handful of entries. */
      buffer = [device newBufferWithLength:length options:MTLResourceStorageModeShared];
      stats.mem_alloc(buffer.allocatedSize);
      total_temp_mem_size += buffer.allocatedSize;
      temp_buffers.push_back(MetalBufferListEntry{buffer, command_buffer});
>>>>>>> ca754bc3
    }
  }

<<<<<<< HEAD
  uint64_t gpuResourceID(id<MTLAccelerationStructure> accel_struct)
  {
#  ifdef CYCLES_USE_TIER2D_BINDLESS
    if (@available(macos 13.0, ios 16.00, *)) {
      MTLResourceID resourceID = accel_struct.gpuResourceID;
      return (uint64_t &)resourceID;
    }
#  endif
    [address_encoder setAccelerationStructure:accel_struct atIndex:0];
    return *(uint64_t *)[resource_buffer contents];
  }

  uint64_t gpuResourceID(id<MTLIntersectionFunctionTable> ift)
  {
#  ifdef CYCLES_USE_TIER2D_BINDLESS
    if (@available(macos 13.0, ios 16.00, *)) {
      MTLResourceID resourceID = ift.gpuResourceID;
      return (uint64_t &)resourceID;
    }
#  endif
    [address_encoder setIntersectionFunctionTable:ift atIndex:0];
    return *(uint64_t *)[resource_buffer contents];
  }
};

GPUAddressHelper g_gpu_address_helper;

void metal_gpu_address_helper_init(id<MTLDevice> device)
{
  g_gpu_address_helper.init(device);
=======
  /* Copy over data */
  if (pointer) {
    memcpy(buffer.contents, pointer, length);
  }

  return buffer;
>>>>>>> ca754bc3
}

void MetalBufferPool::process_command_buffer_completion(id<MTLCommandBuffer> command_buffer)
{
  assert(command_buffer);
  thread_scoped_lock lock(buffer_mutex);
  /* Mark any temp buffers associated with command_buffer as unused. */
  for (MetalBufferListEntry &buffer_entry : temp_buffers) {
    if (buffer_entry.command_buffer == command_buffer) {
      buffer_entry.command_buffer = nil;
    }
  }
}

MetalBufferPool::~MetalBufferPool()
{
  thread_scoped_lock lock(buffer_mutex);
  /* Release all buffers that have not been recently reused */
  for (MetalBufferListEntry &buffer_entry : temp_buffers) {
    total_temp_mem_size -= buffer_entry.buffer.allocatedSize;
    [buffer_entry.buffer release];
    buffer_entry.buffer = nil;
  }
  temp_buffers.clear();
}

CCL_NAMESPACE_END

#endif /* WITH_METAL */<|MERGE_RESOLUTION|>--- conflicted
+++ resolved
@@ -132,23 +132,6 @@
 {
   id<MTLBuffer> buffer = nil;
   {
-<<<<<<< HEAD
-#  ifdef CYCLES_USE_TIER2D_BINDLESS
-    if (@available(macos 13.0, ios 16.00, *)) {
-      return buffer.gpuAddress;
-    }
-#  endif
-    [address_encoder setBuffer:buffer offset:0 atIndex:0];
-    return *(uint64_t *)[resource_buffer contents];
-  }
-
-  uint64_t gpuResourceID(id<MTLTexture> texture)
-  {
-#  ifdef CYCLES_USE_TIER2D_BINDLESS
-    if (@available(macos 13.0, ios 16.00, *)) {
-      MTLResourceID resourceID = texture.gpuResourceID;
-      return (uint64_t &)resourceID;
-=======
     thread_scoped_lock lock(buffer_mutex);
     /* Find an unused buffer with matching size and storage mode. */
     for (MetalBufferListEntry &bufferEntry : temp_buffers) {
@@ -165,49 +148,15 @@
       stats.mem_alloc(buffer.allocatedSize);
       total_temp_mem_size += buffer.allocatedSize;
       temp_buffers.push_back(MetalBufferListEntry{buffer, command_buffer});
->>>>>>> ca754bc3
     }
   }
 
-<<<<<<< HEAD
-  uint64_t gpuResourceID(id<MTLAccelerationStructure> accel_struct)
-  {
-#  ifdef CYCLES_USE_TIER2D_BINDLESS
-    if (@available(macos 13.0, ios 16.00, *)) {
-      MTLResourceID resourceID = accel_struct.gpuResourceID;
-      return (uint64_t &)resourceID;
-    }
-#  endif
-    [address_encoder setAccelerationStructure:accel_struct atIndex:0];
-    return *(uint64_t *)[resource_buffer contents];
-  }
-
-  uint64_t gpuResourceID(id<MTLIntersectionFunctionTable> ift)
-  {
-#  ifdef CYCLES_USE_TIER2D_BINDLESS
-    if (@available(macos 13.0, ios 16.00, *)) {
-      MTLResourceID resourceID = ift.gpuResourceID;
-      return (uint64_t &)resourceID;
-    }
-#  endif
-    [address_encoder setIntersectionFunctionTable:ift atIndex:0];
-    return *(uint64_t *)[resource_buffer contents];
-  }
-};
-
-GPUAddressHelper g_gpu_address_helper;
-
-void metal_gpu_address_helper_init(id<MTLDevice> device)
-{
-  g_gpu_address_helper.init(device);
-=======
   /* Copy over data */
   if (pointer) {
     memcpy(buffer.contents, pointer, length);
   }
 
   return buffer;
->>>>>>> ca754bc3
 }
 
 void MetalBufferPool::process_command_buffer_completion(id<MTLCommandBuffer> command_buffer)
