/* SPDX-FileCopyrightText: 2011-2025 Blender Foundation
 *
 * SPDX-License-Identifier: Apache-2.0 */

#pragma once

#include "kernel/globals.h"
#include "kernel/sample/lcg.h"

#include "util/texture.h"

#if !defined(__KERNEL_METAL__) && !defined(__KERNEL_ONEAPI__)
#  ifdef WITH_NANOVDB
#    include "kernel/util/nanovdb.h"
#  endif
#endif

CCL_NAMESPACE_BEGIN

#ifndef __KERNEL_GPU__
/* Make template functions private so symbols don't conflict between kernels with different
 * instruction sets. */
namespace {
#endif

#ifdef WITH_NANOVDB
/* -------------------------------------------------------------------- */
/** Return the sample position for stochastical one-tap sampling.
 * From "Stochastic Texture Filtering": https://arxiv.org/abs/2305.05810
 * \{ */
ccl_device_inline float3 interp_tricubic_stochastic(const float3 P, ccl_private float3 &rand)
{
  const float3 p = floor(P);
  const float3 t = P - p;

  /* Cubic interpolation weights. */
  const float3 w[4] = {(((-1.0f / 6.0f) * t + 0.5f) * t - 0.5f) * t + (1.0f / 6.0f),
                       ((0.5f * t - 1.0f) * t) * t + (2.0f / 3.0f),
                       ((-0.5f * t + 0.5f) * t + 0.5f) * t + (1.0f / 6.0f),
                       (1.0f / 6.0f) * t * t * t};

  /* For reservoir sampling, always accept the first in the stream. */
  float3 total_weight = w[0];
  float3 offset = make_float3(-1.0f);

  for (int j = 1; j < 4; j++) {
    total_weight += w[j];
    const float3 thresh = w[j] / total_weight;
    const auto mask = rand < thresh;
    offset = select(mask, make_float3(float(j) - 1.0f), offset);
    rand = select(mask, safe_divide(rand, thresh), safe_divide(rand - thresh, 1.0f - thresh));
  }

  return p + offset;
}

ccl_device_inline float3 interp_trilinear_stochastic(const float3 P, const float3 rand)
{
  const float3 p = floor(P);
  const float3 t = P - p;
  return select(rand < t, p + 1.0f, p);
}

ccl_device_inline float3 interp_stochastic(const float3 P,
                                           ccl_private InterpolationType &interpolation,
                                           ccl_private float3 &rand)
{
  float3 P_new = P;
  if (interpolation == INTERPOLATION_CUBIC) {
    P_new = interp_tricubic_stochastic(P, rand);
  }
  else if (interpolation == INTERPOLATION_LINEAR) {
    P_new = interp_trilinear_stochastic(P, rand);
  }
  else {
    kernel_assert(interpolation == INTERPOLATION_CLOSEST);
  }
  interpolation = INTERPOLATION_CLOSEST;
  return P_new;
}
/** \} */

template<typename OutT, typename Acc>
ccl_device OutT kernel_image_interp_trilinear_nanovdb(ccl_private Acc &acc, const float3 P)
{
  const float3 floor_P = floor(P);
  const float3 t = P - floor_P;
  const int3 index = make_int3(floor_P);

  const int ix = index.x;
  const int iy = index.y;
  const int iz = index.z;

  return mix(mix(mix(OutT(acc.getValue(make_int3(ix, iy, iz))),
                     OutT(acc.getValue(make_int3(ix, iy, iz + 1))),
                     t.z),
                 mix(OutT(acc.getValue(make_int3(ix, iy + 1, iz + 1))),
                     OutT(acc.getValue(make_int3(ix, iy + 1, iz))),
                     1.0f - t.z),
                 t.y),
             mix(mix(OutT(acc.getValue(make_int3(ix + 1, iy + 1, iz))),
                     OutT(acc.getValue(make_int3(ix + 1, iy + 1, iz + 1))),
                     t.z),
                 mix(OutT(acc.getValue(make_int3(ix + 1, iy, iz + 1))),
                     OutT(acc.getValue(make_int3(ix + 1, iy, iz))),
                     1.0f - t.z),
                 1.0f - t.y),
             t.x);
}

template<typename OutT, typename Acc>
ccl_device OutT kernel_image_interp_tricubic_nanovdb(ccl_private Acc &acc, const float3 P)
{
  const float3 floor_P = floor(P);
  const float3 t = P - floor_P;
  const int3 index = make_int3(floor_P);

  const int xc[4] = {index.x - 1, index.x, index.x + 1, index.x + 2};
  const int yc[4] = {index.y - 1, index.y, index.y + 1, index.y + 2};
  const int zc[4] = {index.z - 1, index.z, index.z + 1, index.z + 2};
  float u[4], v[4], w[4];

  /* Some helper macros to keep code size reasonable.
   * Lets the compiler inline all the matrix multiplications.
   */
#  define SET_CUBIC_SPLINE_WEIGHTS(u, t) \
    { \
      u[0] = (((-1.0f / 6.0f) * t + 0.5f) * t - 0.5f) * t + (1.0f / 6.0f); \
      u[1] = ((0.5f * t - 1.0f) * t) * t + (2.0f / 3.0f); \
      u[2] = ((-0.5f * t + 0.5f) * t + 0.5f) * t + (1.0f / 6.0f); \
      u[3] = (1.0f / 6.0f) * t * t * t; \
    } \
    (void)0

#  define DATA(x, y, z) (OutT(acc.getValue(make_int3(xc[x], yc[y], zc[z]))))
#  define COL_TERM(col, row) \
    (v[col] * (u[0] * DATA(0, col, row) + u[1] * DATA(1, col, row) + u[2] * DATA(2, col, row) + \
               u[3] * DATA(3, col, row)))
#  define ROW_TERM(row) \
    (w[row] * (COL_TERM(0, row) + COL_TERM(1, row) + COL_TERM(2, row) + COL_TERM(3, row)))

  SET_CUBIC_SPLINE_WEIGHTS(u, t.x);
  SET_CUBIC_SPLINE_WEIGHTS(v, t.y);
  SET_CUBIC_SPLINE_WEIGHTS(w, t.z);

  /* Actual interpolation. */
  return ROW_TERM(0) + ROW_TERM(1) + ROW_TERM(2) + ROW_TERM(3);

#  undef COL_TERM
#  undef ROW_TERM
#  undef DATA
#  undef SET_CUBIC_SPLINE_WEIGHTS
}

template<typename OutT, typename T>
#  if defined(__KERNEL_METAL__)
__attribute__((noinline))
#  else
ccl_device_noinline
#  endif
OutT kernel_image_interp_nanovdb(const ccl_global KernelImageInfo &info,
                                     float3 P,
                                     const InterpolationType interp)
{
  ccl_global nanovdb::NanoGrid<T> *const grid = (ccl_global nanovdb::NanoGrid<T> *)info.data;

  if (interp == INTERPOLATION_CLOSEST) {
    nanovdb::ReadAccessor<T> acc(grid->tree().root());
    return OutT(acc.getValue(make_int3(floor(P))));
  }

  nanovdb::CachedReadAccessor<T> acc(grid->tree().root());
  if (interp == INTERPOLATION_LINEAR) {
    return kernel_image_interp_trilinear_nanovdb<OutT>(acc, P);
  }

  return kernel_image_interp_tricubic_nanovdb<OutT>(acc, P);
}
#endif /* WITH_NANOVDB */

<<<<<<< HEAD
ccl_device float4 kernel_image_interp_3d(
    KernelGlobals kg, const int id, float3 P, InterpolationType interp, const float randu)
=======
ccl_device float4 kernel_tex_image_interp_3d(KernelGlobals kg,
                                             ccl_private ShaderData *sd,
                                             const int id,
                                             float3 P,
                                             InterpolationType interp,
                                             const bool stochastic)
>>>>>>> 20b2ec5c
{
#ifdef WITH_NANOVDB
  const ccl_global KernelImageTexture &tex = kernel_data_fetch(image_textures, id);
  const ccl_global KernelImageInfo &info = kernel_data_fetch(image_info, tex.slot);

  if (tex.use_transform_3d) {
    P = transform_point(&tex.transform_3d, P);
  }

  InterpolationType interpolation = (interp == INTERPOLATION_NONE) ?
                                        (InterpolationType)info.interpolation :
                                        interp;

  if (stochastic) {
    float3 rand = lcg_step_float3(&sd->lcg_state);
    P = interp_stochastic(P, interpolation, rand);
  }

  const ImageDataType data_type = (ImageDataType)info.data_type;
  if (data_type == IMAGE_DATA_TYPE_NANOVDB_FLOAT) {
    const float f = kernel_image_interp_nanovdb<float, float>(info, P, interpolation);
    return make_float4(f, f, f, 1.0f);
  }
  if (data_type == IMAGE_DATA_TYPE_NANOVDB_FLOAT3) {
    const float3 f = kernel_image_interp_nanovdb<float3, packed_float3>(info, P, interpolation);
    return make_float4(f, 1.0f);
  }
  if (data_type == IMAGE_DATA_TYPE_NANOVDB_FLOAT4) {
    return kernel_image_interp_nanovdb<float4, float4>(info, P, interpolation);
  }
  if (data_type == IMAGE_DATA_TYPE_NANOVDB_FPN) {
    const float f = kernel_image_interp_nanovdb<float, nanovdb::FpN>(info, P, interpolation);
    return make_float4(f, f, f, 1.0f);
  }
  if (data_type == IMAGE_DATA_TYPE_NANOVDB_FP16) {
    const float f = kernel_image_interp_nanovdb<float, nanovdb::Fp16>(info, P, interpolation);
    return make_float4(f, f, f, 1.0f);
  }
  if (data_type == IMAGE_DATA_TYPE_NANOVDB_EMPTY) {
    return zero_float4();
  }
#else
  (void)kg;
  (void)sd;
  (void)id;
  (void)P;
  (void)interp;
  (void)stochastic;
#endif

  return IMAGE_TEXTURE_MISSING_RGBA;
}

#ifndef __KERNEL_GPU__
} /* Namespace. */
#endif

CCL_NAMESPACE_END<|MERGE_RESOLUTION|>--- conflicted
+++ resolved
@@ -178,17 +178,12 @@
 }
 #endif /* WITH_NANOVDB */
 
-<<<<<<< HEAD
-ccl_device float4 kernel_image_interp_3d(
-    KernelGlobals kg, const int id, float3 P, InterpolationType interp, const float randu)
-=======
-ccl_device float4 kernel_tex_image_interp_3d(KernelGlobals kg,
-                                             ccl_private ShaderData *sd,
-                                             const int id,
-                                             float3 P,
-                                             InterpolationType interp,
-                                             const bool stochastic)
->>>>>>> 20b2ec5c
+ccl_device float4 kernel_image_interp_3d(KernelGlobals kg,
+                                         ccl_private ShaderData *sd,
+                                         const int id,
+                                         float3 P,
+                                         InterpolationType interp,
+                                         const bool stochastic)
 {
 #ifdef WITH_NANOVDB
   const ccl_global KernelImageTexture &tex = kernel_data_fetch(image_textures, id);
