--- conflicted
+++ resolved
@@ -81,33 +81,14 @@
   Interval<float> t_range;
 };
 
-<<<<<<< HEAD
-/* Evaluate shader to get extinction coefficient at P. */
-ccl_device_inline ShaderEvalResult
-shadow_volume_shader_sample(KernelGlobals kg,
-                            IntegratorShadowState state,
-                            ccl_private ShaderData *ccl_restrict sd,
-                            ccl_private Spectrum *ccl_restrict extinction)
-{
-  VOLUME_READ_LAMBDA(integrator_state_read_shadow_volume_stack(state, i))
-  volume_shader_eval<true>(kg, state, sd, PATH_RAY_SHADOW, volume_read_lambda_pass);
-  if (sd->flag & SD_CACHE_MISS) {
-    return SHADER_EVAL_CACHE_MISS;
-  }
-
-  if (!(sd->flag & SD_EXTINCTION)) {
-    return SHADER_EVAL_EMPTY;
-  }
-
-  *extinction = sd->closure_transparent_extinction;
-  return SHADER_EVAL_OK;
-=======
 /* Evaluate extinction coefficient at `sd->P`. */
 template<const bool shadow, typename IntegratorGenericState>
-ccl_device_inline Spectrum volume_shader_eval_extinction(KernelGlobals kg,
-                                                         const IntegratorGenericState state,
-                                                         ccl_private ShaderData *ccl_restrict sd,
-                                                         uint32_t path_flag)
+ccl_device_inline ShaderEvalResult
+volume_shader_eval_extinction(KernelGlobals kg,
+                              const IntegratorGenericState state,
+                              ccl_private ShaderData *ccl_restrict sd,
+                              uint32_t path_flag,
+                              ccl_private Spectrum &ccl_restrict r_extinction)
 {
   /* Use emission flag to avoid storing phase function. */
   /* TODO(weizhen): we could add another flag to skip evaluating the emission, but we've run out of
@@ -116,8 +97,18 @@
 
   volume_shader_eval<shadow>(kg, state, sd, path_flag);
 
-  return (sd->flag & SD_EXTINCTION) ? sd->closure_transparent_extinction : zero_spectrum();
->>>>>>> 20b2ec5c
+  if (sd->flag & SD_CACHE_MISS) {
+    r_extinction = zero_spectrum();
+    return SHADER_EVAL_CACHE_MISS;
+  }
+
+  if (sd->flag & SD_EXTINCTION) {
+    r_extinction = sd->closure_transparent_extinction;
+    return SHADER_EVAL_OK;
+  }
+
+  r_extinction = zero_spectrum();
+  return SHADER_EVAL_EMPTY;
 }
 
 /* Evaluate shader to get absorption, scattering and emission at P. */
@@ -128,16 +119,11 @@
                      ccl_private VolumeShaderCoefficients *coeff)
 {
   const uint32_t path_flag = INTEGRATOR_STATE(state, path, flag);
-<<<<<<< HEAD
-  VOLUME_READ_LAMBDA(integrator_state_read_volume_stack(state, i))
-  volume_shader_eval<false>(kg, state, sd, path_flag, volume_read_lambda_pass);
+  volume_shader_eval<false>(kg, state, sd, path_flag);
+
   if (sd->flag & SD_CACHE_MISS) {
     return SHADER_EVAL_CACHE_MISS;
   }
-=======
-  volume_shader_eval<false>(kg, state, sd, path_flag);
->>>>>>> 20b2ec5c
-
   if (!(sd->flag & (SD_EXTINCTION | SD_SCATTER | SD_EMISSION))) {
     return SHADER_EVAL_EMPTY;
   }
@@ -540,17 +526,6 @@
  * These functions are used to attenuate shadow rays to lights. Both absorption
  * and scattering will block light, represented by the extinction coefficient. */
 
-<<<<<<< HEAD
-/* heterogeneous volume: integrate stepping through the volume until we
- * reach the end, get absorbed entirely, or run out of iterations */
-ccl_device ShaderEvalResult
-volume_shadow_heterogeneous(KernelGlobals kg,
-                            IntegratorShadowState state,
-                            ccl_private Ray *ccl_restrict ray,
-                            ccl_private ShaderData *ccl_restrict sd,
-                            ccl_private Spectrum *ccl_restrict throughput,
-                            const float object_step_size)
-=======
 /* Advance until the majorant optical depth is at least one, or we have reached the end of the
  * volume. Because telescoping has to take at least one sample per segment, having a larger
  * segment helps to take less samples. */
@@ -596,14 +571,16 @@
  * \param t: the ray segment between which we compute the transmittance
  */
 template<const bool shadow, typename IntegratorGenericState>
-ccl_device Spectrum volume_transmittance(KernelGlobals kg,
-                                         IntegratorGenericState state,
-                                         const ccl_private Ray *ray,
-                                         ccl_private ShaderData *ccl_restrict sd,
-                                         const float sigma_c,
-                                         const Interval<float> t,
-                                         const ccl_private RNGState *rng_state,
-                                         const uint32_t path_flag)
+ccl_device ShaderEvalResult
+volume_transmittance(KernelGlobals kg,
+                     IntegratorGenericState state,
+                     const ccl_private Ray *ray,
+                     ccl_private ShaderData *ccl_restrict sd,
+                     const float sigma_c,
+                     const Interval<float> t,
+                     const ccl_private RNGState *rng_state,
+                     const uint32_t path_flag,
+                     ccl_private Spectrum &ccl_restrict r_transmittance)
 {
   constexpr float r = 0.9f;
   const float ray_length = t.length();
@@ -639,10 +616,17 @@
     for (int i = 0; i < k; i++) {
       const float shade_t = min(t.max, t.min + (shade_offset + i) * step_size);
       sd->P = ray->P + ray->D * shade_t;
-      tau_k += volume_shader_eval_extinction<shadow>(kg, state, sd, path_flag);
+      Spectrum extinction;
+      const ShaderEvalResult eval_result = volume_shader_eval_extinction<shadow>(
+          kg, state, sd, path_flag, extinction);
+      if (eval_result == SHADER_EVAL_CACHE_MISS) {
+        return SHADER_EVAL_CACHE_MISS;
+      }
+      tau_k += extinction;
     }
     /* OneAPI has some problem with exp(-0 * FLT_MAX). */
-    return is_zero(tau_k) ? one_spectrum() : exp(-tau_k * step_size);
+    r_transmittance = is_zero(tau_k) ? one_spectrum() : exp(-tau_k * step_size);
+    return SHADER_EVAL_OK;
   }
 
   /* Estimations of optical thickness. */
@@ -659,8 +643,13 @@
       const float shade_t = min(t.max, t.min + (shade_offset + step) * step_size);
       sd->P = ray->P + ray->D * shade_t;
 
-      const Spectrum tau = step_size *
-                           volume_shader_eval_extinction<shadow>(kg, state, sd, path_flag);
+      Spectrum extinction;
+      const ShaderEvalResult eval_result = volume_shader_eval_extinction<shadow>(
+          kg, state, sd, path_flag, extinction);
+      if (eval_result == SHADER_EVAL_CACHE_MISS) {
+        return SHADER_EVAL_CACHE_MISS;
+      }
+      const Spectrum tau = step_size * extinction;
 
       tau_k += tau * N;
       tau_j[step % 2] += tau * 2.0f;
@@ -676,84 +665,54 @@
   const Spectrum T_j = 0.5f * (exp(-tau_j[0]) + exp(-tau_j[1]));
 
   /* Eq (14), single-term primary estimator. */
-  return T_k + (T_j_1 - T_j) / pmf;
+  r_transmittance = T_k + (T_j_1 - T_j) / pmf;
+  return SHADER_EVAL_OK;
 }
 
 /* Compute the volumetric transmittance of the segment [ray->tmin, ray->tmax],
  * used for the shadow ray throughput. */
-ccl_device void volume_shadow_heterogeneous(KernelGlobals kg,
-                                            IntegratorShadowState state,
-                                            ccl_private Ray *ccl_restrict ray,
-                                            ccl_private ShaderData *ccl_restrict sd,
-                                            ccl_private Spectrum *ccl_restrict throughput)
->>>>>>> 20b2ec5c
+ccl_device ShaderEvalResult
+volume_shadow_heterogeneous(KernelGlobals kg,
+                            IntegratorShadowState state,
+                            ccl_private Ray *ccl_restrict ray,
+                            ccl_private ShaderData *ccl_restrict sd,
+                            ccl_private Spectrum *ccl_restrict throughput)
 {
   /* Load random number state. */
   RNGState rng_state;
   shadow_path_state_rng_load(state, &rng_state);
 
   /* For stochastic texture sampling. */
-<<<<<<< HEAD
-  sd->lcg_state = integrator_state_lcg_init(state, PATH_RAY_SHADOW, 0xd9111870);
-
-  Spectrum tp = *throughput;
-
-  /* Prepare for stepping. */
-  VolumeStep vstep;
-  volume_step_init<true>(kg, &rng_state, object_step_size, ray->tmin, ray->tmax, &vstep);
-
-  /* compute extinction at the start */
-  Spectrum sum = zero_spectrum();
-  for (int step = 0; volume_integrate_advance(step, ray, &sd->P, vstep); step++) {
-    /* compute attenuation over segment */
-    Spectrum sigma_t = zero_spectrum();
-    const ShaderEvalResult result = shadow_volume_shader_sample(kg, state, sd, &sigma_t);
-    if (result == SHADER_EVAL_OK) {
-      /* Compute `expf()` only for every Nth step, to save some calculations
-       * because `exp(a)*exp(b) = exp(a+b)`, also do a quick #VOLUME_THROUGHPUT_EPSILON
-       * check then. */
-      sum += (-sigma_t * vstep.t.length());
-      if ((step & 0x07) == 0) { /* TODO: Other interval? */
-        tp = *throughput * exp(sum);
-
-        /* stop if nearly all light is blocked */
-        if (reduce_max(tp) < VOLUME_THROUGHPUT_EPSILON) {
-          break;
-        }
-      }
-    }
-    else if (result == SHADER_EVAL_CACHE_MISS) {
-      return result;
-    }
-  }
-=======
   sd->lcg_state = lcg_state_init(
       rng_state.rng_pixel, rng_state.rng_offset, rng_state.sample, 0xd9111870);
 
   path_state_rng_scramble(&rng_state, 0x8647ace4);
->>>>>>> 20b2ec5c
 
   OctreeTracing octree(ray->tmin);
   const uint32_t path_flag = PATH_RAY_SHADOW;
   if (!volume_octree_setup<true>(kg, ray, sd, state, &rng_state, path_flag, octree)) {
-    return;
-  }
-
-<<<<<<< HEAD
-  *throughput = tp;
-  return SHADER_EVAL_OK;
-=======
+    return SHADER_EVAL_EMPTY;
+  }
+
   while (volume_octree_advance_shadow(kg, ray, sd, state, &rng_state, path_flag, octree)) {
     const float sigma = octree.sigma.range();
-    *throughput *= volume_transmittance<true>(
-        kg, state, ray, sd, sigma, octree.t, &rng_state, path_flag);
+    float3 transmittance;
+    const ShaderEvalResult eval_result = volume_transmittance<true>(
+        kg, state, ray, sd, sigma, octree.t, &rng_state, path_flag, transmittance);
+
+    if (eval_result == SHADER_EVAL_CACHE_MISS) {
+      return SHADER_EVAL_CACHE_MISS;
+    }
+
+    *throughput *= transmittance;
 
     if (reduce_max(fabs(*throughput)) < VOLUME_THROUGHPUT_EPSILON) {
-      return;
+      return SHADER_EVAL_OK;
     }
     octree.t.min = octree.t.max;
   }
->>>>>>> 20b2ec5c
+
+  return SHADER_EVAL_OK;
 }
 
 /* Equi-angular sampling as in:
@@ -912,21 +871,21 @@
 
 /* Accumulate transmittance for equiangular distance sampling without MIS. Using telescoping to
  * reduce noise. */
-ccl_device_inline void volume_equiangular_transmittance(
-    KernelGlobals kg,
-    const IntegratorState state,
-    const ccl_private Ray *ccl_restrict ray,
-    const ccl_private Extrema<float> &sigma,
-    const ccl_private Interval<float> &interval,
-    ccl_private ShaderData *ccl_restrict sd,
-    const ccl_private RNGState *rng_state,
-    const ccl_private VolumeIntegrateState &ccl_restrict vstate,
-    ccl_private VolumeIntegrateResult &ccl_restrict result)
+ccl_device_inline ShaderEvalResult
+volume_equiangular_transmittance(KernelGlobals kg,
+                                 const IntegratorState state,
+                                 const ccl_private Ray *ccl_restrict ray,
+                                 const ccl_private Extrema<float> &sigma,
+                                 const ccl_private Interval<float> &interval,
+                                 ccl_private ShaderData *ccl_restrict sd,
+                                 const ccl_private RNGState *rng_state,
+                                 const ccl_private VolumeIntegrateState &ccl_restrict vstate,
+                                 ccl_private VolumeIntegrateResult &ccl_restrict result)
 {
   if (vstate.direct_sample_method != VOLUME_SAMPLE_EQUIANGULAR || vstate.use_mis ||
       result.direct_scatter)
   {
-    return;
+    return SHADER_EVAL_EMPTY;
   }
 
   Interval<float> t;
@@ -941,8 +900,16 @@
   }
 
   const uint32_t path_flag = INTEGRATOR_STATE(state, path, flag);
-  result.direct_throughput *= volume_transmittance<false>(
-      kg, state, ray, sd, sigma.range(), t, rng_state, path_flag);
+  float3 transmittance;
+  const ShaderEvalResult eval_result = volume_transmittance<false>(
+      kg, state, ray, sd, sigma.range(), t, rng_state, path_flag, transmittance);
+
+  if (eval_result == SHADER_EVAL_CACHE_MISS) {
+    return SHADER_EVAL_CACHE_MISS;
+  }
+
+  result.direct_throughput *= transmittance;
+  return eval_result;
 }
 
 /* Sample the next candidate indirect scatter position following exponential distribution,
@@ -977,19 +944,20 @@
 }
 
 /* Adavance to the next candidate indirect scatter position, and compute the direct throughput. */
-ccl_device_inline bool volume_integrate_advance(KernelGlobals kg,
-                                                const ccl_private Ray *ccl_restrict ray,
-                                                ccl_private ShaderData *ccl_restrict sd,
-                                                const IntegratorState state,
-                                                ccl_private RNGState *rng_state,
-                                                const uint32_t path_flag,
-                                                ccl_private OctreeTracing &octree,
-                                                ccl_private VolumeIntegrateState &vstate,
-                                                ccl_private VolumeIntegrateResult &result)
+ccl_device_inline ShaderEvalResult
+volume_integrate_advance(KernelGlobals kg,
+                         const ccl_private Ray *ccl_restrict ray,
+                         ccl_private ShaderData *ccl_restrict sd,
+                         const IntegratorState state,
+                         ccl_private RNGState *rng_state,
+                         const uint32_t path_flag,
+                         ccl_private OctreeTracing &octree,
+                         ccl_private VolumeIntegrateState &vstate,
+                         ccl_private VolumeIntegrateResult &result)
 {
   if (vstate.step++ > VOLUME_MAX_STEPS) {
     /* Exceeds maximal steps. */
-    return false;
+    return SHADER_EVAL_EMPTY;
   }
 
   float residual_optical_depth;
@@ -1002,13 +970,16 @@
   {
     /* Advance to the next voxel if the sampled distance is beyond the current voxel. */
     if (!volume_octree_advance<false>(kg, ray, sd, state, rng_state, path_flag, octree)) {
-      return false;
+      return SHADER_EVAL_EMPTY;
     }
 
     vstate.optical_depth += octree.sigma.max * octree.t.length();
     vstate.t = octree.t.min;
-    volume_equiangular_transmittance(
+    const ShaderEvalResult eval_result = volume_equiangular_transmittance(
         kg, state, ray, octree.sigma, octree.t, sd, rng_state, vstate, result);
+    if (eval_result == SHADER_EVAL_CACHE_MISS) {
+      return SHADER_EVAL_CACHE_MISS;
+    }
 
     /* Scale the random number by the residual depth for reusing. */
     vstate.rscatter = saturatef(1.0f - (1.0f - vstate.rscatter) * expf(residual_optical_depth));
@@ -1017,7 +988,7 @@
   /* Advance random number offset. */
   rng_state->rng_offset += PRNG_BOUNCE_NUM;
 
-  return true;
+  return SHADER_EVAL_OK;
 }
 
 /* -------------------------------------------------------------------- */
@@ -1241,7 +1212,7 @@
   sd->P = ray->P + ray->D * reservoir.candidate.t;
   sd->lcg_state = lcg_state;
   VolumeShaderCoefficients coeff ccl_optional_struct_init;
-  if (!volume_shader_sample(kg, state, sd, &coeff)) {
+  if (volume_shader_sample(kg, state, sd, &coeff) != SHADER_EVAL_OK) {
     kernel_assert(false);
     return;
   }
@@ -1459,25 +1430,26 @@
  * - Otherwise, no real collision happens and we continue the recursive process.
  * The emission L_e is evaluated at each step.
  */
-ccl_device void volume_integrate_step_scattering(
-    KernelGlobals kg,
-    const IntegratorState state,
-    const ccl_private Ray *ccl_restrict ray,
-    const float sigma_max,
-    ccl_private ShaderData *ccl_restrict sd,
-    ccl_private VolumeIntegrateState &ccl_restrict vstate,
-    ccl_private VolumeIntegrateResult &ccl_restrict result,
-    ccl_private VolumeSampleReservoir &reservoir)
+ccl_device ShaderEvalResult
+volume_integrate_step_scattering(KernelGlobals kg,
+                                 const IntegratorState state,
+                                 const ccl_private Ray *ccl_restrict ray,
+                                 const float sigma_max,
+                                 ccl_private ShaderData *ccl_restrict sd,
+                                 ccl_private VolumeIntegrateState &ccl_restrict vstate,
+                                 ccl_private VolumeIntegrateResult &ccl_restrict result,
+                                 ccl_private VolumeSampleReservoir &reservoir)
 {
   if (volume_russian_roulette_termination(state, reservoir, result, vstate)) {
-    return;
+    return SHADER_EVAL_EMPTY;
   }
 
   sd->P = ray->P + ray->D * vstate.t;
   VolumeShaderCoefficients coeff ccl_optional_struct_init;
   const uint lcg_state = sd->lcg_state;
-  if (!volume_shader_sample(kg, state, sd, &coeff)) {
-    return;
+  const ShaderEvalResult eval_result = volume_shader_sample(kg, state, sd, &coeff);
+  if (eval_result != SHADER_EVAL_OK) {
+    return eval_result;
   }
 
   kernel_assert(sigma_max != 0.0f);
@@ -1501,7 +1473,7 @@
     /* Absorption only. Deterministically choose null scattering and estimate the transmittance
      * of the current ray segment. */
     result.indirect_throughput *= sigma_n * inv_maj;
-    return;
+    return SHADER_EVAL_OK;
   }
 
 #  ifdef __DENOISING_FEATURES__
@@ -1520,24 +1492,29 @@
   const float prob_n = 1.0f - prob_s;
   result.indirect_throughput *= safe_divide(sigma_n * inv_maj, prob_n);
   vstate.transmittance *= prob_n;
+  return SHADER_EVAL_OK;
 }
 
 /* Evaluate coefficients at the equiangular scatter position, and update the direct throughput. */
-ccl_device_inline void volume_equiangular_direct_scatter(
-    KernelGlobals kg,
-    const IntegratorState state,
-    const ccl_private Ray *ccl_restrict ray,
-    ccl_private ShaderData *ccl_restrict sd,
-    ccl_private VolumeIntegrateState &vstate,
-    ccl_private VolumeIntegrateResult &ccl_restrict result)
+ccl_device_inline ShaderEvalResult
+volume_equiangular_direct_scatter(KernelGlobals kg,
+                                  const IntegratorState state,
+                                  const ccl_private Ray *ccl_restrict ray,
+                                  ccl_private ShaderData *ccl_restrict sd,
+                                  ccl_private VolumeIntegrateState &vstate,
+                                  ccl_private VolumeIntegrateResult &ccl_restrict result)
 {
   if (vstate.direct_sample_method != VOLUME_SAMPLE_EQUIANGULAR || !result.direct_scatter) {
-    return;
+    return SHADER_EVAL_EMPTY;
   }
 
   sd->P = ray->P + ray->D * result.direct_t;
   VolumeShaderCoefficients coeff ccl_optional_struct_init;
-  if (volume_shader_sample(kg, state, sd, &coeff) && (sd->flag & SD_SCATTER)) {
+  const ShaderEvalResult eval_result = volume_shader_sample(kg, state, sd, &coeff);
+  if (eval_result == SHADER_EVAL_CACHE_MISS) {
+    return SHADER_EVAL_CACHE_MISS;
+  }
+  if (eval_result == SHADER_EVAL_OK && (sd->flag & SD_SCATTER)) {
     volume_shader_copy_phases(&result.direct_phases, sd);
 
     if (vstate.use_mis) {
@@ -1552,6 +1529,8 @@
     /* Scattering coefficient is zero at the sampled position. */
     result.direct_scatter = false;
   }
+
+  return SHADER_EVAL_OK;
 }
 
 /* Multiple Importance Sampling between equiangular sampling and distance sampling.
@@ -1653,30 +1632,12 @@
 #  endif
 }
 
-<<<<<<< HEAD
-/* heterogeneous volume distance sampling: integrate stepping through the
- * volume until we reach the end, get absorbed entirely, or run out of
- * iterations. this does probabilistically scatter or get transmitted through
- * for path tracing where we don't want to branch. */
-ccl_device_forceinline ShaderEvalResult
-volume_integrate_heterogeneous(KernelGlobals kg,
-                               IntegratorState state,
-                               ccl_private Ray *ccl_restrict ray,
-                               ccl_private ShaderData *ccl_restrict sd,
-                               const ccl_private RNGState *rng_state,
-                               ccl_global float *ccl_restrict render_buffer,
-                               const float object_step_size,
-                               const VolumeSampleMethod direct_sample_method,
-                               const ccl_private EquiangularCoefficients &equiangular_coeffs,
-                               ccl_private VolumeIntegrateResult &result)
-=======
 ccl_device_inline void volume_integrate_result_init(
     ConstIntegratorState state,
     const ccl_private Ray *ccl_restrict ray,
     ccl_private VolumeIntegrateState &vstate,
     const ccl_private EquiangularCoefficients &equiangular_coeffs,
     ccl_private VolumeIntegrateResult &result)
->>>>>>> 20b2ec5c
 {
   const Spectrum throughput = INTEGRATOR_STATE(state, path, throughput);
   result.direct_throughput = (vstate.direct_sample_method == VOLUME_SAMPLE_NONE) ?
@@ -1695,43 +1656,6 @@
 #  endif
 }
 
-<<<<<<< HEAD
-#  ifdef __DENOISING_FEATURES__
-  const bool write_denoising_features = (INTEGRATOR_STATE(state, path, flag) &
-                                         PATH_RAY_DENOISING_FEATURES);
-  Spectrum accum_albedo = zero_spectrum();
-#  endif
-  Spectrum accum_emission = zero_spectrum();
-
-  for (int step = 0; volume_integrate_advance(step, ray, &sd->P, vstep); step++) {
-    /* compute segment */
-    VolumeShaderCoefficients coeff ccl_optional_struct_init;
-    const ShaderEvalResult eval_result = volume_shader_sample(kg, state, sd, &coeff);
-    /* TODO: If volume shaders can write AOVs, this will not work. */
-    if (eval_result == SHADER_EVAL_CACHE_MISS) {
-      return SHADER_EVAL_CACHE_MISS;
-    }
-    if (eval_result == SHADER_EVAL_OK) {
-      const int closure_flag = sd->flag;
-
-      /* Evaluate transmittance over segment. */
-      const float dt = vstep.t.length();
-      const Spectrum transmittance = (closure_flag & SD_EXTINCTION) ?
-                                         volume_color_transmittance(coeff.sigma_t, dt) :
-                                         one_spectrum();
-
-      /* Emission. */
-      if (closure_flag & SD_EMISSION) {
-        /* Only write emission before indirect light scatter position, since we terminate
-         * stepping at that point if we have already found a direct light scatter position. */
-        if (!result.indirect_scatter) {
-          const Spectrum emission = volume_emission_integrate(
-              &coeff, closure_flag, transmittance, dt);
-          accum_emission += result.indirect_throughput * emission;
-          guiding_record_volume_emission(kg, state, emission);
-        }
-      }
-=======
 /* Compute guided volume scatter probability and the majorant scale needed for achieving the
  * scatter probability, for homogeneous volume. */
 ccl_device_inline Spectrum
@@ -1747,7 +1671,6 @@
   if (attenuation_only) {
     return zero_spectrum();
   }
->>>>>>> 20b2ec5c
 
   const Spectrum attenuation = 1.0f - volume_color_transmittance(coeff.sigma_t, ray_length);
   if (!vstate.vspg) {
@@ -1791,21 +1714,22 @@
  * Decide the indirect scatter probability, and sample an indirect scatter position inside the
  * volume or transmit through the volume.
  * Direct scatter is always sampled, if possible. */
-ccl_device_forceinline void volume_integrate_homogeneous(KernelGlobals kg,
-                                                         const IntegratorState state,
-                                                         const ccl_private Ray *ccl_restrict ray,
-                                                         ccl_private ShaderData *ccl_restrict sd,
-                                                         const ccl_private RNGState *rng_state,
-                                                         ccl_global float *ccl_restrict
-                                                             render_buffer,
-                                                         ccl_private VolumeIntegrateState &vstate,
-                                                         const Interval<float> interval,
-                                                         ccl_private VolumeIntegrateResult &result)
+ccl_device_forceinline ShaderEvalResult
+volume_integrate_homogeneous(KernelGlobals kg,
+                             const IntegratorState state,
+                             const ccl_private Ray *ccl_restrict ray,
+                             ccl_private ShaderData *ccl_restrict sd,
+                             const ccl_private RNGState *rng_state,
+                             ccl_global float *ccl_restrict render_buffer,
+                             ccl_private VolumeIntegrateState &vstate,
+                             const Interval<float> interval,
+                             ccl_private VolumeIntegrateResult &result)
 {
   sd->P = ray->P + ray->D * ray->tmin;
   VolumeShaderCoefficients coeff ccl_optional_struct_init;
-  if (!volume_shader_sample(kg, state, sd, &coeff)) {
-    return;
+  const ShaderEvalResult eval_result = volume_shader_sample(kg, state, sd, &coeff);
+  if (eval_result != SHADER_EVAL_OK) {
+    return eval_result;
   }
 
   const float ray_length = ray->tmax - ray->tmin;
@@ -1824,7 +1748,7 @@
   if ((INTEGRATOR_STATE(state, path, flag) & PATH_RAY_TERMINATE) || is_zero(coeff.sigma_s)) {
     /* Attenuation only. */
     result.indirect_throughput *= transmittance;
-    return;
+    return SHADER_EVAL_OK;
   }
 
   float rchannel = path_state_rng_1D(kg, rng_state, PRNG_VOLUME_RESERVOIR);
@@ -1869,7 +1793,7 @@
 
   /* Direct scatter. */
   if (vstate.direct_sample_method == VOLUME_SAMPLE_NONE) {
-    return;
+    return SHADER_EVAL_OK;
   }
 
   /* Sample inside the valid ray segment. */
@@ -1899,32 +1823,29 @@
                                 channel_pdf);
     }
   }
+
+  return SHADER_EVAL_OK;
 }
 
 /* heterogeneous volume distance sampling: integrate stepping through the
  * volume until we reach the end, get absorbed entirely, or run out of
  * iterations. this does probabilistically scatter or get transmitted through
  * for path tracing where we don't want to branch. */
-ccl_device_forceinline void volume_integrate_heterogeneous(
-    KernelGlobals kg,
-    const IntegratorState state,
-    const ccl_private Ray *ccl_restrict ray,
-    ccl_private ShaderData *ccl_restrict sd,
-    RNGState rng_state,
-    ccl_global float *ccl_restrict render_buffer,
-    ccl_private VolumeIntegrateState &vstate,
-    ccl_private VolumeIntegrateResult &result)
+ccl_device_forceinline ShaderEvalResult
+volume_integrate_heterogeneous(KernelGlobals kg,
+                               const IntegratorState state,
+                               const ccl_private Ray *ccl_restrict ray,
+                               ccl_private ShaderData *ccl_restrict sd,
+                               RNGState rng_state,
+                               ccl_global float *ccl_restrict render_buffer,
+                               ccl_private VolumeIntegrateState &vstate,
+                               ccl_private VolumeIntegrateResult &result)
 {
   OctreeTracing octree(ray->tmin);
   const uint32_t path_flag = INTEGRATOR_STATE(state, path, flag);
   if (!volume_octree_setup<false>(kg, ray, sd, state, &rng_state, path_flag, octree)) {
-    return;
-  }
-<<<<<<< HEAD
-#  endif /* __DENOISING_FEATURES__ */
-
-  return SHADER_EVAL_OK;
-=======
+    return SHADER_EVAL_EMPTY;
+  }
 
   /* Prepare struct for guiding. */
   vstate.optical_depth = octree.sigma.max * octree.t.length();
@@ -1936,14 +1857,27 @@
   /* Scramble for stepping through volume. */
   path_state_rng_scramble(&rng_state, 0xe35fad82);
 
-  volume_equiangular_transmittance(
+  const ShaderEvalResult eval_result = volume_equiangular_transmittance(
       kg, state, ray, octree.sigma, octree.t, sd, &rng_state, vstate, result);
-
-  while (
-      volume_integrate_advance(kg, ray, sd, state, &rng_state, path_flag, octree, vstate, result))
-  {
+  if (eval_result == SHADER_EVAL_CACHE_MISS) {
+    return SHADER_EVAL_CACHE_MISS;
+  }
+
+  while (true) {
+    const ShaderEvalResult eval_result = volume_integrate_advance(
+        kg, ray, sd, state, &rng_state, path_flag, octree, vstate, result);
+    if (eval_result == SHADER_EVAL_CACHE_MISS) {
+      return SHADER_EVAL_CACHE_MISS;
+    }
+    if (eval_result == SHADER_EVAL_EMPTY) {
+      break;
+    }
     const float sigma_max = octree.sigma.max * vstate.majorant_scale;
-    volume_integrate_step_scattering(kg, state, ray, sigma_max, sd, vstate, result, reservoir);
+    if (volume_integrate_step_scattering(
+            kg, state, ray, sigma_max, sd, vstate, result, reservoir) == SHADER_EVAL_CACHE_MISS)
+    {
+      return SHADER_EVAL_CACHE_MISS;
+    }
 
     if (volume_integrate_should_stop(result)) {
       break;
@@ -1951,8 +1885,15 @@
   }
 
   volume_distance_sampling_finalize(kg, state, ray, sd, vstate, result, reservoir);
-  volume_equiangular_direct_scatter(kg, state, ray, sd, vstate, result);
->>>>>>> 20b2ec5c
+  {
+    const ShaderEvalResult eval_result = volume_equiangular_direct_scatter(
+        kg, state, ray, sd, vstate, result);
+    if (eval_result == SHADER_EVAL_CACHE_MISS) {
+      return SHADER_EVAL_CACHE_MISS;
+    }
+  }
+
+  return SHADER_EVAL_OK;
 }
 
 /* Path tracing: sample point on light using equiangular sampling. */
@@ -1989,6 +1930,7 @@
     ls->emitter_id = EMITTER_NONE;
     return false;
   }
+  /* TODO: handle cache miss. */
 
   if (ls->shader & SHADER_EXCLUDE_SCATTER) {
     ls->emitter_id = EMITTER_NONE;
@@ -2000,7 +1942,8 @@
   return volume_valid_direct_ray_segment(kg, ray->P, ray->D, &equiangular_coeffs->t_range, ls);
 }
 
-/* Determine the method to sample direct light, based on the volume property and settings. */
+/* Determine the method to sample direct light, based on the volume property and settings.
+ */
 ccl_device_forceinline VolumeSampleMethod
 volume_direct_sample_method(KernelGlobals kg,
                             const IntegratorState state,
@@ -2024,14 +1967,14 @@
 }
 
 /* Shared function of integrating homogeneous and heterogeneous volume. */
-ccl_device void volume_integrate_shared(KernelGlobals kg,
-                                        const IntegratorState state,
-                                        const ccl_private Ray *ccl_restrict ray,
-                                        ccl_private ShaderData *ccl_restrict sd,
-                                        const ccl_private RNGState *rng_state,
-                                        ccl_global float *ccl_restrict render_buffer,
-                                        ccl_private LightSample *ls,
-                                        ccl_private VolumeIntegrateResult &result)
+ccl_device ShaderEvalResult volume_integrate_shared(KernelGlobals kg,
+                                                    const IntegratorState state,
+                                                    const ccl_private Ray *ccl_restrict ray,
+                                                    ccl_private ShaderData *ccl_restrict sd,
+                                                    const ccl_private RNGState *rng_state,
+                                                    ccl_global float *ccl_restrict render_buffer,
+                                                    ccl_private LightSample *ls,
+                                                    ccl_private VolumeIntegrateResult &result)
 {
   PROFILING_INIT(kg, PROFILING_SHADE_VOLUME_INTEGRATE);
 
@@ -2046,12 +1989,17 @@
   /* Initialize volume integration result. */
   volume_integrate_result_init(state, ray, vstate, equiangular_coeffs, result);
 
+  ShaderEvalResult eval_result;
   if (volume_is_homogeneous<false>(kg, state)) {
-    volume_integrate_homogeneous(
+    eval_result = volume_integrate_homogeneous(
         kg, state, ray, sd, rng_state, render_buffer, vstate, equiangular_coeffs.t_range, result);
   }
   else {
-    volume_integrate_heterogeneous(kg, state, ray, sd, *rng_state, render_buffer, vstate, result);
+    eval_result = volume_integrate_heterogeneous(
+        kg, state, ray, sd, *rng_state, render_buffer, vstate, result);
+  }
+  if (eval_result == SHADER_EVAL_CACHE_MISS) {
+    return SHADER_EVAL_CACHE_MISS;
   }
 
   volume_direct_scatter_mis(ray, vstate, equiangular_coeffs, result);
@@ -2075,6 +2023,8 @@
   if (INTEGRATOR_STATE(state, path, bounce) == 0) {
     INTEGRATOR_STATE_WRITE(state, path, optical_depth) += vstate.optical_depth;
   }
+
+  return SHADER_EVAL_OK;
 }
 
 /* Path tracing: sample point on light and evaluate light shader, then
@@ -2098,7 +2048,8 @@
     return SHADER_EVAL_EMPTY;
   }
 
-  /* Sample position on the same light again, now from the shading point where we scattered. */
+  /* Sample position on the same light again, now from the shading point where we
+   * scattered. */
   {
     const uint32_t path_flag = INTEGRATOR_STATE(state, path, flag);
     const uint bounce = INTEGRATOR_STATE(state, path, bounce);
@@ -2350,8 +2301,8 @@
   }
 
   ShaderData sd;
-  /* FIXME: `object` is used for light linking. We read the bottom of the stack for simplicity, but
-   * this does not work for overlapping volumes. */
+  /* FIXME: `object` is used for light linking. We read the bottom of the stack for
+   * simplicity, but this does not work for overlapping volumes. */
   shader_setup_from_volume(&sd, ray, INTEGRATOR_STATE_ARRAY(state, volume_stack, 0, object));
 
   /* Load random number state. */
@@ -2359,21 +2310,22 @@
   path_state_rng_load(state, &rng_state);
 
   /* For stochastic texture sampling. */
-<<<<<<< HEAD
-  sd.lcg_state = integrator_state_lcg_init(state, 0, 0x15b4f88d);
-=======
   sd.lcg_state = lcg_state_init(
       rng_state.rng_pixel, rng_state.rng_offset, rng_state.sample, 0x15b4f88d);
->>>>>>> 20b2ec5c
 
   LightSample ls ccl_optional_struct_init;
 
   /* TODO: expensive to zero closures? */
   VolumeIntegrateResult result = {};
-  volume_integrate_shared(kg, state, ray, &sd, &rng_state, render_buffer, &ls, result);
+  const ShaderEvalResult eval_result = volume_integrate_shared(
+      kg, state, ray, &sd, &rng_state, render_buffer, &ls, result);
+  if (eval_result == SHADER_EVAL_CACHE_MISS) {
+    return VOLUME_PATH_CACHE_MISS;
+  }
 
 #  if defined(__PATH_GUIDING__) && PATH_GUIDING_LEVEL >= 1
-  /* The current path throughput which is used later to calculate per-segment throughput. */
+  /* The current path throughput which is used later to calculate per-segment throughput.
+   */
   const float3 initial_throughput = INTEGRATOR_STATE(state, path, throughput);
   /* The path throughput used to calculate the throughput for direct light. */
   float3 unlit_throughput = initial_throughput;
@@ -2382,26 +2334,6 @@
   float rand_phase_guiding = 0.5f;
 #  endif
 
-<<<<<<< HEAD
-  /* TODO: expensive to zero closures? */
-  VolumeIntegrateResult result = {};
-  const ShaderEvalResult eval_result = volume_integrate_heterogeneous(kg,
-                                                                      state,
-                                                                      ray,
-                                                                      &sd,
-                                                                      &rng_state,
-                                                                      render_buffer,
-                                                                      step_size,
-                                                                      direct_sample_method,
-                                                                      equiangular_coeffs,
-                                                                      result);
-
-  if (eval_result == SHADER_EVAL_CACHE_MISS) {
-    return VOLUME_PATH_CACHE_MISS;
-  }
-
-=======
->>>>>>> 20b2ec5c
   /* Perform path termination. The intersect_closest will have already marked this path
    * to be terminated. That will shading evaluating to leave out any scattering closures,
    * but emission and absorption are still handled for multiple importance sampling. */
