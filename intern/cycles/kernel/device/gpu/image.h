--- conflicted
+++ resolved
@@ -5,21 +5,9 @@
 #pragma once
 
 #include "kernel/globals.h"
-
-<<<<<<< HEAD
-#include "util/defines.h"
-#include "util/math.h"
-
 #include "kernel/util/image.h"
 
-#if !defined __KERNEL_METAL__
-#  ifdef WITH_NANOVDB
-// #    include "kernel/util/nanovdb.h"
-#  endif
-#endif
-=======
 CCL_NAMESPACE_BEGIN
->>>>>>> a29a6318
 
 ccl_device_inline float frac(const float x, ccl_private int *ix)
 {
@@ -69,27 +57,26 @@
 /* Fast bicubic texture lookup using 4 bilinear lookups, adapted from CUDA samples. */
 template<typename T>
 ccl_device_noinline T kernel_image_interp_bicubic(const ccl_global KernelImageInfo &info,
-                                                  float x,
-                                                  float y)
+                                                  const float2 uv)
 {
   ccl_gpu_image_object_2D tex = (ccl_gpu_image_object_2D)info.data;
 
-  x = (x * info.width) - 0.5f;
-  y = (y * info.height) - 0.5f;
+  const float x = (uv.x * info.width) - 0.5f;
+  const float y = (uv.y * info.height) - 0.5f;
 
-  float px = floorf(x);
-  float py = floorf(y);
-  float fx = x - px;
-  float fy = y - py;
+  const float px = floorf(x);
+  const float py = floorf(y);
+  const float fx = x - px;
+  const float fy = y - py;
 
-  float g0x = cubic_g0(fx);
-  float g1x = cubic_g1(fx);
+  const float g0x = cubic_g0(fx);
+  const float g1x = cubic_g1(fx);
   /* Note +0.5 offset to compensate for CUDA linear filtering convention. */
   // TODO: turn division into multiplication?
-  float x0 = (px + cubic_h0(fx) + 0.5f) / info.width;
-  float x1 = (px + cubic_h1(fx) + 0.5f) / info.width;
-  float y0 = (py + cubic_h0(fy) + 0.5f) / info.height;
-  float y1 = (py + cubic_h1(fy) + 0.5f) / info.height;
+  const float x0 = (px + cubic_h0(fx) + 0.5f) / info.width;
+  const float x1 = (px + cubic_h1(fx) + 0.5f) / info.width;
+  const float y0 = (py + cubic_h0(fy) + 0.5f) / info.height;
+  const float y1 = (py + cubic_h1(fy) + 0.5f) / info.height;
 
   return cubic_g0(fy) * (g0x * ccl_gpu_image_object_read_2D<T>(tex, x0, y0) +
                          g1x * ccl_gpu_image_object_read_2D<T>(tex, x1, y0)) +
@@ -97,187 +84,10 @@
                          g1x * ccl_gpu_image_object_read_2D<T>(tex, x1, y1));
 }
 
-<<<<<<< HEAD
-/* Fast tricubic texture lookup using 8 trilinear lookups. */
-template<typename T>
-ccl_device_noinline T
-kernel_image_interp_tricubic(const ccl_global KernelImageInfo &info, float x, float y, float z)
-{
-  ccl_gpu_image_object_3D tex = (ccl_gpu_image_object_3D)info.data;
-
-  x = (x * info.width) - 0.5f;
-  y = (y * info.height) - 0.5f;
-  z = (z * info.depth) - 0.5f;
-
-  float px = floorf(x);
-  float py = floorf(y);
-  float pz = floorf(z);
-  float fx = x - px;
-  float fy = y - py;
-  float fz = z - pz;
-
-  float g0x = cubic_g0(fx);
-  float g1x = cubic_g1(fx);
-  float g0y = cubic_g0(fy);
-  float g1y = cubic_g1(fy);
-  float g0z = cubic_g0(fz);
-  float g1z = cubic_g1(fz);
-
-  /* Note +0.5 offset to compensate for CUDA linear filtering convention. */
-  float x0 = (px + cubic_h0(fx) + 0.5f) / info.width;
-  float x1 = (px + cubic_h1(fx) + 0.5f) / info.width;
-  float y0 = (py + cubic_h0(fy) + 0.5f) / info.height;
-  float y1 = (py + cubic_h1(fy) + 0.5f) / info.height;
-  float z0 = (pz + cubic_h0(fz) + 0.5f) / info.depth;
-  float z1 = (pz + cubic_h1(fz) + 0.5f) / info.depth;
-
-  return g0z * (g0y * (g0x * ccl_gpu_image_object_read_3D<T>(tex, x0, y0, z0) +
-                       g1x * ccl_gpu_image_object_read_3D<T>(tex, x1, y0, z0)) +
-                g1y * (g0x * ccl_gpu_image_object_read_3D<T>(tex, x0, y1, z0) +
-                       g1x * ccl_gpu_image_object_read_3D<T>(tex, x1, y1, z0))) +
-         g1z * (g0y * (g0x * ccl_gpu_image_object_read_3D<T>(tex, x0, y0, z1) +
-                       g1x * ccl_gpu_image_object_read_3D<T>(tex, x1, y0, z1)) +
-                g1y * (g0x * ccl_gpu_image_object_read_3D<T>(tex, x0, y1, z1) +
-                       g1x * ccl_gpu_image_object_read_3D<T>(tex, x1, y1, z1)));
-}
-
-#ifdef WITH_NANOVDB
-template<typename OutT, typename Acc>
-ccl_device OutT
-kernel_image_interp_trilinear_nanovdb(ccl_private Acc &acc, const float x, float y, const float z)
-{
-  int ix, iy, iz;
-  const float tx = frac(x - 0.5f, &ix);
-  const float ty = frac(y - 0.5f, &iy);
-  const float tz = frac(z - 0.5f, &iz);
-
-  return mix(mix(mix(OutT(acc.getValue(nanovdb::Coord(ix, iy, iz))),
-                     OutT(acc.getValue(nanovdb::Coord(ix, iy, iz + 1))),
-                     tz),
-                 mix(OutT(acc.getValue(nanovdb::Coord(ix, iy + 1, iz + 1))),
-                     OutT(acc.getValue(nanovdb::Coord(ix, iy + 1, iz))),
-                     1.0f - tz),
-                 ty),
-             mix(mix(OutT(acc.getValue(nanovdb::Coord(ix + 1, iy + 1, iz))),
-                     OutT(acc.getValue(nanovdb::Coord(ix + 1, iy + 1, iz + 1))),
-                     tz),
-                 mix(OutT(acc.getValue(nanovdb::Coord(ix + 1, iy, iz + 1))),
-                     OutT(acc.getValue(nanovdb::Coord(ix + 1, iy, iz))),
-                     1.0f - tz),
-                 1.0f - ty),
-             tx);
-}
-
-template<typename OutT, typename Acc>
-ccl_device OutT kernel_image_interp_tricubic_nanovdb(ccl_private Acc &acc,
-                                                     const float x,
-                                                     const float y,
-                                                     const float z)
-{
-  int ix, iy, iz;
-  int nix, niy, niz;
-  int pix, piy, piz;
-  int nnix, nniy, nniz;
-
-  /* A -0.5 offset is used to center the cubic samples around the sample point. */
-  const float tx = frac(x - 0.5f, &ix);
-  const float ty = frac(y - 0.5f, &iy);
-  const float tz = frac(z - 0.5f, &iz);
-
-  pix = ix - 1;
-  piy = iy - 1;
-  piz = iz - 1;
-  nix = ix + 1;
-  niy = iy + 1;
-  niz = iz + 1;
-  nnix = ix + 2;
-  nniy = iy + 2;
-  nniz = iz + 2;
-
-  const int xc[4] = {pix, ix, nix, nnix};
-  const int yc[4] = {piy, iy, niy, nniy};
-  const int zc[4] = {piz, iz, niz, nniz};
-  float u[4], v[4], w[4];
-
-  /* Some helper macros to keep code size reasonable.
-   * Lets the compiler inline all the matrix multiplications.
-   */
-#  define SET_CUBIC_SPLINE_WEIGHTS(u, t) \
-    { \
-      u[0] = (((-1.0f / 6.0f) * t + 0.5f) * t - 0.5f) * t + (1.0f / 6.0f); \
-      u[1] = ((0.5f * t - 1.0f) * t) * t + (2.0f / 3.0f); \
-      u[2] = ((-0.5f * t + 0.5f) * t + 0.5f) * t + (1.0f / 6.0f); \
-      u[3] = (1.0f / 6.0f) * t * t * t; \
-    } \
-    (void)0
-
-#  define DATA(x, y, z) (OutT(acc.getValue(nanovdb::Coord(xc[x], yc[y], zc[z]))))
-#  define COL_TERM(col, row) \
-    (v[col] * (u[0] * DATA(0, col, row) + u[1] * DATA(1, col, row) + u[2] * DATA(2, col, row) + \
-               u[3] * DATA(3, col, row)))
-#  define ROW_TERM(row) \
-    (w[row] * (COL_TERM(0, row) + COL_TERM(1, row) + COL_TERM(2, row) + COL_TERM(3, row)))
-
-  SET_CUBIC_SPLINE_WEIGHTS(u, tx);
-  SET_CUBIC_SPLINE_WEIGHTS(v, ty);
-  SET_CUBIC_SPLINE_WEIGHTS(w, tz);
-
-  /* Actual interpolation. */
-  return ROW_TERM(0) + ROW_TERM(1) + ROW_TERM(2) + ROW_TERM(3);
-
-#  undef COL_TERM
-#  undef ROW_TERM
-#  undef DATA
-#  undef SET_CUBIC_SPLINE_WEIGHTS
-}
-
-#  if defined(__KERNEL_METAL__)
-template<typename OutT, typename T>
-__attribute__((noinline)) OutT kernel_image_interp_nanovdb(const ccl_global KernelImageInfo &info,
-                                                           const float x,
-                                                           const float y,
-                                                           const float z,
-                                                           const uint interpolation)
-#  else
-template<typename OutT, typename T>
-ccl_device_noinline OutT kernel_image_interp_nanovdb(const ccl_global KernelImageInfo &info,
-                                                     const float x,
-                                                     const float y,
-                                                     const float z,
-                                                     const uint interpolation)
-#  endif
-{
-  using namespace nanovdb;
-
-  ccl_global NanoGrid<T> *const grid = (ccl_global NanoGrid<T> *)info.data;
-
-  switch (interpolation) {
-    case INTERPOLATION_CLOSEST: {
-      ReadAccessor<T> acc(grid->tree().root());
-      const nanovdb::Coord coord((int32_t)floorf(x), (int32_t)floorf(y), (int32_t)floorf(z));
-      return OutT(acc.getValue(coord));
-    }
-    case INTERPOLATION_LINEAR: {
-      CachedReadAccessor<T> acc(grid->tree().root());
-      return kernel_image_interp_trilinear_nanovdb<OutT>(acc, x, y, z);
-    }
-    default: {
-      CachedReadAccessor<T> acc(grid->tree().root());
-      return kernel_image_interp_tricubic_nanovdb<OutT>(acc, x, y, z);
-    }
-  }
-}
-#endif
-
-#undef SET_CUBIC_SPLINE_WEIGHTS
-
 ccl_device float4 kernel_image_interp(KernelGlobals kg,
                                       const int tex_id,
                                       float2 uv,
                                       const differential2 duv)
-=======
-ccl_device float4 kernel_tex_image_interp(KernelGlobals kg, const int id, const float x, float y)
->>>>>>> a29a6318
 {
   if (tex_id == KERNEL_IMAGE_NONE) {
     return IMAGE_TEXTURE_MISSING_RGBA;
@@ -288,7 +98,6 @@
 
   if (tex.tile_descriptor_offset != UINT_MAX) {
     /* Wrapping. */
-    float2 uv = make_float2(u, v);
     if (!kernel_image_tile_wrap(ExtensionType(tex.extension), uv)) {
       return zero_float4();
     }
@@ -309,8 +118,7 @@
 
     /* Convert to normalized space again. */
     // TODO: avoid this, or at least turn division into multiplication
-    u = xy.x / info->width;
-    v = xy.y / info->height;
+    uv = make_float2(xy.x / info->width, xy.y / info->height);
   }
   else {
     /* Full image sampling. */
@@ -327,11 +135,11 @@
       texture_type == IMAGE_DATA_TYPE_HALF4 || texture_type == IMAGE_DATA_TYPE_USHORT4)
   {
     if (info->interpolation == INTERPOLATION_CUBIC || info->interpolation == INTERPOLATION_SMART) {
-      return kernel_image_interp_bicubic<float4>(*info, u, v);
+      return kernel_image_interp_bicubic<float4>(*info, uv);
     }
     else {
       ccl_gpu_image_object_2D tex = (ccl_gpu_image_object_2D)info->data;
-      return ccl_gpu_image_object_read_2D<float4>(tex, u, v);
+      return ccl_gpu_image_object_read_2D<float4>(tex, uv.x, uv.y);
     }
   }
   /* float, byte and half */
@@ -339,18 +147,17 @@
     float f;
 
     if (info->interpolation == INTERPOLATION_CUBIC || info->interpolation == INTERPOLATION_SMART) {
-      f = kernel_image_interp_bicubic<float>(*info, u, v);
+      f = kernel_image_interp_bicubic<float>(*info, uv);
     }
     else {
       ccl_gpu_image_object_2D tex = (ccl_gpu_image_object_2D)info->data;
-      f = ccl_gpu_image_object_read_2D<float>(tex, u, v);
+      f = ccl_gpu_image_object_read_2D<float>(tex, uv.x, uv.y);
     }
 
     return make_float4(f, f, f, 1.0f);
   }
 }
 
-<<<<<<< HEAD
 ccl_device_forceinline float4 kernel_image_interp_with_udim(KernelGlobals kg,
                                                             const int image_id,
                                                             float2 uv,
@@ -364,69 +171,4 @@
   return kernel_image_interp(kg, tex_id, uv, duv);
 }
 
-ccl_device float4 kernel_image_interp_3d(KernelGlobals kg,
-                                         const int id,
-                                         float3 P,
-                                         InterpolationType interp)
-{
-  const ccl_global KernelImageTexture &tex = kernel_data_fetch(image_textures, id);
-  const ccl_global KernelImageInfo &info = kernel_data_fetch(image_info, tex.slot);
-
-  if (tex.use_transform_3d) {
-    P = transform_point(&tex.transform_3d, P);
-  }
-
-  const float x = P.x;
-  const float y = P.y;
-  const float z = P.z;
-
-  uint interpolation = (interp == INTERPOLATION_NONE) ? info.interpolation : interp;
-  const int texture_type = info.data_type;
-
-#ifdef WITH_NANOVDB
-  if (texture_type == IMAGE_DATA_TYPE_NANOVDB_FLOAT) {
-    float f = kernel_image_interp_nanovdb<float, float>(info, x, y, z, interpolation);
-    return make_float4(f, f, f, 1.0f);
-  }
-  if (texture_type == IMAGE_DATA_TYPE_NANOVDB_FLOAT3) {
-    float3 f = kernel_image_interp_nanovdb<float3, packed_float3>(info, x, y, z, interpolation);
-    return make_float4(f, 1.0f);
-  }
-  if (texture_type == IMAGE_DATA_TYPE_NANOVDB_FPN) {
-    float f = kernel_image_interp_nanovdb<float, nanovdb::FpN>(info, x, y, z, interpolation);
-    return make_float4(f, f, f, 1.0f);
-  }
-  if (texture_type == IMAGE_DATA_TYPE_NANOVDB_FP16) {
-    float f = kernel_image_interp_nanovdb<float, nanovdb::Fp16>(info, x, y, z, interpolation);
-    return make_float4(f, f, f, 1.0f);
-  }
-#endif
-  if (texture_type == IMAGE_DATA_TYPE_FLOAT4 || texture_type == IMAGE_DATA_TYPE_BYTE4 ||
-      texture_type == IMAGE_DATA_TYPE_HALF4 || texture_type == IMAGE_DATA_TYPE_USHORT4)
-  {
-    if (interpolation == INTERPOLATION_CUBIC || interpolation == INTERPOLATION_SMART) {
-      return kernel_image_interp_tricubic<float4>(info, x, y, z);
-    }
-    else {
-      ccl_gpu_image_object_3D tex = (ccl_gpu_image_object_3D)info.data;
-      return ccl_gpu_image_object_read_3D<float4>(tex, x, y, z);
-    }
-  }
-  else {
-    float f;
-
-    if (interpolation == INTERPOLATION_CUBIC || interpolation == INTERPOLATION_SMART) {
-      f = kernel_image_interp_tricubic<float>(info, x, y, z);
-    }
-    else {
-      ccl_gpu_image_object_3D tex = (ccl_gpu_image_object_3D)info.data;
-      f = ccl_gpu_image_object_read_3D<float>(tex, x, y, z);
-    }
-
-    return make_float4(f, f, f, 1.0f);
-  }
-}
-
-=======
->>>>>>> a29a6318
 CCL_NAMESPACE_END