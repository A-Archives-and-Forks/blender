/* SPDX-FileCopyrightText: 2021-2022 Blender Foundation
 *
 * SPDX-License-Identifier: Apache-2.0 */

// clang-format off

#ifdef WITH_NANOVDB
#  include "kernel/util/nanovdb.h"
#endif

/* Open the Metal kernel context class
 * Necessary to access resource bindings */
class MetalKernelContext {
  public:
    constant KernelParamsMetal &launch_params_metal;
    constant MetalAncillaries *metal_ancillaries;

    MetalKernelContext(constant KernelParamsMetal &_launch_params_metal, constant MetalAncillaries * _metal_ancillaries)
    : launch_params_metal(_launch_params_metal), metal_ancillaries(_metal_ancillaries)
    {}

    MetalKernelContext(constant KernelParamsMetal &_launch_params_metal)
    : launch_params_metal(_launch_params_metal)
    {}

    /* texture fetch adapter functions */
<<<<<<< HEAD
    using ccl_gpu_image_object_2D = uint64_t;
    using ccl_gpu_image_object_3D = uint64_t;
=======
    using ccl_gpu_tex_object_2D = uint64_t;
>>>>>>> a29a6318

    template<typename T>
    inline __attribute__((__always_inline__))
    T ccl_gpu_image_object_read_2D(ccl_gpu_image_object_2D tex, const float x, float y) const {
      kernel_assert(0);
      return 0;
    }
<<<<<<< HEAD
    template<typename T>
    inline __attribute__((__always_inline__))
    T ccl_gpu_image_object_read_3D(ccl_gpu_image_object_3D tex, const float x, float y, const float z) const {
      kernel_assert(0);
      return 0;
    }
=======
>>>>>>> a29a6318

    // texture2d
    template<>
    inline __attribute__((__always_inline__))
    float4 ccl_gpu_image_object_read_2D(ccl_gpu_image_object_2D tex, const float x, float y) const {
      const uint tid(tex);
      const uint sid(tex >> 32);
      return ((ccl_global Texture2DParamsMetal*)metal_ancillaries->textures)[tid].tex.sample(metal_samplers[sid], float2(x, y));
    }
    template<>
    inline __attribute__((__always_inline__))
    float ccl_gpu_image_object_read_2D(ccl_gpu_image_object_2D tex, const float x, float y) const {
      const uint tid(tex);
      const uint sid(tex >> 32);
      return ((ccl_global Texture2DParamsMetal*)metal_ancillaries->textures)[tid].tex.sample(metal_samplers[sid], float2(x, y)).x;
    }

<<<<<<< HEAD
    // texture3d
    template<>
    inline __attribute__((__always_inline__))
    float4 ccl_gpu_image_object_read_3D(ccl_gpu_image_object_3D tex, const float x, float y, const float z) const {
      const uint tid(tex);
      const uint sid(tex >> 32);
      return metal_ancillaries->textures_3d[tid].tex.sample(metal_samplers[sid], float3(x, y, z));
    }
    template<>
    inline __attribute__((__always_inline__))
    float ccl_gpu_image_object_read_3D(ccl_gpu_image_object_3D tex, const float x, float y, const float z) const {
      const uint tid(tex);
      const uint sid(tex >> 32);
      return metal_ancillaries->textures_3d[tid].tex.sample(metal_samplers[sid], float3(x, y, z)).x;
    }
=======
>>>>>>> a29a6318
#    include "kernel/device/gpu/image.h"

  // clang-format on<|MERGE_RESOLUTION|>--- conflicted
+++ resolved
@@ -24,12 +24,7 @@
     {}
 
     /* texture fetch adapter functions */
-<<<<<<< HEAD
     using ccl_gpu_image_object_2D = uint64_t;
-    using ccl_gpu_image_object_3D = uint64_t;
-=======
-    using ccl_gpu_tex_object_2D = uint64_t;
->>>>>>> a29a6318
 
     template<typename T>
     inline __attribute__((__always_inline__))
@@ -37,15 +32,6 @@
       kernel_assert(0);
       return 0;
     }
-<<<<<<< HEAD
-    template<typename T>
-    inline __attribute__((__always_inline__))
-    T ccl_gpu_image_object_read_3D(ccl_gpu_image_object_3D tex, const float x, float y, const float z) const {
-      kernel_assert(0);
-      return 0;
-    }
-=======
->>>>>>> a29a6318
 
     // texture2d
     template<>
@@ -63,24 +49,6 @@
       return ((ccl_global Texture2DParamsMetal*)metal_ancillaries->textures)[tid].tex.sample(metal_samplers[sid], float2(x, y)).x;
     }
 
-<<<<<<< HEAD
-    // texture3d
-    template<>
-    inline __attribute__((__always_inline__))
-    float4 ccl_gpu_image_object_read_3D(ccl_gpu_image_object_3D tex, const float x, float y, const float z) const {
-      const uint tid(tex);
-      const uint sid(tex >> 32);
-      return metal_ancillaries->textures_3d[tid].tex.sample(metal_samplers[sid], float3(x, y, z));
-    }
-    template<>
-    inline __attribute__((__always_inline__))
-    float ccl_gpu_image_object_read_3D(ccl_gpu_image_object_3D tex, const float x, float y, const float z) const {
-      const uint tid(tex);
-      const uint sid(tex >> 32);
-      return metal_ancillaries->textures_3d[tid].tex.sample(metal_samplers[sid], float3(x, y, z)).x;
-    }
-=======
->>>>>>> a29a6318
 #    include "kernel/device/gpu/image.h"
 
   // clang-format on