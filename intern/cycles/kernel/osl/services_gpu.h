/* SPDX-FileCopyrightText: 2009-2010 Sony Pictures Imageworks Inc., et al. All Rights Reserved.
 * SPDX-FileCopyrightText: 2011-2022 Blender Foundation
 *
 * SPDX-License-Identifier: BSD-3-Clause
 *
 * Adapted code from Open Shading Language. */

#include "kernel/camera/camera.h"

#include "kernel/geom/attribute.h"
#include "kernel/geom/curve.h"
#include "kernel/geom/motion_triangle.h"
#include "kernel/geom/object.h"
#include "kernel/geom/point.h"
#include "kernel/geom/primitive.h"
#include "kernel/geom/triangle.h"

#include "kernel/util/differential.h"
#include "kernel/util/ies.h"
#include "kernel/util/texture_3d.h"

#include "util/hash.h"
#include "util/transform.h"

#include "kernel/osl/osl.h"
#include "kernel/osl/services_shared.h"

namespace DeviceStrings {

/* "" */
ccl_device_constant DeviceString _emptystring_ = 0ull;
/* "common" */
ccl_device_constant DeviceString u_common = 14645198576927606093ull;
/* "world" */
ccl_device_constant DeviceString u_world = 16436542438370751598ull;
/* "shader" */
ccl_device_constant DeviceString u_shader = 4279676006089868ull;
/* "object" */
ccl_device_constant DeviceString u_object = 973692718279674627ull;
/* "NDC" */
ccl_device_constant DeviceString u_ndc = 5148305047403260775ull;
/* "screen" */
ccl_device_constant DeviceString u_screen = 14159088609039777114ull;
/* "camera" */
ccl_device_constant DeviceString u_camera = 2159505832145726196ull;
/* "raster" */
ccl_device_constant DeviceString u_raster = 7759263238610201778ull;
/* "colorsystem" */
ccl_device_constant DeviceString u_colorsystem = 1390623632464445670ull;
/* "object:location" */
ccl_device_constant DeviceString u_object_location = 7846190347358762897ull;
/* "object:color" */
ccl_device_constant DeviceString u_object_color = 12695623857059169556ull;
/* "object:alpha" */
ccl_device_constant DeviceString u_object_alpha = 11165053919428293151ull;
/* "object:index" */
ccl_device_constant DeviceString u_object_index = 6588325838217472556ull;
/* "object:is_light" */
ccl_device_constant DeviceString u_object_is_light = 13979755312845091842ull;
/* "geom:bump_map_normal" */
ccl_device_constant DeviceString u_bump_map_normal = 9592102745179132106ull;
/* "geom:dupli_generated" */
ccl_device_constant DeviceString u_geom_dupli_generated = 6715607178003388908ull;
/* "geom:dupli_uv" */
ccl_device_constant DeviceString u_geom_dupli_uv = 1294253317490155849ull;
/* "material:index" */
ccl_device_constant DeviceString u_material_index = 741770758159634623ull;
/* "object:random" */
ccl_device_constant DeviceString u_object_random = 15789063994977955884ull;
/* "particle:index" */
ccl_device_constant DeviceString u_particle_index = 9489711748229903784ull;
/* "particle:random" */
ccl_device_constant DeviceString u_particle_random = 17993722202766855761ull;
/* "particle:age" */
ccl_device_constant DeviceString u_particle_age = 7380730644710951109ull;
/* "particle:lifetime" */
ccl_device_constant DeviceString u_particle_lifetime = 16576828923156200061ull;
/* "particle:location" */
ccl_device_constant DeviceString u_particle_location = 10309536211423573010ull;
/* "particle:rotation" */
ccl_device_constant DeviceString u_particle_rotation = 17858543768041168459ull;
/* "particle:size" */
ccl_device_constant DeviceString u_particle_size = 16461524249715420389ull;
/* "particle:velocity" */
ccl_device_constant DeviceString u_particle_velocity = 13199101248768308863ull;
/* "particle:angular_velocity" */
ccl_device_constant DeviceString u_particle_angular_velocity = 16327930120486517910ull;
/* "geom:numpolyvertices" */
ccl_device_constant DeviceString u_geom_numpolyvertices = 382043551489988826ull;
/* "geom:trianglevertices" */
ccl_device_constant DeviceString u_geom_trianglevertices = 17839267571524187074ull;
/* "geom:polyvertices" */
ccl_device_constant DeviceString u_geom_polyvertices = 1345577201967881769ull;
/* "geom:name" */
ccl_device_constant DeviceString u_geom_name = 13606338128269760050ull;
/* "geom:undisplaced" */
ccl_device_constant DeviceString u_geom_undisplaced = 12431586303019276305ull;
/* "geom:is_smooth" */
ccl_device_constant DeviceString u_is_smooth = 857544214094480123ull;
/* "geom:is_curve" */
ccl_device_constant DeviceString u_is_curve = 129742495633653138ull;
/* "geom:curve_thickness" */
ccl_device_constant DeviceString u_curve_thickness = 10605802038397633852ull;
/* "geom:curve_length" */
ccl_device_constant DeviceString u_curve_length = 11423459517663715453ull;
/* "geom:curve_tangent_normal" */
ccl_device_constant DeviceString u_curve_tangent_normal = 12301397394034985633ull;
/* "geom:curve_random" */
ccl_device_constant DeviceString u_curve_random = 15293085049960492358ull;
/* "geom:is_point" */
ccl_device_constant DeviceString u_is_point = 2511357849436175953ull;
/* "geom:point_radius" */
ccl_device_constant DeviceString u_point_radius = 9956381140398668479ull;
/* "geom:point_position" */
ccl_device_constant DeviceString u_point_position = 15684484280742966916ull;
/* "geom:point_random" */
ccl_device_constant DeviceString u_point_random = 5632627207092325544ull;
/* "geom:normal_map_normal" */
ccl_device_constant DeviceString u_normal_map_normal = 10718948685686827073;
/* "path:ray_length" */
ccl_device_constant DeviceString u_path_ray_length = 16391985802412544524ull;
/* "path:ray_depth" */
ccl_device_constant DeviceString u_path_ray_depth = 16643933224879500399ull;
/* "path:diffuse_depth" */
ccl_device_constant DeviceString u_path_diffuse_depth = 13191651286699118408ull;
/* "path:glossy_depth" */
ccl_device_constant DeviceString u_path_glossy_depth = 15717768399057252940ull;
/* "path:transparent_depth" */
ccl_device_constant DeviceString u_path_transparent_depth = 7821650266475578543ull;
/* "path:transmission_depth" */
ccl_device_constant DeviceString u_path_transmission_depth = 15113408892323917624ull;
/* "path:portal_depth" */
ccl_device_constant DeviceString u_path_portal_depth = 13191651286699118408ull;
/* "cam:sensor_size" */
ccl_device_constant DeviceString u_sensor_size = 7525693591727141378ull;
/* "cam:image_resolution" */
ccl_device_constant DeviceString u_image_resolution = 5199143367706113607ull;
/* "cam:aperture_aspect_ratio" */
ccl_device_constant DeviceString u_aperture_aspect_ratio = 8708221138893210943ull;
/* "cam:aperture_size" */
ccl_device_constant DeviceString u_aperture_size = 3708482920470008383ull;
/* "cam:aperture_position" */
ccl_device_constant DeviceString u_aperture_position = 12926784411960338650ull;
/* "cam:focal_distance" */
ccl_device_constant DeviceString u_focal_distance = 7162995161881858159ull;

}  // namespace DeviceStrings

/* Closure */

ccl_device_extern ccl_private OSLClosure *osl_mul_closure_color(ccl_private ShaderGlobals *sg,
                                                                ccl_private OSLClosure *a,
                                                                const ccl_private float3 *weight)
{
  if (*weight == zero_float3() || !a) {
    return nullptr;
  }
  else if (*weight == one_float3()) {
    return a;
  }

  ccl_private uint8_t *closure_pool = sg->closure_pool;
  /* Align pointer to closure struct requirement */
  closure_pool = reinterpret_cast<uint8_t *>(
      (reinterpret_cast<size_t>(closure_pool) + alignof(OSLClosureMul) - 1) &
      (-alignof(OSLClosureMul)));
  sg->closure_pool = closure_pool + sizeof(OSLClosureMul);

  ccl_private OSLClosureMul *const closure = reinterpret_cast<ccl_private OSLClosureMul *>(
      closure_pool);
  closure->id = OSL_CLOSURE_MUL_ID;
  closure->weight = *weight;
  closure->closure = a;

  return closure;
}

ccl_device_extern ccl_private OSLClosure *osl_mul_closure_float(ccl_private ShaderGlobals *sg,
                                                                ccl_private OSLClosure *a,
                                                                const float weight)
{
  if (weight == 0.0f || !a) {
    return nullptr;
  }
  else if (weight == 1.0f) {
    return a;
  }

  ccl_private uint8_t *closure_pool = sg->closure_pool;
  /* Align pointer to closure struct requirement */
  closure_pool = reinterpret_cast<uint8_t *>(
      (reinterpret_cast<size_t>(closure_pool) + alignof(OSLClosureMul) - 1) &
      (-alignof(OSLClosureMul)));
  sg->closure_pool = closure_pool + sizeof(OSLClosureMul);

  ccl_private OSLClosureMul *const closure = reinterpret_cast<ccl_private OSLClosureMul *>(
      closure_pool);
  closure->id = OSL_CLOSURE_MUL_ID;
  closure->weight = make_float3(weight, weight, weight);
  closure->closure = a;

  return closure;
}

ccl_device_extern ccl_private OSLClosure *osl_add_closure_closure(ccl_private ShaderGlobals *sg,
                                                                  ccl_private OSLClosure *a,
                                                                  ccl_private OSLClosure *b)
{
  if (!a) {
    return b;
  }
  if (!b) {
    return a;
  }

  ccl_private uint8_t *closure_pool = sg->closure_pool;
  /* Align pointer to closure struct requirement */
  closure_pool = reinterpret_cast<uint8_t *>(
      (reinterpret_cast<size_t>(closure_pool) + alignof(OSLClosureAdd) - 1) &
      (-alignof(OSLClosureAdd)));
  sg->closure_pool = closure_pool + sizeof(OSLClosureAdd);

  ccl_private OSLClosureAdd *const closure = reinterpret_cast<ccl_private OSLClosureAdd *>(
      closure_pool);
  closure->id = OSL_CLOSURE_ADD_ID;
  closure->closureA = a;
  closure->closureB = b;

  return closure;
}

ccl_device_extern ccl_private OSLClosure *osl_allocate_closure_component(
    ccl_private ShaderGlobals *sg, const int id, const int size)
{
  ccl_private uint8_t *closure_pool = sg->closure_pool;
  /* Align pointer to closure struct requirement */
  closure_pool = reinterpret_cast<uint8_t *>(
      (reinterpret_cast<size_t>(closure_pool) + alignof(OSLClosureComponent) - 1) &
      (-alignof(OSLClosureComponent)));
  sg->closure_pool = closure_pool + sizeof(OSLClosureComponent) + size;

  ccl_private OSLClosureComponent *const closure =
      reinterpret_cast<ccl_private OSLClosureComponent *>(closure_pool);
  closure->id = static_cast<OSLClosureType>(id);
  closure->weight = one_float3();

  return closure;
}

ccl_device_extern ccl_private OSLClosure *osl_allocate_weighted_closure_component(
    ccl_private ShaderGlobals *sg, const int id, const int size, const ccl_private float3 *weight)
{
  ccl_private uint8_t *closure_pool = sg->closure_pool;
  /* Align pointer to closure struct requirement */
  closure_pool = reinterpret_cast<uint8_t *>(
      (reinterpret_cast<size_t>(closure_pool) + alignof(OSLClosureComponent) - 1) &
      (-alignof(OSLClosureComponent)));
  sg->closure_pool = closure_pool + sizeof(OSLClosureComponent) + size;

  ccl_private OSLClosureComponent *const closure =
      reinterpret_cast<ccl_private OSLClosureComponent *>(closure_pool);
  closure->id = static_cast<OSLClosureType>(id);
  closure->weight = *weight;

  return closure;
}

/* Utilities */

ccl_device_extern void osl_error(ccl_private ShaderGlobals *sg, DeviceString format, void *args) {}

ccl_device_extern void osl_printf(ccl_private ShaderGlobals *sg, DeviceString format, void *args)
{
}

ccl_device_extern void osl_warning(ccl_private ShaderGlobals *sg, DeviceString format, void *args)
{
}

ccl_device_extern void osl_fprintf(ccl_private ShaderGlobals *sg,
                                   DeviceString filename,
                                   DeviceString format,
                                   void *args)
{
}

ccl_device_extern uint osl_range_check_err(const int indexvalue,
                                           const int length,
                                           DeviceString symname,
                                           ccl_private ShaderGlobals *sg,
                                           DeviceString sourcefile,
                                           const int sourceline,
                                           DeviceString groupname,
                                           const int layer,
                                           DeviceString layername,
                                           DeviceString shadername)
{
  const int result = indexvalue < 0 ? 0 : indexvalue >= length ? length - 1 : indexvalue;
#if 0
  if (result != indexvalue) {
    printf("Index [%d] out of range\n", indexvalue);
  }
#endif
  return result;
}

/* Matrix Utilities */

ccl_device_forceinline void copy_matrix(ccl_private float *res, const Transform &tfm)
{
  res[0] = tfm.x.x;
  res[1] = tfm.y.x;
  res[2] = tfm.z.x;
  res[3] = 0.0f;
  res[4] = tfm.x.y;
  res[5] = tfm.y.y;
  res[6] = tfm.z.y;
  res[7] = 0.0f;
  res[8] = tfm.x.z;
  res[9] = tfm.y.z;
  res[10] = tfm.z.z;
  res[11] = 0.0f;
  res[12] = tfm.x.w;
  res[13] = tfm.y.w;
  res[14] = tfm.z.w;
  res[15] = 1.0f;
}
ccl_device_forceinline void copy_matrix(ccl_private float *res, const ProjectionTransform &tfm)
{
  res[0] = tfm.x.x;
  res[1] = tfm.y.x;
  res[2] = tfm.z.x;
  res[3] = tfm.w.x;
  res[4] = tfm.x.y;
  res[5] = tfm.y.y;
  res[6] = tfm.z.y;
  res[7] = tfm.w.y;
  res[8] = tfm.x.z;
  res[9] = tfm.y.z;
  res[10] = tfm.z.z;
  res[11] = tfm.w.z;
  res[12] = tfm.x.w;
  res[13] = tfm.y.w;
  res[14] = tfm.z.w;
  res[15] = tfm.w.w;
}

ccl_device_extern bool osl_get_matrix(ccl_private ShaderGlobals *sg,
                                      ccl_private float *res,
                                      DeviceString from)
{
  if (from == DeviceStrings::u_common || from == DeviceStrings::u_world) {
    copy_matrix(res, projection_identity());
    return true;
  }
  if (from == DeviceStrings::u_shader || from == DeviceStrings::u_object) {
    KernelGlobals kg = nullptr;
    ccl_private ShaderData *const sd = sg->sd;
    int object = sd->object;

    if (object != OBJECT_NONE) {
      const Transform tfm = object_get_transform(kg, sd);
      copy_matrix(res, tfm);
      return true;
    }
  }
  else if (from == DeviceStrings::u_ndc) {
    copy_matrix(res, kernel_data.cam.ndctoworld);
    return true;
  }
  else if (from == DeviceStrings::u_raster) {
    copy_matrix(res, kernel_data.cam.rastertoworld);
    return true;
  }
  else if (from == DeviceStrings::u_screen) {
    copy_matrix(res, kernel_data.cam.screentoworld);
    return true;
  }
  else if (from == DeviceStrings::u_camera) {
    copy_matrix(res, kernel_data.cam.cameratoworld);
    return true;
  }

  return false;
}

ccl_device_extern bool osl_get_inverse_matrix(ccl_private ShaderGlobals *sg,
                                              ccl_private float *res,
                                              DeviceString to)
{
  if (to == DeviceStrings::u_common || to == DeviceStrings::u_world) {
    copy_matrix(res, projection_identity());
    return true;
  }
  if (to == DeviceStrings::u_shader || to == DeviceStrings::u_object) {
    KernelGlobals kg = nullptr;
    ccl_private ShaderData *const sd = sg->sd;
    int object = sd->object;

    if (object != OBJECT_NONE) {
      const Transform itfm = object_get_inverse_transform(kg, sd);
      copy_matrix(res, itfm);
      return true;
    }
  }
  else if (to == DeviceStrings::u_ndc) {
    copy_matrix(res, kernel_data.cam.worldtondc);
    return true;
  }
  else if (to == DeviceStrings::u_raster) {
    copy_matrix(res, kernel_data.cam.worldtoraster);
    return true;
  }
  else if (to == DeviceStrings::u_screen) {
    copy_matrix(res, kernel_data.cam.worldtoscreen);
    return true;
  }
  else if (to == DeviceStrings::u_camera) {
    copy_matrix(res, kernel_data.cam.worldtocamera);
    return true;
  }

  return false;
}

/* Attributes */

ccl_device_template_spec bool set_attribute(const dual1 v,
                                            const TypeDesc type,
                                            bool derivatives,
                                            ccl_private void *val)
{
  const unsigned char type_basetype = type & 0xFF;
  const unsigned char type_aggregate = (type >> 8) & 0xFF;
  const int type_arraylen = type >> 32;

  if (type_basetype == 11 /* TypeDesc::FLOAT */) {
    if ((type_aggregate == 3 /* TypeDesc::VEC3 */) || (type_aggregate == 1 && type_arraylen == 3))
    {
      set_data_float3(make_float3(v), derivatives, val);
      return true;
    }
    if ((type_aggregate == 4 /* TypeDesc::VEC4 */) || (type_aggregate == 1 && type_arraylen == 4))
    {
      set_data_float4(make_float4(make_float3(v)), derivatives, val);
      return true;
    }
    if ((type_aggregate == 1 /* TypeDesc::SCALAR */)) {
      set_data_float(v, derivatives, val);
      return true;
    }
  }

  return false;
}
ccl_device_template_spec bool set_attribute(const dual2 v,
                                            const TypeDesc type,
                                            bool derivatives,
                                            ccl_private void *val)
{
  const unsigned char type_basetype = type & 0xFF;
  const unsigned char type_aggregate = (type >> 8) & 0xFF;
  const int type_arraylen = type >> 32;

  if (type_basetype == 11 /* TypeDesc::FLOAT */) {
    if ((type_aggregate == 3 /* TypeDesc::VEC3 */) || (type_aggregate == 1 && type_arraylen == 3))
    {
      set_data_float3(make_float3(v), derivatives, val);
      return true;
    }
    if ((type_aggregate == 4 /* TypeDesc::VEC4 */) || (type_aggregate == 1 && type_arraylen == 4))
    {
      set_data_float4(make_float4(make_float3(v)), derivatives, val);
    }
    if ((type_aggregate == 1 /* TypeDesc::SCALAR */)) {
      set_data_float(average(v), derivatives, val);
      return true;
    }
  }

  return false;
}
ccl_device_template_spec bool set_attribute(const dual3 v,
                                            const TypeDesc type,
                                            bool derivatives,
                                            ccl_private void *val)
{
  const unsigned char type_basetype = type & 0xFF;
  const unsigned char type_aggregate = (type >> 8) & 0xFF;
  const int type_arraylen = type >> 32;

  if (type_basetype == 11 /* TypeDesc::FLOAT */) {
    if ((type_aggregate == 3 /* TypeDesc::VEC3 */) || (type_aggregate == 1 && type_arraylen == 3))
    {
      set_data_float3(v, derivatives, val);
      return true;
    }
    if ((type_aggregate == 4 /* TypeDesc::VEC4 */) || (type_aggregate == 1 && type_arraylen == 4))
    {
      set_data_float4(make_float4(v), derivatives, val);
      return true;
    }
    if ((type_aggregate == 1 /* TypeDesc::SCALAR */)) {
      set_data_float(average(v), derivatives, val);
      return true;
    }
  }

  return false;
}
ccl_device_template_spec bool set_attribute(const dual4 v,
                                            const TypeDesc type,
                                            bool derivatives,
                                            ccl_private void *val)
{
  const unsigned char type_basetype = type & 0xFF;
  const unsigned char type_aggregate = (type >> 8) & 0xFF;
  const int type_arraylen = type >> 32;

  if (type_basetype == 11 /* TypeDesc::FLOAT */) {
    if ((type_aggregate == 3 /* TypeDesc::VEC3 */) || (type_aggregate == 1 && type_arraylen == 3))
    {
      set_data_float3(make_float3(v), derivatives, val);
      return true;
    }
    if ((type_aggregate == 4 /* TypeDesc::VEC4 */) || (type_aggregate == 1 && type_arraylen == 4))
    {
      set_data_float4(v, derivatives, val);
      return true;
    }
    if ((type_aggregate == 1 /* TypeDesc::SCALAR */)) {
      set_data_float(average(make_float3(v)), derivatives, val);
      return true;
    }
  }

  return false;
}

template<typename T>
ccl_device_inline bool set_attribute(const T f,
                                     const TypeDesc type,
                                     bool derivatives,
                                     ccl_private void *val)
{
  return set_attribute(dual<T>(f), type, derivatives, val);
}

ccl_device_inline bool set_attribute_matrix(const ccl_private Transform &tfm,
                                            const TypeDesc type,
                                            ccl_private void *val)
{
  const unsigned char type_basetype = type & 0xFF;
  const unsigned char type_aggregate = (type >> 8) & 0xFF;

  if (type_basetype == 11 /* TypeDesc::FLOAT */ && type_aggregate == 16 /* TypeDesc::MATRIX44 */) {
    copy_matrix(static_cast<ccl_private float *>(val), tfm);
    return true;
  }

  return false;
}

ccl_device_template_spec bool set_attribute(const int i,
                                            const TypeDesc type,
                                            bool derivatives,
                                            ccl_private void *val)
{
  ccl_private int *ival = static_cast<ccl_private int *>(val);

  const unsigned char type_basetype = type & 0xFF;
  const unsigned char type_aggregate = (type >> 8) & 0xFF;
  const int type_arraylen = type >> 32;

  if ((type_basetype == 7 /* TypeDesc::INT */) && (type_aggregate == 1 /* TypeDesc::SCALAR */) &&
      type_arraylen == 0)
  {
    ival[0] = i;

    if (derivatives) {
      ival[1] = 0;
      ival[2] = 0;
    }

    return true;
  }

  return false;
}

ccl_device_inline bool get_background_attribute(KernelGlobals kg,
                                                ccl_private ShaderGlobals *sg,
                                                ccl_private ShaderData *sd,
                                                DeviceString name,
                                                const TypeDesc type,
                                                bool derivatives,
                                                ccl_private void *val)
{
  ConstIntegratorState state = (sg->shade_index > 0) ? (sg->shade_index - 1) : -1;
  ConstIntegratorShadowState shadow_state = (sg->shade_index < 0) ? (-sg->shade_index - 1) : -1;
  if (name == DeviceStrings::u_path_ray_length) {
    /* Ray Length */
    float f = sd->ray_length;
    return set_attribute(f, type, derivatives, val);
  }

#define READ_PATH_STATE(elem) \
  ((state != -1)        ? INTEGRATOR_STATE(state, path, elem) : \
   (shadow_state != -1) ? INTEGRATOR_STATE(shadow_state, shadow_path, elem) : \
                          0)

  if (name == DeviceStrings::u_path_ray_depth) {
    /* Ray Depth */
    int f = READ_PATH_STATE(bounce);

    /* Read bounce from different locations depending on if this is a shadow path. For background,
     * light emission and shadow evaluation from a surface or volume we are effectively one bounce
     * further. */
    if (sg->raytype & (PATH_RAY_SHADOW | PATH_RAY_EMISSION)) {
      f += 1;
    }

    return set_attribute(f, type, derivatives, val);
  }
  if (name == DeviceStrings::u_path_diffuse_depth) {
    /* Diffuse Ray Depth */
    const int f = READ_PATH_STATE(diffuse_bounce);
    return set_attribute(f, type, derivatives, val);
  }
  if (name == DeviceStrings::u_path_glossy_depth) {
    /* Glossy Ray Depth */
    const int f = READ_PATH_STATE(glossy_bounce);
    return set_attribute(f, type, derivatives, val);
  }
  if (name == DeviceStrings::u_path_transmission_depth) {
    /* Transmission Ray Depth */
    const int f = READ_PATH_STATE(transmission_bounce);
    return set_attribute(f, type, derivatives, val);
  }
  if (name == DeviceStrings::u_path_transparent_depth) {
    /* Transparent Ray Depth */
    const int f = READ_PATH_STATE(transparent_bounce);
    return set_attribute(f, type, derivatives, val);
  }
  if (name == DeviceStrings::u_path_portal_depth) {
    /* Portal Ray Depth */
    const int f = READ_PATH_STATE(portal_bounce);
    return set_attribute(f, type, derivatives, val);
  }
#undef READ_PATH_STATE

  else if (name == DeviceStrings::u_ndc) {
    /* NDC coordinates with special exception for orthographic projection. */
    dual3 ndc;

    if ((sg->raytype & PATH_RAY_CAMERA) && sd->object == OBJECT_NONE &&
        kernel_data.cam.type == CAMERA_ORTHOGRAPHIC)
    {
      ndc.val = camera_world_to_ndc(kg, sd, sd->ray_P);
    }
    else {
      ndc.val = camera_world_to_ndc(kg, sd, sd->P);

      if (derivatives) {
        const differential3 dP = differential_from_compact(sd->Ng, sd->dP);
        ndc.dx = camera_world_to_ndc(kg, sd, sd->P + dP.dx) - ndc.val;
        ndc.dy = camera_world_to_ndc(kg, sd, sd->P + dP.dy) - ndc.val;
      }
    }

    return set_attribute(ndc, type, derivatives, val);
  }

  return false;
}

template<typename T>
ccl_device_inline bool get_object_attribute_impl(KernelGlobals kg,
                                                 ccl_private ShaderData *sd,
                                                 const AttributeDescriptor &desc,
                                                 const TypeDesc type,
                                                 bool derivatives,
                                                 ccl_private void *val)
{
  dual<T> data;
#ifdef __VOLUME__
  if (primitive_is_volume_attribute(sd)) {
    data.val = primitive_volume_attribute<T>(kg, sd, desc, true);
  }
  else
#endif
  {
    data = primitive_surface_attribute<T>(kg, sd, desc, derivatives, derivatives);
  }
  return set_attribute(data, type, derivatives, val);
}

ccl_device_inline bool get_object_attribute(KernelGlobals kg,
                                            ccl_private ShaderData *sd,
                                            const AttributeDescriptor &desc,
                                            const TypeDesc type,
                                            bool derivatives,
                                            ccl_private void *val)
{
  if (desc.type == NODE_ATTR_FLOAT) {
    return get_object_attribute_impl<float>(kg, sd, desc, type, derivatives, val);
  }
  else if (desc.type == NODE_ATTR_FLOAT2) {
    return get_object_attribute_impl<float2>(kg, sd, desc, type, derivatives, val);
  }
  else if (desc.type == NODE_ATTR_FLOAT3) {
    return get_object_attribute_impl<float3>(kg, sd, desc, type, derivatives, val);
  }
  else if (desc.type == NODE_ATTR_FLOAT4 || desc.type == NODE_ATTR_RGBA) {
    return get_object_attribute_impl<float4>(kg, sd, desc, type, derivatives, val);
  }
  else if (desc.type == NODE_ATTR_MATRIX) {
    Transform tfm = primitive_attribute_matrix(kg, desc);
    return set_attribute_matrix(tfm, type, val);
  }

  return false;
}

ccl_device_inline bool get_object_standard_attribute(KernelGlobals kg,
                                                     ccl_private ShaderGlobals *sg,
                                                     ccl_private ShaderData *sd,
                                                     DeviceString name,
                                                     const TypeDesc type,
                                                     bool derivatives,
                                                     ccl_private void *val)
{
  /* Object attributes */
  if (name == DeviceStrings::u_object_location) {
    float3 f = object_location(kg, sd);
    return set_attribute(f, type, derivatives, val);
  }
  else if (name == DeviceStrings::u_object_color) {
    float3 f = object_color(kg, sd->object);
    return set_attribute(f, type, derivatives, val);
  }
  else if (name == DeviceStrings::u_object_alpha) {
    float f = object_alpha(kg, sd->object);
    return set_attribute(f, type, derivatives, val);
  }
  else if (name == DeviceStrings::u_object_index) {
    float f = object_pass_id(kg, sd->object);
    return set_attribute(f, type, derivatives, val);
  }
  else if (name == DeviceStrings::u_object_is_light) {
    float f = ((sd->type & PRIMITIVE_LAMP) != 0);
    return set_attribute(f, type, derivatives, val);
  }
  else if (name == DeviceStrings::u_geom_dupli_generated) {
    float3 f = object_dupli_generated(kg, sd->object);
    return set_attribute(f, type, derivatives, val);
  }
  else if (name == DeviceStrings::u_geom_dupli_uv) {
    float3 f = object_dupli_uv(kg, sd->object);
    return set_attribute(f, type, derivatives, val);
  }
  else if (name == DeviceStrings::u_material_index) {
    float f = shader_pass_id(kg, sd);
    return set_attribute(f, type, derivatives, val);
  }
  else if (name == DeviceStrings::u_object_random) {
    const float f = object_random_number(kg, sd->object);

    return set_attribute(f, type, derivatives, val);
  }

  /* Particle attributes */
  else if (name == DeviceStrings::u_particle_index) {
    int particle_id = object_particle_id(kg, sd->object);
    float f = particle_index(kg, particle_id);
    return set_attribute(f, type, derivatives, val);
  }
  else if (name == DeviceStrings::u_particle_random) {
    int particle_id = object_particle_id(kg, sd->object);
    float f = hash_uint2_to_float(particle_index(kg, particle_id), 0);
    return set_attribute(f, type, derivatives, val);
  }

  else if (name == DeviceStrings::u_particle_age) {
    int particle_id = object_particle_id(kg, sd->object);
    float f = particle_age(kg, particle_id);
    return set_attribute(f, type, derivatives, val);
  }
  else if (name == DeviceStrings::u_particle_lifetime) {
    int particle_id = object_particle_id(kg, sd->object);
    float f = particle_lifetime(kg, particle_id);
    return set_attribute(f, type, derivatives, val);
  }
  else if (name == DeviceStrings::u_particle_location) {
    int particle_id = object_particle_id(kg, sd->object);
    float3 f = particle_location(kg, particle_id);
    return set_attribute(f, type, derivatives, val);
  }
#if 0 /* unsupported */
  else if (name == DeviceStrings::u_particle_rotation) {
    int particle_id = object_particle_id(kg, sd->object);
    float4 f = particle_rotation(kg, particle_id);
    return set_attribute4(f, type, derivatives, val);
  }
#endif
  else if (name == DeviceStrings::u_particle_size) {
    int particle_id = object_particle_id(kg, sd->object);
    float f = particle_size(kg, particle_id);
    return set_attribute(f, type, derivatives, val);
  }
  else if (name == DeviceStrings::u_particle_velocity) {
    int particle_id = object_particle_id(kg, sd->object);
    float3 f = particle_velocity(kg, particle_id);
    return set_attribute(f, type, derivatives, val);
  }
  else if (name == DeviceStrings::u_particle_angular_velocity) {
    int particle_id = object_particle_id(kg, sd->object);
    float3 f = particle_angular_velocity(kg, particle_id);
    return set_attribute(f, type, derivatives, val);
  }

  /* Geometry attributes */
#if 0 /* TODO */
  else if (name == DeviceStrings::u_geom_numpolyvertices) {
    return false;
  }
  else if (name == DeviceStrings::u_geom_trianglevertices ||
            name == DeviceStrings::u_geom_polyvertices) {
    return false;
  }
  else if (name == DeviceStrings::u_geom_name) {
    return false;
  }
#endif
  else if (name == DeviceStrings::u_is_smooth) {
    float f = ((sd->shader & SHADER_SMOOTH_NORMAL) != 0);
    return set_attribute(f, type, derivatives, val);
  }

#ifdef __HAIR__
  /* Hair attributes */
  else if (name == DeviceStrings::u_is_curve) {
    float f = (sd->type & PRIMITIVE_CURVE) != 0;
    return set_attribute(f, type, derivatives, val);
  }
  else if (name == DeviceStrings::u_curve_thickness) {
    float f = curve_thickness(kg, sd);
    return set_attribute(f, type, derivatives, val);
  }
  else if (name == DeviceStrings::u_curve_tangent_normal) {
    float3 f = curve_tangent_normal(sd);
    return set_attribute(f, type, derivatives, val);
  }
  else if (name == DeviceStrings::u_curve_random) {
    float f = curve_random(kg, sd);
    return set_attribute(f, type, derivatives, val);
  }
#endif

#ifdef __POINTCLOUD__
  /* Point attributes */
  else if (name == DeviceStrings::u_is_point) {
    float f = (sd->type & PRIMITIVE_POINT) != 0;
    return set_attribute(f, type, derivatives, val);
  }
  else if (name == DeviceStrings::u_point_radius) {
    float f = point_radius(kg, sd);
    return set_attribute(f, type, derivatives, val);
  }
  else if (name == DeviceStrings::u_point_position) {
    float3 f = point_position(kg, sd);
    return set_attribute(f, type, derivatives, val);
  }
  else if (name == DeviceStrings::u_point_random) {
    float f = point_random(kg, sd);
    return set_attribute(f, type, derivatives, val);
  }
#endif

  else if (name == DeviceStrings::u_normal_map_normal) {
    if (sd->type & PRIMITIVE_TRIANGLE) {
      const AttributeDescriptor desc = find_attribute(
          kg, sd->object, sd->prim, ATTR_STD_NORMAL_UNDISPLACED);
      if (desc.offset != ATTR_STD_NOT_FOUND) {
        return get_object_attribute(kg, sd, desc, type, derivatives, val);
      }
      float3 f = triangle_smooth_normal_unnormalized(kg, sd, sd->Ng, sd->prim, sd->u, sd->v);
      return set_attribute(f, type, derivatives, val);
    }
    else {
      return false;
    }
  }
  if (name == DeviceStrings::u_bump_map_normal) {
    dual3 f;
    if (!attribute_bump_map_normal(kg, sd, f)) {
      return false;
    }
    return set_attribute(f, type, derivatives, val);
  }

  return get_background_attribute(kg, sg, sd, name, type, derivatives, val);
}

ccl_device_inline bool get_camera_attribute(ccl_private ShaderGlobals *sg,
                                            KernelGlobals kg,
                                            DeviceString name,
                                            TypeDesc type,
                                            bool derivatives,
                                            ccl_private void *val)
{
  if (name == DeviceStrings::u_sensor_size) {
    const float2 sensor = make_float2(kernel_data.cam.sensorwidth, kernel_data.cam.sensorheight);
    return set_attribute(sensor, type, derivatives, val);
  }
  else if (name == DeviceStrings::u_image_resolution) {
    const float2 image = make_float2(kernel_data.cam.width, kernel_data.cam.height);
    return set_attribute(image, type, derivatives, val);
  }
  else if (name == DeviceStrings::u_aperture_aspect_ratio) {
    return set_attribute(1.0f / kernel_data.cam.inv_aperture_ratio, type, derivatives, val);
  }
  else if (name == DeviceStrings::u_aperture_size) {
    return set_attribute(kernel_data.cam.aperturesize, type, derivatives, val);
  }
  else if (name == DeviceStrings::u_aperture_position) {
    /* The random numbers for aperture sampling are packed into N. */
    const float2 rand_lens = make_float2(sg->N.x, sg->N.y);
    const float2 pos = camera_sample_aperture(&kernel_data.cam, rand_lens);
    return set_attribute(pos * kernel_data.cam.aperturesize, type, derivatives, val);
  }
  else if (name == DeviceStrings::u_focal_distance) {
    return set_attribute(kernel_data.cam.focaldistance, type, derivatives, val);
  }
  return false;
}

ccl_device_extern bool osl_get_attribute(ccl_private ShaderGlobals *sg,
                                         const int derivatives,
                                         DeviceString object_name,
                                         DeviceString name,
                                         const int array_lookup,
                                         const int index,
                                         const TypeDesc type,
                                         ccl_private void *res)
{
  KernelGlobals kg = nullptr;
  ccl_private ShaderData *const sd = sg->sd;
  int object;

  if (sd == nullptr) {
    /* Camera shader. */
    return get_camera_attribute(sg, kg, name, type, derivatives, res);
  }

  if (object_name != DeviceStrings::_emptystring_) {
    /* TODO: Get object index from name */
    return false;
  }
  else {
    object = sd->object;
  }

  const AttributeDescriptor desc = find_attribute(kg, object, sd->prim, name);
  if (desc.offset != ATTR_STD_NOT_FOUND) {
    return get_object_attribute(kg, sd, desc, type, derivatives, res);
  }
  else {
    return get_object_standard_attribute(kg, sg, sd, name, type, derivatives, res);
  }
}

/* Renderer services */

/* The ABI for these callbacks is different, so DeviceString and TypeDesc don't work here. */
struct RSDeviceString {
  DeviceString val;
};

struct RSTypeDesc {
  unsigned char basetype;
  unsigned char aggregate;
  unsigned char vecsemantics;
  unsigned char reserved;
  int arraylen;
};

ccl_device_extern bool rend_get_userdata(
    RSDeviceString name, ccl_private void *data, int data_size, const RSTypeDesc &type, int index)
{
  if (type.basetype == 14 /* TypeDesc::PTR */) {
    kernel_assert(data_size == sizeof(void *));
    ccl_private void **ptr_data = (ccl_private void **)data;

#ifdef __KERNEL_OPTIX__
    if (name.val == DeviceStrings::u_colorsystem) {
      *ptr_data = kernel_params.osl_colorsystem;
      return true;
    }
#endif
  }
  return false;
}

ccl_device_extern bool rs_texture(ccl_private ShaderGlobals *sg,
                                  RSDeviceString filename,
                                  ccl_private void *texture_handle,
                                  ccl_private void *texture_thread_info,
                                  ccl_private OSLTextureOptions *opt,
                                  const float s,
                                  const float t,
                                  const float dsdx,
                                  const float dtdx,
                                  const float dsdy,
                                  const float dtdy,
                                  const int nchannels,
                                  ccl_private float *result,
                                  ccl_private float *dresultds,
                                  ccl_private float *dresultdt,
                                  ccl_private void *errormessage)
{
  const unsigned int type = OSL_TEXTURE_HANDLE_TYPE(texture_handle);
  const unsigned int slot = OSL_TEXTURE_HANDLE_SLOT(texture_handle);

  switch (type) {
    case OSL_TEXTURE_HANDLE_TYPE_SVM: {
      ccl_private ShaderData *sd = sg->sd;
      const differential2 duv = {{dsdx, dtdx}, {dsdy, dtdy}};
      const float4 rgba = kernel_image_interp_with_udim(nullptr, sd, slot, make_float2(s, t), duv);
      if (nchannels > 0) {
        result[0] = rgba.x;
      }
      if (nchannels > 1) {
        result[1] = rgba.y;
      }
      if (nchannels > 2) {
        result[2] = rgba.z;
      }
      if (nchannels > 3) {
        result[3] = rgba.w;
      }
      return true;
    }
    case OSL_TEXTURE_HANDLE_TYPE_IES: {
      if (nchannels > 0) {
        result[0] = kernel_ies_interp(nullptr, slot, s, t);
      }
      return true;
    }
    default: {
      return false;
    }
  }
}

ccl_device_extern bool rs_texture3d(ccl_private ShaderGlobals *sg,
                                    RSDeviceString filename,
                                    ccl_private void *texture_handle,
                                    ccl_private void *texture_thread_info,
                                    ccl_private OSLTextureOptions *opt,
                                    const ccl_private float3 *P,
                                    const ccl_private float3 *dPdx,
                                    const ccl_private float3 *dPdy,
                                    const ccl_private float3 *dPdz,
                                    const int nchannels,
                                    ccl_private float *result,
                                    ccl_private float *dresultds,
                                    ccl_private float *dresultdt,
                                    ccl_private float *dresultdr,
                                    ccl_private void *errormessage)
{
  const unsigned int type = OSL_TEXTURE_HANDLE_TYPE(texture_handle);
  const unsigned int slot = OSL_TEXTURE_HANDLE_SLOT(texture_handle);

  switch (type) {
    case OSL_TEXTURE_HANDLE_TYPE_SVM: {
<<<<<<< HEAD
      const float4 rgba = kernel_image_interp_3d(nullptr, slot, *P, INTERPOLATION_NONE, -1.0f);
=======
      const float4 rgba = kernel_tex_image_interp_3d(
          nullptr, sg->sd, slot, *P, INTERPOLATION_NONE, false);
>>>>>>> 20b2ec5c
      if (nchannels > 0) {
        result[0] = rgba.x;
      }
      if (nchannels > 1) {
        result[1] = rgba.y;
      }
      if (nchannels > 2) {
        result[2] = rgba.z;
      }
      if (nchannels > 3) {
        result[3] = rgba.w;
      }
      return true;
    }
    default: {
      return false;
    }
  }
}

ccl_device_extern bool rs_environment(ccl_private ShaderGlobals *sg,
                                      RSDeviceString filename,
                                      ccl_private void *texture_handle,
                                      ccl_private void *texture_thread_info,
                                      ccl_private OSLTextureOptions *opt,
                                      const ccl_private float3 *R,
                                      const ccl_private float3 *dRdx,
                                      const ccl_private float3 *dRdy,
                                      const int nchannels,
                                      ccl_private float *result,
                                      ccl_private float *dresultds,
                                      ccl_private float *dresultdt,
                                      ccl_private void *errormessage)
{
  if (nchannels > 0) {
    result[0] = 1.0f;
  }
  if (nchannels > 1) {
    result[1] = 0.0f;
  }
  if (nchannels > 2) {
    result[2] = 1.0f;
  }
  if (nchannels > 3) {
    result[3] = 1.0f;
  }

  return false;
}

ccl_device_extern bool rs_get_texture_info(ccl_private ShaderGlobals *sg,
                                           RSDeviceString filename,
                                           ccl_private void *texture_handle,
                                           ccl_private void *texture_thread_info,
                                           int subimage,
                                           RSDeviceString dataname,
                                           RSTypeDesc datatype,
                                           ccl_private void *data,
                                           ccl_private void *errormessage)
{
  return 0;
}

ccl_device_extern bool rs_get_texture_info_st(ccl_private ShaderGlobals *sg,
                                              RSDeviceString filename,
                                              ccl_private void *texture_handle,
                                              const float s,
                                              const float t,
                                              ccl_private void *texture_thread_info,
                                              int subimage,
                                              RSDeviceString dataname,
                                              RSTypeDesc datatype,
                                              ccl_private void *data,
                                              ccl_private void *errormessage)
{
  return 0;
}

ccl_device_extern int rs_pointcloud_search(ccl_private ShaderGlobals *sg,
                                           RSDeviceString filename,
                                           const ccl_private float3 *center,
                                           float radius,
                                           int max_points,
                                           bool sort,
                                           ccl_private int *out_indices,
                                           ccl_private float *out_distances,
                                           int derivs_offset)
{
  return 0;
}

ccl_device_extern int rs_pointcloud_get(ccl_private ShaderGlobals *sg,
                                        RSDeviceString filename,
                                        const ccl_private int *indices,
                                        int count,
                                        RSDeviceString attr_name,
                                        RSTypeDesc attr_type,
                                        ccl_private void *out_data)
{
  return 0;
}

ccl_device_extern bool rs_pointcloud_write(ccl_private ShaderGlobals *sg,
                                           RSDeviceString filename,
                                           const ccl_private float3 *pos,
                                           int nattribs,
                                           const ccl_private DeviceString *names,
                                           const ccl_private RSTypeDesc *types,
                                           const ccl_private void **data)
{
  return false;
}

ccl_device_extern bool rs_trace(ccl_private ShaderGlobals *sg,
                                ccl_private void *options,
                                const ccl_private float3 *P,
                                const ccl_private float3 *dPdx,
                                const ccl_private float3 *dPdy,
                                const ccl_private float3 *R,
                                const ccl_private float3 *dRdx,
                                const ccl_private float3 *dRdy)
{
  return false;
}

ccl_device_extern bool rs_trace_get(ccl_private ShaderGlobals *sg,
                                    RSDeviceString name,
                                    RSTypeDesc type,
                                    ccl_private void *data,
                                    bool derivatives)
{
  return false;
}

/* These osl_ functions are supposed to be implemented by OSL itself, but they are not yet.
 * See: https://github.com/AcademySoftwareFoundation/OpenShadingLanguage/pull/1951
 * So we have to keep them around for now.
 *
 * The 1.14.4 based beta used for Blender 4.5 does not need them though, so we check the
 * version for that. */
#if (OSL_LIBRARY_VERSION_CODE >= 11405) || (OSL_LIBRARY_VERSION_CODE < 11403)
ccl_device_extern void osl_texture_set_firstchannel(ccl_private OSLTextureOptions *opt,
                                                    const int firstchannel)
{
}

ccl_device_extern int osl_texture_decode_wrapmode(DeviceString name_)
{
  return 0;
}

ccl_device_extern void osl_texture_set_swrap_code(ccl_private OSLTextureOptions *opt,
                                                  const int mode)
{
}

ccl_device_extern void osl_texture_set_twrap_code(ccl_private OSLTextureOptions *opt,
                                                  const int mode)
{
}

ccl_device_extern void osl_texture_set_rwrap_code(ccl_private OSLTextureOptions *opt,
                                                  const int mode)
{
}

ccl_device_extern void osl_texture_set_stwrap_code(ccl_private OSLTextureOptions *opt,
                                                   const int mode)
{
}

ccl_device_extern void osl_texture_set_sblur(ccl_private OSLTextureOptions *opt, const float blur)
{
}

ccl_device_extern void osl_texture_set_tblur(ccl_private OSLTextureOptions *opt, const float blur)
{
}

ccl_device_extern void osl_texture_set_rblur(ccl_private OSLTextureOptions *opt, const float blur)
{
}

ccl_device_extern void osl_texture_set_stblur(ccl_private OSLTextureOptions *opt, const float blur)
{
}

ccl_device_extern void osl_texture_set_swidth(ccl_private OSLTextureOptions *opt,
                                              const float width)
{
}

ccl_device_extern void osl_texture_set_twidth(ccl_private OSLTextureOptions *opt,
                                              const float width)
{
}

ccl_device_extern void osl_texture_set_rwidth(ccl_private OSLTextureOptions *opt,
                                              const float width)
{
}

ccl_device_extern void osl_texture_set_stwidth(ccl_private OSLTextureOptions *opt,
                                               const float width)
{
}

ccl_device_extern void osl_texture_set_fill(ccl_private OSLTextureOptions *opt, const float fill)
{
}

ccl_device_extern void osl_texture_set_time(ccl_private OSLTextureOptions *opt, const float time)
{
}

ccl_device_extern void osl_texture_set_interp_code(ccl_private OSLTextureOptions *opt,
                                                   const int mode)
{
}

ccl_device_extern void osl_texture_set_subimage(ccl_private OSLTextureOptions *opt,
                                                const int subimage)
{
}

ccl_device_extern void osl_texture_set_subimagename(ccl_private OSLTextureOptions *opt,
                                                    DeviceString subimagename_)
{
}

ccl_device_extern void osl_texture_set_missingcolor_arena(ccl_private OSLTextureOptions *opt,
                                                          ccl_private float3 *color)
{
}

ccl_device_extern void osl_texture_set_missingcolor_alpha(ccl_private OSLTextureOptions *opt,
                                                          const int nchannels,
                                                          const float alpha)
{
}

ccl_device_extern void osl_init_trace_options(ccl_private void *oec, ccl_private void *opt) {}

ccl_device_extern void osl_trace_set_mindist(ccl_private void *opt, float x) {}

ccl_device_extern void osl_trace_set_maxdist(ccl_private void *opt, float x) {}

ccl_device_extern void osl_trace_set_shade(ccl_private void *opt, int x) {}

ccl_device_extern void osl_trace_set_traceset(ccl_private void *opt, const DeviceString x) {}
#endif<|MERGE_RESOLUTION|>--- conflicted
+++ resolved
@@ -1074,12 +1074,8 @@
 
   switch (type) {
     case OSL_TEXTURE_HANDLE_TYPE_SVM: {
-<<<<<<< HEAD
-      const float4 rgba = kernel_image_interp_3d(nullptr, slot, *P, INTERPOLATION_NONE, -1.0f);
-=======
-      const float4 rgba = kernel_tex_image_interp_3d(
+      const float4 rgba = kernel_image_interp_3d(
           nullptr, sg->sd, slot, *P, INTERPOLATION_NONE, false);
->>>>>>> 20b2ec5c
       if (nchannels > 0) {
         result[0] = rgba.x;
       }
