/* SPDX-FileCopyrightText: 2009-2010 Sony Pictures Imageworks Inc., et al. All Rights Reserved.
 * SPDX-FileCopyrightText: 2011-2022 Blender Foundation
 *
 * SPDX-License-Identifier: BSD-3-Clause
 *
 * Adapted code from Open Shading Language. */

#include "kernel/camera/camera.h"

#include "kernel/geom/attribute.h"
#include "kernel/geom/curve.h"
#include "kernel/geom/motion_triangle.h"
#include "kernel/geom/object.h"
#include "kernel/geom/point.h"
#include "kernel/geom/primitive.h"
#include "kernel/geom/triangle.h"

#include "kernel/util/differential.h"
#include "kernel/util/ies.h"
#include "kernel/util/texture_3d.h"

#include "util/hash.h"
#include "util/transform.h"

#include "kernel/osl/osl.h"
#include "kernel/osl/services_shared.h"

namespace DeviceStrings {

/* "" */
ccl_device_constant DeviceString _emptystring_ = 0ull;
/* "common" */
ccl_device_constant DeviceString u_common = 14645198576927606093ull;
/* "world" */
ccl_device_constant DeviceString u_world = 16436542438370751598ull;
/* "shader" */
ccl_device_constant DeviceString u_shader = 4279676006089868ull;
/* "object" */
ccl_device_constant DeviceString u_object = 973692718279674627ull;
/* "NDC" */
ccl_device_constant DeviceString u_ndc = 5148305047403260775ull;
/* "screen" */
ccl_device_constant DeviceString u_screen = 14159088609039777114ull;
/* "camera" */
ccl_device_constant DeviceString u_camera = 2159505832145726196ull;
/* "raster" */
ccl_device_constant DeviceString u_raster = 7759263238610201778ull;
/* "colorsystem" */
ccl_device_constant DeviceString u_colorsystem = 1390623632464445670ull;
/* "object:location" */
ccl_device_constant DeviceString u_object_location = 7846190347358762897ull;
/* "object:color" */
ccl_device_constant DeviceString u_object_color = 12695623857059169556ull;
/* "object:alpha" */
ccl_device_constant DeviceString u_object_alpha = 11165053919428293151ull;
/* "object:index" */
ccl_device_constant DeviceString u_object_index = 6588325838217472556ull;
/* "object:is_light" */
ccl_device_constant DeviceString u_object_is_light = 13979755312845091842ull;
/* "geom:bump_map_normal" */
ccl_device_constant DeviceString u_bump_map_normal = 9592102745179132106ull;
/* "geom:dupli_generated" */
ccl_device_constant DeviceString u_geom_dupli_generated = 6715607178003388908ull;
/* "geom:dupli_uv" */
ccl_device_constant DeviceString u_geom_dupli_uv = 1294253317490155849ull;
/* "material:index" */
ccl_device_constant DeviceString u_material_index = 741770758159634623ull;
/* "object:random" */
ccl_device_constant DeviceString u_object_random = 15789063994977955884ull;
/* "particle:index" */
ccl_device_constant DeviceString u_particle_index = 9489711748229903784ull;
/* "particle:random" */
ccl_device_constant DeviceString u_particle_random = 17993722202766855761ull;
/* "particle:age" */
ccl_device_constant DeviceString u_particle_age = 7380730644710951109ull;
/* "particle:lifetime" */
ccl_device_constant DeviceString u_particle_lifetime = 16576828923156200061ull;
/* "particle:location" */
ccl_device_constant DeviceString u_particle_location = 10309536211423573010ull;
/* "particle:rotation" */
ccl_device_constant DeviceString u_particle_rotation = 17858543768041168459ull;
/* "particle:size" */
ccl_device_constant DeviceString u_particle_size = 16461524249715420389ull;
/* "particle:velocity" */
ccl_device_constant DeviceString u_particle_velocity = 13199101248768308863ull;
/* "particle:angular_velocity" */
ccl_device_constant DeviceString u_particle_angular_velocity = 16327930120486517910ull;
/* "geom:numpolyvertices" */
ccl_device_constant DeviceString u_geom_numpolyvertices = 382043551489988826ull;
/* "geom:trianglevertices" */
ccl_device_constant DeviceString u_geom_trianglevertices = 17839267571524187074ull;
/* "geom:polyvertices" */
ccl_device_constant DeviceString u_geom_polyvertices = 1345577201967881769ull;
/* "geom:name" */
ccl_device_constant DeviceString u_geom_name = 13606338128269760050ull;
/* "geom:undisplaced" */
ccl_device_constant DeviceString u_geom_undisplaced = 12431586303019276305ull;
/* "geom:is_smooth" */
ccl_device_constant DeviceString u_is_smooth = 857544214094480123ull;
/* "geom:is_curve" */
ccl_device_constant DeviceString u_is_curve = 129742495633653138ull;
/* "geom:curve_thickness" */
ccl_device_constant DeviceString u_curve_thickness = 10605802038397633852ull;
/* "geom:curve_length" */
ccl_device_constant DeviceString u_curve_length = 11423459517663715453ull;
/* "geom:curve_tangent_normal" */
ccl_device_constant DeviceString u_curve_tangent_normal = 12301397394034985633ull;
/* "geom:curve_random" */
ccl_device_constant DeviceString u_curve_random = 15293085049960492358ull;
/* "geom:is_point" */
ccl_device_constant DeviceString u_is_point = 2511357849436175953ull;
/* "geom:point_radius" */
ccl_device_constant DeviceString u_point_radius = 9956381140398668479ull;
/* "geom:point_position" */
ccl_device_constant DeviceString u_point_position = 15684484280742966916ull;
/* "geom:point_random" */
ccl_device_constant DeviceString u_point_random = 5632627207092325544ull;
/* "geom:normal_map_normal" */
ccl_device_constant DeviceString u_normal_map_normal = 10718948685686827073;
/* "path:ray_length" */
ccl_device_constant DeviceString u_path_ray_length = 16391985802412544524ull;
/* "path:ray_depth" */
ccl_device_constant DeviceString u_path_ray_depth = 16643933224879500399ull;
/* "path:diffuse_depth" */
ccl_device_constant DeviceString u_path_diffuse_depth = 13191651286699118408ull;
/* "path:glossy_depth" */
ccl_device_constant DeviceString u_path_glossy_depth = 15717768399057252940ull;
/* "path:transparent_depth" */
ccl_device_constant DeviceString u_path_transparent_depth = 7821650266475578543ull;
/* "path:transmission_depth" */
ccl_device_constant DeviceString u_path_transmission_depth = 15113408892323917624ull;
/* "cam:sensor_size" */
ccl_device_constant DeviceString u_sensor_size = 7525693591727141378ull;
/* "cam:image_resolution" */
ccl_device_constant DeviceString u_image_resolution = 5199143367706113607ull;
/* "cam:aperture_aspect_ratio" */
ccl_device_constant DeviceString u_aperture_aspect_ratio = 8708221138893210943ull;
/* "cam:aperture_size" */
ccl_device_constant DeviceString u_aperture_size = 3708482920470008383ull;
/* "cam:aperture_position" */
ccl_device_constant DeviceString u_aperture_position = 12926784411960338650ull;
/* "cam:focal_distance" */
ccl_device_constant DeviceString u_focal_distance = 7162995161881858159ull;

}  // namespace DeviceStrings

/* Closure */

ccl_device_extern ccl_private OSLClosure *osl_mul_closure_color(ccl_private ShaderGlobals *sg,
                                                                ccl_private OSLClosure *a,
                                                                const ccl_private float3 *weight)
{
  if (*weight == zero_float3() || !a) {
    return nullptr;
  }
  else if (*weight == one_float3()) {
    return a;
  }

  ccl_private uint8_t *closure_pool = sg->closure_pool;
  /* Align pointer to closure struct requirement */
  closure_pool = reinterpret_cast<uint8_t *>(
      (reinterpret_cast<size_t>(closure_pool) + alignof(OSLClosureMul) - 1) &
      (-alignof(OSLClosureMul)));
  sg->closure_pool = closure_pool + sizeof(OSLClosureMul);

  ccl_private OSLClosureMul *const closure = reinterpret_cast<ccl_private OSLClosureMul *>(
      closure_pool);
  closure->id = OSL_CLOSURE_MUL_ID;
  closure->weight = *weight;
  closure->closure = a;

  return closure;
}

ccl_device_extern ccl_private OSLClosure *osl_mul_closure_float(ccl_private ShaderGlobals *sg,
                                                                ccl_private OSLClosure *a,
                                                                const float weight)
{
  if (weight == 0.0f || !a) {
    return nullptr;
  }
  else if (weight == 1.0f) {
    return a;
  }

  ccl_private uint8_t *closure_pool = sg->closure_pool;
  /* Align pointer to closure struct requirement */
  closure_pool = reinterpret_cast<uint8_t *>(
      (reinterpret_cast<size_t>(closure_pool) + alignof(OSLClosureMul) - 1) &
      (-alignof(OSLClosureMul)));
  sg->closure_pool = closure_pool + sizeof(OSLClosureMul);

  ccl_private OSLClosureMul *const closure = reinterpret_cast<ccl_private OSLClosureMul *>(
      closure_pool);
  closure->id = OSL_CLOSURE_MUL_ID;
  closure->weight = make_float3(weight, weight, weight);
  closure->closure = a;

  return closure;
}

ccl_device_extern ccl_private OSLClosure *osl_add_closure_closure(ccl_private ShaderGlobals *sg,
                                                                  ccl_private OSLClosure *a,
                                                                  ccl_private OSLClosure *b)
{
  if (!a) {
    return b;
  }
  if (!b) {
    return a;
  }

  ccl_private uint8_t *closure_pool = sg->closure_pool;
  /* Align pointer to closure struct requirement */
  closure_pool = reinterpret_cast<uint8_t *>(
      (reinterpret_cast<size_t>(closure_pool) + alignof(OSLClosureAdd) - 1) &
      (-alignof(OSLClosureAdd)));
  sg->closure_pool = closure_pool + sizeof(OSLClosureAdd);

  ccl_private OSLClosureAdd *const closure = reinterpret_cast<ccl_private OSLClosureAdd *>(
      closure_pool);
  closure->id = OSL_CLOSURE_ADD_ID;
  closure->closureA = a;
  closure->closureB = b;

  return closure;
}

ccl_device_extern ccl_private OSLClosure *osl_allocate_closure_component(
    ccl_private ShaderGlobals *sg, const int id, const int size)
{
  ccl_private uint8_t *closure_pool = sg->closure_pool;
  /* Align pointer to closure struct requirement */
  closure_pool = reinterpret_cast<uint8_t *>(
      (reinterpret_cast<size_t>(closure_pool) + alignof(OSLClosureComponent) - 1) &
      (-alignof(OSLClosureComponent)));
  sg->closure_pool = closure_pool + sizeof(OSLClosureComponent) + size;

  ccl_private OSLClosureComponent *const closure =
      reinterpret_cast<ccl_private OSLClosureComponent *>(closure_pool);
  closure->id = static_cast<OSLClosureType>(id);
  closure->weight = one_float3();

  return closure;
}

ccl_device_extern ccl_private OSLClosure *osl_allocate_weighted_closure_component(
    ccl_private ShaderGlobals *sg, const int id, const int size, const ccl_private float3 *weight)
{
  ccl_private uint8_t *closure_pool = sg->closure_pool;
  /* Align pointer to closure struct requirement */
  closure_pool = reinterpret_cast<uint8_t *>(
      (reinterpret_cast<size_t>(closure_pool) + alignof(OSLClosureComponent) - 1) &
      (-alignof(OSLClosureComponent)));
  sg->closure_pool = closure_pool + sizeof(OSLClosureComponent) + size;

  ccl_private OSLClosureComponent *const closure =
      reinterpret_cast<ccl_private OSLClosureComponent *>(closure_pool);
  closure->id = static_cast<OSLClosureType>(id);
  closure->weight = *weight;

  return closure;
}

/* Utilities */

ccl_device_extern void osl_error(ccl_private ShaderGlobals *sg, DeviceString format, void *args) {}

ccl_device_extern void osl_printf(ccl_private ShaderGlobals *sg, DeviceString format, void *args)
{
}

ccl_device_extern void osl_warning(ccl_private ShaderGlobals *sg, DeviceString format, void *args)
{
}

ccl_device_extern void osl_fprintf(ccl_private ShaderGlobals *sg,
                                   DeviceString filename,
                                   DeviceString format,
                                   void *args)
{
}

ccl_device_extern uint osl_range_check_err(const int indexvalue,
                                           const int length,
                                           DeviceString symname,
                                           ccl_private ShaderGlobals *sg,
                                           DeviceString sourcefile,
                                           const int sourceline,
                                           DeviceString groupname,
                                           const int layer,
                                           DeviceString layername,
                                           DeviceString shadername)
{
  const int result = indexvalue < 0 ? 0 : indexvalue >= length ? length - 1 : indexvalue;
#if 0
  if (result != indexvalue) {
    printf("Index [%d] out of range\n", indexvalue);
  }
#endif
  return result;
}

/* Matrix Utilities */

ccl_device_forceinline void copy_matrix(ccl_private float *res, const Transform &tfm)
{
  res[0] = tfm.x.x;
  res[1] = tfm.y.x;
  res[2] = tfm.z.x;
  res[3] = 0.0f;
  res[4] = tfm.x.y;
  res[5] = tfm.y.y;
  res[6] = tfm.z.y;
  res[7] = 0.0f;
  res[8] = tfm.x.z;
  res[9] = tfm.y.z;
  res[10] = tfm.z.z;
  res[11] = 0.0f;
  res[12] = tfm.x.w;
  res[13] = tfm.y.w;
  res[14] = tfm.z.w;
  res[15] = 1.0f;
}
ccl_device_forceinline void copy_matrix(ccl_private float *res, const ProjectionTransform &tfm)
{
  res[0] = tfm.x.x;
  res[1] = tfm.y.x;
  res[2] = tfm.z.x;
  res[3] = tfm.w.x;
  res[4] = tfm.x.y;
  res[5] = tfm.y.y;
  res[6] = tfm.z.y;
  res[7] = tfm.w.y;
  res[8] = tfm.x.z;
  res[9] = tfm.y.z;
  res[10] = tfm.z.z;
  res[11] = tfm.w.z;
  res[12] = tfm.x.w;
  res[13] = tfm.y.w;
  res[14] = tfm.z.w;
  res[15] = tfm.w.w;
}

ccl_device_extern bool osl_get_matrix(ccl_private ShaderGlobals *sg,
                                      ccl_private float *res,
                                      DeviceString from)
{
  if (from == DeviceStrings::u_common || from == DeviceStrings::u_world) {
    copy_matrix(res, projection_identity());
    return true;
  }
  if (from == DeviceStrings::u_shader || from == DeviceStrings::u_object) {
    KernelGlobals kg = nullptr;
    ccl_private ShaderData *const sd = sg->sd;
    int object = sd->object;

    if (object != OBJECT_NONE) {
      const Transform tfm = object_get_transform(kg, sd);
      copy_matrix(res, tfm);
      return true;
    }
  }
  else if (from == DeviceStrings::u_ndc) {
    copy_matrix(res, kernel_data.cam.ndctoworld);
    return true;
  }
  else if (from == DeviceStrings::u_raster) {
    copy_matrix(res, kernel_data.cam.rastertoworld);
    return true;
  }
  else if (from == DeviceStrings::u_screen) {
    copy_matrix(res, kernel_data.cam.screentoworld);
    return true;
  }
  else if (from == DeviceStrings::u_camera) {
    copy_matrix(res, kernel_data.cam.cameratoworld);
    return true;
  }

  return false;
}

ccl_device_extern bool osl_get_inverse_matrix(ccl_private ShaderGlobals *sg,
                                              ccl_private float *res,
                                              DeviceString to)
{
  if (to == DeviceStrings::u_common || to == DeviceStrings::u_world) {
    copy_matrix(res, projection_identity());
    return true;
  }
  if (to == DeviceStrings::u_shader || to == DeviceStrings::u_object) {
    KernelGlobals kg = nullptr;
    ccl_private ShaderData *const sd = sg->sd;
    int object = sd->object;

    if (object != OBJECT_NONE) {
      const Transform itfm = object_get_inverse_transform(kg, sd);
      copy_matrix(res, itfm);
      return true;
    }
  }
  else if (to == DeviceStrings::u_ndc) {
    copy_matrix(res, kernel_data.cam.worldtondc);
    return true;
  }
  else if (to == DeviceStrings::u_raster) {
    copy_matrix(res, kernel_data.cam.worldtoraster);
    return true;
  }
  else if (to == DeviceStrings::u_screen) {
    copy_matrix(res, kernel_data.cam.worldtoscreen);
    return true;
  }
  else if (to == DeviceStrings::u_camera) {
    copy_matrix(res, kernel_data.cam.worldtocamera);
    return true;
  }

  return false;
}

/* Attributes */

typedef long long TypeDesc;

template<typename T>
ccl_device_inline bool set_attribute(const T v,
                                     const T dx,
                                     const T dy,
                                     const TypeDesc type,
                                     bool derivatives,
                                     ccl_private void *val);

ccl_device_inline void set_data_float(
    const float v, const float dx, const float dy, bool derivatives, ccl_private void *val)
{
  ccl_private float *fval = static_cast<ccl_private float *>(val);
  fval[0] = v;
  if (derivatives) {
    fval[1] = dx;
    fval[2] = dy;
  }
}

ccl_device_inline void set_data_float3(
    const float3 v, const float3 dx, const float3 dy, bool derivatives, ccl_private void *val)
{
  ccl_private float *fval = static_cast<ccl_private float *>(val);
  fval[0] = v.x;
  fval[1] = v.y;
  fval[2] = v.z;
  if (derivatives) {
    fval[3] = dx.x;
    fval[4] = dx.y;
    fval[5] = dx.z;
    fval[6] = dy.x;
    fval[7] = dy.y;
    fval[8] = dy.z;
  }
}

ccl_device_inline void set_data_float4(
    const float4 v, const float4 dx, const float4 dy, bool derivatives, ccl_private void *val)
{
  ccl_private float *fval = static_cast<ccl_private float *>(val);
  fval[0] = v.x;
  fval[1] = v.y;
  fval[2] = v.z;
  fval[3] = v.w;
  if (derivatives) {
    fval[4] = dx.x;
    fval[5] = dx.y;
    fval[6] = dx.z;
    fval[7] = dx.w;
    fval[8] = dy.x;
    fval[9] = dy.y;
    fval[10] = dy.z;
    fval[11] = dy.w;
  }
}

ccl_device_template_spec bool set_attribute(const float v,
                                            const float dx,
                                            const float dy,
                                            const TypeDesc type,
                                            bool derivatives,
                                            ccl_private void *val)
{
  const unsigned char type_basetype = type & 0xFF;
  const unsigned char type_aggregate = (type >> 8) & 0xFF;
  const int type_arraylen = type >> 32;

  if (type_basetype == 11 /* TypeDesc::FLOAT */) {
    if ((type_aggregate == 3 /* TypeDesc::VEC3 */) || (type_aggregate == 1 && type_arraylen == 3))
    {
      set_data_float3(make_float3(v), make_float3(dx), make_float3(dy), derivatives, val);
      return true;
    }
    if ((type_aggregate == 4 /* TypeDesc::VEC4 */) || (type_aggregate == 1 && type_arraylen == 4))
    {
      set_data_float4(make_float4(v, v, v, 1.0f),
                      make_float4(dx, dx, dx, 0.0f),
                      make_float4(dy, dy, dy, 0.0f),
                      derivatives,
                      val);
      return true;
    }
    if ((type_aggregate == 1 /* TypeDesc::SCALAR */)) {
      set_data_float(v, dx, dy, derivatives, val);
      return true;
    }
  }

  return false;
}
ccl_device_template_spec bool set_attribute(const float2 v,
                                            const float2 dx,
                                            const float2 dy,
                                            const TypeDesc type,
                                            bool derivatives,
                                            ccl_private void *val)
{
  const unsigned char type_basetype = type & 0xFF;
  const unsigned char type_aggregate = (type >> 8) & 0xFF;
  const int type_arraylen = type >> 32;

  if (type_basetype == 11 /* TypeDesc::FLOAT */) {
    if ((type_aggregate == 3 /* TypeDesc::VEC3 */) || (type_aggregate == 1 && type_arraylen == 3))
    {
      set_data_float3(make_float3(v), make_float3(dx), make_float3(dy), derivatives, val);
      return true;
    }
    if ((type_aggregate == 4 /* TypeDesc::VEC4 */) || (type_aggregate == 1 && type_arraylen == 4))
    {
      set_data_float4(make_float4(v.x, v.y, 0.0f, 1.0f),
                      make_float4(dx.x, dx.y, 0.0f, 0.0f),
                      make_float4(dy.x, dy.y, 0.0f, 0.0f),
                      derivatives,
                      val);
    }
    if ((type_aggregate == 1 /* TypeDesc::SCALAR */)) {
      set_data_float(average(v), average(dx), average(dy), derivatives, val);
      return true;
    }
  }

  return false;
}
ccl_device_template_spec bool set_attribute(const float3 v,
                                            const float3 dx,
                                            const float3 dy,
                                            const TypeDesc type,
                                            bool derivatives,
                                            ccl_private void *val)
{
  const unsigned char type_basetype = type & 0xFF;
  const unsigned char type_aggregate = (type >> 8) & 0xFF;
  const int type_arraylen = type >> 32;

  if (type_basetype == 11 /* TypeDesc::FLOAT */) {
    if ((type_aggregate == 3 /* TypeDesc::VEC3 */) || (type_aggregate == 1 && type_arraylen == 3))
    {
      set_data_float3(v, dx, dy, derivatives, val);
      return true;
    }
    if ((type_aggregate == 4 /* TypeDesc::VEC4 */) || (type_aggregate == 1 && type_arraylen == 4))
    {
      set_data_float4(
          make_float4(v, 1.0f), make_float4(dx, 0.0f), make_float4(dy, 0.0f), derivatives, val);
      return true;
    }
    if ((type_aggregate == 1 /* TypeDesc::SCALAR */)) {
      set_data_float(average(v), average(dx), average(dy), derivatives, val);
      return true;
    }
  }

  return false;
}
ccl_device_template_spec bool set_attribute(const float4 v,
                                            const float4 dx,
                                            const float4 dy,
                                            const TypeDesc type,
                                            bool derivatives,
                                            ccl_private void *val)
{
  const unsigned char type_basetype = type & 0xFF;
  const unsigned char type_aggregate = (type >> 8) & 0xFF;
  const int type_arraylen = type >> 32;

  if (type_basetype == 11 /* TypeDesc::FLOAT */) {
    if ((type_aggregate == 3 /* TypeDesc::VEC3 */) || (type_aggregate == 1 && type_arraylen == 3))
    {
      set_data_float3(make_float3(v), make_float3(dx), make_float3(dy), derivatives, val);
      return true;
    }
    if ((type_aggregate == 4 /* TypeDesc::VEC4 */) || (type_aggregate == 1 && type_arraylen == 4))
    {
      set_data_float4(v, dx, dy, derivatives, val);
      return true;
    }
    if ((type_aggregate == 1 /* TypeDesc::SCALAR */)) {
      set_data_float(average(make_float3(v)),
                     average(make_float3(dx)),
                     average(make_float3(dy)),
                     derivatives,
                     val);
      return true;
    }
  }

  return false;
}

template<typename T>
ccl_device_inline bool set_attribute(const T f,
                                     const TypeDesc type,
                                     bool derivatives,
                                     ccl_private void *val)
{
  return set_attribute(f, make_zero<T>(), make_zero<T>(), type, derivatives, val);
}

ccl_device_inline bool set_attribute_matrix(const ccl_private Transform &tfm,
                                            const TypeDesc type,
                                            ccl_private void *val)
{
  const unsigned char type_basetype = type & 0xFF;
  const unsigned char type_aggregate = (type >> 8) & 0xFF;

  if (type_basetype == 11 /* TypeDesc::FLOAT */ && type_aggregate == 16 /* TypeDesc::MATRIX44 */) {
    copy_matrix(static_cast<ccl_private float *>(val), tfm);
    return true;
  }

  return false;
}

ccl_device_template_spec bool set_attribute(const int i,
                                            const TypeDesc type,
                                            bool derivatives,
                                            ccl_private void *val)
{
  ccl_private int *ival = static_cast<ccl_private int *>(val);

  const unsigned char type_basetype = type & 0xFF;
  const unsigned char type_aggregate = (type >> 8) & 0xFF;
  const int type_arraylen = type >> 32;

  if ((type_basetype == 7 /* TypeDesc::INT */) && (type_aggregate == 1 /* TypeDesc::SCALAR */) &&
      type_arraylen == 0)
  {
    ival[0] = i;

    if (derivatives) {
      ival[1] = 0;
      ival[2] = 0;
    }

    return true;
  }

  return false;
}

ccl_device_inline bool get_background_attribute(KernelGlobals kg,
                                                ccl_private ShaderGlobals *sg,
                                                ccl_private ShaderData *sd,
                                                DeviceString name,
                                                const TypeDesc type,
                                                bool derivatives,
                                                ccl_private void *val)
{
  ConstIntegratorState state = (sg->shade_index > 0) ? (sg->shade_index - 1) : -1;
  ConstIntegratorShadowState shadow_state = (sg->shade_index < 0) ? (-sg->shade_index - 1) : -1;
  if (name == DeviceStrings::u_path_ray_length) {
    /* Ray Length */
    float f = sd->ray_length;
    return set_attribute(f, type, derivatives, val);
  }

#define READ_PATH_STATE(elem) \
  ((state != -1)        ? INTEGRATOR_STATE(state, path, elem) : \
   (shadow_state != -1) ? INTEGRATOR_STATE(shadow_state, shadow_path, elem) : \
                          0)

  if (name == DeviceStrings::u_path_ray_depth) {
    /* Ray Depth */
    int f = READ_PATH_STATE(bounce);

    /* Read bounce from different locations depending on if this is a shadow path. For background,
     * light emission and shadow evaluation from a surface or volume we are effectively one bounce
     * further. */
    if (sg->raytype & (PATH_RAY_SHADOW | PATH_RAY_EMISSION)) {
      f += 1;
    }

    return set_attribute(f, type, derivatives, val);
  }
  if (name == DeviceStrings::u_path_diffuse_depth) {
    /* Diffuse Ray Depth */
    const int f = READ_PATH_STATE(diffuse_bounce);
    return set_attribute(f, type, derivatives, val);
  }
  if (name == DeviceStrings::u_path_glossy_depth) {
    /* Glossy Ray Depth */
    const int f = READ_PATH_STATE(glossy_bounce);
    return set_attribute(f, type, derivatives, val);
  }
  if (name == DeviceStrings::u_path_transmission_depth) {
    /* Transmission Ray Depth */
    const int f = READ_PATH_STATE(transmission_bounce);
    return set_attribute(f, type, derivatives, val);
  }
  if (name == DeviceStrings::u_path_transparent_depth) {
    /* Transparent Ray Depth */
    const int f = READ_PATH_STATE(transparent_bounce);
    return set_attribute(f, type, derivatives, val);
  }
#undef READ_PATH_STATE

  else if (name == DeviceStrings::u_ndc) {
    /* NDC coordinates with special exception for orthographic projection. */
    float3 ndc[3];

    if ((sg->raytype & PATH_RAY_CAMERA) && sd->object == OBJECT_NONE &&
        kernel_data.cam.type == CAMERA_ORTHOGRAPHIC)
    {
      ndc[0] = camera_world_to_ndc(kg, sd, sd->ray_P);

      if (derivatives) {
        ndc[1] = zero_float3();
        ndc[2] = zero_float3();
      }
    }
    else {
      ndc[0] = camera_world_to_ndc(kg, sd, sd->P);

      if (derivatives) {
        const differential3 dP = differential_from_compact(sd->Ng, sd->dP);
        ndc[1] = camera_world_to_ndc(kg, sd, sd->P + dP.dx) - ndc[0];
        ndc[2] = camera_world_to_ndc(kg, sd, sd->P + dP.dy) - ndc[0];
      }
    }

    return set_attribute(ndc[0], ndc[1], ndc[2], type, derivatives, val);
  }

  return false;
}

template<typename T>
ccl_device_inline bool get_object_attribute_impl(KernelGlobals kg,
                                                 ccl_private ShaderData *sd,
                                                 const AttributeDescriptor &desc,
                                                 const TypeDesc type,
                                                 bool derivatives,
                                                 ccl_private void *val)
{
  T v;
  T dx = make_zero<T>();
  T dy = make_zero<T>();
#ifdef __VOLUME__
  if (primitive_is_volume_attribute(sd)) {
    v = primitive_volume_attribute<T>(kg, sd, desc, true);
  }
  else
#endif
  {
    v = primitive_surface_attribute<T>(
        kg, sd, desc, derivatives ? &dx : nullptr, derivatives ? &dy : nullptr);
  }
  return set_attribute(v, dx, dy, type, derivatives, val);
}

ccl_device_inline bool get_object_attribute(KernelGlobals kg,
                                            ccl_private ShaderData *sd,
                                            const AttributeDescriptor &desc,
                                            const TypeDesc type,
                                            bool derivatives,
                                            ccl_private void *val)
{
  if (desc.type == NODE_ATTR_FLOAT) {
    return get_object_attribute_impl<float>(kg, sd, desc, type, derivatives, val);
  }
  else if (desc.type == NODE_ATTR_FLOAT2) {
    return get_object_attribute_impl<float2>(kg, sd, desc, type, derivatives, val);
  }
  else if (desc.type == NODE_ATTR_FLOAT3) {
    return get_object_attribute_impl<float3>(kg, sd, desc, type, derivatives, val);
  }
  else if (desc.type == NODE_ATTR_FLOAT4 || desc.type == NODE_ATTR_RGBA) {
    return get_object_attribute_impl<float4>(kg, sd, desc, type, derivatives, val);
  }
  else if (desc.type == NODE_ATTR_MATRIX) {
    Transform tfm = primitive_attribute_matrix(kg, desc);
    return set_attribute_matrix(tfm, type, val);
  }

  return false;
}

ccl_device_inline bool get_object_standard_attribute(KernelGlobals kg,
                                                     ccl_private ShaderGlobals *sg,
                                                     ccl_private ShaderData *sd,
                                                     DeviceString name,
                                                     const TypeDesc type,
                                                     bool derivatives,
                                                     ccl_private void *val)
{
  /* Object attributes */
  if (name == DeviceStrings::u_object_location) {
    float3 f = object_location(kg, sd);
    return set_attribute(f, type, derivatives, val);
  }
  else if (name == DeviceStrings::u_object_color) {
    float3 f = object_color(kg, sd->object);
    return set_attribute(f, type, derivatives, val);
  }
  else if (name == DeviceStrings::u_object_alpha) {
    float f = object_alpha(kg, sd->object);
    return set_attribute(f, type, derivatives, val);
  }
  else if (name == DeviceStrings::u_object_index) {
    float f = object_pass_id(kg, sd->object);
    return set_attribute(f, type, derivatives, val);
  }
  else if (name == DeviceStrings::u_object_is_light) {
    float f = ((sd->type & PRIMITIVE_LAMP) != 0);
    return set_attribute(f, type, derivatives, val);
  }
  else if (name == DeviceStrings::u_geom_dupli_generated) {
    float3 f = object_dupli_generated(kg, sd->object);
    return set_attribute(f, type, derivatives, val);
  }
  else if (name == DeviceStrings::u_geom_dupli_uv) {
    float3 f = object_dupli_uv(kg, sd->object);
    return set_attribute(f, type, derivatives, val);
  }
  else if (name == DeviceStrings::u_material_index) {
    float f = shader_pass_id(kg, sd);
    return set_attribute(f, type, derivatives, val);
  }
  else if (name == DeviceStrings::u_object_random) {
    const float f = object_random_number(kg, sd->object);

    return set_attribute(f, type, derivatives, val);
  }

  /* Particle attributes */
  else if (name == DeviceStrings::u_particle_index) {
    int particle_id = object_particle_id(kg, sd->object);
    float f = particle_index(kg, particle_id);
    return set_attribute(f, type, derivatives, val);
  }
  else if (name == DeviceStrings::u_particle_random) {
    int particle_id = object_particle_id(kg, sd->object);
    float f = hash_uint2_to_float(particle_index(kg, particle_id), 0);
    return set_attribute(f, type, derivatives, val);
  }

  else if (name == DeviceStrings::u_particle_age) {
    int particle_id = object_particle_id(kg, sd->object);
    float f = particle_age(kg, particle_id);
    return set_attribute(f, type, derivatives, val);
  }
  else if (name == DeviceStrings::u_particle_lifetime) {
    int particle_id = object_particle_id(kg, sd->object);
    float f = particle_lifetime(kg, particle_id);
    return set_attribute(f, type, derivatives, val);
  }
  else if (name == DeviceStrings::u_particle_location) {
    int particle_id = object_particle_id(kg, sd->object);
    float3 f = particle_location(kg, particle_id);
    return set_attribute(f, type, derivatives, val);
  }
#if 0 /* unsupported */
  else if (name == DeviceStrings::u_particle_rotation) {
    int particle_id = object_particle_id(kg, sd->object);
    float4 f = particle_rotation(kg, particle_id);
    return set_attribute4(f, type, derivatives, val);
  }
#endif
  else if (name == DeviceStrings::u_particle_size) {
    int particle_id = object_particle_id(kg, sd->object);
    float f = particle_size(kg, particle_id);
    return set_attribute(f, type, derivatives, val);
  }
  else if (name == DeviceStrings::u_particle_velocity) {
    int particle_id = object_particle_id(kg, sd->object);
    float3 f = particle_velocity(kg, particle_id);
    return set_attribute(f, type, derivatives, val);
  }
  else if (name == DeviceStrings::u_particle_angular_velocity) {
    int particle_id = object_particle_id(kg, sd->object);
    float3 f = particle_angular_velocity(kg, particle_id);
    return set_attribute(f, type, derivatives, val);
  }

  /* Geometry attributes */
#if 0 /* TODO */
  else if (name == DeviceStrings::u_geom_numpolyvertices) {
    return false;
  }
  else if (name == DeviceStrings::u_geom_trianglevertices ||
            name == DeviceStrings::u_geom_polyvertices) {
    return false;
  }
  else if (name == DeviceStrings::u_geom_name) {
    return false;
  }
#endif
  else if (name == DeviceStrings::u_is_smooth) {
    float f = ((sd->shader & SHADER_SMOOTH_NORMAL) != 0);
    return set_attribute(f, type, derivatives, val);
  }

#ifdef __HAIR__
  /* Hair attributes */
  else if (name == DeviceStrings::u_is_curve) {
    float f = (sd->type & PRIMITIVE_CURVE) != 0;
    return set_attribute(f, type, derivatives, val);
  }
  else if (name == DeviceStrings::u_curve_thickness) {
    float f = curve_thickness(kg, sd);
    return set_attribute(f, type, derivatives, val);
  }
  else if (name == DeviceStrings::u_curve_tangent_normal) {
    float3 f = curve_tangent_normal(sd);
    return set_attribute(f, type, derivatives, val);
  }
  else if (name == DeviceStrings::u_curve_random) {
    float f = curve_random(kg, sd);
    return set_attribute(f, type, derivatives, val);
  }
#endif

#ifdef __POINTCLOUD__
  /* Point attributes */
  else if (name == DeviceStrings::u_is_point) {
    float f = (sd->type & PRIMITIVE_POINT) != 0;
    return set_attribute(f, type, derivatives, val);
  }
  else if (name == DeviceStrings::u_point_radius) {
    float f = point_radius(kg, sd);
    return set_attribute(f, type, derivatives, val);
  }
  else if (name == DeviceStrings::u_point_position) {
    float3 f = point_position(kg, sd);
    return set_attribute(f, type, derivatives, val);
  }
  else if (name == DeviceStrings::u_point_random) {
    float f = point_random(kg, sd);
    return set_attribute(f, type, derivatives, val);
  }
#endif

  else if (name == DeviceStrings::u_normal_map_normal) {
    if (sd->type & PRIMITIVE_TRIANGLE) {
      float3 f = triangle_smooth_normal_unnormalized(kg, sd, sd->Ng, sd->prim, sd->u, sd->v);
      return set_attribute(f, type, derivatives, val);
    }
    else {
      return false;
    }
  }
  if (name == DeviceStrings::u_bump_map_normal) {
    float3 f[3];
    if (!attribute_bump_map_normal(kg, sd, f)) {
      return false;
    }
    return set_attribute(f[0], f[1], f[2], type, derivatives, val);
  }

  return get_background_attribute(kg, sg, sd, name, type, derivatives, val);
}

ccl_device_inline bool get_camera_attribute(ccl_private ShaderGlobals *sg,
                                            KernelGlobals kg,
                                            DeviceString name,
                                            TypeDesc type,
                                            bool derivatives,
                                            ccl_private void *val)
{
  if (name == DeviceStrings::u_sensor_size) {
    const float2 sensor = make_float2(kernel_data.cam.sensorwidth, kernel_data.cam.sensorheight);
    return set_attribute(sensor, type, derivatives, val);
  }
  else if (name == DeviceStrings::u_image_resolution) {
    const float2 image = make_float2(kernel_data.cam.width, kernel_data.cam.height);
    return set_attribute(image, type, derivatives, val);
  }
  else if (name == DeviceStrings::u_aperture_aspect_ratio) {
    return set_attribute(1.0f / kernel_data.cam.inv_aperture_ratio, type, derivatives, val);
  }
  else if (name == DeviceStrings::u_aperture_size) {
    return set_attribute(kernel_data.cam.aperturesize, type, derivatives, val);
  }
  else if (name == DeviceStrings::u_aperture_position) {
    /* The random numbers for aperture sampling are packed into N. */
    const float2 rand_lens = make_float2(sg->N.x, sg->N.y);
    const float2 pos = camera_sample_aperture(&kernel_data.cam, rand_lens);
    return set_attribute(pos * kernel_data.cam.aperturesize, type, derivatives, val);
  }
  else if (name == DeviceStrings::u_focal_distance) {
    return set_attribute(kernel_data.cam.focaldistance, type, derivatives, val);
  }
  return false;
}

ccl_device_extern bool osl_get_attribute(ccl_private ShaderGlobals *sg,
                                         const int derivatives,
                                         DeviceString object_name,
                                         DeviceString name,
                                         const int array_lookup,
                                         const int index,
                                         const TypeDesc type,
                                         ccl_private void *res)
{
  KernelGlobals kg = nullptr;
  ccl_private ShaderData *const sd = sg->sd;
  int object;

  if (sd == nullptr) {
    /* Camera shader. */
    return get_camera_attribute(sg, kg, name, type, derivatives, res);
  }

  if (object_name != DeviceStrings::_emptystring_) {
    /* TODO: Get object index from name */
    return false;
  }
  else {
    object = sd->object;
  }

  const AttributeDescriptor desc = find_attribute(kg, object, sd->prim, name);
  if (desc.offset != ATTR_STD_NOT_FOUND) {
    return get_object_attribute(kg, sd, desc, type, derivatives, res);
  }
  else {
    return get_object_standard_attribute(kg, sg, sd, name, type, derivatives, res);
  }
}

/* Renderer services */

/* The ABI for these callbacks is different, so DeviceString and TypeDesc don't work here. */
struct RSDeviceString {
  DeviceString val;
};

struct RSTypeDesc {
  unsigned char basetype;
  unsigned char aggregate;
  unsigned char vecsemantics;
  unsigned char reserved;
  int arraylen;
};

ccl_device_extern bool rend_get_userdata(
    RSDeviceString name, ccl_private void *data, int data_size, const RSTypeDesc &type, int index)
{
  if (type.basetype == 14 /* TypeDesc::PTR */) {
    kernel_assert(data_size == sizeof(void *));
    ccl_private void **ptr_data = (ccl_private void **)data;

#ifdef __KERNEL_OPTIX__
    if (name.val == DeviceStrings::u_colorsystem) {
      *ptr_data = kernel_params.osl_colorsystem;
      return true;
    }
#endif
  }
  return false;
}

ccl_device_extern bool rs_texture(ccl_private ShaderGlobals *sg,
                                  RSDeviceString filename,
                                  ccl_private void *texture_handle,
                                  ccl_private void *texture_thread_info,
                                  ccl_private OSLTextureOptions *opt,
                                  const float s,
                                  const float t,
                                  const float dsdx,
                                  const float dtdx,
                                  const float dsdy,
                                  const float dtdy,
                                  const int nchannels,
                                  ccl_private float *result,
                                  ccl_private float *dresultds,
                                  ccl_private float *dresultdt,
                                  ccl_private void *errormessage)
{
  const unsigned int type = OSL_TEXTURE_HANDLE_TYPE(texture_handle);
  const unsigned int slot = OSL_TEXTURE_HANDLE_SLOT(texture_handle);

  switch (type) {
    case OSL_TEXTURE_HANDLE_TYPE_SVM: {
      ccl_private ShaderData *const sd = sg->sd;
      const differential2 duv = {{dsdx, dtdx}, {dsdy, dtdy}};
      const float4 rgba = kernel_image_interp_with_udim(nullptr, slot, make_float2(s, t), duv);
      if (nchannels > 0) {
        result[0] = rgba.x;
      }
      if (nchannels > 1) {
        result[1] = rgba.y;
      }
      if (nchannels > 2) {
        result[2] = rgba.z;
      }
      if (nchannels > 3) {
        result[3] = rgba.w;
      }
      return true;
    }
    case OSL_TEXTURE_HANDLE_TYPE_IES: {
      if (nchannels > 0) {
        result[0] = kernel_ies_interp(nullptr, slot, s, t);
      }
      return true;
    }
    default: {
      return false;
    }
  }
}

ccl_device_extern bool rs_texture3d(ccl_private ShaderGlobals *sg,
                                    RSDeviceString filename,
                                    ccl_private void *texture_handle,
                                    ccl_private void *texture_thread_info,
                                    ccl_private OSLTextureOptions *opt,
                                    const ccl_private float3 *P,
                                    const ccl_private float3 *dPdx,
                                    const ccl_private float3 *dPdy,
                                    const ccl_private float3 *dPdz,
                                    const int nchannels,
                                    ccl_private float *result,
                                    ccl_private float *dresultds,
                                    ccl_private float *dresultdt,
                                    ccl_private float *dresultdr,
                                    ccl_private void *errormessage)
{
  const unsigned int type = OSL_TEXTURE_HANDLE_TYPE(texture_handle);
  const unsigned int slot = OSL_TEXTURE_HANDLE_SLOT(texture_handle);

  switch (type) {
    case OSL_TEXTURE_HANDLE_TYPE_SVM: {
<<<<<<< HEAD
      const float4 rgba = kernel_image_interp_3d(nullptr, slot, *P, INTERPOLATION_NONE);
=======
      const float4 rgba = kernel_tex_image_interp_3d(nullptr, slot, *P, INTERPOLATION_NONE, -1.0f);
>>>>>>> a29a6318
      if (nchannels > 0) {
        result[0] = rgba.x;
      }
      if (nchannels > 1) {
        result[1] = rgba.y;
      }
      if (nchannels > 2) {
        result[2] = rgba.z;
      }
      if (nchannels > 3) {
        result[3] = rgba.w;
      }
      return true;
    }
    default: {
      return false;
    }
  }
}

ccl_device_extern bool rs_environment(ccl_private ShaderGlobals *sg,
                                      RSDeviceString filename,
                                      ccl_private void *texture_handle,
                                      ccl_private void *texture_thread_info,
                                      ccl_private OSLTextureOptions *opt,
                                      const ccl_private float3 *R,
                                      const ccl_private float3 *dRdx,
                                      const ccl_private float3 *dRdy,
                                      const int nchannels,
                                      ccl_private float *result,
                                      ccl_private float *dresultds,
                                      ccl_private float *dresultdt,
                                      ccl_private void *errormessage)
{
  if (nchannels > 0) {
    result[0] = 1.0f;
  }
  if (nchannels > 1) {
    result[1] = 0.0f;
  }
  if (nchannels > 2) {
    result[2] = 1.0f;
  }
  if (nchannels > 3) {
    result[3] = 1.0f;
  }

  return false;
}

ccl_device_extern bool rs_get_texture_info(ccl_private ShaderGlobals *sg,
                                           RSDeviceString filename,
                                           ccl_private void *texture_handle,
                                           ccl_private void *texture_thread_info,
                                           int subimage,
                                           RSDeviceString dataname,
                                           RSTypeDesc datatype,
                                           ccl_private void *data,
                                           ccl_private void *errormessage)
{
  return 0;
}

ccl_device_extern bool rs_get_texture_info_st(ccl_private ShaderGlobals *sg,
                                              RSDeviceString filename,
                                              ccl_private void *texture_handle,
                                              const float s,
                                              const float t,
                                              ccl_private void *texture_thread_info,
                                              int subimage,
                                              RSDeviceString dataname,
                                              RSTypeDesc datatype,
                                              ccl_private void *data,
                                              ccl_private void *errormessage)
{
  return 0;
}

ccl_device_extern int rs_pointcloud_search(ccl_private ShaderGlobals *sg,
                                           RSDeviceString filename,
                                           const ccl_private float3 *center,
                                           float radius,
                                           int max_points,
                                           bool sort,
                                           ccl_private int *out_indices,
                                           ccl_private float *out_distances,
                                           int derivs_offset)
{
  return 0;
}

ccl_device_extern int rs_pointcloud_get(ccl_private ShaderGlobals *sg,
                                        RSDeviceString filename,
                                        const ccl_private int *indices,
                                        int count,
                                        RSDeviceString attr_name,
                                        RSTypeDesc attr_type,
                                        ccl_private void *out_data)
{
  return 0;
}

ccl_device_extern bool rs_pointcloud_write(ccl_private ShaderGlobals *sg,
                                           RSDeviceString filename,
                                           const ccl_private float3 *pos,
                                           int nattribs,
                                           const ccl_private DeviceString *names,
                                           const ccl_private RSTypeDesc *types,
                                           const ccl_private void **data)
{
  return false;
}

ccl_device_extern bool rs_trace(ccl_private ShaderGlobals *sg,
                                ccl_private void *options,
                                const ccl_private float3 *P,
                                const ccl_private float3 *dPdx,
                                const ccl_private float3 *dPdy,
                                const ccl_private float3 *R,
                                const ccl_private float3 *dRdx,
                                const ccl_private float3 *dRdy)
{
  return false;
}

ccl_device_extern bool rs_trace_get(ccl_private ShaderGlobals *sg,
                                    RSDeviceString name,
                                    RSTypeDesc type,
                                    ccl_private void *data,
                                    bool derivatives)
{
  return false;
}<|MERGE_RESOLUTION|>--- conflicted
+++ resolved
@@ -1149,11 +1149,7 @@
 
   switch (type) {
     case OSL_TEXTURE_HANDLE_TYPE_SVM: {
-<<<<<<< HEAD
-      const float4 rgba = kernel_image_interp_3d(nullptr, slot, *P, INTERPOLATION_NONE);
-=======
-      const float4 rgba = kernel_tex_image_interp_3d(nullptr, slot, *P, INTERPOLATION_NONE, -1.0f);
->>>>>>> a29a6318
+      const float4 rgba = kernel_image_interp_3d(nullptr, slot, *P, INTERPOLATION_NONE, -1.0f);
       if (nchannels > 0) {
         result[0] = rgba.x;
       }
