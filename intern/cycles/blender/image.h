/* SPDX-FileCopyrightText: 2011-2022 Blender Foundation
 *
 * SPDX-License-Identifier: Apache-2.0 */

#pragma once

#include "DNA_image_types.h"

#include "RNA_blender_cpp.hh"

#include "scene/image.h"

struct Image;
struct ImageUser;

CCL_NAMESPACE_BEGIN

class BlenderImageLoader : public ImageLoader {
 public:
  BlenderImageLoader(::Image *b_image,
                     ::ImageUser *b_iuser,
                     const int frame,
                     const int tile_number,
                     const bool is_preview_render);

  bool load_metadata(ImageMetaData &metadata) override;
  bool load_pixels_full(const ImageMetaData &metadata, uint8_t *pixels) override;
  string name() const override;
  bool equals(const ImageLoader &other) const override;

  int get_tile_number() const override;

  ::Image *b_image;
  ::ImageUser b_iuser;
  bool free_cache;
};

<<<<<<< HEAD
class BlenderPointDensityLoader : public ImageLoader {
 public:
  BlenderPointDensityLoader(BL::Depsgraph depsgraph, BL::ShaderNodeTexPointDensity b_node);

  bool load_metadata(ImageMetaData &metadata) override;
  bool load_pixels_full(const ImageMetaData &metadata, uint8_t *pixels) override;
  string name() const override;
  bool equals(const ImageLoader &other) const override;

  BL::Depsgraph b_depsgraph;
  BL::ShaderNodeTexPointDensity b_node;
};

=======
>>>>>>> 85538787
CCL_NAMESPACE_END<|MERGE_RESOLUTION|>--- conflicted
+++ resolved
@@ -35,20 +35,4 @@
   bool free_cache;
 };
 
-<<<<<<< HEAD
-class BlenderPointDensityLoader : public ImageLoader {
- public:
-  BlenderPointDensityLoader(BL::Depsgraph depsgraph, BL::ShaderNodeTexPointDensity b_node);
-
-  bool load_metadata(ImageMetaData &metadata) override;
-  bool load_pixels_full(const ImageMetaData &metadata, uint8_t *pixels) override;
-  string name() const override;
-  bool equals(const ImageLoader &other) const override;
-
-  BL::Depsgraph b_depsgraph;
-  BL::ShaderNodeTexPointDensity b_node;
-};
-
-=======
->>>>>>> 85538787
 CCL_NAMESPACE_END