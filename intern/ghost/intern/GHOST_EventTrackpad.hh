--- conflicted
+++ resolved
@@ -35,24 +35,14 @@
                       uint numFingers = 1)
       : GHOST_Event(msec, GHOST_kEventTrackpad, window)
   {
-<<<<<<< HEAD
-    m_trackpadEventData.subtype = subtype;
-    m_trackpadEventData.x = x;
-    m_trackpadEventData.y = y;
-    m_trackpadEventData.deltaX = deltaX;
-    m_trackpadEventData.deltaY = deltaY;
-    m_trackpadEventData.isDirectionInverted = isDirectionInverted;
-    m_trackpadEventData.numFingers = numFingers;
-    m_data = &m_trackpadEventData;
-=======
     trackpad_event_data_.subtype = subtype;
     trackpad_event_data_.x = x;
     trackpad_event_data_.y = y;
     trackpad_event_data_.deltaX = deltaX;
     trackpad_event_data_.deltaY = deltaY;
     trackpad_event_data_.isDirectionInverted = isDirectionInverted;
+    trackpad_event_data_.numFingers = numFingers;
     data_ = &trackpad_event_data_;
->>>>>>> ca754bc3
   }
 
  protected:
