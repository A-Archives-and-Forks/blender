--- conflicted
+++ resolved
@@ -163,17 +163,12 @@
 #elif defined(__APPLE__)
 #  if defined(WITH_APPLE_CROSSPLATFORM)
     backends_attempted.push_back({"IOS"});
-    m_system = new GHOST_SystemIOS();
+    system_ = new GHOST_SystemIOS();
 #  else
     backends_attempted.push_back({"COCOA"});
     CLOG_INFO(&LOG, "Create Cocoa system");
-<<<<<<< HEAD
-    m_system = new GHOST_SystemCocoa();
-#  endif
-
-=======
     system_ = new GHOST_SystemCocoa();
->>>>>>> ca754bc3
+#  endif
 #endif
 
     if (system_) {
