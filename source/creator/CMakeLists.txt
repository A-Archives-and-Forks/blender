# -*- mode: cmake; indent-tabs-mode: t; -*-
# ***** BEGIN GPL LICENSE BLOCK *****
#
# This program is free software; you can redistribute it and/or
# modify it under the terms of the GNU General Public License
# as published by the Free Software Foundation; either version 2
# of the License, or (at your option) any later version.
#
# This program is distributed in the hope that it will be useful,
# but WITHOUT ANY WARRANTY; without even the implied warranty of
# MERCHANTABILITY or FITNESS FOR A PARTICULAR PURPOSE.  See the
# GNU General Public License for more details.
#
# You should have received a copy of the GNU General Public License
# along with this program; if not, write to the Free Software Foundation,
# Inc., 51 Franklin Street, Fifth Floor, Boston, MA 02110-1301, USA.
#
# The Original Code is Copyright (C) 2006, Blender Foundation
# All rights reserved.
#
# The Original Code is: all of this file.
#
# Contributor(s): Jacques Beaurain.
#
# ***** END GPL LICENSE BLOCK *****

setup_libdirs()

blender_include_dirs(
	../../intern/guardedalloc
	../blender/blenlib
	../blender/blenkernel
	../blender/blenloader
	../blender/editors/include
	../blender/makesrna
	../blender/imbuf
	../blender/render/extern/include
	../blender/makesdna
	../blender/gpu
	../blender/windowmanager
)

if(WIN32)
	blender_include_dirs(../../intern/utfconv)
endif()

if(WITH_LIBMV)
	blender_include_dirs(../../extern/libmv)
	add_definitions(-DWITH_LIBMV)
endif()

if(WITH_CODEC_FFMPEG)
	add_definitions(-DWITH_FFMPEG)
endif()

if(WITH_PYTHON)
	blender_include_dirs(../blender/python)
	add_definitions(-DWITH_PYTHON)

	if(WITH_PYTHON_SECURITY)
		add_definitions(-DWITH_PYTHON_SECURITY)
	endif()
endif()

if(WITH_HEADLESS)
	add_definitions(-DWITH_HEADLESS)
endif()

if(WITH_GAMEENGINE)
	blender_include_dirs(../gameengine/BlenderRoutines)

	add_definitions(-DWITH_GAMEENGINE)
endif()

if(WITH_SDL)
	add_definitions(-DWITH_SDL)
endif()

if(WITH_BINRELOC)
	add_definitions(-DWITH_BINRELOC)
	blender_include_dirs(${BINRELOC_INCLUDE_DIRS})
endif()

# Setup the exe sources and buildinfo
set(SRC
	creator.c
)

# MSVC 2010 gives linking errors with the manifest
if(WIN32 AND NOT UNIX)
	string(SUBSTRING ${BLENDER_VERSION} 0 1 bver1)
	string(SUBSTRING ${BLENDER_VERSION} 2 1 bver2)
	string(SUBSTRING ${BLENDER_VERSION} 3 1 bver3)
	if(MINGW)
		add_definitions(
			-DWINDRES
			-DBLEN_VER_RC_STR_M=${BLENDER_VERSION}
			-DBLEN_VER_RC_1=${bver1}
			-DBLEN_VER_RC_2=${bver2}
			-DBLEN_VER_RC_3=${bver3}
			-DBLEN_VER_RC_4=0
		)
	else()
		add_definitions(
			-DBLEN_VER_RC_STR=${BLENDER_VERSION}
			-DBLEN_VER_RC_1=${bver1}
			-DBLEN_VER_RC_2=${bver2}
			-DBLEN_VER_RC_3=${bver3}
			-DBLEN_VER_RC_4=0
		)
	endif()


	list(APPEND SRC
		../icons/winblender.rc
	)
endif()

if(WITH_BUILDINFO)
	add_definitions(-DWITH_BUILDINFO)
	# --------------------------------------------------------------------------
	# These defines could all be moved into the header below
	string(REPLACE " " "\ " BUILDINFO_CFLAGS "${CMAKE_C_FLAGS}")
	string(REPLACE " " "\ " BUILDINFO_CXXFLAGS "${CMAKE_CXX_FLAGS}")
	string(REPLACE " " "\ " BUILDINFO_LINKFLAGS "${PLATFORM_LINKFLAGS}")
	add_definitions(
		# # define in header now, else these get out of date on rebuilds.
		# -DBUILD_DATE="${BUILD_DATE}"
		# -DBUILD_TIME="${BUILD_TIME}"
		# -DBUILD_REV="${BUILD_REV}"
		-DWITH_BUILDINFO_HEADER # alternative to lines above
		-DBUILD_PLATFORM="${CMAKE_SYSTEM_NAME}"
		-DBUILD_TYPE="${CMAKE_BUILD_TYPE}"
		-DBUILD_CFLAGS="${BUILDINFO_CFLAGS}"
		-DBUILD_CXXFLAGS="${BUILDINFO_CXXFLAGS}"
		-DBUILD_LINKFLAGS="${BUILDINFO_LINKFLAGS}"
		-DBUILD_SYSTEM="CMake"
	)

	# --------------------------------------------------------------------------
	# write header for values that change each build
	# note, generaed file is in build dir's source/creator
	#       except when used as an include path.

	# include the output directory, where the buildinfo.h file is generated
	include_directories(${CMAKE_BINARY_DIR}/source/creator)

	# a custom target that is always built
	add_custom_target(buildinfo ALL
		DEPENDS ${CMAKE_CURRENT_SOURCE_DIR}/buildinfo.h)

	# creates svnheader.h using cmake script
	add_custom_command(OUTPUT ${CMAKE_CURRENT_SOURCE_DIR}/buildinfo.h
		COMMAND ${CMAKE_COMMAND}
		-DSOURCE_DIR=${CMAKE_SOURCE_DIR}
		-P ${CMAKE_SOURCE_DIR}/build_files/cmake/buildinfo.cmake)

	# buildinfo.h is a generated file
	set_source_files_properties(${CMAKE_CURRENT_SOURCE_DIR}/buildinfo.h
		PROPERTIES GENERATED TRUE
		HEADER_FILE_ONLY TRUE)

	# add deps below, after adding blender
	# -------------- done with header values.

	list(APPEND SRC
		buildinfo.c
	)
endif()

# message(STATUS "Configuring blender")
if(WITH_PYTHON_MODULE)
	add_definitions(-DWITH_PYTHON_MODULE)

	# creates ./bin/bpy.so which can be imported as a python module.
	#
	# note that 'SHARED' works on Linux and Windows,
	# but not OSX which _must_ be 'MODULE'
	add_library(blender MODULE ${SRC})
	set_target_properties(
		blender
		PROPERTIES
			PREFIX ""
			OUTPUT_NAME bpy
			LIBRARY_OUTPUT_DIRECTORY ${CMAKE_BINARY_DIR}/bin
			RUNTIME_OUTPUT_DIRECTORY ${CMAKE_BINARY_DIR}/bin  # only needed on windows
	)

	if(APPLE)
		set_target_properties(
			blender
			PROPERTIES
				LINK_FLAGS_RELEASE "${PLATFORM_LINKFLAGS}"
				LINK_FLAGS_DEBUG "${PLATFORM_LINKFLAGS_DEBUG}"
		)
	endif()

	if(WIN32)
		# python modules use this
		set_target_properties(
			blender
			PROPERTIES
			SUFFIX ".pyd"
		)
	endif()

else()
	add_executable(blender ${EXETYPE} ${SRC})
endif()

if(WITH_BUILDINFO)
	# explicitly say that the executable depends on the buildinfo
	add_dependencies(blender buildinfo)
endif()

# Post build steps for bundling/packaging.


if(MSVC_IDE)
	# ${CMAKE_CFG_INTDIR} should replace \${BUILD_TYPE} when using add_command
	set(TARGETDIR ${EXECUTABLE_OUTPUT_PATH}/\${BUILD_TYPE})
elseif(APPLE)
	set(TARGETDIR ${EXECUTABLE_OUTPUT_PATH}/\${BUILD_TYPE})
else()
	set(TARGETDIR ${EXECUTABLE_OUTPUT_PATH})
endif()

set(BLENDER_TEXT_FILES
	${CMAKE_SOURCE_DIR}/release/text/GPL-license.txt
	${CMAKE_SOURCE_DIR}/release/text/Python-license.txt
	${CMAKE_SOURCE_DIR}/release/text/copyright.txt
	${CMAKE_SOURCE_DIR}/release/text/readme.html
)


# -----------------------------------------------------------------------------
# Platform Specific Var: TARGETDIR_VER

if(UNIX AND NOT APPLE)
	if(WITH_INSTALL_PORTABLE)
		set(TARGETDIR_VER ${TARGETDIR}/${BLENDER_VERSION})
	else()
		if(WITH_PYTHON_MODULE)
			set(TARGETDIR_VER ${PYTHON_LIBPATH}/python${PYTHON_VERSION}/site-packages/${BLENDER_VERSION})
		else()
			set(TARGETDIR_VER ${CMAKE_INSTALL_PREFIX}/share/blender/${BLENDER_VERSION})
		endif()
	endif()

elseif(WIN32)
	set(TARGETDIR_VER ${TARGETDIR}/${BLENDER_VERSION})

elseif(APPLE)
	if(WITH_PYTHON_MODULE)
		set(TARGETDIR_VER ${TARGETDIR}/${BLENDER_VERSION})
	else()
		set(TARGETDIR_VER ${TARGETDIR}/blender.app/Contents/MacOS/${BLENDER_VERSION})
	endif()

endif()


# -----------------------------------------------------------------------------
# Install Targets (Generic, All Platforms)


# important to make a clean  install each time, else old scripts get loaded.
install(
	CODE
	"file(REMOVE_RECURSE ${TARGETDIR_VER})"
)

if(WITH_PYTHON)
	# install(CODE "message(\"copying blender scripts...\")")
	
	# exclude addons_contrib if release
	if("${BLENDER_VERSION_CYCLE}" STREQUAL "release")
		set(ADDON_EXCLUDE_CONDITIONAL "addons_contrib/*")
	else()
		set(ADDON_EXCLUDE_CONDITIONAL "_addons_contrib/*")  # dummy, wont do anything
	endif()

	install(
		DIRECTORY ${CMAKE_SOURCE_DIR}/release/scripts
		DESTINATION ${TARGETDIR_VER}
		PATTERN ".svn" EXCLUDE
		PATTERN "__pycache__" EXCLUDE
		PATTERN "${ADDON_EXCLUDE_CONDITIONAL}" EXCLUDE
	)
	
	unset(ADDON_EXCLUDE_CONDITIONAL)
endif()

# localization
if(WITH_INTERNATIONAL)
	install(
		DIRECTORY
			${CMAKE_SOURCE_DIR}/release/datafiles/locale
			${CMAKE_SOURCE_DIR}/release/datafiles/fonts
		DESTINATION ${TARGETDIR_VER}/datafiles
		PATTERN ".svn" EXCLUDE
	)
endif()

# helpful tip when using make
if("${CMAKE_GENERATOR}" MATCHES ".*Makefiles.*")
	# message after building.
	add_custom_command(
		TARGET blender POST_BUILD MAIN_DEPENDENCY blender
		COMMAND ${CMAKE_COMMAND} -E echo 'now run: \"make install\" to copy runtime files and scripts to ${TARGETDIR_VER}'
	)
endif()


# -----------------------------------------------------------------------------
# Install Targets (Platform Specific)

if(UNIX AND NOT APPLE)

	# there are a few differences between portable and system install
	if(WITH_INSTALL_PORTABLE)
		install(
			FILES
				${CMAKE_SOURCE_DIR}/release/freedesktop/blender.desktop
				${CMAKE_SOURCE_DIR}/release/freedesktop/icons/scalable/apps/blender.svg
				${CMAKE_SOURCE_DIR}/doc/manpage/blender.1
			DESTINATION ${TARGETDIR}
		)

		install(
			PROGRAMS
			${CMAKE_SOURCE_DIR}/release/bin/blender-thumbnailer.py
			DESTINATION ${TARGETDIR}
		)

		install(
			FILES ${BLENDER_TEXT_FILES}
			DESTINATION ${TARGETDIR}
		)

	else()
		# main blender binary
		if(WITH_PYTHON_MODULE)
			install(
				TARGETS blender
				LIBRARY
				DESTINATION ${PYTHON_LIBPATH}/python${PYTHON_VERSION}/site-packages
			)
		else()
			install(
				PROGRAMS ${TARGETDIR}/blender
				DESTINATION ${CMAKE_INSTALL_PREFIX}/bin
			)
		endif()


		if(WITH_GAMEENGINE AND WITH_PLAYER)
			install(
				PROGRAMS ${TARGETDIR}/blenderplayer
				DESTINATION ${CMAKE_INSTALL_PREFIX}/bin
			)
		endif()

		# misc files
		install(
			FILES ${CMAKE_SOURCE_DIR}/release/freedesktop/blender.desktop
			DESTINATION ${CMAKE_INSTALL_PREFIX}/share/applications
		)
		install(
			DIRECTORY
				${CMAKE_SOURCE_DIR}/release/freedesktop/icons/16x16
				${CMAKE_SOURCE_DIR}/release/freedesktop/icons/22x22
				${CMAKE_SOURCE_DIR}/release/freedesktop/icons/24x24
				${CMAKE_SOURCE_DIR}/release/freedesktop/icons/32x32
				${CMAKE_SOURCE_DIR}/release/freedesktop/icons/48x48
				${CMAKE_SOURCE_DIR}/release/freedesktop/icons/256x256
			DESTINATION ${CMAKE_INSTALL_PREFIX}/share/icons/hicolor
			PATTERN ".svn" EXCLUDE
			PATTERN "*.svg" EXCLUDE
		)
		install(
			FILES ${CMAKE_SOURCE_DIR}/release/freedesktop/icons/scalable/apps/blender.svg
			DESTINATION ${CMAKE_INSTALL_PREFIX}/share/icons/hicolor/scalable/apps
		)
		install(
			PROGRAMS ${CMAKE_SOURCE_DIR}/release/bin/blender-thumbnailer.py
			DESTINATION ${CMAKE_INSTALL_PREFIX}/bin
		)
		install(
			FILES ${CMAKE_SOURCE_DIR}/doc/manpage/blender.1
			DESTINATION ${CMAKE_INSTALL_PREFIX}/share/man/man1
		)
		install(
			FILES ${BLENDER_TEXT_FILES}
			DESTINATION ${CMAKE_INSTALL_PREFIX}/share/doc/blender
		)
	endif()

		# plugins in blender 2.6 don't work at the moment.
		#
		# install(
		# 	DIRECTORY ${CMAKE_SOURCE_DIR}/release/plugins
		# 	DESTINATION ${TARGETDIR_VER}
		# 	PATTERN ".svn" EXCLUDE
		# )

	if(WITH_PYTHON)
		if(WITH_PYTHON_INSTALL)
			# on some platforms (like openSUSE) Python is linked
			# to be used from lib64 folder.
			# determine this from Python's libraries path
			if(${PYTHON_LIBPATH} MATCHES "lib64$")
				set(_target_LIB "lib64")
			else()
				set(_target_LIB "lib")
			endif()

			# Copy the systems python into the install directory
			# Scons copy in tools/Blender.py
			# install(CODE "message(\"copying a subset of the systems python...\")")
			install(
				DIRECTORY ${PYTHON_LIBPATH}/python${PYTHON_VERSION}
				DESTINATION ${TARGETDIR_VER}/python/${_target_LIB}
				PATTERN ".svn" EXCLUDE
				PATTERN "__pycache__" EXCLUDE               # * any cache *
				PATTERN "distutils" EXCLUDE                 # ./distutils
				PATTERN "lib2to3" EXCLUDE                   # ./lib2to3
				PATTERN "config" EXCLUDE                    # ./config
				PATTERN "config-*" EXCLUDE                  # ./config-*
				PATTERN "site-packages/*" EXCLUDE           # ./site-packages/*
				PATTERN "tkinter" EXCLUDE                   # ./tkinter
				PATTERN "lib-dynload/_tkinter.*" EXCLUDE    # ./lib-dynload/_tkinter.co
				PATTERN "idlelib" EXCLUDE                   # ./idlelib
				PATTERN "test" EXCLUDE                      # ./test
				PATTERN "turtledemo" EXCLUDE                # ./turtledemo
				PATTERN "turtle.py" EXCLUDE					# ./turtle.py
			)

			# # doesnt work, todo
			# install(CODE "execute_process(COMMAND find ${TARGETDIR}/${BLENDER_VERSION}/python/lib/ -name '*.so' -exec strip -s {} '\;')")
			
			if(WITH_PYTHON_INSTALL_NUMPY)
				install(
					DIRECTORY ${PYTHON_NUMPY_PATH}/numpy
					DESTINATION ${TARGETDIR_VER}/python/${_target_LIB}/python${PYTHON_VERSION}/site-packages
					PATTERN ".svn" EXCLUDE
					PATTERN "__pycache__" EXCLUDE           # * any cache *
					PATTERN "*.pyc" EXCLUDE                 # * any cache *
					PATTERN "*.pyo" EXCLUDE                 # * any cache *
					PATTERN "distutils" EXCLUDE             # ./distutils
					PATTERN "oldnumeric" EXCLUDE            # ./oldnumeric
					PATTERN "doc" EXCLUDE                   # ./doc
					PATTERN "tests" EXCLUDE                 # ./tests
					PATTERN "f2py" EXCLUDE                  # ./f2py - fortran/python interface code, not fun for blender devs.
					PATTERN "include" EXCLUDE               # include dirs all over, we wont use NumPy/CAPI
					PATTERN "*.h" EXCLUDE                   # some includes are not in include dirs
					PATTERN "*.a" EXCLUDE                   # ./core/lib/libnpymath.a - for linking, we dont need.
				)
			endif()
			
			unset(_target_LIB)
			
		endif()
	endif()
elseif(WIN32)

	install(
		FILES ${BLENDER_TEXT_FILES}
		DESTINATION ${TARGETDIR}
	)

	if(WITH_INTERNATIONAL AND (NOT WITH_MINGW64))
		install(
			FILES ${LIBDIR}/gettext/lib/gnu_gettext.dll
			DESTINATION ${TARGETDIR}
		)

		if(NOT CMAKE_CL_64)
			install(
				FILES ${LIBDIR}/iconv/lib/iconv.dll
				DESTINATION ${TARGETDIR}
			)
		endif()
	endif()

	# plugins in blender 2.6 don't work at the moment.
	#
	# install(
	# 	DIRECTORY ${CMAKE_SOURCE_DIR}/release/plugins
	# 	DESTINATION ${TARGETDIR_VER}
	# 	PATTERN ".svn" EXCLUDE
	# )

	if(WITH_PYTHON)
		set_lib_path(PYLIB "python/lib")
		install(
			FILES ${PYLIB}/python32.dll
			DESTINATION ${TARGETDIR}
			CONFIGURATIONS Release;RelWithDebInfo;MinSizeRel
		)

		install(
			FILES ${PYLIB}/python32_d.dll
			DESTINATION ${TARGETDIR}
			CONFIGURATIONS Debug
		)

		if(WITH_PYTHON_INSTALL)
			# note, as far as python is concerned 'RelWithDebInfo' is not debug since its without debug flags.

			# create the directory in multiple steps, so it actually gets created when it doesn't exist yet
			install(
				CODE
				"
				message(\"creating ${TARGETDIR_VER}/python/lib\")
				file(MAKE_DIRECTORY \"${TARGETDIR_VER}/python\")
				file(MAKE_DIRECTORY \"${TARGETDIR_VER}/python/lib\")
				message(\"done creating dir\")
				"
			)

			install(
				CODE
				"
				if(\"\${CMAKE_INSTALL_CONFIG_NAME}\" STREQUAL \"Debug\")
					execute_process(COMMAND \"${CMAKE_COMMAND}\" -E chdir \"${TARGETDIR_VER}/python/lib\"
						\"${CMAKE_COMMAND}\" -E tar xzfv \"${LIBDIR}/release/python32_d.tar.gz\")
				else()
					execute_process(COMMAND \"${CMAKE_COMMAND}\" -E chdir \"${TARGETDIR_VER}/python/lib\"
						\"${CMAKE_COMMAND}\" -E tar xzfv \"${LIBDIR}/release/python32.tar.gz\")
				endif()
				"
			)

			# doesnt work, todo
			# install(CODE "execute_process(COMMAND find ${TARGETDIR}/${BLENDER_VERSION}/python/lib/ -name '*.so' -exec strip -s {} '\;')")
		endif()
	endif()

	if(CMAKE_CL_64)
		# gettext and png are statically linked on win64
		install(
			FILES ${LIBDIR}/zlib/lib/zlib.dll
			DESTINATION ${TARGETDIR}
		)
	else()
		#not needed since we link statically, maybe also unneeded for MinGW?
		if(NOT WITH_MINGW64)
			install(
				FILES
					${LIBDIR}/zlib/lib/zlib.dll
				DESTINATION ${TARGETDIR}
			)
		endif()
	endif()

	if(MSVC)
		install(
			FILES ${LIBDIR}/pthreads/lib/pthreadVC2.dll
			DESTINATION ${TARGETDIR}
		)
	else()
		#MinGW64 comes with own version. For portable builds it will probaly have to be copied to work
		if(NOT WITH_MINGW64)
			install(
				FILES ${LIBDIR}/pthreads/lib/pthreadGC2.dll
				DESTINATION ${TARGETDIR}
			)
		elseif(WITH_MINGW64)
			install(
				FILES ${LIBDIR}/binaries/pthreadGC2-w64.dll
				DESTINATION ${TARGETDIR}
			)
		endif()
	endif()

	if(WITH_CODEC_FFMPEG)
		install(
			FILES
				${LIBDIR}/ffmpeg/lib/avcodec-53.dll
				${LIBDIR}/ffmpeg/lib/avformat-53.dll
				${LIBDIR}/ffmpeg/lib/avdevice-53.dll
				${LIBDIR}/ffmpeg/lib/avutil-51.dll
				${LIBDIR}/ffmpeg/lib/swscale-2.dll
			DESTINATION ${TARGETDIR}
		)
		if(WITH_MINGW64)
		install(
			FILES
				${LIBDIR}/ffmpeg/lib/swresample-0.dll
				${LIBDIR}/ffmpeg/lib/xvidcore.dll
			DESTINATION ${TARGETDIR}
		)
		endif()
	endif()

	if(WITH_CODEC_SNDFILE)
		install(
			FILES ${LIBDIR}/sndfile/lib/libsndfile-1.dll
			DESTINATION ${TARGETDIR}
		)
	endif()

	if(WITH_OPENAL)
		install(
			FILES
				${LIBDIR}/openal/lib/OpenAL32.dll
				${LIBDIR}/openal/lib/wrap_oal.dll
			DESTINATION ${TARGETDIR}
		)
	endif()

	if(WITH_SDL)
		if(NOT CMAKE_CL_64)
			install(
				FILES ${LIBDIR}/sdl/lib/SDL.dll
				DESTINATION ${TARGETDIR}
			)
		endif()
	endif()

	if(NOT CMAKE_CL_64)
		install(
			FILES ${LIBDIR}/thumbhandler/lib/BlendThumb.dll
			DESTINATION ${TARGETDIR}
		)
	endif()
		
	install( # x86 builds can run on x64 Windows, so this is required at all times
		FILES ${LIBDIR}/thumbhandler/lib/BlendThumb64.dll
		DESTINATION ${TARGETDIR}
	)	

	if(WITH_OPENIMAGEIO)
		if(NOT MINGW)
			set_lib_path(OIIOBIN "openimageio/bin")
			install(
				FILES
					${OIIOBIN}/OpenImageIO.dll
				DESTINATION ${TARGETDIR}
			)
		endif()
	endif()

elseif(APPLE)

	# handy install macro to exclude files, we use \$ escape for the "to"
	# argument when calling so ${BUILD_TYPE} does not get expanded
	macro(install_dir from to)
		install(
			DIRECTORY ${from}
			DESTINATION ${to}
			PATTERN ".svn" EXCLUDE
			PATTERN "*.pyc" EXCLUDE
			PATTERN "*.pyo" EXCLUDE
			PATTERN "*.orig" EXCLUDE
			PATTERN "*.rej" EXCLUDE
			PATTERN "__pycache__" EXCLUDE
			PATTERN "__MACOSX" EXCLUDE
			PATTERN ".DS_Store" EXCLUDE
		)
	endmacro()

	set(OSX_APP_SOURCEDIR ${CMAKE_SOURCE_DIR}/source/darwin/blender.app)

	# setup Info.plist
	execute_process(COMMAND date "+%Y-%m-%d" OUTPUT_VARIABLE BLENDER_DATE OUTPUT_STRIP_TRAILING_WHITESPACE)

	set_target_properties(blender PROPERTIES
		MACOSX_BUNDLE_INFO_PLIST ${OSX_APP_SOURCEDIR}/Contents/Info.plist
		MACOSX_BUNDLE_SHORT_VERSION_STRING ${BLENDER_VERSION}
		MACOSX_BUNDLE_LONG_VERSION_STRING "${BLENDER_VERSION} ${BLENDER_DATE}")


	# install release and app files
	install(
		FILES ${BLENDER_TEXT_FILES}
		DESTINATION ${TARGETDIR}
	)

	install(
		FILES ${OSX_APP_SOURCEDIR}/Contents/PkgInfo
		DESTINATION ${TARGETDIR}/blender.app/Contents
	)

	install_dir(
		${OSX_APP_SOURCEDIR}/Contents/Resources
		\${TARGETDIR}/blender.app/Contents/
	)

	# python
	if(WITH_PYTHON AND NOT WITH_PYTHON_MODULE)
		# the python zip is first extract as part of the build process,
		# and then later installed as part of make install. this is much
		# quicker, and means we can easily exclude files on copy
		# Not needed for PYTHON_MODULE or WEB_PLUGIN due uses  Pyhon framework
		add_custom_target(
			extractpyzip
			DEPENDS ${CMAKE_CURRENT_BINARY_DIR}/python)

		set(PYTHON_ZIP "python_${CMAKE_OSX_ARCHITECTURES}.zip")

		add_custom_command(
			OUTPUT ${CMAKE_CURRENT_BINARY_DIR}/python
			COMMAND rm -rf ${CMAKE_CURRENT_BINARY_DIR}/python/
			COMMAND mkdir ${CMAKE_CURRENT_BINARY_DIR}/python/
			COMMAND unzip -q ${LIBDIR}/release/${PYTHON_ZIP} -d ${CMAKE_CURRENT_BINARY_DIR}/python/
			DEPENDS ${LIBDIR}/release/${PYTHON_ZIP})

		add_dependencies(blender extractpyzip)

		# copy extracted python files
		install_dir(
			${CMAKE_CURRENT_BINARY_DIR}/python
			\${TARGETDIR_VER}
		)

	endif()

	# install blenderplayer bundle - copy of blender.app above. re-using macros et al
	# note we are using OSX Bundle as base and copying Blender dummy bundle on top of it
	if(WITH_GAMEENGINE AND WITH_PLAYER)
		set(OSX_APP_PLAYER_SOURCEDIR ${CMAKE_SOURCE_DIR}/source/darwin/blenderplayer.app)
		set(PLAYER_SOURCEINFO ${OSX_APP_PLAYER_SOURCEDIR}/Contents/Info.plist)
		set(PLAYER_TARGETDIR_VER ${TARGETDIR}/blenderplayer.app/Contents/MacOS/${BLENDER_VERSION})


		# important to make a clean  install each time else old scripts get loaded.
		install(
			CODE
			"file(REMOVE_RECURSE ${PLAYER_TARGETDIR_VER})"
		)

		install(
			FILES ${OSX_APP_PLAYER_SOURCEDIR}/Contents/PkgInfo
			DESTINATION ${TARGETDIR}/blenderplayer.app/Contents
		)

		install_dir(
			${OSX_APP_PLAYER_SOURCEDIR}/Contents/Resources
			\${TARGETDIR}/blenderplayer.app/Contents/
		)

		# python
		if(WITH_PYTHON)
			add_custom_command(
				OUTPUT ${CMAKE_CURRENT_BINARY_DIR}/python
				COMMAND rm -rf ${CMAKE_CURRENT_BINARY_DIR}/python/
				COMMAND mkdir ${CMAKE_CURRENT_BINARY_DIR}/python/
				COMMAND unzip -q ${LIBDIR}/release/${PYTHON_ZIP} -d ${CMAKE_CURRENT_BINARY_DIR}/python/
				DEPENDS ${LIBDIR}/release/${PYTHON_ZIP})

			# copy extracted python files
			install_dir(
				${CMAKE_CURRENT_BINARY_DIR}/python
				\${PLAYER_TARGETDIR_VER}
			)
		endif()

	endif()
endif()

# -----------------------------------------------------------------------------
# Generic Install, for all targets



# install more files specified elsewhere
delayed_do_install(${TARGETDIR_VER})

unset(BLENDER_TEXT_FILES)


# -----------------------------------------------------------------------------
# Setup link libs

add_dependencies(blender makesdna)

get_property(BLENDER_LINK_LIBS GLOBAL PROPERTY BLENDER_LINK_LIBS)

set(BLENDER_LINK_LIBS
	${BLENDER_LINK_LIBS}
	bf_windowmanager
	bf_render
)

if(WITH_MOD_FLUID)
	list(APPEND BLENDER_LINK_LIBS bf_intern_elbeem)
endif()

if(WITH_CYCLES)
	list(APPEND BLENDER_LINK_LIBS
		cycles_render
		cycles_bvh
		cycles_device
		cycles_kernel
		cycles_util
		cycles_subd)
endif()

#if(UNIX)
	# Sort libraries
	set(BLENDER_SORTED_LIBS
		bf_windowmanager

		bf_editor_space_api
		bf_editor_space_action
		bf_editor_space_buttons
		bf_editor_space_console
		bf_editor_space_file
		bf_editor_space_graph
		bf_editor_space_image
		bf_editor_space_info
		bf_editor_space_logic
		bf_editor_space_nla
		bf_editor_space_node
		bf_editor_space_outliner
		bf_editor_space_script
		bf_editor_space_sequencer
		bf_editor_space_time
		bf_editor_space_userpref
		bf_editor_space_view3d
		bf_editor_space_clip

		bf_editor_text
		bf_editor_transform
		bf_editor_util
		bf_editor_uvedit
		bf_editor_curve
		bf_editor_armature
		bf_editor_gpencil
		bf_editor_interface
		bf_editor_mesh
		bf_editor_metaball
		bf_editor_object
		bf_editor_physics
		bf_editor_render
		bf_editor_screen
		bf_editor_sculpt_paint
		bf_editor_sound
		bf_editor_animation
		bf_editor_datafiles
		bf_editor_mask

		bf_render
		bf_intern_opennl
		bf_python
		bf_python_ext
		bf_python_mathutils
		bf_python_bmesh
		bf_ikplugin
		bf_modifiers
		bf_bmesh
		bf_blenkernel
		bf_nodes
		bf_gpu
		bf_blenloader
		bf_imbuf
		bf_blenlib
		bf_intern_ghost
		bf_intern_string
		bf_blenpluginapi
		bf_avi
		bf_imbuf_cineon
		bf_imbuf_openexr
		bf_imbuf_dds
		bf_collada
		bf_intern_bsp
		bf_intern_bop
		bf_intern_decimate
		bf_intern_elbeem
		bf_intern_ik
		bf_intern_memutil
		bf_intern_guardedalloc
		bf_intern_ctr
		bf_intern_utfconv
		ge_blen_routines
		ge_converter
		ge_phys_dummy
		ge_phys_bullet
		bf_intern_smoke
		extern_minilzo
		extern_lzma
		extern_colamd
		ge_logic_ketsji
		extern_recastnavigation
		ge_phys_common
		ge_logic
		ge_rasterizer
		ge_oglrasterizer
		ge_logic_expressions
		ge_scenegraph
		ge_logic_network
		ge_logic_ngnetwork
		extern_bullet
		ge_logic_loopbacknetwork
		bf_intern_moto
		extern_openjpeg
		extern_redcode
		ge_videotex
		bf_rna
		bf_dna
		bf_blenfont
		bf_intern_audaspace
		bf_intern_mikktspace
		bf_intern_dualcon
		bf_intern_cycles
		cycles_render
		cycles_bvh
		cycles_device
		cycles_kernel
		cycles_util
		cycles_subd
<<<<<<< HEAD
		bf_intern_raskter
=======
		bf_compositor #added for opencl compositor
		bf_opencl #added for opencl compositor
>>>>>>> 5f677f99
	)

	if(WITH_LIBMV)
		list(APPEND BLENDER_SORTED_LIBS extern_libmv)
		list(APPEND BLENDER_SORTED_LIBS extern_ceres)
	endif()

	if(WITH_MOD_CLOTH_ELTOPO)
		list(APPEND BLENDER_SORTED_LIBS extern_eltopo)
	endif()

	if(WITH_BUILTIN_GLEW)
		list(APPEND BLENDER_SORTED_LIBS extern_glew)
	endif()

	if(WITH_BINRELOC)
		list(APPEND BLENDER_SORTED_LIBS extern_binreloc)
	endif()

	if(WITH_CXX_GUARDEDALLOC)
		list(APPEND BLENDER_SORTED_LIBS bf_intern_guardedalloc_cpp)
	endif()

	if(WITH_IK_ITASC)
		list(APPEND BLENDER_SORTED_LIBS bf_intern_itasc)
	endif()

	if(WITH_CODEC_QUICKTIME)
		list(APPEND BLENDER_SORTED_LIBS bf_quicktime)
	endif()

	if(WITH_CARVE)
		list(APPEND BLENDER_SORTED_LIBS extern_carve)
	endif()

	if(WITH_GHOST_XDND)
		list(APPEND BLENDER_SORTED_LIBS extern_xdnd)
	endif()

	foreach(SORTLIB ${BLENDER_SORTED_LIBS})
		set(REMLIB ${SORTLIB})
		foreach(SEARCHLIB ${BLENDER_LINK_LIBS})
			if(${SEARCHLIB} STREQUAL ${SORTLIB})
				set(REMLIB "")
			endif()
		endforeach()
		if(REMLIB)
			# message(STATUS "Removing library ${REMLIB} from blender linking because: not configured")
			list(APPEND REM_MSG ${REMLIB})
			list(REMOVE_ITEM BLENDER_SORTED_LIBS ${REMLIB})
		endif()
	endforeach()
	if(REM_MSG)
		list(SORT REM_MSG)
		message(STATUS "Blender Skipping: (${REM_MSG})")
	endif()
	target_link_libraries(blender ${BLENDER_SORTED_LIBS})

	unset(SEARCHLIB)
	unset(SORTLIB)
	unset(REMLIB)
	unset(REM_MSG)

#else()
#	target_link_libraries(blender ${BLENDER_LINK_LIBS})
#endif()

setup_liblinks(blender)<|MERGE_RESOLUTION|>--- conflicted
+++ resolved
@@ -911,12 +911,9 @@
 		cycles_kernel
 		cycles_util
 		cycles_subd
-<<<<<<< HEAD
-		bf_intern_raskter
-=======
 		bf_compositor #added for opencl compositor
 		bf_opencl #added for opencl compositor
->>>>>>> 5f677f99
+		bf_intern_raskter
 	)
 
 	if(WITH_LIBMV)
