/* SPDX-License-Identifier: GPL-2.0-or-later */

/** \file
 * \ingroup blenloader
 */
/* allow readfile to use deprecated functionality */
#define DNA_DEPRECATED_ALLOW

#include <cstring>

#include "CLG_log.h"

#include "MEM_guardedalloc.h"

#include "BLI_listbase.h"
#include "BLI_math_vector.h"
#include "BLI_multi_value_map.hh"
#include "BLI_path_util.h"
#include "BLI_string.h"
#include "BLI_string_utils.h"
#include "BLI_utildefines.h"

#include "DNA_anim_types.h"
#include "DNA_armature_types.h"
#include "DNA_brush_types.h"
#include "DNA_collection_types.h"
#include "DNA_constraint_types.h"
#include "DNA_curve_types.h"
#include "DNA_curves_types.h"
#include "DNA_genfile.h"
#include "DNA_gpencil_modifier_types.h"
#include "DNA_light_types.h"
#include "DNA_lineart_types.h"
#include "DNA_listBase.h"
#include "DNA_mask_types.h"
#include "DNA_material_types.h"
#include "DNA_mesh_types.h"
#include "DNA_modifier_types.h"
#include "DNA_movieclip_types.h"
#include "DNA_screen_types.h"
#include "DNA_space_types.h"
#include "DNA_text_types.h"
#include "DNA_tracking_types.h"
#include "DNA_workspace_types.h"

#include "BKE_action.h"
#include "BKE_anim_data.h"
#include "BKE_animsys.h"
#include "BKE_armature.h"
#include "BKE_asset.h"
#include "BKE_attribute.h"
#include "BKE_collection.h"
#include "BKE_colortools.h"
#include "BKE_curve.h"
#include "BKE_curves.hh"
#include "BKE_data_transfer.h"
#include "BKE_deform.h"
#include "BKE_fcurve.h"
#include "BKE_fcurve_driver.h"
#include "BKE_idprop.h"
#include "BKE_image.h"
#include "BKE_lib_id.h"
#include "BKE_lib_override.h"
#include "BKE_main.h"
#include "BKE_main_namemap.h"
#include "BKE_mesh.hh"
#include "BKE_modifier.h"
#include "BKE_node.h"
#include "BKE_screen.h"
#include "BKE_workspace.h"

#include "RNA_access.h"
#include "RNA_enum_types.h"
#include "RNA_prototypes.h"

#include "BLO_readfile.h"

#include "readfile.h"

#include "SEQ_channels.h"
#include "SEQ_effects.h"
#include "SEQ_iterator.h"
#include "SEQ_retiming.h"
#include "SEQ_sequencer.h"
#include "SEQ_time.h"

#include "versioning_common.h"

static CLG_LogRef LOG = {"blo.readfile.doversion"};

static IDProperty *idproperty_find_ui_container(IDProperty *idprop_group)
{
  LISTBASE_FOREACH (IDProperty *, prop, &idprop_group->data.group) {
    if (prop->type == IDP_GROUP && STREQ(prop->name, "_RNA_UI")) {
      return prop;
    }
  }
  return nullptr;
}

static void version_idproperty_move_data_int(IDPropertyUIDataInt *ui_data,
                                             const IDProperty *prop_ui_data)
{
  IDProperty *min = IDP_GetPropertyFromGroup(prop_ui_data, "min");
  if (min != nullptr) {
    ui_data->min = ui_data->soft_min = IDP_coerce_to_int_or_zero(min);
  }
  IDProperty *max = IDP_GetPropertyFromGroup(prop_ui_data, "max");
  if (max != nullptr) {
    ui_data->max = ui_data->soft_max = IDP_coerce_to_int_or_zero(max);
  }
  IDProperty *soft_min = IDP_GetPropertyFromGroup(prop_ui_data, "soft_min");
  if (soft_min != nullptr) {
    ui_data->soft_min = IDP_coerce_to_int_or_zero(soft_min);
    ui_data->soft_min = MIN2(ui_data->soft_min, ui_data->min);
  }
  IDProperty *soft_max = IDP_GetPropertyFromGroup(prop_ui_data, "soft_max");
  if (soft_max != nullptr) {
    ui_data->soft_max = IDP_coerce_to_int_or_zero(soft_max);
    ui_data->soft_max = MAX2(ui_data->soft_max, ui_data->max);
  }
  IDProperty *step = IDP_GetPropertyFromGroup(prop_ui_data, "step");
  if (step != nullptr) {
    ui_data->step = IDP_coerce_to_int_or_zero(soft_max);
  }
  IDProperty *default_value = IDP_GetPropertyFromGroup(prop_ui_data, "default");
  if (default_value != nullptr) {
    if (default_value->type == IDP_ARRAY) {
      if (default_value->subtype == IDP_INT) {
        ui_data->default_array = static_cast<int *>(
            MEM_malloc_arrayN(default_value->len, sizeof(int), __func__));
        memcpy(ui_data->default_array, IDP_Array(default_value), sizeof(int) * default_value->len);
        ui_data->default_array_len = default_value->len;
      }
    }
    else if (default_value->type == IDP_INT) {
      ui_data->default_value = IDP_coerce_to_int_or_zero(default_value);
    }
  }
}

static void version_idproperty_move_data_float(IDPropertyUIDataFloat *ui_data,
                                               const IDProperty *prop_ui_data)
{
  IDProperty *min = IDP_GetPropertyFromGroup(prop_ui_data, "min");
  if (min != nullptr) {
    ui_data->min = ui_data->soft_min = IDP_coerce_to_double_or_zero(min);
  }
  IDProperty *max = IDP_GetPropertyFromGroup(prop_ui_data, "max");
  if (max != nullptr) {
    ui_data->max = ui_data->soft_max = IDP_coerce_to_double_or_zero(max);
  }
  IDProperty *soft_min = IDP_GetPropertyFromGroup(prop_ui_data, "soft_min");
  if (soft_min != nullptr) {
    ui_data->soft_min = IDP_coerce_to_double_or_zero(soft_min);
    ui_data->soft_min = MAX2(ui_data->soft_min, ui_data->min);
  }
  IDProperty *soft_max = IDP_GetPropertyFromGroup(prop_ui_data, "soft_max");
  if (soft_max != nullptr) {
    ui_data->soft_max = IDP_coerce_to_double_or_zero(soft_max);
    ui_data->soft_max = MIN2(ui_data->soft_max, ui_data->max);
  }
  IDProperty *step = IDP_GetPropertyFromGroup(prop_ui_data, "step");
  if (step != nullptr) {
    ui_data->step = IDP_coerce_to_float_or_zero(step);
  }
  IDProperty *precision = IDP_GetPropertyFromGroup(prop_ui_data, "precision");
  if (precision != nullptr) {
    ui_data->precision = IDP_coerce_to_int_or_zero(precision);
  }
  IDProperty *default_value = IDP_GetPropertyFromGroup(prop_ui_data, "default");
  if (default_value != nullptr) {
    if (default_value->type == IDP_ARRAY) {
      const int array_len = default_value->len;
      ui_data->default_array_len = array_len;
      if (default_value->subtype == IDP_FLOAT) {
        ui_data->default_array = static_cast<double *>(
            MEM_malloc_arrayN(array_len, sizeof(double), __func__));
        const float *old_default_array = static_cast<const float *>(IDP_Array(default_value));
        for (int i = 0; i < ui_data->default_array_len; i++) {
          ui_data->default_array[i] = double(old_default_array[i]);
        }
      }
      else if (default_value->subtype == IDP_DOUBLE) {
        ui_data->default_array = static_cast<double *>(
            MEM_malloc_arrayN(array_len, sizeof(double), __func__));
        memcpy(ui_data->default_array, IDP_Array(default_value), sizeof(double) * array_len);
      }
    }
    else if (ELEM(default_value->type, IDP_DOUBLE, IDP_FLOAT)) {
      ui_data->default_value = IDP_coerce_to_double_or_zero(default_value);
    }
  }
}

static void version_idproperty_move_data_string(IDPropertyUIDataString *ui_data,
                                                const IDProperty *prop_ui_data)
{
  IDProperty *default_value = IDP_GetPropertyFromGroup(prop_ui_data, "default");
  if (default_value != nullptr && default_value->type == IDP_STRING) {
    ui_data->default_value = BLI_strdup(IDP_String(default_value));
  }
}

static void version_idproperty_ui_data(IDProperty *idprop_group)
{
  /* `nullptr` check here to reduce verbosity of calls to this function. */
  if (idprop_group == nullptr) {
    return;
  }

  IDProperty *ui_container = idproperty_find_ui_container(idprop_group);
  if (ui_container == nullptr) {
    return;
  }

  LISTBASE_FOREACH (IDProperty *, prop, &idprop_group->data.group) {
    IDProperty *prop_ui_data = IDP_GetPropertyFromGroup(ui_container, prop->name);
    if (prop_ui_data == nullptr) {
      continue;
    }

    if (!IDP_ui_data_supported(prop)) {
      continue;
    }

    IDPropertyUIData *ui_data = IDP_ui_data_ensure(prop);

    IDProperty *subtype = IDP_GetPropertyFromGroup(prop_ui_data, "subtype");
    if (subtype != nullptr && subtype->type == IDP_STRING) {
      const char *subtype_string = IDP_String(subtype);
      int result = PROP_NONE;
      RNA_enum_value_from_id(rna_enum_property_subtype_items, subtype_string, &result);
      ui_data->rna_subtype = result;
    }

    IDProperty *description = IDP_GetPropertyFromGroup(prop_ui_data, "description");
    if (description != nullptr && description->type == IDP_STRING) {
      ui_data->description = BLI_strdup(IDP_String(description));
    }

    /* Type specific data. */
    switch (IDP_ui_data_type(prop)) {
      case IDP_UI_DATA_TYPE_STRING:
        version_idproperty_move_data_string((IDPropertyUIDataString *)ui_data, prop_ui_data);
        break;
      case IDP_UI_DATA_TYPE_ID:
        break;
      case IDP_UI_DATA_TYPE_INT:
        version_idproperty_move_data_int((IDPropertyUIDataInt *)ui_data, prop_ui_data);
        break;
      case IDP_UI_DATA_TYPE_FLOAT:
        version_idproperty_move_data_float((IDPropertyUIDataFloat *)ui_data, prop_ui_data);
        break;
      case IDP_UI_DATA_TYPE_BOOLEAN:
      case IDP_UI_DATA_TYPE_UNSUPPORTED:
        BLI_assert_unreachable();
        break;
    }

    IDP_FreeFromGroup(ui_container, prop_ui_data);
  }

  IDP_FreeFromGroup(idprop_group, ui_container);
}

static void do_versions_idproperty_bones_recursive(Bone *bone)
{
  version_idproperty_ui_data(bone->prop);
  LISTBASE_FOREACH (Bone *, child_bone, &bone->childbase) {
    do_versions_idproperty_bones_recursive(child_bone);
  }
}

static void do_versions_idproperty_seq_recursive(ListBase *seqbase)
{
  LISTBASE_FOREACH (Sequence *, seq, seqbase) {
    version_idproperty_ui_data(seq->prop);
    if (seq->type == SEQ_TYPE_META) {
      do_versions_idproperty_seq_recursive(&seq->seqbase);
    }
  }
}

/**
 * For every data block that supports them, initialize the new IDProperty UI data struct based on
 * the old more complicated storage. Assumes only the top level of IDProperties below the parent
 * group had UI data in a "_RNA_UI" group.
 *
 * \note The following IDProperty groups in DNA aren't exposed in the UI or are runtime-only, so
 * they don't have UI data: wmOperator, bAddon, bUserMenuItem_Op, wmKeyMapItem, wmKeyConfigPref,
 * uiList, FFMpegCodecData, View3DShading, bToolRef, TimeMarker, ViewLayer, bPoseChannel.
 */
static void do_versions_idproperty_ui_data(Main *bmain)
{
  /* ID data. */
  ID *id;
  FOREACH_MAIN_ID_BEGIN (bmain, id) {
    IDProperty *idprop_group = IDP_GetProperties(id, false);
    version_idproperty_ui_data(idprop_group);
  }
  FOREACH_MAIN_ID_END;

  /* Bones. */
  LISTBASE_FOREACH (bArmature *, armature, &bmain->armatures) {
    LISTBASE_FOREACH (Bone *, bone, &armature->bonebase) {
      do_versions_idproperty_bones_recursive(bone);
    }
  }

  /* Nodes and node sockets. */
  LISTBASE_FOREACH (bNodeTree *, ntree, &bmain->nodetrees) {
    LISTBASE_FOREACH (bNode *, node, &ntree->nodes) {
      version_idproperty_ui_data(node->prop);
    }
    LISTBASE_FOREACH (bNodeSocket *, socket, &ntree->inputs) {
      version_idproperty_ui_data(socket->prop);
    }
    LISTBASE_FOREACH (bNodeSocket *, socket, &ntree->outputs) {
      version_idproperty_ui_data(socket->prop);
    }
  }

  LISTBASE_FOREACH (Object *, ob, &bmain->objects) {
    /* The UI data from exposed node modifier properties is just copied from the corresponding node
     * group, but the copying only runs when necessary, so we still need to version data here. */
    LISTBASE_FOREACH (ModifierData *, md, &ob->modifiers) {
      if (md->type == eModifierType_Nodes) {
        NodesModifierData *nmd = (NodesModifierData *)md;
        version_idproperty_ui_data(nmd->settings.properties);
      }
    }

    /* Object post bones. */
    if (ob->type == OB_ARMATURE && ob->pose != nullptr) {
      LISTBASE_FOREACH (bPoseChannel *, pchan, &ob->pose->chanbase) {
        version_idproperty_ui_data(pchan->prop);
      }
    }
  }

  /* Sequences. */
  LISTBASE_FOREACH (Scene *, scene, &bmain->scenes) {
    if (scene->ed != nullptr) {
      do_versions_idproperty_seq_recursive(&scene->ed->seqbase);
    }
  }
}

static void sort_linked_ids(Main *bmain)
{
  ListBase *lb;
  FOREACH_MAIN_LISTBASE_BEGIN (bmain, lb) {
    ListBase temp_list;
    BLI_listbase_clear(&temp_list);
    LISTBASE_FOREACH_MUTABLE (ID *, id, lb) {
      if (ID_IS_LINKED(id)) {
        BLI_remlink(lb, id);
        BLI_addtail(&temp_list, id);
        id_sort_by_name(&temp_list, id, nullptr);
      }
    }
    BLI_movelisttolist(lb, &temp_list);
  }
  FOREACH_MAIN_LISTBASE_END;
}

static void assert_sorted_ids(Main *bmain)
{
#ifndef NDEBUG
  ListBase *lb;
  FOREACH_MAIN_LISTBASE_BEGIN (bmain, lb) {
    ID *id_prev = nullptr;
    LISTBASE_FOREACH (ID *, id, lb) {
      if (id_prev == nullptr) {
        continue;
      }
      BLI_assert(id_prev->lib != id->lib || BLI_strcasecmp(id_prev->name, id->name) < 0);
    }
  }
  FOREACH_MAIN_LISTBASE_END;
#else
  UNUSED_VARS_NDEBUG(bmain);
#endif
}

static void move_vertex_group_names_to_object_data(Main *bmain)
{
  LISTBASE_FOREACH (Object *, object, &bmain->objects) {
    if (ELEM(object->type, OB_MESH, OB_LATTICE, OB_GPENCIL_LEGACY)) {
      ListBase *new_defbase = BKE_object_defgroup_list_mutable(object);

      /* Choose the longest vertex group name list among all linked duplicates. */
      if (BLI_listbase_count(&object->defbase) < BLI_listbase_count(new_defbase)) {
        BLI_freelistN(&object->defbase);
      }
      else {
        /* Clear the list in case the it was already assigned from another object. */
        BLI_freelistN(new_defbase);
        *new_defbase = object->defbase;
        BKE_object_defgroup_active_index_set(object, object->actdef);
      }
    }
  }
}

static void do_versions_sequencer_speed_effect_recursive(Scene *scene, const ListBase *seqbase)
{
  /* Old SpeedControlVars->flags. */
#define SEQ_SPEED_INTEGRATE (1 << 0)
#define SEQ_SPEED_COMPRESS_IPO_Y (1 << 2)

  LISTBASE_FOREACH (Sequence *, seq, seqbase) {
    if (seq->type == SEQ_TYPE_SPEED) {
      SpeedControlVars *v = (SpeedControlVars *)seq->effectdata;
      const char *substr = nullptr;
      float globalSpeed = v->globalSpeed;
      if (seq->flag & SEQ_USE_EFFECT_DEFAULT_FADE) {
        if (globalSpeed == 1.0f) {
          v->speed_control_type = SEQ_SPEED_STRETCH;
        }
        else {
          v->speed_control_type = SEQ_SPEED_MULTIPLY;
          v->speed_fader = globalSpeed *
                           (float(seq->seq1->len) /
                            max_ff(float(SEQ_time_right_handle_frame_get(scene, seq->seq1) -
                                         seq->seq1->start),
                                   1.0f));
        }
      }
      else if (v->flags & SEQ_SPEED_INTEGRATE) {
        v->speed_control_type = SEQ_SPEED_MULTIPLY;
        v->speed_fader = seq->speed_fader * globalSpeed;
      }
      else if (v->flags & SEQ_SPEED_COMPRESS_IPO_Y) {
        globalSpeed *= 100.0f;
        v->speed_control_type = SEQ_SPEED_LENGTH;
        v->speed_fader_length = seq->speed_fader * globalSpeed;
        substr = "speed_length";
      }
      else {
        v->speed_control_type = SEQ_SPEED_FRAME_NUMBER;
        v->speed_fader_frame_number = int(seq->speed_fader * globalSpeed);
        substr = "speed_frame_number";
      }

      v->flags &= ~(SEQ_SPEED_INTEGRATE | SEQ_SPEED_COMPRESS_IPO_Y);

      if (substr || globalSpeed != 1.0f) {
        FCurve *fcu = id_data_find_fcurve(
            &scene->id, seq, &RNA_Sequence, "speed_factor", 0, nullptr);
        if (fcu) {
          if (globalSpeed != 1.0f) {
            for (int i = 0; i < fcu->totvert; i++) {
              BezTriple *bezt = &fcu->bezt[i];
              bezt->vec[0][1] *= globalSpeed;
              bezt->vec[1][1] *= globalSpeed;
              bezt->vec[2][1] *= globalSpeed;
            }
          }
          if (substr) {
            char *new_path = BLI_str_replaceN(fcu->rna_path, "speed_factor", substr);
            MEM_freeN(fcu->rna_path);
            fcu->rna_path = new_path;
          }
        }
      }
    }
    else if (seq->type == SEQ_TYPE_META) {
      do_versions_sequencer_speed_effect_recursive(scene, &seq->seqbase);
    }
  }

#undef SEQ_SPEED_INTEGRATE
#undef SEQ_SPEED_COMPRESS_IPO_Y
}

static bool do_versions_sequencer_color_tags(Sequence *seq, void * /*user_data*/)
{
  seq->color_tag = SEQUENCE_COLOR_NONE;
  return true;
}

static bool do_versions_sequencer_color_balance_sop(Sequence *seq, void * /*user_data*/)
{
  LISTBASE_FOREACH (SequenceModifierData *, smd, &seq->modifiers) {
    if (smd->type == seqModifierType_ColorBalance) {
      StripColorBalance *cb = &((ColorBalanceModifierData *)smd)->color_balance;
      cb->method = SEQ_COLOR_BALANCE_METHOD_LIFTGAMMAGAIN;
      for (int i = 0; i < 3; i++) {
        copy_v3_fl(cb->slope, 1.0f);
        copy_v3_fl(cb->offset, 1.0f);
        copy_v3_fl(cb->power, 1.0f);
      }
    }
  }
  return true;
}

static bNodeLink *find_connected_link(bNodeTree *ntree, bNodeSocket *in_socket)
{
  LISTBASE_FOREACH (bNodeLink *, link, &ntree->links) {
    if (link->tosock == in_socket) {
      return link;
    }
  }
  return nullptr;
}

static void add_realize_instances_before_socket(bNodeTree *ntree,
                                                bNode *node,
                                                bNodeSocket *geometry_socket)
{
  BLI_assert(geometry_socket->type == SOCK_GEOMETRY);
  bNodeLink *link = find_connected_link(ntree, geometry_socket);
  if (link == nullptr) {
    return;
  }

  /* If the realize instances node is already before this socket, no need to continue. */
  if (link->fromnode->type == GEO_NODE_REALIZE_INSTANCES) {
    return;
  }

  bNode *realize_node = nodeAddStaticNode(nullptr, ntree, GEO_NODE_REALIZE_INSTANCES);
  realize_node->parent = node->parent;
  realize_node->locx = node->locx - 100;
  realize_node->locy = node->locy;
  nodeAddLink(ntree,
              link->fromnode,
              link->fromsock,
              realize_node,
              static_cast<bNodeSocket *>(realize_node->inputs.first));
  link->fromnode = realize_node;
  link->fromsock = static_cast<bNodeSocket *>(realize_node->outputs.first);
}

/**
 * If a node used to realize instances implicitly and will no longer do so in 3.0, add a "Realize
 * Instances" node in front of it to avoid changing behavior. Don't do this if the node will be
 * replaced anyway though.
 */
static void version_geometry_nodes_add_realize_instance_nodes(bNodeTree *ntree)
{
  LISTBASE_FOREACH_MUTABLE (bNode *, node, &ntree->nodes) {
    if (ELEM(node->type,
             GEO_NODE_CAPTURE_ATTRIBUTE,
             GEO_NODE_SEPARATE_COMPONENTS,
             GEO_NODE_CONVEX_HULL,
             GEO_NODE_CURVE_LENGTH,
             GEO_NODE_MESH_BOOLEAN,
             GEO_NODE_FILLET_CURVE,
             GEO_NODE_RESAMPLE_CURVE,
             GEO_NODE_CURVE_TO_MESH,
             GEO_NODE_TRIM_CURVE,
             GEO_NODE_REPLACE_MATERIAL,
             GEO_NODE_SUBDIVIDE_MESH,
             GEO_NODE_TRIANGULATE))
    {
      bNodeSocket *geometry_socket = static_cast<bNodeSocket *>(node->inputs.first);
      add_realize_instances_before_socket(ntree, node, geometry_socket);
    }
    /* Also realize instances for the profile input of the curve to mesh node. */
    if (node->type == GEO_NODE_CURVE_TO_MESH) {
      bNodeSocket *profile_socket = (bNodeSocket *)BLI_findlink(&node->inputs, 1);
      add_realize_instances_before_socket(ntree, node, profile_socket);
    }
  }
}

/**
 * The geometry nodes modifier used to realize instances for the next modifier implicitly. Now it
 * is done with the realize instances node. It also used to convert meshes to point clouds
 * automatically, which is also now done with a specific node.
 */
static bNodeTree *add_realize_node_tree(Main *bmain)
{
  bNodeTree *node_tree = ntreeAddTree(bmain, "Realize Instances 2.93 Legacy", "GeometryNodeTree");

  ntreeAddSocketInterface(node_tree, SOCK_IN, "NodeSocketGeometry", "Geometry");
  ntreeAddSocketInterface(node_tree, SOCK_OUT, "NodeSocketGeometry", "Geometry");

  bNode *group_input = nodeAddStaticNode(nullptr, node_tree, NODE_GROUP_INPUT);
  group_input->locx = -400.0f;
  bNode *group_output = nodeAddStaticNode(nullptr, node_tree, NODE_GROUP_OUTPUT);
  group_output->locx = 500.0f;
  group_output->flag |= NODE_DO_OUTPUT;

  bNode *join = nodeAddStaticNode(nullptr, node_tree, GEO_NODE_JOIN_GEOMETRY);
  join->locx = group_output->locx - 175.0f;
  join->locy = group_output->locy;
  bNode *conv = nodeAddStaticNode(nullptr, node_tree, GEO_NODE_POINTS_TO_VERTICES);
  conv->locx = join->locx - 175.0f;
  conv->locy = join->locy - 70.0;
  bNode *separate = nodeAddStaticNode(nullptr, node_tree, GEO_NODE_SEPARATE_COMPONENTS);
  separate->locx = join->locx - 350.0f;
  separate->locy = join->locy + 50.0f;
  bNode *realize = nodeAddStaticNode(nullptr, node_tree, GEO_NODE_REALIZE_INSTANCES);
  realize->locx = separate->locx - 200.0f;
  realize->locy = join->locy;

  nodeAddLink(node_tree,
              group_input,
              static_cast<bNodeSocket *>(group_input->outputs.first),
              realize,
              static_cast<bNodeSocket *>(realize->inputs.first));
  nodeAddLink(node_tree,
              realize,
              static_cast<bNodeSocket *>(realize->outputs.first),
              separate,
              static_cast<bNodeSocket *>(separate->inputs.first));
  nodeAddLink(node_tree,
              conv,
              static_cast<bNodeSocket *>(conv->outputs.first),
              join,
              static_cast<bNodeSocket *>(join->inputs.first));
  nodeAddLink(node_tree,
              separate,
              static_cast<bNodeSocket *>(BLI_findlink(&separate->outputs, 3)),
              join,
              static_cast<bNodeSocket *>(join->inputs.first));
  nodeAddLink(node_tree,
              separate,
              static_cast<bNodeSocket *>(BLI_findlink(&separate->outputs, 1)),
              conv,
              static_cast<bNodeSocket *>(conv->inputs.first));
  nodeAddLink(node_tree,
              separate,
              static_cast<bNodeSocket *>(BLI_findlink(&separate->outputs, 2)),
              join,
              static_cast<bNodeSocket *>(join->inputs.first));
  nodeAddLink(node_tree,
              separate,
              static_cast<bNodeSocket *>(separate->outputs.first),
              join,
              static_cast<bNodeSocket *>(join->inputs.first));
  nodeAddLink(node_tree,
              join,
              static_cast<bNodeSocket *>(join->outputs.first),
              group_output,
              static_cast<bNodeSocket *>(group_output->inputs.first));

  LISTBASE_FOREACH (bNode *, node, &node_tree->nodes) {
    nodeSetSelected(node, false);
  }

  version_socket_update_is_used(node_tree);
  return node_tree;
}

static void seq_speed_factor_fix_rna_path(Sequence *seq, ListBase *fcurves)
{
  char name_esc[(sizeof(seq->name) - 2) * 2];
  BLI_str_escape(name_esc, seq->name + 2, sizeof(name_esc));
  char *path = BLI_sprintfN("sequence_editor.sequences_all[\"%s\"].pitch", name_esc);
  FCurve *fcu = BKE_fcurve_find(fcurves, path, 0);
  if (fcu != nullptr) {
    MEM_freeN(fcu->rna_path);
    fcu->rna_path = BLI_sprintfN("sequence_editor.sequences_all[\"%s\"].speed_factor", name_esc);
  }
  MEM_freeN(path);
}

static bool version_fix_seq_meta_range(Sequence *seq, void *user_data)
{
  Scene *scene = (Scene *)user_data;
  if (seq->type == SEQ_TYPE_META) {
    SEQ_time_update_meta_strip_range(scene, seq);
  }
  return true;
}

static bool seq_speed_factor_set(Sequence *seq, void *user_data)
{
  const Scene *scene = static_cast<const Scene *>(user_data);
  if (seq->type == SEQ_TYPE_SOUND_RAM) {
    /* Move `pitch` animation to `speed_factor` */
    if (scene->adt && scene->adt->action) {
      seq_speed_factor_fix_rna_path(seq, &scene->adt->action->curves);
    }
    if (scene->adt && !BLI_listbase_is_empty(&scene->adt->drivers)) {
      seq_speed_factor_fix_rna_path(seq, &scene->adt->drivers);
    }

    seq->speed_factor = seq->pitch;
  }
  else {
    seq->speed_factor = 1.0f;
  }
  return true;
}

static bool do_versions_sequencer_init_retiming_tool_data(Sequence *seq, void *user_data)
{
  const Scene *scene = static_cast<const Scene *>(user_data);

  if (seq->speed_factor == 1 || !SEQ_retiming_is_allowed(seq)) {
    return true;
  }

  const int content_length = SEQ_time_strip_length_get(scene, seq);

  SEQ_retiming_data_ensure(seq);

  SeqRetimingHandle *handle = &seq->retiming_handles[seq->retiming_handle_num - 1];
  handle->strip_frame_index = round_fl_to_int(content_length / seq->speed_factor);
  seq->speed_factor = 1.0f;

  return true;
}

static void version_geometry_nodes_replace_transfer_attribute_node(bNodeTree *ntree)
{
  using namespace blender;
  /* Otherwise `ntree->typeInfo` is null. */
  ntreeSetTypes(nullptr, ntree);
  LISTBASE_FOREACH_MUTABLE (bNode *, node, &ntree->nodes) {
    if (node->type != GEO_NODE_TRANSFER_ATTRIBUTE_DEPRECATED) {
      continue;
    }
    bNodeSocket *old_geometry_socket = nodeFindSocket(node, SOCK_IN, "Source");
    const NodeGeometryTransferAttribute *storage = (const NodeGeometryTransferAttribute *)
                                                       node->storage;
    switch (storage->mode) {
      case GEO_NODE_ATTRIBUTE_TRANSFER_NEAREST_FACE_INTERPOLATED: {
        bNode *sample_nearest_surface = nodeAddStaticNode(
            nullptr, ntree, GEO_NODE_SAMPLE_NEAREST_SURFACE);
        sample_nearest_surface->parent = node->parent;
        sample_nearest_surface->custom1 = storage->data_type;
        sample_nearest_surface->locx = node->locx;
        sample_nearest_surface->locy = node->locy;
        static auto socket_remap = []() {
          Map<std::string, std::string> map;
          map.add_new("Attribute", "Value_Vector");
          map.add_new("Attribute_001", "Value_Float");
          map.add_new("Attribute_002", "Value_Color");
          map.add_new("Attribute_003", "Value_Bool");
          map.add_new("Attribute_004", "Value_Int");
          map.add_new("Source", "Mesh");
          map.add_new("Source Position", "Sample Position");
          return map;
        }();
        node_tree_relink_with_socket_id_map(*ntree, *node, *sample_nearest_surface, socket_remap);
        break;
      }
      case GEO_NODE_ATTRIBUTE_TRANSFER_NEAREST: {
        /* These domains weren't supported by the index transfer mode, but were selectable. */
        const eAttrDomain domain = ELEM(storage->domain, ATTR_DOMAIN_INSTANCE, ATTR_DOMAIN_CURVE) ?
                                       ATTR_DOMAIN_POINT :
                                       eAttrDomain(storage->domain);

        /* Use a sample index node to retrieve the data with this node's index output. */
        bNode *sample_index = nodeAddStaticNode(nullptr, ntree, GEO_NODE_SAMPLE_INDEX);
        NodeGeometrySampleIndex *sample_storage = static_cast<NodeGeometrySampleIndex *>(
            sample_index->storage);
        sample_storage->data_type = storage->data_type;
        sample_storage->domain = domain;
        sample_index->parent = node->parent;
        sample_index->locx = node->locx + 25.0f;
        sample_index->locy = node->locy;
        if (old_geometry_socket->link) {
          nodeAddLink(ntree,
                      old_geometry_socket->link->fromnode,
                      old_geometry_socket->link->fromsock,
                      sample_index,
                      nodeFindSocket(sample_index, SOCK_IN, "Geometry"));
        }

        bNode *sample_nearest = nodeAddStaticNode(nullptr, ntree, GEO_NODE_SAMPLE_NEAREST);
        sample_nearest->parent = node->parent;
        sample_nearest->custom1 = storage->data_type;
        sample_nearest->custom2 = domain;
        sample_nearest->locx = node->locx - 25.0f;
        sample_nearest->locy = node->locy;
        if (old_geometry_socket->link) {
          nodeAddLink(ntree,
                      old_geometry_socket->link->fromnode,
                      old_geometry_socket->link->fromsock,
                      sample_nearest,
                      nodeFindSocket(sample_nearest, SOCK_IN, "Geometry"));
        }
        static auto sample_nearest_remap = []() {
          Map<std::string, std::string> map;
          map.add_new("Source Position", "Sample Position");
          return map;
        }();
        node_tree_relink_with_socket_id_map(*ntree, *node, *sample_nearest, sample_nearest_remap);

        static auto sample_index_remap = []() {
          Map<std::string, std::string> map;
          map.add_new("Attribute", "Value_Vector");
          map.add_new("Attribute_001", "Value_Float");
          map.add_new("Attribute_002", "Value_Color");
          map.add_new("Attribute_003", "Value_Bool");
          map.add_new("Attribute_004", "Value_Int");
          map.add_new("Source Position", "Sample Position");
          return map;
        }();
        node_tree_relink_with_socket_id_map(*ntree, *node, *sample_index, sample_index_remap);

        nodeAddLink(ntree,
                    sample_nearest,
                    nodeFindSocket(sample_nearest, SOCK_OUT, "Index"),
                    sample_index,
                    nodeFindSocket(sample_index, SOCK_IN, "Index"));
        break;
      }
      case GEO_NODE_ATTRIBUTE_TRANSFER_INDEX: {
        bNode *sample_index = nodeAddStaticNode(nullptr, ntree, GEO_NODE_SAMPLE_INDEX);
        NodeGeometrySampleIndex *sample_storage = static_cast<NodeGeometrySampleIndex *>(
            sample_index->storage);
        sample_storage->data_type = storage->data_type;
        sample_storage->domain = storage->domain;
        sample_storage->clamp = 1;
        sample_index->parent = node->parent;
        sample_index->locx = node->locx;
        sample_index->locy = node->locy;
        const bool index_was_linked = nodeFindSocket(node, SOCK_IN, "Index")->link != nullptr;
        static auto socket_remap = []() {
          Map<std::string, std::string> map;
          map.add_new("Attribute", "Value_Vector");
          map.add_new("Attribute_001", "Value_Float");
          map.add_new("Attribute_002", "Value_Color");
          map.add_new("Attribute_003", "Value_Bool");
          map.add_new("Attribute_004", "Value_Int");
          map.add_new("Source", "Geometry");
          map.add_new("Index", "Index");
          return map;
        }();
        node_tree_relink_with_socket_id_map(*ntree, *node, *sample_index, socket_remap);

        if (!index_was_linked) {
          /* Add an index input node, since the new node doesn't use an implicit input. */
          bNode *index = nodeAddStaticNode(nullptr, ntree, GEO_NODE_INPUT_INDEX);
          index->parent = node->parent;
          index->locx = node->locx - 25.0f;
          index->locy = node->locy - 25.0f;
          nodeAddLink(ntree,
                      index,
                      nodeFindSocket(index, SOCK_OUT, "Index"),
                      sample_index,
                      nodeFindSocket(sample_index, SOCK_IN, "Index"));
        }
        break;
      }
    }
    /* The storage must be freed manually because the node type isn't defined anymore. */
    MEM_freeN(node->storage);
    nodeRemoveNode(nullptr, ntree, node, false);
  }
}

/**
 * The mesh primitive nodes created a uv map with a hardcoded name. Now they are outputting the uv
 * map as a socket instead. The versioning just inserts a Store Named Attribute node after
 * primitive nodes.
 */
static void version_geometry_nodes_primitive_uv_maps(bNodeTree &ntree)
{
  blender::Vector<bNode *> new_nodes;
  LISTBASE_FOREACH_MUTABLE (bNode *, node, &ntree.nodes) {
    if (!ELEM(node->type,
              GEO_NODE_MESH_PRIMITIVE_CONE,
              GEO_NODE_MESH_PRIMITIVE_CUBE,
              GEO_NODE_MESH_PRIMITIVE_CYLINDER,
              GEO_NODE_MESH_PRIMITIVE_GRID,
              GEO_NODE_MESH_PRIMITIVE_ICO_SPHERE,
              GEO_NODE_MESH_PRIMITIVE_UV_SPHERE))
    {
      continue;
    }
    bNodeSocket *primitive_output_socket = nullptr;
    bNodeSocket *uv_map_output_socket = nullptr;
    LISTBASE_FOREACH (bNodeSocket *, socket, &node->outputs) {
      if (STREQ(socket->name, "UV Map")) {
        uv_map_output_socket = socket;
      }
      if (socket->type == SOCK_GEOMETRY) {
        primitive_output_socket = socket;
      }
    }
    if (uv_map_output_socket != nullptr) {
      continue;
    }
    uv_map_output_socket = nodeAddStaticSocket(
        &ntree, node, SOCK_OUT, SOCK_VECTOR, PROP_NONE, "UV Map", "UV Map");

    bNode *store_attribute_node = nodeAddStaticNode(
        nullptr, &ntree, GEO_NODE_STORE_NAMED_ATTRIBUTE);
    new_nodes.append(store_attribute_node);
    store_attribute_node->parent = node->parent;
    store_attribute_node->locx = node->locx + 25;
    store_attribute_node->locy = node->locy;
    store_attribute_node->offsetx = node->offsetx;
    store_attribute_node->offsety = node->offsety;
    NodeGeometryStoreNamedAttribute &storage = *static_cast<NodeGeometryStoreNamedAttribute *>(
        store_attribute_node->storage);
    storage.domain = ATTR_DOMAIN_CORNER;
    /* Intentionally use 3D instead of 2D vectors, because 2D vectors did not exist in older
     * releases and would make the file crash when trying to open it. */
    storage.data_type = CD_PROP_FLOAT3;

    bNodeSocket *store_attribute_geometry_input = static_cast<bNodeSocket *>(
        store_attribute_node->inputs.first);
    bNodeSocket *store_attribute_name_input = store_attribute_geometry_input->next->next;
    bNodeSocket *store_attribute_value_input = nullptr;
    LISTBASE_FOREACH (bNodeSocket *, socket, &store_attribute_node->inputs) {
      if (socket->type == SOCK_VECTOR) {
        store_attribute_value_input = socket;
        break;
      }
    }
    bNodeSocket *store_attribute_geometry_output = static_cast<bNodeSocket *>(
        store_attribute_node->outputs.first);
    LISTBASE_FOREACH (bNodeLink *, link, &ntree.links) {
      if (link->fromsock == primitive_output_socket) {
        link->fromnode = store_attribute_node;
        link->fromsock = store_attribute_geometry_output;
      }
    }

    bNodeSocketValueString *name_value = static_cast<bNodeSocketValueString *>(
        store_attribute_name_input->default_value);
    const char *uv_map_name = node->type == GEO_NODE_MESH_PRIMITIVE_ICO_SPHERE ? "UVMap" :
                                                                                 "uv_map";
    STRNCPY(name_value->value, uv_map_name);

    nodeAddLink(&ntree,
                node,
                primitive_output_socket,
                store_attribute_node,
                store_attribute_geometry_input);
    nodeAddLink(
        &ntree, node, uv_map_output_socket, store_attribute_node, store_attribute_value_input);
  }

  /* Move nodes to the front so that they are drawn behind existing nodes. */
  for (bNode *node : new_nodes) {
    BLI_remlink(&ntree.nodes, node);
    BLI_addhead(&ntree.nodes, node);
  }
  if (!new_nodes.is_empty()) {
    nodeRebuildIDVector(&ntree);
  }
}

/**
 * When extruding from loose edges, the extrude geometry node used to create flat faces due to the
 * default of the old "shade_smooth" attribute. Since the "false" value has changed with the
 * "sharp_face" attribute, add nodes to propagate the new attribute in its inverted "smooth" form.
 */
static void version_geometry_nodes_extrude_smooth_propagation(bNodeTree &ntree)
{
  using namespace blender;
  Vector<bNode *> new_nodes;
  LISTBASE_FOREACH_MUTABLE (bNode *, node, &ntree.nodes) {
    if (node->idname != StringRef("GeometryNodeExtrudeMesh")) {
      continue;
    }
    if (static_cast<const NodeGeometryExtrudeMesh *>(node->storage)->mode !=
        GEO_NODE_EXTRUDE_MESH_EDGES)
    {
      continue;
    }
    bNodeSocket *geometry_in_socket = nodeFindSocket(node, SOCK_IN, "Mesh");
    bNodeSocket *geometry_out_socket = nodeFindSocket(node, SOCK_OUT, "Mesh");

    Map<bNodeSocket *, bNodeLink *> in_links_per_socket;
    MultiValueMap<bNodeSocket *, bNodeLink *> out_links_per_socket;
    LISTBASE_FOREACH (bNodeLink *, link, &ntree.links) {
      in_links_per_socket.add(link->tosock, link);
      out_links_per_socket.add(link->fromsock, link);
    }

    bNodeLink *geometry_in_link = in_links_per_socket.lookup_default(geometry_in_socket, nullptr);
    Span<bNodeLink *> geometry_out_links = out_links_per_socket.lookup(geometry_out_socket);
    if (!geometry_in_link || geometry_out_links.is_empty()) {
      continue;
    }

    const bool versioning_already_done = [&]() {
      if (geometry_in_link->fromnode->idname != StringRef("GeometryNodeCaptureAttribute")) {
        return false;
      }
      bNode *capture_node = geometry_in_link->fromnode;
      const NodeGeometryAttributeCapture &capture_storage =
          *static_cast<const NodeGeometryAttributeCapture *>(capture_node->storage);
      if (capture_storage.data_type != CD_PROP_BOOL || capture_storage.domain != ATTR_DOMAIN_FACE)
      {
        return false;
      }
      bNodeSocket *capture_in_socket = nodeFindSocket(capture_node, SOCK_IN, "Value_003");
      bNodeLink *capture_in_link = in_links_per_socket.lookup_default(capture_in_socket, nullptr);
      if (!capture_in_link) {
        return false;
      }
      if (capture_in_link->fromnode->idname != StringRef("GeometryNodeInputShadeSmooth")) {
        return false;
      }
      if (geometry_out_links.size() != 1) {
        return false;
      }
      bNodeLink *geometry_out_link = geometry_out_links.first();
      if (geometry_out_link->tonode->idname != StringRef("GeometryNodeSetShadeSmooth")) {
        return false;
      }
      bNode *set_smooth_node = geometry_out_link->tonode;
      bNodeSocket *smooth_in_socket = nodeFindSocket(set_smooth_node, SOCK_IN, "Shade Smooth");
      bNodeLink *connecting_link = in_links_per_socket.lookup_default(smooth_in_socket, nullptr);
      if (!connecting_link) {
        return false;
      }
      if (connecting_link->fromnode != capture_node) {
        return false;
      }
      return true;
    }();
    if (versioning_already_done) {
      continue;
    }

    bNode *capture_node = nodeAddNode(nullptr, &ntree, "GeometryNodeCaptureAttribute");
    capture_node->parent = node->parent;
    capture_node->locx = node->locx - 25;
    capture_node->locy = node->locy;
    new_nodes.append(capture_node);
    static_cast<NodeGeometryAttributeCapture *>(capture_node->storage)->data_type = CD_PROP_BOOL;
    static_cast<NodeGeometryAttributeCapture *>(capture_node->storage)->domain = ATTR_DOMAIN_FACE;

    bNode *is_smooth_node = nodeAddNode(nullptr, &ntree, "GeometryNodeInputShadeSmooth");
    is_smooth_node->parent = node->parent;
    is_smooth_node->locx = capture_node->locx - 25;
    is_smooth_node->locy = capture_node->locy;
    new_nodes.append(is_smooth_node);
    nodeAddLink(&ntree,
                is_smooth_node,
                nodeFindSocket(is_smooth_node, SOCK_OUT, "Smooth"),
                capture_node,
                nodeFindSocket(capture_node, SOCK_IN, "Value_003"));
    nodeAddLink(&ntree,
                capture_node,
                nodeFindSocket(capture_node, SOCK_OUT, "Geometry"),
                node,
                geometry_in_socket);
    geometry_in_link->tonode = capture_node;
    geometry_in_link->tosock = nodeFindSocket(capture_node, SOCK_IN, "Geometry");

    bNode *set_smooth_node = nodeAddNode(nullptr, &ntree, "GeometryNodeSetShadeSmooth");
    set_smooth_node->parent = node->parent;
    set_smooth_node->locx = node->locx + 25;
    set_smooth_node->locy = node->locy;
    new_nodes.append(set_smooth_node);
    nodeAddLink(&ntree,
                node,
                geometry_out_socket,
                set_smooth_node,
                nodeFindSocket(set_smooth_node, SOCK_IN, "Geometry"));

    bNodeSocket *smooth_geometry_out = nodeFindSocket(set_smooth_node, SOCK_OUT, "Geometry");
    for (bNodeLink *link : geometry_out_links) {
      link->fromnode = set_smooth_node;
      link->fromsock = smooth_geometry_out;
    }
    nodeAddLink(&ntree,
                capture_node,
                nodeFindSocket(capture_node, SOCK_OUT, "Attribute_003"),
                set_smooth_node,
                nodeFindSocket(set_smooth_node, SOCK_IN, "Shade Smooth"));
  }

  /* Move nodes to the front so that they are drawn behind existing nodes. */
  for (bNode *node : new_nodes) {
    BLI_remlink(&ntree.nodes, node);
    BLI_addhead(&ntree.nodes, node);
  }
  if (!new_nodes.is_empty()) {
    nodeRebuildIDVector(&ntree);
  }
}

void do_versions_after_linking_300(FileData * /*fd*/, Main *bmain)
{
  if (MAIN_VERSION_ATLEAST(bmain, 300, 0) && !MAIN_VERSION_ATLEAST(bmain, 300, 1)) {
    /* Set zero user text objects to have a fake user. */
    LISTBASE_FOREACH (Text *, text, &bmain->texts) {
      if (text->id.us == 0) {
        id_fake_user_set(&text->id);
      }
    }
  }

  if (!MAIN_VERSION_ATLEAST(bmain, 300, 3)) {
    sort_linked_ids(bmain);
    assert_sorted_ids(bmain);
  }

  if (MAIN_VERSION_ATLEAST(bmain, 300, 3)) {
    assert_sorted_ids(bmain);
  }

  if (!MAIN_VERSION_ATLEAST(bmain, 300, 11)) {
    move_vertex_group_names_to_object_data(bmain);
  }

  if (!MAIN_VERSION_ATLEAST(bmain, 300, 13)) {
    LISTBASE_FOREACH (Scene *, scene, &bmain->scenes) {
      if (scene->ed != nullptr) {
        do_versions_sequencer_speed_effect_recursive(scene, &scene->ed->seqbase);
      }
    }
  }

  if (!MAIN_VERSION_ATLEAST(bmain, 300, 25)) {
    version_node_socket_index_animdata(bmain, NTREE_SHADER, SH_NODE_BSDF_PRINCIPLED, 4, 2, 25);
  }

  if (!MAIN_VERSION_ATLEAST(bmain, 300, 26)) {
    LISTBASE_FOREACH (Scene *, scene, &bmain->scenes) {
      ToolSettings *tool_settings = scene->toolsettings;
      ImagePaintSettings *imapaint = &tool_settings->imapaint;
      if (imapaint->canvas != nullptr &&
          ELEM(imapaint->canvas->type, IMA_TYPE_R_RESULT, IMA_TYPE_COMPOSITE))
      {
        imapaint->canvas = nullptr;
      }
      if (imapaint->stencil != nullptr &&
          ELEM(imapaint->stencil->type, IMA_TYPE_R_RESULT, IMA_TYPE_COMPOSITE))
      {
        imapaint->stencil = nullptr;
      }
      if (imapaint->clone != nullptr &&
          ELEM(imapaint->clone->type, IMA_TYPE_R_RESULT, IMA_TYPE_COMPOSITE))
      {
        imapaint->clone = nullptr;
      }
    }

    LISTBASE_FOREACH (Brush *, brush, &bmain->brushes) {
      if (brush->clone.image != nullptr &&
          ELEM(brush->clone.image->type, IMA_TYPE_R_RESULT, IMA_TYPE_COMPOSITE))
      {
        brush->clone.image = nullptr;
      }
    }
  }

  if (!MAIN_VERSION_ATLEAST(bmain, 300, 28)) {
    LISTBASE_FOREACH (bNodeTree *, ntree, &bmain->nodetrees) {
      if (ntree->type == NTREE_GEOMETRY) {
        version_geometry_nodes_add_realize_instance_nodes(ntree);
      }
    }
  }

  if (!MAIN_VERSION_ATLEAST(bmain, 300, 30)) {
    do_versions_idproperty_ui_data(bmain);
  }

  if (!MAIN_VERSION_ATLEAST(bmain, 300, 32)) {
    /* Update Switch Node Non-Fields switch input to Switch_001. */
    LISTBASE_FOREACH (bNodeTree *, ntree, &bmain->nodetrees) {
      if (ntree->type != NTREE_GEOMETRY) {
        continue;
      }

      LISTBASE_FOREACH (bNodeLink *, link, &ntree->links) {
        if (link->tonode->type == GEO_NODE_SWITCH) {
          if (STREQ(link->tosock->identifier, "Switch")) {
            bNode *to_node = link->tonode;

            uint8_t mode = ((NodeSwitch *)to_node->storage)->input_type;
            if (ELEM(mode,
                     SOCK_GEOMETRY,
                     SOCK_OBJECT,
                     SOCK_COLLECTION,
                     SOCK_TEXTURE,
                     SOCK_MATERIAL))
            {
              link->tosock = link->tosock->next;
            }
          }
        }
      }
    }
  }

  if (!MAIN_VERSION_ATLEAST(bmain, 300, 33)) {
    /* This was missing from #move_vertex_group_names_to_object_data. */
    LISTBASE_FOREACH (Object *, object, &bmain->objects) {
      if (ELEM(object->type, OB_MESH, OB_LATTICE, OB_GPENCIL_LEGACY)) {
        /* This uses the fact that the active vertex group index starts counting at 1. */
        if (BKE_object_defgroup_active_index_get(object) == 0) {
          BKE_object_defgroup_active_index_set(object, object->actdef);
        }
      }
    }
  }

  if (!MAIN_VERSION_ATLEAST(bmain, 300, 35)) {
    /* Add a new modifier to realize instances from previous modifiers.
     * Previously that was done automatically by geometry nodes. */
    bNodeTree *realize_instances_node_tree = nullptr;
    LISTBASE_FOREACH (Object *, ob, &bmain->objects) {
      LISTBASE_FOREACH_MUTABLE (ModifierData *, md, &ob->modifiers) {
        if (md->type != eModifierType_Nodes) {
          continue;
        }
        if (md->next == nullptr) {
          break;
        }
        if (md->next->type == eModifierType_Nodes) {
          continue;
        }
        NodesModifierData *nmd = (NodesModifierData *)md;
        if (nmd->node_group == nullptr) {
          continue;
        }

        NodesModifierData *new_nmd = (NodesModifierData *)BKE_modifier_new(eModifierType_Nodes);
        STRNCPY(new_nmd->modifier.name, "Realize Instances 2.93 Legacy");
        BKE_modifier_unique_name(&ob->modifiers, &new_nmd->modifier);
        BLI_insertlinkafter(&ob->modifiers, md, new_nmd);
        if (realize_instances_node_tree == nullptr) {
          realize_instances_node_tree = add_realize_node_tree(bmain);
        }
        new_nmd->node_group = realize_instances_node_tree;
      }
    }
  }

  if (!MAIN_VERSION_ATLEAST(bmain, 300, 37)) {
    LISTBASE_FOREACH (bNodeTree *, ntree, &bmain->nodetrees) {
      if (ntree->type == NTREE_GEOMETRY) {
        LISTBASE_FOREACH_MUTABLE (bNode *, node, &ntree->nodes) {
          if (node->type == GEO_NODE_BOUNDING_BOX) {
            bNodeSocket *geometry_socket = static_cast<bNodeSocket *>(node->inputs.first);
            add_realize_instances_before_socket(ntree, node, geometry_socket);
          }
        }
      }
    }
  }

  if (!MAIN_VERSION_ATLEAST(bmain, 301, 6)) {
    { /* Ensure driver variable names are unique within the driver. */
      ID *id;
      FOREACH_MAIN_ID_BEGIN (bmain, id) {
        AnimData *adt = BKE_animdata_from_id(id);
        if (adt == nullptr) {
          continue;
        }
        LISTBASE_FOREACH (FCurve *, fcu, &adt->drivers) {
          ChannelDriver *driver = fcu->driver;
          /* Ensure the uniqueness front to back. Given a list of identically
           * named variables, the last one gets to keep its original name. This
           * matches the evaluation order, and thus shouldn't change the evaluated
           * value of the driver expression. */
          LISTBASE_FOREACH (DriverVar *, dvar, &driver->variables) {
            BLI_uniquename(&driver->variables,
                           dvar,
                           dvar->name,
                           '_',
                           offsetof(DriverVar, name),
                           sizeof(dvar->name));
          }
        }
      }
      FOREACH_MAIN_ID_END;
    }

    /* Ensure tiled image sources contain a UDIM token. */
    LISTBASE_FOREACH (Image *, ima, &bmain->images) {
      if (ima->source == IMA_SRC_TILED) {
        BKE_image_ensure_tile_token(ima->filepath, sizeof(ima->filepath));
      }
    }
  }

  if (!MAIN_VERSION_ATLEAST(bmain, 302, 14)) {
    /* Sequencer channels region. */
    LISTBASE_FOREACH (bScreen *, screen, &bmain->screens) {
      LISTBASE_FOREACH (ScrArea *, area, &screen->areabase) {
        LISTBASE_FOREACH (SpaceLink *, sl, &area->spacedata) {
          if (sl->spacetype != SPACE_SEQ) {
            continue;
          }
          SpaceSeq *sseq = (SpaceSeq *)sl;
          ListBase *regionbase = (sl == area->spacedata.first) ? &area->regionbase :
                                                                 &sl->regionbase;
          sseq->flag |= SEQ_CLAMP_VIEW;

          if (ELEM(sseq->view, SEQ_VIEW_PREVIEW, SEQ_VIEW_SEQUENCE_PREVIEW)) {
            continue;
          }

          ARegion *timeline_region = BKE_region_find_in_listbase_by_type(regionbase,
                                                                         RGN_TYPE_WINDOW);

          if (timeline_region == nullptr) {
            continue;
          }

          timeline_region->v2d.cur.ymax = 8.5f;
          timeline_region->v2d.align &= ~V2D_ALIGN_NO_NEG_Y;
        }
      }
    }
  }

  if (!MAIN_VERSION_ATLEAST(bmain, 303, 5)) {
    LISTBASE_FOREACH (Scene *, scene, &bmain->scenes) {
      Editing *ed = SEQ_editing_get(scene);
      if (ed == nullptr) {
        continue;
      }
      SEQ_for_each_callback(&ed->seqbase, seq_speed_factor_set, scene);
      SEQ_for_each_callback(&ed->seqbase, version_fix_seq_meta_range, scene);
    }
  }

  if (!MAIN_VERSION_ATLEAST(bmain, 303, 6)) {
    /* In the Dope Sheet, for every mode other than Timeline, open the Properties panel. */
    LISTBASE_FOREACH (bScreen *, screen, &bmain->screens) {
      LISTBASE_FOREACH (ScrArea *, area, &screen->areabase) {
        LISTBASE_FOREACH (SpaceLink *, sl, &area->spacedata) {
          if (sl->spacetype != SPACE_ACTION) {
            continue;
          }

          /* Skip the timeline, it shouldn't get its Properties panel opened. */
          SpaceAction *saction = (SpaceAction *)sl;
          if (saction->mode == SACTCONT_TIMELINE) {
            continue;
          }

          const bool is_first_space = sl == area->spacedata.first;
          ListBase *regionbase = is_first_space ? &area->regionbase : &sl->regionbase;
          ARegion *region = BKE_region_find_in_listbase_by_type(regionbase, RGN_TYPE_UI);
          if (region == nullptr) {
            continue;
          }

          region->flag &= ~RGN_FLAG_HIDDEN;
        }
      }
    }
  }

  if (!MAIN_VERSION_ATLEAST(bmain, 304, 1)) {
    /* Split the transfer attribute node into multiple smaller nodes. */
    FOREACH_NODETREE_BEGIN (bmain, ntree, id) {
      if (ntree->type == NTREE_GEOMETRY) {
        version_geometry_nodes_replace_transfer_attribute_node(ntree);
      }
    }
    FOREACH_NODETREE_END;
  }

  if (!MAIN_VERSION_ATLEAST(bmain, 306, 6)) {
    LISTBASE_FOREACH (Scene *, scene, &bmain->scenes) {
      Editing *ed = SEQ_editing_get(scene);
      if (ed == nullptr) {
        continue;
      }

      SEQ_for_each_callback(
          &scene->ed->seqbase, do_versions_sequencer_init_retiming_tool_data, scene);
    }
  }

  /**
   * Versioning code until next subversion bump goes here.
   *
   * \note Be sure to check when bumping the version:
   * - #blo_do_versions_300 in this file.
   * - "versioning_userdef.c", #blo_do_versions_userdef
   * - "versioning_userdef.c", #do_versions_theme
   *
   * \note Keep this message at the bottom of the function.
   */
  {
    /* Keep this block, even when empty. */
  }
}

static void version_switch_node_input_prefix(Main *bmain)
{
  FOREACH_NODETREE_BEGIN (bmain, ntree, id) {
    if (ntree->type == NTREE_GEOMETRY) {
      LISTBASE_FOREACH (bNode *, node, &ntree->nodes) {
        if (node->type == GEO_NODE_SWITCH) {
          LISTBASE_FOREACH (bNodeSocket *, socket, &node->inputs) {
            /* Skip the "switch" socket. */
            if (socket == node->inputs.first) {
              continue;
            }
            strcpy(socket->name, socket->name[0] == 'A' ? "False" : "True");

            /* Replace "A" and "B", but keep the unique number suffix at the end. */
            char number_suffix[8];
            STRNCPY(number_suffix, socket->identifier + 1);
            BLI_string_join(
                socket->identifier, sizeof(socket->identifier), socket->name, number_suffix);
          }
        }
      }
    }
  }
  FOREACH_NODETREE_END;
}

static bool replace_bbone_len_scale_rnapath(char **p_old_path, int *p_index)
{
  char *old_path = *p_old_path;

  if (old_path == nullptr) {
    return false;
  }

  int len = strlen(old_path);

  if (BLI_str_endswith(old_path, ".bbone_curveiny") ||
      BLI_str_endswith(old_path, ".bbone_curveouty"))
  {
    old_path[len - 1] = 'z';
    return true;
  }

  if (BLI_str_endswith(old_path, ".bbone_scaleinx") ||
      BLI_str_endswith(old_path, ".bbone_scaleiny") ||
      BLI_str_endswith(old_path, ".bbone_scaleoutx") ||
      BLI_str_endswith(old_path, ".bbone_scaleouty"))
  {
    int index = (old_path[len - 1] == 'y' ? 2 : 0);

    old_path[len - 1] = 0;

    if (p_index) {
      *p_index = index;
    }
    else {
      *p_old_path = BLI_sprintfN("%s[%d]", old_path, index);
      MEM_freeN(old_path);
    }

    return true;
  }

  return false;
}

static void do_version_bbone_len_scale_fcurve_fix(FCurve *fcu)
{
  /* Update driver variable paths. */
  if (fcu->driver) {
    LISTBASE_FOREACH (DriverVar *, dvar, &fcu->driver->variables) {
      DRIVER_TARGETS_LOOPER_BEGIN (dvar) {
        replace_bbone_len_scale_rnapath(&dtar->rna_path, nullptr);
      }
      DRIVER_TARGETS_LOOPER_END;
    }
  }

  /* Update F-Curve's path. */
  replace_bbone_len_scale_rnapath(&fcu->rna_path, &fcu->array_index);
}

static void do_version_bbone_len_scale_animdata_cb(ID * /*id*/,
                                                   AnimData *adt,
                                                   void * /*wrapper_data*/)
{
  LISTBASE_FOREACH_MUTABLE (FCurve *, fcu, &adt->drivers) {
    do_version_bbone_len_scale_fcurve_fix(fcu);
  }
}

static void do_version_bones_bbone_len_scale(ListBase *lb)
{
  LISTBASE_FOREACH (Bone *, bone, lb) {
    if (bone->flag & BONE_ADD_PARENT_END_ROLL) {
      bone->bbone_flag |= BBONE_ADD_PARENT_END_ROLL;
    }

    copy_v3_fl3(bone->scale_in, bone->scale_in_x, 1.0f, bone->scale_in_z);
    copy_v3_fl3(bone->scale_out, bone->scale_out_x, 1.0f, bone->scale_out_z);

    do_version_bones_bbone_len_scale(&bone->childbase);
  }
}

static void do_version_constraints_spline_ik_joint_bindings(ListBase *lb)
{
  /* Binding array data could be freed without properly resetting its size data. */
  LISTBASE_FOREACH (bConstraint *, con, lb) {
    if (con->type == CONSTRAINT_TYPE_SPLINEIK) {
      bSplineIKConstraint *data = (bSplineIKConstraint *)con->data;
      if (data->points == nullptr) {
        data->numpoints = 0;
      }
    }
  }
}

static bNodeSocket *do_version_replace_float_size_with_vector(bNodeTree *ntree,
                                                              bNode *node,
                                                              bNodeSocket *socket)
{
  const bNodeSocketValueFloat *socket_value = (const bNodeSocketValueFloat *)socket->default_value;
  const float old_value = socket_value->value;
  nodeRemoveSocket(ntree, node, socket);
  bNodeSocket *new_socket = nodeAddSocket(
      ntree, node, SOCK_IN, nodeStaticSocketType(SOCK_VECTOR, PROP_TRANSLATION), "Size", "Size");
  bNodeSocketValueVector *value_vector = (bNodeSocketValueVector *)new_socket->default_value;
  copy_v3_fl(value_vector->value, old_value);
  return new_socket;
}

static bool seq_transform_origin_set(Sequence *seq, void * /*user_data*/)
{
  StripTransform *transform = seq->strip->transform;
  if (seq->strip->transform != nullptr) {
    transform->origin[0] = transform->origin[1] = 0.5f;
  }
  return true;
}

static bool seq_transform_filter_set(Sequence *seq, void * /*user_data*/)
{
  StripTransform *transform = seq->strip->transform;
  if (seq->strip->transform != nullptr) {
    transform->filter = SEQ_TRANSFORM_FILTER_BILINEAR;
  }
  return true;
}

static bool seq_meta_channels_ensure(Sequence *seq, void * /*user_data*/)
{
  if (seq->type == SEQ_TYPE_META) {
    SEQ_channels_ensure(&seq->channels);
  }
  return true;
}

static void do_version_subsurface_methods(bNode *node)
{
  if (node->type == SH_NODE_SUBSURFACE_SCATTERING) {
    if (!ELEM(node->custom1, SHD_SUBSURFACE_BURLEY, SHD_SUBSURFACE_RANDOM_WALK)) {
      node->custom1 = SHD_SUBSURFACE_RANDOM_WALK_FIXED_RADIUS;
    }
  }
  else if (node->type == SH_NODE_BSDF_PRINCIPLED) {
    if (!ELEM(node->custom2, SHD_SUBSURFACE_BURLEY, SHD_SUBSURFACE_RANDOM_WALK)) {
      node->custom2 = SHD_SUBSURFACE_RANDOM_WALK_FIXED_RADIUS;
    }
  }
}

static void version_geometry_nodes_add_attribute_input_settings(NodesModifierData *nmd)
{
  if (nmd->settings.properties == nullptr) {
    return;
  }
  /* Before versioning the properties, make sure it hasn't been done already. */
  LISTBASE_FOREACH (const IDProperty *, property, &nmd->settings.properties->data.group) {
    if (strstr(property->name, "_use_attribute") || strstr(property->name, "_attribute_name")) {
      return;
    }
  }

  LISTBASE_FOREACH_MUTABLE (IDProperty *, property, &nmd->settings.properties->data.group) {
    if (!ELEM(property->type, IDP_FLOAT, IDP_INT, IDP_ARRAY)) {
      continue;
    }

    if (strstr(property->name, "_use_attribute") || strstr(property->name, "_attribute_name")) {
      continue;
    }

    char use_attribute_prop_name[MAX_IDPROP_NAME];
    SNPRINTF(use_attribute_prop_name, "%s%s", property->name, "_use_attribute");

    IDPropertyTemplate idprop = {0};
    IDProperty *use_attribute_prop = IDP_New(IDP_INT, &idprop, use_attribute_prop_name);
    IDP_AddToGroup(nmd->settings.properties, use_attribute_prop);

    char attribute_name_prop_name[MAX_IDPROP_NAME];
    SNPRINTF(attribute_name_prop_name, "%s%s", property->name, "_attribute_name");

    IDProperty *attribute_prop = IDP_New(IDP_STRING, &idprop, attribute_name_prop_name);
    IDP_AddToGroup(nmd->settings.properties, attribute_prop);
  }
}

/* Copy of the function before the fixes. */
static void legacy_vec_roll_to_mat3_normalized(const float nor[3],
                                               const float roll,
                                               float r_mat[3][3])
{
  const float SAFE_THRESHOLD = 1.0e-5f;     /* theta above this value has good enough precision. */
  const float CRITICAL_THRESHOLD = 1.0e-9f; /* above this is safe under certain conditions. */
  const float THRESHOLD_SQUARED = CRITICAL_THRESHOLD * CRITICAL_THRESHOLD;

  const float x = nor[0];
  const float y = nor[1];
  const float z = nor[2];

  const float theta = 1.0f + y;          /* remapping Y from [-1,+1] to [0,2]. */
  const float theta_alt = x * x + z * z; /* Helper value for matrix calculations. */
  float rMatrix[3][3], bMatrix[3][3];

  BLI_ASSERT_UNIT_V3(nor);

  /* When theta is close to zero (nor is aligned close to negative Y Axis),
   * we have to check we do have non-null X/Z components as well.
   * Also, due to float precision errors, nor can be (0.0, -0.99999994, 0.0) which results
   * in theta being close to zero. This will cause problems when theta is used as divisor.
   */
  if (theta > SAFE_THRESHOLD || (theta > CRITICAL_THRESHOLD && theta_alt > THRESHOLD_SQUARED)) {
    /* nor is *not* aligned to negative Y-axis (0,-1,0). */

    bMatrix[0][1] = -x;
    bMatrix[1][0] = x;
    bMatrix[1][1] = y;
    bMatrix[1][2] = z;
    bMatrix[2][1] = -z;

    if (theta > SAFE_THRESHOLD) {
      /* nor differs significantly from negative Y axis (0,-1,0): apply the general case. */
      bMatrix[0][0] = 1 - x * x / theta;
      bMatrix[2][2] = 1 - z * z / theta;
      bMatrix[2][0] = bMatrix[0][2] = -x * z / theta;
    }
    else {
      /* nor is close to negative Y axis (0,-1,0): apply the special case. */
      bMatrix[0][0] = (x + z) * (x - z) / -theta_alt;
      bMatrix[2][2] = -bMatrix[0][0];
      bMatrix[2][0] = bMatrix[0][2] = 2.0f * x * z / theta_alt;
    }
  }
  else {
    /* nor is very close to negative Y axis (0,-1,0): use simple symmetry by Z axis. */
    unit_m3(bMatrix);
    bMatrix[0][0] = bMatrix[1][1] = -1.0;
  }

  /* Make Roll matrix */
  axis_angle_normalized_to_mat3(rMatrix, nor, roll);

  /* Combine and output result */
  mul_m3_m3m3(r_mat, rMatrix, bMatrix);
}

static void correct_bone_roll_value(const float head[3],
                                    const float tail[3],
                                    const float check_x_axis[3],
                                    const float check_y_axis[3],
                                    float *r_roll)
{
  const float SAFE_THRESHOLD = 1.0e-5f;
  float vec[3], bone_mat[3][3], vec2[3];

  /* Compute the Y axis vector. */
  sub_v3_v3v3(vec, tail, head);
  normalize_v3(vec);

  /* Only correct when in the danger zone. */
  if (1.0f + vec[1] < SAFE_THRESHOLD * 2 && (vec[0] || vec[2])) {
    /* Use the armature matrix to double-check if adjustment is needed.
     * This should minimize issues if the file is bounced back and forth between
     * 2.92 and 2.91, provided Edit Mode isn't entered on the armature in 2.91. */
    vec_roll_to_mat3(vec, *r_roll, bone_mat);

    UNUSED_VARS_NDEBUG(check_y_axis);
    BLI_assert(dot_v3v3(bone_mat[1], check_y_axis) > 0.999f);

    if (dot_v3v3(bone_mat[0], check_x_axis) < 0.999f) {
      /* Recompute roll using legacy code to interpret the old value. */
      legacy_vec_roll_to_mat3_normalized(vec, *r_roll, bone_mat);
      mat3_to_vec_roll(bone_mat, vec2, r_roll);
      BLI_assert(compare_v3v3(vec, vec2, 0.001f));
    }
  }
}

/* Update the armature Bone roll fields for bones very close to -Y direction. */
static void do_version_bones_roll(ListBase *lb)
{
  LISTBASE_FOREACH (Bone *, bone, lb) {
    /* Parent-relative orientation (used for posing). */
    correct_bone_roll_value(
        bone->head, bone->tail, bone->bone_mat[0], bone->bone_mat[1], &bone->roll);

    /* Absolute orientation (used for Edit mode). */
    correct_bone_roll_value(
        bone->arm_head, bone->arm_tail, bone->arm_mat[0], bone->arm_mat[1], &bone->arm_roll);

    do_version_bones_roll(&bone->childbase);
  }
}

static void version_geometry_nodes_set_position_node_offset(bNodeTree *ntree)
{
  /* Add the new Offset socket. */
  LISTBASE_FOREACH (bNode *, node, &ntree->nodes) {
    if (node->type != GEO_NODE_SET_POSITION) {
      continue;
    }
    if (BLI_listbase_count(&node->inputs) < 4) {
      /* The offset socket didn't exist in the file yet. */
      return;
    }
    bNodeSocket *old_offset_socket = static_cast<bNodeSocket *>(BLI_findlink(&node->inputs, 3));
    if (old_offset_socket->type == SOCK_VECTOR) {
      /* Versioning happened already. */
      return;
    }
    /* Change identifier of old socket, so that the there is no name collision. */
    STRNCPY(old_offset_socket->identifier, "Offset_old");
    nodeAddStaticSocket(ntree, node, SOCK_IN, SOCK_VECTOR, PROP_TRANSLATION, "Offset", "Offset");
  }

  /* Relink links that were connected to Position while Offset was enabled. */
  LISTBASE_FOREACH (bNodeLink *, link, &ntree->links) {
    if (link->tonode->type != GEO_NODE_SET_POSITION) {
      continue;
    }
    if (!STREQ(link->tosock->identifier, "Position")) {
      continue;
    }
    bNodeSocket *old_offset_socket = static_cast<bNodeSocket *>(
        BLI_findlink(&link->tonode->inputs, 3));
    /* This assumes that the offset is not linked to something else. That seems to be a reasonable
     * assumption, because the node is probably only ever used in one or the other mode. */
    const bool offset_enabled =
        ((bNodeSocketValueBoolean *)old_offset_socket->default_value)->value;
    if (offset_enabled) {
      /* Relink to new offset socket. */
      link->tosock = old_offset_socket->next;
    }
  }

  /* Remove old Offset socket. */
  LISTBASE_FOREACH (bNode *, node, &ntree->nodes) {
    if (node->type != GEO_NODE_SET_POSITION) {
      continue;
    }
    bNodeSocket *old_offset_socket = static_cast<bNodeSocket *>(BLI_findlink(&node->inputs, 3));
    nodeRemoveSocket(ntree, node, old_offset_socket);
  }
}

static void version_node_tree_socket_id_delim(bNodeTree *ntree)
{
  LISTBASE_FOREACH (bNode *, node, &ntree->nodes) {
    LISTBASE_FOREACH (bNodeSocket *, socket, &node->inputs) {
      version_node_socket_id_delim(socket);
    }
    LISTBASE_FOREACH (bNodeSocket *, socket, &node->outputs) {
      version_node_socket_id_delim(socket);
    }
  }
}

static bool version_merge_still_offsets(Sequence *seq, void * /*user_data*/)
{
  seq->startofs -= seq->startstill;
  seq->endofs -= seq->endstill;
  seq->startstill = 0;
  seq->endstill = 0;
  return true;
}

static bool version_fix_delete_flag(Sequence *seq, void * /*user_data*/)
{
  seq->flag &= ~SEQ_FLAG_DELETE;
  return true;
}

static bool version_set_seq_single_frame_content(Sequence *seq, void * /*user_data*/)
{
  if ((seq->len == 1) &&
      (seq->type == SEQ_TYPE_IMAGE ||
       ((seq->type & SEQ_TYPE_EFFECT) && SEQ_effect_get_num_inputs(seq->type) == 0)))
  {
    seq->flag |= SEQ_SINGLE_FRAME_CONTENT;
  }
  return true;
}

static bool version_seq_fix_broken_sound_strips(Sequence *seq, void * /*user_data*/)
{
  if (seq->type != SEQ_TYPE_SOUND_RAM || seq->speed_factor != 0.0f) {
    return true;
  }

  seq->speed_factor = 1.0f;
  SEQ_retiming_data_clear(seq);
  seq->startofs = 0.0f;
  return true;
}

/* Those `version_liboverride_rnacollections_*` functions mimic the old, pre-3.0 code to find
 * anchor and source items in the given list of modifiers, constraints etc., using only the
 * `subitem_local` data of the override property operation.
 *
 * Then they convert it into the new, proper `subitem_reference` data for the anchor, and
 * `subitem_local` for the source.
 *
 * NOTE: Here only the stored override ID is available, unlike in the `override_apply` functions.
 */

static void version_liboverride_rnacollections_insertion_object_constraints(
    ListBase *constraints, IDOverrideLibraryProperty *op)
{
  LISTBASE_FOREACH_MUTABLE (IDOverrideLibraryPropertyOperation *, opop, &op->operations) {
    if (opop->operation != LIBOVERRIDE_OP_INSERT_AFTER) {
      continue;
    }
    bConstraint *constraint_anchor = static_cast<bConstraint *>(
        BLI_listbase_string_or_index_find(constraints,
                                          opop->subitem_local_name,
                                          offsetof(bConstraint, name),
                                          opop->subitem_local_index));
    bConstraint *constraint_src = constraint_anchor != nullptr ?
                                      constraint_anchor->next :
                                      static_cast<bConstraint *>(constraints->first);

    if (constraint_src == nullptr) {
      /* Invalid case, just remove that override property operation. */
      CLOG_ERROR(&LOG, "Could not find source constraint in stored override data");
      BKE_lib_override_library_property_operation_delete(op, opop);
      continue;
    }

    opop->subitem_reference_name = opop->subitem_local_name;
    opop->subitem_local_name = BLI_strdup(constraint_src->name);
    opop->subitem_reference_index = opop->subitem_local_index;
    opop->subitem_local_index++;
  }
}

static void version_liboverride_rnacollections_insertion_object(Object *object)
{
  IDOverrideLibrary *liboverride = object->id.override_library;
  IDOverrideLibraryProperty *op;

  op = BKE_lib_override_library_property_find(liboverride, "modifiers");
  if (op != nullptr) {
    LISTBASE_FOREACH_MUTABLE (IDOverrideLibraryPropertyOperation *, opop, &op->operations) {
      if (opop->operation != LIBOVERRIDE_OP_INSERT_AFTER) {
        continue;
      }
      ModifierData *mod_anchor = static_cast<ModifierData *>(
          BLI_listbase_string_or_index_find(&object->modifiers,
                                            opop->subitem_local_name,
                                            offsetof(ModifierData, name),
                                            opop->subitem_local_index));
      ModifierData *mod_src = mod_anchor != nullptr ?
                                  mod_anchor->next :
                                  static_cast<ModifierData *>(object->modifiers.first);

      if (mod_src == nullptr) {
        /* Invalid case, just remove that override property operation. */
        CLOG_ERROR(&LOG, "Could not find source modifier in stored override data");
        BKE_lib_override_library_property_operation_delete(op, opop);
        continue;
      }

      opop->subitem_reference_name = opop->subitem_local_name;
      opop->subitem_local_name = BLI_strdup(mod_src->name);
      opop->subitem_reference_index = opop->subitem_local_index;
      opop->subitem_local_index++;
    }
  }

  op = BKE_lib_override_library_property_find(liboverride, "grease_pencil_modifiers");
  if (op != nullptr) {
    LISTBASE_FOREACH_MUTABLE (IDOverrideLibraryPropertyOperation *, opop, &op->operations) {
      if (opop->operation != LIBOVERRIDE_OP_INSERT_AFTER) {
        continue;
      }
      GpencilModifierData *gp_mod_anchor = static_cast<GpencilModifierData *>(
          BLI_listbase_string_or_index_find(&object->greasepencil_modifiers,
                                            opop->subitem_local_name,
                                            offsetof(GpencilModifierData, name),
                                            opop->subitem_local_index));
      GpencilModifierData *gp_mod_src = gp_mod_anchor != nullptr ?
                                            gp_mod_anchor->next :
                                            static_cast<GpencilModifierData *>(
                                                object->greasepencil_modifiers.first);

      if (gp_mod_src == nullptr) {
        /* Invalid case, just remove that override property operation. */
        CLOG_ERROR(&LOG, "Could not find source GP modifier in stored override data");
        BKE_lib_override_library_property_operation_delete(op, opop);
        continue;
      }

      opop->subitem_reference_name = opop->subitem_local_name;
      opop->subitem_local_name = BLI_strdup(gp_mod_src->name);
      opop->subitem_reference_index = opop->subitem_local_index;
      opop->subitem_local_index++;
    }
  }

  op = BKE_lib_override_library_property_find(liboverride, "constraints");
  if (op != nullptr) {
    version_liboverride_rnacollections_insertion_object_constraints(&object->constraints, op);
  }

  if (object->pose != nullptr) {
    LISTBASE_FOREACH (bPoseChannel *, pchan, &object->pose->chanbase) {
      char rna_path[26 + (sizeof(pchan->name) * 2) + 1];
      char name_esc[sizeof(pchan->name) * 2];
      BLI_str_escape(name_esc, pchan->name, sizeof(name_esc));
      SNPRINTF(rna_path, "pose.bones[\"%s\"].constraints", name_esc);
      op = BKE_lib_override_library_property_find(liboverride, rna_path);
      if (op != nullptr) {
        version_liboverride_rnacollections_insertion_object_constraints(&pchan->constraints, op);
      }
    }
  }
}

static void version_liboverride_rnacollections_insertion_animdata(ID *id)
{
  AnimData *anim_data = BKE_animdata_from_id(id);
  if (anim_data == nullptr) {
    return;
  }

  IDOverrideLibrary *liboverride = id->override_library;
  IDOverrideLibraryProperty *op;

  op = BKE_lib_override_library_property_find(liboverride, "animation_data.nla_tracks");
  if (op != nullptr) {
    LISTBASE_FOREACH (IDOverrideLibraryPropertyOperation *, opop, &op->operations) {
      if (opop->operation != LIBOVERRIDE_OP_INSERT_AFTER) {
        continue;
      }
      /* NLA tracks are only referenced by index, which limits possibilities, basically they are
       * always added at the end of the list, see #rna_NLA_tracks_override_apply.
       *
       * This makes things simple here. */
      opop->subitem_reference_name = opop->subitem_local_name;
      opop->subitem_local_name = nullptr;
      opop->subitem_reference_index = opop->subitem_local_index;
      opop->subitem_local_index++;
    }
  }
}

static void versioning_replace_legacy_combined_and_separate_color_nodes(bNodeTree *ntree)
{
  /* In geometry nodes, replace shader combine/separate color nodes with function nodes */
  if (ntree->type == NTREE_GEOMETRY) {
    version_node_input_socket_name(ntree, SH_NODE_COMBRGB_LEGACY, "R", "Red");
    version_node_input_socket_name(ntree, SH_NODE_COMBRGB_LEGACY, "G", "Green");
    version_node_input_socket_name(ntree, SH_NODE_COMBRGB_LEGACY, "B", "Blue");
    version_node_output_socket_name(ntree, SH_NODE_COMBRGB_LEGACY, "Image", "Color");

    version_node_output_socket_name(ntree, SH_NODE_SEPRGB_LEGACY, "R", "Red");
    version_node_output_socket_name(ntree, SH_NODE_SEPRGB_LEGACY, "G", "Green");
    version_node_output_socket_name(ntree, SH_NODE_SEPRGB_LEGACY, "B", "Blue");
    version_node_input_socket_name(ntree, SH_NODE_SEPRGB_LEGACY, "Image", "Color");

    LISTBASE_FOREACH (bNode *, node, &ntree->nodes) {
      switch (node->type) {
        case SH_NODE_COMBRGB_LEGACY: {
          node->type = FN_NODE_COMBINE_COLOR;
          NodeCombSepColor *storage = (NodeCombSepColor *)MEM_callocN(sizeof(NodeCombSepColor),
                                                                      __func__);
          storage->mode = NODE_COMBSEP_COLOR_RGB;
          strcpy(node->idname, "FunctionNodeCombineColor");
          node->storage = storage;
          break;
        }
        case SH_NODE_SEPRGB_LEGACY: {
          node->type = FN_NODE_SEPARATE_COLOR;
          NodeCombSepColor *storage = (NodeCombSepColor *)MEM_callocN(sizeof(NodeCombSepColor),
                                                                      __func__);
          storage->mode = NODE_COMBSEP_COLOR_RGB;
          strcpy(node->idname, "FunctionNodeSeparateColor");
          node->storage = storage;
          break;
        }
      }
    }
  }

  /* In compositing nodes, replace combine/separate RGBA/HSVA/YCbCrA/YCCA nodes with
   * combine/separate color */
  if (ntree->type == NTREE_COMPOSIT) {
    version_node_input_socket_name(ntree, CMP_NODE_COMBRGBA_LEGACY, "R", "Red");
    version_node_input_socket_name(ntree, CMP_NODE_COMBRGBA_LEGACY, "G", "Green");
    version_node_input_socket_name(ntree, CMP_NODE_COMBRGBA_LEGACY, "B", "Blue");
    version_node_input_socket_name(ntree, CMP_NODE_COMBRGBA_LEGACY, "A", "Alpha");

    version_node_input_socket_name(ntree, CMP_NODE_COMBHSVA_LEGACY, "H", "Red");
    version_node_input_socket_name(ntree, CMP_NODE_COMBHSVA_LEGACY, "S", "Green");
    version_node_input_socket_name(ntree, CMP_NODE_COMBHSVA_LEGACY, "V", "Blue");
    version_node_input_socket_name(ntree, CMP_NODE_COMBHSVA_LEGACY, "A", "Alpha");

    version_node_input_socket_name(ntree, CMP_NODE_COMBYCCA_LEGACY, "Y", "Red");
    version_node_input_socket_name(ntree, CMP_NODE_COMBYCCA_LEGACY, "Cb", "Green");
    version_node_input_socket_name(ntree, CMP_NODE_COMBYCCA_LEGACY, "Cr", "Blue");
    version_node_input_socket_name(ntree, CMP_NODE_COMBYCCA_LEGACY, "A", "Alpha");

    version_node_input_socket_name(ntree, CMP_NODE_COMBYUVA_LEGACY, "Y", "Red");
    version_node_input_socket_name(ntree, CMP_NODE_COMBYUVA_LEGACY, "U", "Green");
    version_node_input_socket_name(ntree, CMP_NODE_COMBYUVA_LEGACY, "V", "Blue");
    version_node_input_socket_name(ntree, CMP_NODE_COMBYUVA_LEGACY, "A", "Alpha");

    version_node_output_socket_name(ntree, CMP_NODE_SEPRGBA_LEGACY, "R", "Red");
    version_node_output_socket_name(ntree, CMP_NODE_SEPRGBA_LEGACY, "G", "Green");
    version_node_output_socket_name(ntree, CMP_NODE_SEPRGBA_LEGACY, "B", "Blue");
    version_node_output_socket_name(ntree, CMP_NODE_SEPRGBA_LEGACY, "A", "Alpha");

    version_node_output_socket_name(ntree, CMP_NODE_SEPHSVA_LEGACY, "H", "Red");
    version_node_output_socket_name(ntree, CMP_NODE_SEPHSVA_LEGACY, "S", "Green");
    version_node_output_socket_name(ntree, CMP_NODE_SEPHSVA_LEGACY, "V", "Blue");
    version_node_output_socket_name(ntree, CMP_NODE_SEPHSVA_LEGACY, "A", "Alpha");

    version_node_output_socket_name(ntree, CMP_NODE_SEPYCCA_LEGACY, "Y", "Red");
    version_node_output_socket_name(ntree, CMP_NODE_SEPYCCA_LEGACY, "Cb", "Green");
    version_node_output_socket_name(ntree, CMP_NODE_SEPYCCA_LEGACY, "Cr", "Blue");
    version_node_output_socket_name(ntree, CMP_NODE_SEPYCCA_LEGACY, "A", "Alpha");

    version_node_output_socket_name(ntree, CMP_NODE_SEPYUVA_LEGACY, "Y", "Red");
    version_node_output_socket_name(ntree, CMP_NODE_SEPYUVA_LEGACY, "U", "Green");
    version_node_output_socket_name(ntree, CMP_NODE_SEPYUVA_LEGACY, "V", "Blue");
    version_node_output_socket_name(ntree, CMP_NODE_SEPYUVA_LEGACY, "A", "Alpha");

    LISTBASE_FOREACH (bNode *, node, &ntree->nodes) {
      switch (node->type) {
        case CMP_NODE_COMBRGBA_LEGACY: {
          node->type = CMP_NODE_COMBINE_COLOR;
          NodeCMPCombSepColor *storage = (NodeCMPCombSepColor *)MEM_callocN(
              sizeof(NodeCMPCombSepColor), __func__);
          storage->mode = CMP_NODE_COMBSEP_COLOR_RGB;
          strcpy(node->idname, "CompositorNodeCombineColor");
          node->storage = storage;
          break;
        }
        case CMP_NODE_COMBHSVA_LEGACY: {
          node->type = CMP_NODE_COMBINE_COLOR;
          NodeCMPCombSepColor *storage = (NodeCMPCombSepColor *)MEM_callocN(
              sizeof(NodeCMPCombSepColor), __func__);
          storage->mode = CMP_NODE_COMBSEP_COLOR_HSV;
          strcpy(node->idname, "CompositorNodeCombineColor");
          node->storage = storage;
          break;
        }
        case CMP_NODE_COMBYCCA_LEGACY: {
          node->type = CMP_NODE_COMBINE_COLOR;
          NodeCMPCombSepColor *storage = (NodeCMPCombSepColor *)MEM_callocN(
              sizeof(NodeCMPCombSepColor), __func__);
          storage->mode = CMP_NODE_COMBSEP_COLOR_YCC;
          storage->ycc_mode = node->custom1;
          strcpy(node->idname, "CompositorNodeCombineColor");
          node->storage = storage;
          break;
        }
        case CMP_NODE_COMBYUVA_LEGACY: {
          node->type = CMP_NODE_COMBINE_COLOR;
          NodeCMPCombSepColor *storage = (NodeCMPCombSepColor *)MEM_callocN(
              sizeof(NodeCMPCombSepColor), __func__);
          storage->mode = CMP_NODE_COMBSEP_COLOR_YUV;
          strcpy(node->idname, "CompositorNodeCombineColor");
          node->storage = storage;
          break;
        }
        case CMP_NODE_SEPRGBA_LEGACY: {
          node->type = CMP_NODE_SEPARATE_COLOR;
          NodeCMPCombSepColor *storage = (NodeCMPCombSepColor *)MEM_callocN(
              sizeof(NodeCMPCombSepColor), __func__);
          storage->mode = CMP_NODE_COMBSEP_COLOR_RGB;
          strcpy(node->idname, "CompositorNodeSeparateColor");
          node->storage = storage;
          break;
        }
        case CMP_NODE_SEPHSVA_LEGACY: {
          node->type = CMP_NODE_SEPARATE_COLOR;
          NodeCMPCombSepColor *storage = (NodeCMPCombSepColor *)MEM_callocN(
              sizeof(NodeCMPCombSepColor), __func__);
          storage->mode = CMP_NODE_COMBSEP_COLOR_HSV;
          strcpy(node->idname, "CompositorNodeSeparateColor");
          node->storage = storage;
          break;
        }
        case CMP_NODE_SEPYCCA_LEGACY: {
          node->type = CMP_NODE_SEPARATE_COLOR;
          NodeCMPCombSepColor *storage = (NodeCMPCombSepColor *)MEM_callocN(
              sizeof(NodeCMPCombSepColor), __func__);
          storage->mode = CMP_NODE_COMBSEP_COLOR_YCC;
          storage->ycc_mode = node->custom1;
          strcpy(node->idname, "CompositorNodeSeparateColor");
          node->storage = storage;
          break;
        }
        case CMP_NODE_SEPYUVA_LEGACY: {
          node->type = CMP_NODE_SEPARATE_COLOR;
          NodeCMPCombSepColor *storage = (NodeCMPCombSepColor *)MEM_callocN(
              sizeof(NodeCMPCombSepColor), __func__);
          storage->mode = CMP_NODE_COMBSEP_COLOR_YUV;
          strcpy(node->idname, "CompositorNodeSeparateColor");
          node->storage = storage;
          break;
        }
      }
    }
  }

  /* In texture nodes, replace combine/separate RGBA with combine/separate color */
  if (ntree->type == NTREE_TEXTURE) {
    LISTBASE_FOREACH (bNode *, node, &ntree->nodes) {
      switch (node->type) {
        case TEX_NODE_COMPOSE_LEGACY: {
          node->type = TEX_NODE_COMBINE_COLOR;
          node->custom1 = NODE_COMBSEP_COLOR_RGB;
          strcpy(node->idname, "TextureNodeCombineColor");
          break;
        }
        case TEX_NODE_DECOMPOSE_LEGACY: {
          node->type = TEX_NODE_SEPARATE_COLOR;
          node->custom1 = NODE_COMBSEP_COLOR_RGB;
          strcpy(node->idname, "TextureNodeSeparateColor");
          break;
        }
      }
    }
  }

  /* In shader nodes, replace combine/separate RGB/HSV with combine/separate color */
  if (ntree->type == NTREE_SHADER) {
    version_node_input_socket_name(ntree, SH_NODE_COMBRGB_LEGACY, "R", "Red");
    version_node_input_socket_name(ntree, SH_NODE_COMBRGB_LEGACY, "G", "Green");
    version_node_input_socket_name(ntree, SH_NODE_COMBRGB_LEGACY, "B", "Blue");
    version_node_output_socket_name(ntree, SH_NODE_COMBRGB_LEGACY, "Image", "Color");

    version_node_input_socket_name(ntree, SH_NODE_COMBHSV_LEGACY, "H", "Red");
    version_node_input_socket_name(ntree, SH_NODE_COMBHSV_LEGACY, "S", "Green");
    version_node_input_socket_name(ntree, SH_NODE_COMBHSV_LEGACY, "V", "Blue");

    version_node_output_socket_name(ntree, SH_NODE_SEPRGB_LEGACY, "R", "Red");
    version_node_output_socket_name(ntree, SH_NODE_SEPRGB_LEGACY, "G", "Green");
    version_node_output_socket_name(ntree, SH_NODE_SEPRGB_LEGACY, "B", "Blue");
    version_node_input_socket_name(ntree, SH_NODE_SEPRGB_LEGACY, "Image", "Color");

    version_node_output_socket_name(ntree, SH_NODE_SEPHSV_LEGACY, "H", "Red");
    version_node_output_socket_name(ntree, SH_NODE_SEPHSV_LEGACY, "S", "Green");
    version_node_output_socket_name(ntree, SH_NODE_SEPHSV_LEGACY, "V", "Blue");

    LISTBASE_FOREACH (bNode *, node, &ntree->nodes) {
      switch (node->type) {
        case SH_NODE_COMBRGB_LEGACY: {
          node->type = SH_NODE_COMBINE_COLOR;
          NodeCombSepColor *storage = (NodeCombSepColor *)MEM_callocN(sizeof(NodeCombSepColor),
                                                                      __func__);
          storage->mode = NODE_COMBSEP_COLOR_RGB;
          strcpy(node->idname, "ShaderNodeCombineColor");
          node->storage = storage;
          break;
        }
        case SH_NODE_COMBHSV_LEGACY: {
          node->type = SH_NODE_COMBINE_COLOR;
          NodeCombSepColor *storage = (NodeCombSepColor *)MEM_callocN(sizeof(NodeCombSepColor),
                                                                      __func__);
          storage->mode = NODE_COMBSEP_COLOR_HSV;
          strcpy(node->idname, "ShaderNodeCombineColor");
          node->storage = storage;
          break;
        }
        case SH_NODE_SEPRGB_LEGACY: {
          node->type = SH_NODE_SEPARATE_COLOR;
          NodeCombSepColor *storage = (NodeCombSepColor *)MEM_callocN(sizeof(NodeCombSepColor),
                                                                      __func__);
          storage->mode = NODE_COMBSEP_COLOR_RGB;
          strcpy(node->idname, "ShaderNodeSeparateColor");
          node->storage = storage;
          break;
        }
        case SH_NODE_SEPHSV_LEGACY: {
          node->type = SH_NODE_SEPARATE_COLOR;
          NodeCombSepColor *storage = (NodeCombSepColor *)MEM_callocN(sizeof(NodeCombSepColor),
                                                                      __func__);
          storage->mode = NODE_COMBSEP_COLOR_HSV;
          strcpy(node->idname, "ShaderNodeSeparateColor");
          node->storage = storage;
          break;
        }
      }
    }
  }
}

static void versioning_replace_legacy_mix_rgb_node(bNodeTree *ntree)
{
  version_node_input_socket_name(ntree, SH_NODE_MIX_RGB_LEGACY, "Fac", "Factor_Float");
  version_node_input_socket_name(ntree, SH_NODE_MIX_RGB_LEGACY, "Color1", "A_Color");
  version_node_input_socket_name(ntree, SH_NODE_MIX_RGB_LEGACY, "Color2", "B_Color");
  version_node_output_socket_name(ntree, SH_NODE_MIX_RGB_LEGACY, "Color", "Result_Color");
  LISTBASE_FOREACH (bNode *, node, &ntree->nodes) {
    if (node->type == SH_NODE_MIX_RGB_LEGACY) {
      strcpy(node->idname, "ShaderNodeMix");
      node->type = SH_NODE_MIX;
      NodeShaderMix *data = (NodeShaderMix *)MEM_callocN(sizeof(NodeShaderMix), __func__);
      data->blend_type = node->custom1;
      data->clamp_result = (node->custom2 & SHD_MIXRGB_CLAMP) ? 1 : 0;
      data->clamp_factor = 1;
      data->data_type = SOCK_RGBA;
      data->factor_mode = NODE_MIX_MODE_UNIFORM;
      node->storage = data;
    }
  }
}

static void version_fix_image_format_copy(Main *bmain, ImageFormatData *format)
{
  /* Fix bug where curves in image format were not properly copied to file output
   * node, incorrectly sharing a pointer with the scene settings. Copy the data
   * structure now as it should have been done in the first place. */
  if (format->view_settings.curve_mapping) {
    LISTBASE_FOREACH (Scene *, scene, &bmain->scenes) {
      if (format != &scene->r.im_format && ELEM(format->view_settings.curve_mapping,
                                                scene->view_settings.curve_mapping,
                                                scene->r.im_format.view_settings.curve_mapping))
      {
        format->view_settings.curve_mapping = BKE_curvemapping_copy(
            format->view_settings.curve_mapping);
        break;
      }
    }

    /* Remove any invalid curves with missing data. */
    if (format->view_settings.curve_mapping->cm[0].curve == nullptr) {
      BKE_curvemapping_free(format->view_settings.curve_mapping);
      format->view_settings.curve_mapping = nullptr;
      format->view_settings.flag &= ~COLORMANAGE_VIEW_USE_CURVES;
    }
  }
}

/**
 * Some editors would manually manage visibility of regions, or lazy create them based on
 * context. Ensure they are always there now, and use the new #ARegionType.poll().
 */
static void version_ensure_missing_regions(ScrArea *area, SpaceLink *sl)
{
  ListBase *regionbase = (sl == area->spacedata.first) ? &area->regionbase : &sl->regionbase;

  switch (sl->spacetype) {
    case SPACE_FILE: {
      if (ARegion *ui_region = do_versions_add_region_if_not_found(
              regionbase, RGN_TYPE_UI, "versioning: UI region for file", RGN_TYPE_TOOLS))
      {
        ui_region->alignment = RGN_ALIGN_TOP;
        ui_region->flag |= RGN_FLAG_DYNAMIC_SIZE;
      }

      if (ARegion *exec_region = do_versions_add_region_if_not_found(
              regionbase, RGN_TYPE_EXECUTE, "versioning: execute region for file", RGN_TYPE_UI))
      {
        exec_region->alignment = RGN_ALIGN_BOTTOM;
        exec_region->flag = RGN_FLAG_DYNAMIC_SIZE;
      }

      if (ARegion *tool_props_region = do_versions_add_region_if_not_found(
              regionbase,
              RGN_TYPE_TOOL_PROPS,
              "versioning: tool props region for file",
              RGN_TYPE_EXECUTE))
      {
        tool_props_region->alignment = RGN_ALIGN_RIGHT;
        tool_props_region->flag = RGN_FLAG_HIDDEN;
      }
      break;
    }
    case SPACE_CLIP: {
      ARegion *region;

      region = do_versions_ensure_region(
          regionbase, RGN_TYPE_UI, "versioning: properties region for clip", RGN_TYPE_HEADER);
      region->alignment = RGN_ALIGN_RIGHT;
      region->flag &= ~RGN_FLAG_HIDDEN;

      region = do_versions_ensure_region(
          regionbase, RGN_TYPE_CHANNELS, "versioning: channels region for clip", RGN_TYPE_UI);
      region->alignment = RGN_ALIGN_LEFT;
      region->flag &= ~RGN_FLAG_HIDDEN;
      region->v2d.scroll = V2D_SCROLL_BOTTOM;
      region->v2d.flag = V2D_VIEWSYNC_AREA_VERTICAL;

      region = do_versions_ensure_region(
          regionbase, RGN_TYPE_PREVIEW, "versioning: preview region for clip", RGN_TYPE_WINDOW);
      region->flag &= ~RGN_FLAG_HIDDEN;

      break;
    }
    case SPACE_SEQ: {
      ARegion *region;

      do_versions_ensure_region(regionbase,
                                RGN_TYPE_CHANNELS,
                                "versioning: channels region for sequencer",
                                RGN_TYPE_TOOLS);

      region = do_versions_ensure_region(regionbase,
                                         RGN_TYPE_PREVIEW,
                                         "versioning: preview region for sequencer",
                                         RGN_TYPE_CHANNELS);
      sequencer_init_preview_region(region);

      break;
    }
  }
}

/* NOLINTNEXTLINE: readability-function-size */
void blo_do_versions_300(FileData *fd, Library * /*lib*/, Main *bmain)
{
  /* The #SCE_SNAP_SEQ flag has been removed in favor of the #SCE_SNAP which can be used for each
   * snap_flag member individually. */
  enum { SCE_SNAP_SEQ = (1 << 7) };

  if (!MAIN_VERSION_ATLEAST(bmain, 300, 1)) {
    /* Set default value for the new bisect_threshold parameter in the mirror modifier. */
    if (!DNA_struct_elem_find(fd->filesdna, "MirrorModifierData", "float", "bisect_threshold")) {
      LISTBASE_FOREACH (Object *, ob, &bmain->objects) {
        LISTBASE_FOREACH (ModifierData *, md, &ob->modifiers) {
          if (md->type == eModifierType_Mirror) {
            MirrorModifierData *mmd = (MirrorModifierData *)md;
            /* This was the previous hard-coded value. */
            mmd->bisect_threshold = 0.001f;
          }
        }
      }
    }
    /* Grease Pencil: Set default value for dilate pixels. */
    if (!DNA_struct_elem_find(fd->filesdna, "BrushGpencilSettings", "int", "dilate_pixels")) {
      LISTBASE_FOREACH (Brush *, brush, &bmain->brushes) {
        if (brush->gpencil_settings) {
          brush->gpencil_settings->dilate_pixels = 1;
        }
      }
    }
  }

  if (!MAIN_VERSION_ATLEAST(bmain, 300, 2)) {
    version_switch_node_input_prefix(bmain);

    if (!DNA_struct_elem_find(fd->filesdna, "bPoseChannel", "float", "custom_scale_xyz[3]")) {
      LISTBASE_FOREACH (Object *, ob, &bmain->objects) {
        if (ob->pose == nullptr) {
          continue;
        }
        LISTBASE_FOREACH (bPoseChannel *, pchan, &ob->pose->chanbase) {
          copy_v3_fl(pchan->custom_scale_xyz, pchan->custom_scale);
        }
      }
    }
  }

  if (!MAIN_VERSION_ATLEAST(bmain, 300, 4)) {
    /* Add a properties sidebar to the spreadsheet editor. */
    LISTBASE_FOREACH (bScreen *, screen, &bmain->screens) {
      LISTBASE_FOREACH (ScrArea *, area, &screen->areabase) {
        LISTBASE_FOREACH (SpaceLink *, sl, &area->spacedata) {
          if (sl->spacetype == SPACE_SPREADSHEET) {
            ListBase *regionbase = (sl == area->spacedata.first) ? &area->regionbase :
                                                                   &sl->regionbase;
            ARegion *new_sidebar = do_versions_add_region_if_not_found(
                regionbase, RGN_TYPE_UI, "sidebar for spreadsheet", RGN_TYPE_FOOTER);
            if (new_sidebar != nullptr) {
              new_sidebar->alignment = RGN_ALIGN_RIGHT;
              new_sidebar->flag |= RGN_FLAG_HIDDEN;
            }
          }
        }
      }
    }

    /* Enable spreadsheet filtering in old files without row filters. */
    LISTBASE_FOREACH (bScreen *, screen, &bmain->screens) {
      LISTBASE_FOREACH (ScrArea *, area, &screen->areabase) {
        LISTBASE_FOREACH (SpaceLink *, sl, &area->spacedata) {
          if (sl->spacetype == SPACE_SPREADSHEET) {
            SpaceSpreadsheet *sspreadsheet = (SpaceSpreadsheet *)sl;
            sspreadsheet->filter_flag |= SPREADSHEET_FILTER_ENABLE;
          }
        }
      }
    }

    FOREACH_NODETREE_BEGIN (bmain, ntree, id) {
      if (ntree->type == NTREE_GEOMETRY) {
        version_node_socket_name(ntree, GEO_NODE_BOUNDING_BOX, "Mesh", "Bounding Box");
      }
    }
    FOREACH_NODETREE_END;

    if (!DNA_struct_elem_find(fd->filesdna, "FileAssetSelectParams", "short", "import_type")) {
      LISTBASE_FOREACH (bScreen *, screen, &bmain->screens) {
        LISTBASE_FOREACH (ScrArea *, area, &screen->areabase) {
          LISTBASE_FOREACH (SpaceLink *, sl, &area->spacedata) {
            if (sl->spacetype == SPACE_FILE) {
              SpaceFile *sfile = (SpaceFile *)sl;
              if (sfile->asset_params) {
                sfile->asset_params->import_type = FILE_ASSET_IMPORT_APPEND;
              }
            }
          }
        }
      }
    }

    /* Initialize length-wise scale B-Bone settings. */
    if (!DNA_struct_elem_find(fd->filesdna, "Bone", "int", "bbone_flag")) {
      /* Update armature data and pose channels. */
      LISTBASE_FOREACH (bArmature *, arm, &bmain->armatures) {
        do_version_bones_bbone_len_scale(&arm->bonebase);
      }

      LISTBASE_FOREACH (Object *, ob, &bmain->objects) {
        if (ob->pose) {
          LISTBASE_FOREACH (bPoseChannel *, pchan, &ob->pose->chanbase) {
            copy_v3_fl3(pchan->scale_in, pchan->scale_in_x, 1.0f, pchan->scale_in_z);
            copy_v3_fl3(pchan->scale_out, pchan->scale_out_x, 1.0f, pchan->scale_out_z);
          }
        }
      }

      /* Update action curves and drivers. */
      LISTBASE_FOREACH (bAction *, act, &bmain->actions) {
        LISTBASE_FOREACH_MUTABLE (FCurve *, fcu, &act->curves) {
          do_version_bbone_len_scale_fcurve_fix(fcu);
        }
      }

      BKE_animdata_main_cb(bmain, do_version_bbone_len_scale_animdata_cb, nullptr);
    }
  }

  if (!MAIN_VERSION_ATLEAST(bmain, 300, 5)) {
    /* Add a dataset sidebar to the spreadsheet editor. */
    LISTBASE_FOREACH (bScreen *, screen, &bmain->screens) {
      LISTBASE_FOREACH (ScrArea *, area, &screen->areabase) {
        LISTBASE_FOREACH (SpaceLink *, sl, &area->spacedata) {
          if (sl->spacetype == SPACE_SPREADSHEET) {
            ListBase *regionbase = (sl == area->spacedata.first) ? &area->regionbase :
                                                                   &sl->regionbase;
            ARegion *spreadsheet_dataset_region = do_versions_add_region_if_not_found(
                regionbase, RGN_TYPE_CHANNELS, "spreadsheet dataset region", RGN_TYPE_FOOTER);

            if (spreadsheet_dataset_region) {
              spreadsheet_dataset_region->alignment = RGN_ALIGN_LEFT;
              spreadsheet_dataset_region->v2d.scroll = (V2D_SCROLL_RIGHT | V2D_SCROLL_BOTTOM);
            }
          }
        }
      }
    }
  }

  if (!MAIN_VERSION_ATLEAST(bmain, 300, 6)) {
    LISTBASE_FOREACH (bScreen *, screen, &bmain->screens) {
      LISTBASE_FOREACH (ScrArea *, area, &screen->areabase) {
        LISTBASE_FOREACH (SpaceLink *, space, &area->spacedata) {
          /* Disable View Layers filter. */
          if (space->spacetype == SPACE_OUTLINER) {
            SpaceOutliner *space_outliner = (SpaceOutliner *)space;
            space_outliner->filter |= SO_FILTER_NO_VIEW_LAYERS;
          }
        }
      }
    }
  }

  if (!MAIN_VERSION_ATLEAST(bmain, 300, 7)) {
    LISTBASE_FOREACH (Scene *, scene, &bmain->scenes) {
      ToolSettings *tool_settings = scene->toolsettings;
      tool_settings->snap_flag |= SCE_SNAP_SEQ;
      short snap_mode = tool_settings->snap_mode;
      short snap_node_mode = tool_settings->snap_node_mode;
      short snap_uv_mode = tool_settings->snap_uv_mode;
      tool_settings->snap_mode &= ~((1 << 4) | (1 << 5) | (1 << 6));
      tool_settings->snap_node_mode &= ~((1 << 5) | (1 << 6));
      tool_settings->snap_uv_mode &= ~(1 << 4);
      if (snap_mode & (1 << 4)) {
        tool_settings->snap_mode |= (1 << 6); /* SCE_SNAP_MODE_INCREMENT */
      }
      if (snap_mode & (1 << 5)) {
        tool_settings->snap_mode |= (1 << 4); /* SCE_SNAP_MODE_EDGE_MIDPOINT */
      }
      if (snap_mode & (1 << 6)) {
        tool_settings->snap_mode |= (1 << 5); /* SCE_SNAP_MODE_EDGE_PERPENDICULAR */
      }
      if (snap_node_mode & (1 << 5)) {
        tool_settings->snap_node_mode |= (1 << 0); /* SCE_SNAP_MODE_NODE_X */
      }
      if (snap_node_mode & (1 << 6)) {
        tool_settings->snap_node_mode |= (1 << 1); /* SCE_SNAP_MODE_NODE_Y */
      }
      if (snap_uv_mode & (1 << 4)) {
        tool_settings->snap_uv_mode |= (1 << 6); /* SCE_SNAP_MODE_INCREMENT */
      }

      SequencerToolSettings *sequencer_tool_settings = SEQ_tool_settings_ensure(scene);
      sequencer_tool_settings->snap_mode = SEQ_SNAP_TO_STRIPS | SEQ_SNAP_TO_CURRENT_FRAME |
                                           SEQ_SNAP_TO_STRIP_HOLD;
      sequencer_tool_settings->snap_distance = 15;
    }
  }

  if (!MAIN_VERSION_ATLEAST(bmain, 300, 8)) {
    LISTBASE_FOREACH (Scene *, scene, &bmain->scenes) {
      if (scene->master_collection != nullptr) {
        BLI_strncpy(scene->master_collection->id.name + 2,
                    BKE_SCENE_COLLECTION_NAME,
                    sizeof(scene->master_collection->id.name) - 2);
      }
    }
  }

  if (!MAIN_VERSION_ATLEAST(bmain, 300, 9)) {
    /* Fix a bug where reordering FCurves and bActionGroups could cause some corruption. Just
     * reconstruct all the action groups & ensure that the FCurves of a group are continuously
     * stored (i.e. not mixed with other groups) to be sure. See #89435. */
    LISTBASE_FOREACH (bAction *, act, &bmain->actions) {
      BKE_action_groups_reconstruct(act);
    }

    FOREACH_NODETREE_BEGIN (bmain, ntree, id) {
      if (ntree->type == NTREE_GEOMETRY) {
        LISTBASE_FOREACH (bNode *, node, &ntree->nodes) {
          if (node->type == GEO_NODE_SUBDIVIDE_MESH) {
            strcpy(node->idname, "GeometryNodeMeshSubdivide");
          }
        }
      }
    }
    FOREACH_NODETREE_END;
  }

  if (!MAIN_VERSION_ATLEAST(bmain, 300, 10)) {
    LISTBASE_FOREACH (Scene *, scene, &bmain->scenes) {
      ToolSettings *tool_settings = scene->toolsettings;
      if (tool_settings->snap_uv_mode & (1 << 4)) {
        tool_settings->snap_uv_mode |= (1 << 6); /* SCE_SNAP_MODE_INCREMENT */
        tool_settings->snap_uv_mode &= ~(1 << 4);
      }
    }
    LISTBASE_FOREACH (Material *, mat, &bmain->materials) {
      if (!(mat->lineart.flags & LRT_MATERIAL_CUSTOM_OCCLUSION_EFFECTIVENESS)) {
        mat->lineart.mat_occlusion = 1;
      }
    }
  }

  if (!MAIN_VERSION_ATLEAST(bmain, 300, 13)) {
    /* Convert Surface Deform to sparse-capable bind structure. */
    if (!DNA_struct_elem_find(fd->filesdna, "SurfaceDeformModifierData", "int", "num_mesh_verts"))
    {
      LISTBASE_FOREACH (Object *, ob, &bmain->objects) {
        LISTBASE_FOREACH (ModifierData *, md, &ob->modifiers) {
          if (md->type == eModifierType_SurfaceDeform) {
            SurfaceDeformModifierData *smd = (SurfaceDeformModifierData *)md;
            if (smd->bind_verts_num && smd->verts) {
              smd->mesh_verts_num = smd->bind_verts_num;

              for (uint i = 0; i < smd->bind_verts_num; i++) {
                smd->verts[i].vertex_idx = i;
              }
            }
          }
        }
        if (ob->type == OB_GPENCIL_LEGACY) {
          LISTBASE_FOREACH (GpencilModifierData *, md, &ob->greasepencil_modifiers) {
            if (md->type == eGpencilModifierType_Lineart) {
              LineartGpencilModifierData *lmd = (LineartGpencilModifierData *)md;
              lmd->flags |= LRT_GPENCIL_USE_CACHE;
              lmd->chain_smooth_tolerance = 0.2f;
            }
          }
        }
      }
    }

    if (!DNA_struct_elem_find(fd->filesdna, "WorkSpace", "AssetLibraryReference", "asset_library"))
    {
      LISTBASE_FOREACH (WorkSpace *, workspace, &bmain->workspaces) {
        BKE_asset_library_reference_init_default(&workspace->asset_library_ref);
      }
    }

    if (!DNA_struct_elem_find(
            fd->filesdna, "FileAssetSelectParams", "AssetLibraryReference", "asset_library_ref"))
    {
      LISTBASE_FOREACH (bScreen *, screen, &bmain->screens) {
        LISTBASE_FOREACH (ScrArea *, area, &screen->areabase) {
          LISTBASE_FOREACH (SpaceLink *, space, &area->spacedata) {
            if (space->spacetype == SPACE_FILE) {
              SpaceFile *sfile = (SpaceFile *)space;
              if (sfile->browse_mode != FILE_BROWSE_MODE_ASSETS) {
                continue;
              }
              BKE_asset_library_reference_init_default(&sfile->asset_params->asset_library_ref);
            }
          }
        }
      }
    }

    /* Set default 2D annotation placement. */
    LISTBASE_FOREACH (Scene *, scene, &bmain->scenes) {
      ToolSettings *ts = scene->toolsettings;
      ts->gpencil_v2d_align = GP_PROJECT_VIEWSPACE | GP_PROJECT_CURSOR;
    }
  }

  if (!MAIN_VERSION_ATLEAST(bmain, 300, 14)) {
    LISTBASE_FOREACH (Scene *, scene, &bmain->scenes) {
      ToolSettings *tool_settings = scene->toolsettings;
      tool_settings->snap_flag &= ~SCE_SNAP_SEQ;
    }
  }

  if (!MAIN_VERSION_ATLEAST(bmain, 300, 15)) {
    LISTBASE_FOREACH (bScreen *, screen, &bmain->screens) {
      LISTBASE_FOREACH (ScrArea *, area, &screen->areabase) {
        LISTBASE_FOREACH (SpaceLink *, sl, &area->spacedata) {
          if (sl->spacetype == SPACE_SEQ) {
            SpaceSeq *sseq = (SpaceSeq *)sl;
            sseq->flag |= SEQ_TIMELINE_SHOW_GRID;
          }
        }
      }
    }
  }

  /* Font names were copied directly into ID names, see: #90417. */
  if (!MAIN_VERSION_ATLEAST(bmain, 300, 16)) {
    ListBase *lb = which_libbase(bmain, ID_VF);
    BKE_main_id_repair_duplicate_names_listbase(bmain, lb);
  }

  if (!MAIN_VERSION_ATLEAST(bmain, 300, 17)) {
    if (!DNA_struct_elem_find(
            fd->filesdna, "View3DOverlay", "float", "normals_constant_screen_size"))
    {
      LISTBASE_FOREACH (bScreen *, screen, &bmain->screens) {
        LISTBASE_FOREACH (ScrArea *, area, &screen->areabase) {
          LISTBASE_FOREACH (SpaceLink *, sl, &area->spacedata) {
            if (sl->spacetype == SPACE_VIEW3D) {
              View3D *v3d = (View3D *)sl;
              v3d->overlay.normals_constant_screen_size = 7.0f;
            }
          }
        }
      }
    }

    /* Fix SplineIK constraint's inconsistency between binding points array and its stored size.
     */
    LISTBASE_FOREACH (Object *, ob, &bmain->objects) {
      /* NOTE: Objects should never have SplineIK constraint, so no need to apply this fix on
       * their constraints. */
      if (ob->pose) {
        LISTBASE_FOREACH (bPoseChannel *, pchan, &ob->pose->chanbase) {
          do_version_constraints_spline_ik_joint_bindings(&pchan->constraints);
        }
      }
    }
  }

  if (!MAIN_VERSION_ATLEAST(bmain, 300, 18)) {
    if (!DNA_struct_elem_find(
            fd->filesdna, "WorkSpace", "AssetLibraryReference", "asset_library_ref"))
    {
      LISTBASE_FOREACH (WorkSpace *, workspace, &bmain->workspaces) {
        BKE_asset_library_reference_init_default(&workspace->asset_library_ref);
      }
    }

    if (!DNA_struct_elem_find(
            fd->filesdna, "FileAssetSelectParams", "AssetLibraryReference", "asset_library_ref"))
    {
      LISTBASE_FOREACH (bScreen *, screen, &bmain->screens) {
        LISTBASE_FOREACH (ScrArea *, area, &screen->areabase) {
          LISTBASE_FOREACH (SpaceLink *, space, &area->spacedata) {
            if (space->spacetype != SPACE_FILE) {
              continue;
            }

            SpaceFile *sfile = (SpaceFile *)space;
            if (sfile->browse_mode != FILE_BROWSE_MODE_ASSETS) {
              continue;
            }
            BKE_asset_library_reference_init_default(&sfile->asset_params->asset_library_ref);
          }
        }
      }
    }

    /* Previously, only text ending with `.py` would run, apply this logic
     * to existing files so text that happens to have the "Register" enabled
     * doesn't suddenly start running code on startup that was previously ignored. */
    LISTBASE_FOREACH (Text *, text, &bmain->texts) {
      if ((text->flags & TXT_ISSCRIPT) && !BLI_path_extension_check(text->id.name + 2, ".py")) {
        text->flags &= ~TXT_ISSCRIPT;
      }
    }
  }

  if (!MAIN_VERSION_ATLEAST(bmain, 300, 19)) {
    /* Disable Fade Inactive Overlay by default as it is redundant after introducing flash on
     * mode transfer. */
    LISTBASE_FOREACH (bScreen *, screen, &bmain->screens) {
      LISTBASE_FOREACH (ScrArea *, area, &screen->areabase) {
        LISTBASE_FOREACH (SpaceLink *, sl, &area->spacedata) {
          if (sl->spacetype == SPACE_VIEW3D) {
            View3D *v3d = (View3D *)sl;
            v3d->overlay.flag &= ~V3D_OVERLAY_FADE_INACTIVE;
          }
        }
      }
    }

    LISTBASE_FOREACH (Scene *, scene, &bmain->scenes) {
      SequencerToolSettings *sequencer_tool_settings = SEQ_tool_settings_ensure(scene);
      sequencer_tool_settings->overlap_mode = SEQ_OVERLAP_SHUFFLE;
    }
  }

  if (!MAIN_VERSION_ATLEAST(bmain, 300, 20)) {
    /* Use new vector Size socket in Cube Mesh Primitive node. */
    LISTBASE_FOREACH (bNodeTree *, ntree, &bmain->nodetrees) {
      if (ntree->type != NTREE_GEOMETRY) {
        continue;
      }

      LISTBASE_FOREACH_MUTABLE (bNodeLink *, link, &ntree->links) {
        if (link->tonode->type == GEO_NODE_MESH_PRIMITIVE_CUBE) {
          bNode *node = link->tonode;
          if (STREQ(link->tosock->identifier, "Size") && link->tosock->type == SOCK_FLOAT) {
            bNode *link_fromnode = link->fromnode;
            bNodeSocket *link_fromsock = link->fromsock;
            bNodeSocket *socket = link->tosock;
            BLI_assert(socket);

            bNodeSocket *new_socket = do_version_replace_float_size_with_vector(
                ntree, node, socket);
            nodeAddLink(ntree, link_fromnode, link_fromsock, node, new_socket);
          }
        }
      }

      LISTBASE_FOREACH (bNode *, node, &ntree->nodes) {
        if (node->type != GEO_NODE_MESH_PRIMITIVE_CUBE) {
          continue;
        }
        LISTBASE_FOREACH (bNodeSocket *, socket, &node->inputs) {
          if (STREQ(socket->identifier, "Size") && (socket->type == SOCK_FLOAT)) {
            do_version_replace_float_size_with_vector(ntree, node, socket);
            break;
          }
        }
      }
    }
  }

  if (!MAIN_VERSION_ATLEAST(bmain, 300, 22)) {
    if (!DNA_struct_elem_find(
            fd->filesdna, "LineartGpencilModifierData", "bool", "use_crease_on_smooth"))
    {
      LISTBASE_FOREACH (Object *, ob, &bmain->objects) {
        if (ob->type == OB_GPENCIL_LEGACY) {
          LISTBASE_FOREACH (GpencilModifierData *, md, &ob->greasepencil_modifiers) {
            if (md->type == eGpencilModifierType_Lineart) {
              LineartGpencilModifierData *lmd = (LineartGpencilModifierData *)md;
              lmd->calculation_flags |= LRT_USE_CREASE_ON_SMOOTH_SURFACES;
            }
          }
        }
      }
    }
  }

  if (!MAIN_VERSION_ATLEAST(bmain, 300, 23)) {
    LISTBASE_FOREACH (bScreen *, screen, &bmain->screens) {
      LISTBASE_FOREACH (ScrArea *, area, &screen->areabase) {
        LISTBASE_FOREACH (SpaceLink *, sl, &area->spacedata) {
          if (sl->spacetype == SPACE_FILE) {
            SpaceFile *sfile = (SpaceFile *)sl;
            if (sfile->asset_params) {
              sfile->asset_params->base_params.recursion_level = FILE_SELECT_MAX_RECURSIONS;
            }
          }
        }
      }
    }

    LISTBASE_FOREACH (bScreen *, screen, &bmain->screens) {
      LISTBASE_FOREACH (ScrArea *, area, &screen->areabase) {
        LISTBASE_FOREACH (SpaceLink *, sl, &area->spacedata) {
          if (sl->spacetype == SPACE_SEQ) {
            SpaceSeq *sseq = (SpaceSeq *)sl;
            int seq_show_safe_margins = (sseq->flag & SEQ_PREVIEW_SHOW_SAFE_MARGINS);
            int seq_show_gpencil = (sseq->flag & SEQ_PREVIEW_SHOW_GPENCIL);
            int seq_show_fcurves = (sseq->flag & SEQ_TIMELINE_SHOW_FCURVES);
            int seq_show_safe_center = (sseq->flag & SEQ_PREVIEW_SHOW_SAFE_CENTER);
            int seq_show_metadata = (sseq->flag & SEQ_PREVIEW_SHOW_METADATA);
            int seq_show_strip_name = (sseq->flag & SEQ_TIMELINE_SHOW_STRIP_NAME);
            int seq_show_strip_source = (sseq->flag & SEQ_TIMELINE_SHOW_STRIP_SOURCE);
            int seq_show_strip_duration = (sseq->flag & SEQ_TIMELINE_SHOW_STRIP_DURATION);
            int seq_show_grid = (sseq->flag & SEQ_TIMELINE_SHOW_GRID);
            int show_strip_offset = (sseq->draw_flag & SEQ_TIMELINE_SHOW_STRIP_OFFSETS);
            sseq->preview_overlay.flag = (seq_show_safe_margins | seq_show_gpencil |
                                          seq_show_safe_center | seq_show_metadata);
            sseq->timeline_overlay.flag = (seq_show_fcurves | seq_show_strip_name |
                                           seq_show_strip_source | seq_show_strip_duration |
                                           seq_show_grid | show_strip_offset);
          }
        }
      }
    }
  }

  if (!MAIN_VERSION_ATLEAST(bmain, 300, 24)) {
    LISTBASE_FOREACH (Scene *, scene, &bmain->scenes) {
      SequencerToolSettings *sequencer_tool_settings = SEQ_tool_settings_ensure(scene);
      sequencer_tool_settings->pivot_point = V3D_AROUND_CENTER_MEDIAN;

      if (scene->ed != nullptr) {
        SEQ_for_each_callback(&scene->ed->seqbase, seq_transform_origin_set, nullptr);
      }
    }
    LISTBASE_FOREACH (bScreen *, screen, &bmain->screens) {
      LISTBASE_FOREACH (ScrArea *, area, &screen->areabase) {
        LISTBASE_FOREACH (SpaceLink *, sl, &area->spacedata) {
          if (sl->spacetype == SPACE_SEQ) {
            SpaceSeq *sseq = (SpaceSeq *)sl;
            sseq->preview_overlay.flag |= SEQ_PREVIEW_SHOW_OUTLINE_SELECTED;
          }
        }
      }
    }

    LISTBASE_FOREACH (bScreen *, screen, &bmain->screens) {
      LISTBASE_FOREACH (ScrArea *, area, &screen->areabase) {
        LISTBASE_FOREACH (SpaceLink *, sl, &area->spacedata) {
          if (sl->spacetype == SPACE_SEQ) {
            ListBase *regionbase = (sl == area->spacedata.first) ? &area->regionbase :
                                                                   &sl->regionbase;
            LISTBASE_FOREACH (ARegion *, region, regionbase) {
              if (region->regiontype == RGN_TYPE_WINDOW) {
                region->v2d.min[1] = 4.0f;
              }
            }
          }
        }
      }
    }
  }

  if (!MAIN_VERSION_ATLEAST(bmain, 300, 25)) {
    FOREACH_NODETREE_BEGIN (bmain, ntree, id) {
      if (ntree->type == NTREE_SHADER) {
        LISTBASE_FOREACH (bNode *, node, &ntree->nodes) {
          do_version_subsurface_methods(node);
        }
      }
    }
    FOREACH_NODETREE_END;

    enum {
      R_EXR_TILE_FILE = (1 << 10),
      R_FULL_SAMPLE = (1 << 15),
    };
    LISTBASE_FOREACH (Scene *, scene, &bmain->scenes) {
      scene->r.scemode &= ~(R_EXR_TILE_FILE | R_FULL_SAMPLE);
    }
  }

  if (!MAIN_VERSION_ATLEAST(bmain, 300, 26)) {
    LISTBASE_FOREACH (Object *, ob, &bmain->objects) {
      LISTBASE_FOREACH (ModifierData *, md, &ob->modifiers) {
        if (md->type == eModifierType_Nodes) {
          version_geometry_nodes_add_attribute_input_settings((NodesModifierData *)md);
        }
      }
    }

    LISTBASE_FOREACH (bScreen *, screen, &bmain->screens) {
      LISTBASE_FOREACH (ScrArea *, area, &screen->areabase) {
        LISTBASE_FOREACH (SpaceLink *, sl, &area->spacedata) {
          switch (sl->spacetype) {
            case SPACE_FILE: {
              SpaceFile *sfile = (SpaceFile *)sl;
              if (sfile->params) {
                sfile->params->flag &= ~(FILE_PARAMS_FLAG_UNUSED_1 | FILE_PARAMS_FLAG_UNUSED_2 |
                                         FILE_PARAMS_FLAG_UNUSED_3 | FILE_PATH_TOKENS_ALLOW);
              }

              /* New default import type: Append with reuse. */
              if (sfile->asset_params) {
                sfile->asset_params->import_type = FILE_ASSET_IMPORT_APPEND_REUSE;
              }
              break;
            }
            default:
              break;
          }
        }
      }
    }
  }

  if (!MAIN_VERSION_ATLEAST(bmain, 300, 29)) {
    LISTBASE_FOREACH (bScreen *, screen, &bmain->screens) {
      LISTBASE_FOREACH (ScrArea *, area, &screen->areabase) {
        LISTBASE_FOREACH (SpaceLink *, sl, &area->spacedata) {
          switch (sl->spacetype) {
            case SPACE_SEQ: {
              ListBase *regionbase = (sl == area->spacedata.first) ? &area->regionbase :
                                                                     &sl->regionbase;
              LISTBASE_FOREACH (ARegion *, region, regionbase) {
                if (region->regiontype == RGN_TYPE_WINDOW) {
                  region->v2d.max[1] = MAXSEQ;
                }
              }
              break;
            }
          }
        }
      }
    }
  }

  if (!MAIN_VERSION_ATLEAST(bmain, 300, 31)) {
    /* Swap header with the tool header so the regular header is always on the edge. */
    LISTBASE_FOREACH (bScreen *, screen, &bmain->screens) {
      LISTBASE_FOREACH (ScrArea *, area, &screen->areabase) {
        LISTBASE_FOREACH (SpaceLink *, sl, &area->spacedata) {
          ListBase *regionbase = (sl == area->spacedata.first) ? &area->regionbase :
                                                                 &sl->regionbase;
          ARegion *region_tool = nullptr, *region_head = nullptr;
          int region_tool_index = -1, region_head_index = -1, i;
          LISTBASE_FOREACH_INDEX (ARegion *, region, regionbase, i) {
            if (region->regiontype == RGN_TYPE_TOOL_HEADER) {
              region_tool = region;
              region_tool_index = i;
            }
            else if (region->regiontype == RGN_TYPE_HEADER) {
              region_head = region;
              region_head_index = i;
            }
          }
          if ((region_tool && region_head) && (region_head_index > region_tool_index)) {
            BLI_listbase_swaplinks(regionbase, region_tool, region_head);
          }
        }
      }
    }

    /* Set strip color tags to SEQUENCE_COLOR_NONE. */
    LISTBASE_FOREACH (Scene *, scene, &bmain->scenes) {
      if (scene->ed != nullptr) {
        SEQ_for_each_callback(&scene->ed->seqbase, do_versions_sequencer_color_tags, nullptr);
      }
    }

    /* Show sequencer color tags by default. */
    LISTBASE_FOREACH (bScreen *, screen, &bmain->screens) {
      LISTBASE_FOREACH (ScrArea *, area, &screen->areabase) {
        LISTBASE_FOREACH (SpaceLink *, sl, &area->spacedata) {
          if (sl->spacetype == SPACE_SEQ) {
            SpaceSeq *sseq = (SpaceSeq *)sl;
            sseq->timeline_overlay.flag |= SEQ_TIMELINE_SHOW_STRIP_COLOR_TAG;
          }
        }
      }
    }

    /* Set defaults for new color balance modifier parameters. */
    LISTBASE_FOREACH (Scene *, scene, &bmain->scenes) {
      if (scene->ed != nullptr) {
        SEQ_for_each_callback(
            &scene->ed->seqbase, do_versions_sequencer_color_balance_sop, nullptr);
      }
    }
  }

  if (!MAIN_VERSION_ATLEAST(bmain, 300, 33)) {
    LISTBASE_FOREACH (bScreen *, screen, &bmain->screens) {
      LISTBASE_FOREACH (ScrArea *, area, &screen->areabase) {
        LISTBASE_FOREACH (SpaceLink *, sl, &area->spacedata) {
          switch (sl->spacetype) {
            case SPACE_SEQ: {
              SpaceSeq *sseq = (SpaceSeq *)sl;
              enum { SEQ_DRAW_SEQUENCE = 0 };
              if (sseq->mainb == SEQ_DRAW_SEQUENCE) {
                sseq->mainb = SEQ_DRAW_IMG_IMBUF;
              }
              break;
            }
            case SPACE_TEXT: {
              SpaceText *st = (SpaceText *)sl;
              st->flags &= ~ST_FLAG_UNUSED_4;
              break;
            }
          }
        }
      }
    }
  }

  if (!MAIN_VERSION_ATLEAST(bmain, 300, 36)) {
    /* Update the `idnames` for renamed geometry and function nodes. */
    LISTBASE_FOREACH (bNodeTree *, ntree, &bmain->nodetrees) {
      if (ntree->type != NTREE_GEOMETRY) {
        continue;
      }
      version_node_id(ntree, FN_NODE_COMPARE, "FunctionNodeCompareFloats");
      version_node_id(ntree, GEO_NODE_CAPTURE_ATTRIBUTE, "GeometryNodeCaptureAttribute");
      version_node_id(ntree, GEO_NODE_MESH_BOOLEAN, "GeometryNodeMeshBoolean");
      version_node_id(ntree, GEO_NODE_FILL_CURVE, "GeometryNodeFillCurve");
      version_node_id(ntree, GEO_NODE_FILLET_CURVE, "GeometryNodeFilletCurve");
      version_node_id(ntree, GEO_NODE_REVERSE_CURVE, "GeometryNodeReverseCurve");
      version_node_id(ntree, GEO_NODE_SAMPLE_CURVE, "GeometryNodeSampleCurve");
      version_node_id(ntree, GEO_NODE_RESAMPLE_CURVE, "GeometryNodeResampleCurve");
      version_node_id(ntree, GEO_NODE_SUBDIVIDE_CURVE, "GeometryNodeSubdivideCurve");
      version_node_id(ntree, GEO_NODE_TRIM_CURVE, "GeometryNodeTrimCurve");
      version_node_id(ntree, GEO_NODE_REPLACE_MATERIAL, "GeometryNodeReplaceMaterial");
      version_node_id(ntree, GEO_NODE_SUBDIVIDE_MESH, "GeometryNodeSubdivideMesh");
      version_node_id(ntree, GEO_NODE_SET_MATERIAL, "GeometryNodeSetMaterial");
      version_node_id(ntree, GEO_NODE_SPLIT_EDGES, "GeometryNodeSplitEdges");
    }

    /* Update bone roll after a fix to vec_roll_to_mat3_normalized. */
    LISTBASE_FOREACH (bArmature *, arm, &bmain->armatures) {
      do_version_bones_roll(&arm->bonebase);
    }
  }

  if (!MAIN_VERSION_ATLEAST(bmain, 300, 37)) {
    /* Node Editor: toggle overlays on. */
    if (!DNA_struct_find(fd->filesdna, "SpaceNodeOverlay")) {
      LISTBASE_FOREACH (bScreen *, screen, &bmain->screens) {
        LISTBASE_FOREACH (ScrArea *, area, &screen->areabase) {
          LISTBASE_FOREACH (SpaceLink *, space, &area->spacedata) {
            if (space->spacetype == SPACE_NODE) {
              SpaceNode *snode = (SpaceNode *)space;
              snode->overlay.flag |= SN_OVERLAY_SHOW_OVERLAYS;
              snode->overlay.flag |= SN_OVERLAY_SHOW_WIRE_COLORS;
            }
          }
        }
      }
    }
  }

  if (!MAIN_VERSION_ATLEAST(bmain, 300, 38)) {
    LISTBASE_FOREACH (bScreen *, screen, &bmain->screens) {
      LISTBASE_FOREACH (ScrArea *, area, &screen->areabase) {
        LISTBASE_FOREACH (SpaceLink *, space, &area->spacedata) {
          if (space->spacetype == SPACE_FILE) {
            SpaceFile *sfile = (SpaceFile *)space;
            FileAssetSelectParams *asset_params = sfile->asset_params;
            if (asset_params) {
              asset_params->base_params.filter_id = FILTER_ID_ALL;
            }
          }
        }
      }
    }
  }

  if (!MAIN_VERSION_ATLEAST(bmain, 300, 39)) {
    LISTBASE_FOREACH (wmWindowManager *, wm, &bmain->wm) {
      wm->xr.session_settings.base_scale = 1.0f;
      wm->xr.session_settings.draw_flags |= (V3D_OFSDRAW_SHOW_SELECTION |
                                             V3D_OFSDRAW_XR_SHOW_CONTROLLERS |
                                             V3D_OFSDRAW_XR_SHOW_CUSTOM_OVERLAYS);
    }
  }

  if (!MAIN_VERSION_ATLEAST(bmain, 300, 40)) {
    /* Update the `idnames` for renamed geometry and function nodes. */
    LISTBASE_FOREACH (bNodeTree *, ntree, &bmain->nodetrees) {
      if (ntree->type != NTREE_GEOMETRY) {
        continue;
      }
      version_node_id(ntree, FN_NODE_SLICE_STRING, "FunctionNodeSliceString");
      version_geometry_nodes_set_position_node_offset(ntree);
    }

    /* Add storage to viewer node. */
    LISTBASE_FOREACH (bNodeTree *, ntree, &bmain->nodetrees) {
      if (ntree->type != NTREE_GEOMETRY) {
        continue;
      }
      LISTBASE_FOREACH (bNode *, node, &ntree->nodes) {
        if (node->type == GEO_NODE_VIEWER) {
          if (node->storage == nullptr) {
            NodeGeometryViewer *data = (NodeGeometryViewer *)MEM_callocN(
                sizeof(NodeGeometryViewer), __func__);
            data->data_type = CD_PROP_FLOAT;
            node->storage = data;
          }
        }
      }
    }

    LISTBASE_FOREACH (bNodeTree *, ntree, &bmain->nodetrees) {
      if (ntree->type == NTREE_GEOMETRY) {
        version_node_input_socket_name(
            ntree, GEO_NODE_DISTRIBUTE_POINTS_ON_FACES, "Geometry", "Mesh");
        version_node_input_socket_name(ntree, GEO_NODE_POINTS_TO_VOLUME, "Geometry", "Points");
        version_node_output_socket_name(ntree, GEO_NODE_POINTS_TO_VOLUME, "Geometry", "Volume");
        version_node_socket_name(ntree, GEO_NODE_SUBDIVISION_SURFACE, "Geometry", "Mesh");
        version_node_socket_name(ntree, GEO_NODE_RESAMPLE_CURVE, "Geometry", "Curve");
        version_node_socket_name(ntree, GEO_NODE_SUBDIVIDE_CURVE, "Geometry", "Curve");
        version_node_socket_name(ntree, GEO_NODE_SET_CURVE_RADIUS, "Geometry", "Curve");
        version_node_socket_name(ntree, GEO_NODE_SET_CURVE_TILT, "Geometry", "Curve");
        version_node_socket_name(ntree, GEO_NODE_SET_CURVE_HANDLES, "Geometry", "Curve");
        version_node_socket_name(ntree, GEO_NODE_TRANSLATE_INSTANCES, "Geometry", "Instances");
        version_node_socket_name(ntree, GEO_NODE_ROTATE_INSTANCES, "Geometry", "Instances");
        version_node_socket_name(ntree, GEO_NODE_SCALE_INSTANCES, "Geometry", "Instances");
        version_node_output_socket_name(ntree, GEO_NODE_MESH_BOOLEAN, "Geometry", "Mesh");
        version_node_input_socket_name(ntree, GEO_NODE_MESH_BOOLEAN, "Geometry 1", "Mesh 1");
        version_node_input_socket_name(ntree, GEO_NODE_MESH_BOOLEAN, "Geometry 2", "Mesh 2");
        version_node_socket_name(ntree, GEO_NODE_SUBDIVIDE_MESH, "Geometry", "Mesh");
        version_node_socket_name(ntree, GEO_NODE_TRIANGULATE, "Geometry", "Mesh");
        version_node_output_socket_name(ntree, GEO_NODE_MESH_PRIMITIVE_CONE, "Geometry", "Mesh");
        version_node_output_socket_name(ntree, GEO_NODE_MESH_PRIMITIVE_CUBE, "Geometry", "Mesh");
        version_node_output_socket_name(
            ntree, GEO_NODE_MESH_PRIMITIVE_CYLINDER, "Geometry", "Mesh");
        version_node_output_socket_name(ntree, GEO_NODE_MESH_PRIMITIVE_GRID, "Geometry", "Mesh");
        version_node_output_socket_name(
            ntree, GEO_NODE_MESH_PRIMITIVE_ICO_SPHERE, "Geometry", "Mesh");
        version_node_output_socket_name(ntree, GEO_NODE_MESH_PRIMITIVE_CIRCLE, "Geometry", "Mesh");
        version_node_output_socket_name(ntree, GEO_NODE_MESH_PRIMITIVE_LINE, "Geometry", "Mesh");
        version_node_output_socket_name(
            ntree, GEO_NODE_MESH_PRIMITIVE_UV_SPHERE, "Geometry", "Mesh");
        version_node_socket_name(ntree, GEO_NODE_SET_POINT_RADIUS, "Geometry", "Points");
      }
    }
  }

  if (!MAIN_VERSION_ATLEAST(bmain, 300, 42)) {
    /* Use consistent socket identifiers for the math node.
     * The code to make unique identifiers from the names was inconsistent. */
    FOREACH_NODETREE_BEGIN (bmain, ntree, id) {
      if (ntree->type != NTREE_CUSTOM) {
        version_node_tree_socket_id_delim(ntree);
      }
    }
    FOREACH_NODETREE_END;

    LISTBASE_FOREACH (bScreen *, screen, &bmain->screens) {
      LISTBASE_FOREACH (ScrArea *, area, &screen->areabase) {
        LISTBASE_FOREACH (SpaceLink *, sl, &area->spacedata) {
          if (sl->spacetype == SPACE_SEQ) {
            ListBase *regionbase = (sl == area->spacedata.first) ? &area->regionbase :
                                                                   &sl->regionbase;
            LISTBASE_FOREACH (ARegion *, region, regionbase) {
              if (region->regiontype == RGN_TYPE_WINDOW) {
                region->v2d.min[1] = 1.0f;
              }
            }
          }
        }
      }
    }

    /* Change minimum zoom to 0.05f in the node editor. */
    LISTBASE_FOREACH (bScreen *, screen, &bmain->screens) {
      LISTBASE_FOREACH (ScrArea *, area, &screen->areabase) {
        LISTBASE_FOREACH (SpaceLink *, sl, &area->spacedata) {
          if (sl->spacetype == SPACE_NODE) {
            ListBase *regionbase = (sl == area->spacedata.first) ? &area->regionbase :
                                                                   &sl->regionbase;
            LISTBASE_FOREACH (ARegion *, region, regionbase) {
              if (region->regiontype == RGN_TYPE_WINDOW) {
                if (region->v2d.minzoom > 0.05f) {
                  region->v2d.minzoom = 0.05f;
                }
              }
            }
          }
        }
      }
    }
  }

  /* Special case to handle older in-development 3.1 files, before change from 3.0 branch gets
   * merged in master. */
  if (!MAIN_VERSION_ATLEAST(bmain, 300, 42) ||
      (bmain->versionfile == 301 && !MAIN_VERSION_ATLEAST(bmain, 301, 3)))
  {
    /* Update LibOverride operations regarding insertions in RNA collections (i.e. modifiers,
     * constraints and NLA tracks). */
    ID *id_iter;
    FOREACH_MAIN_ID_BEGIN (bmain, id_iter) {
      if (ID_IS_OVERRIDE_LIBRARY_REAL(id_iter)) {
        version_liboverride_rnacollections_insertion_animdata(id_iter);
        if (GS(id_iter->name) == ID_OB) {
          version_liboverride_rnacollections_insertion_object((Object *)id_iter);
        }
      }
    }
    FOREACH_MAIN_ID_END;
  }

  if (!MAIN_VERSION_ATLEAST(bmain, 301, 4)) {
    LISTBASE_FOREACH (bNodeTree *, ntree, &bmain->nodetrees) {
      if (ntree->type != NTREE_GEOMETRY) {
        continue;
      }
      version_node_id(ntree, GEO_NODE_CURVE_SPLINE_PARAMETER, "GeometryNodeSplineParameter");
      LISTBASE_FOREACH (bNode *, node, &ntree->nodes) {
        if (node->type == GEO_NODE_CURVE_SPLINE_PARAMETER) {
          version_node_add_socket_if_not_exist(
              ntree, node, SOCK_OUT, SOCK_INT, PROP_NONE, "Index", "Index");
        }

        /* Convert float compare into a more general compare node. */
        if (node->type == FN_NODE_COMPARE) {
          if (node->storage == nullptr) {
            NodeFunctionCompare *data = (NodeFunctionCompare *)MEM_callocN(
                sizeof(NodeFunctionCompare), __func__);
            data->data_type = SOCK_FLOAT;
            data->operation = node->custom1;
            strcpy(node->idname, "FunctionNodeCompare");
            node->storage = data;
          }
        }
      }
    }

    /* Add a toggle for the breadcrumbs overlay in the node editor. */
    LISTBASE_FOREACH (bScreen *, screen, &bmain->screens) {
      LISTBASE_FOREACH (ScrArea *, area, &screen->areabase) {
        LISTBASE_FOREACH (SpaceLink *, space, &area->spacedata) {
          if (space->spacetype == SPACE_NODE) {
            SpaceNode *snode = (SpaceNode *)space;
            snode->overlay.flag |= SN_OVERLAY_SHOW_PATH;
          }
        }
      }
    }
  }

  if (!MAIN_VERSION_ATLEAST(bmain, 301, 5)) {
    LISTBASE_FOREACH (bNodeTree *, ntree, &bmain->nodetrees) {
      if (ntree->type != NTREE_GEOMETRY) {
        continue;
      }
      LISTBASE_FOREACH (bNode *, node, &ntree->nodes) {
        if (node->type != GEO_NODE_REALIZE_INSTANCES) {
          continue;
        }
        node->custom1 |= GEO_NODE_REALIZE_INSTANCES_LEGACY_BEHAVIOR;
      }
    }
  }

  if (!MAIN_VERSION_ATLEAST(bmain, 301, 6)) {
    /* Add node storage for map range node. */
    FOREACH_NODETREE_BEGIN (bmain, ntree, id) {
      LISTBASE_FOREACH (bNode *, node, &ntree->nodes) {
        if (node->type == SH_NODE_MAP_RANGE) {
          if (node->storage == nullptr) {
            NodeMapRange *data = MEM_cnew<NodeMapRange>(__func__);
            data->clamp = node->custom1;
            data->data_type = CD_PROP_FLOAT;
            data->interpolation_type = node->custom2;
            node->storage = data;
          }
        }
      }
    }
    FOREACH_NODETREE_END;

    /* Update spreadsheet data set region type. */
    LISTBASE_FOREACH (bScreen *, screen, &bmain->screens) {
      LISTBASE_FOREACH (ScrArea *, area, &screen->areabase) {
        LISTBASE_FOREACH (SpaceLink *, sl, &area->spacedata) {
          if (sl->spacetype == SPACE_SPREADSHEET) {
            ListBase *regionbase = (sl == area->spacedata.first) ? &area->regionbase :
                                                                   &sl->regionbase;
            LISTBASE_FOREACH (ARegion *, region, regionbase) {
              if (region->regiontype == RGN_TYPE_CHANNELS) {
                region->regiontype = RGN_TYPE_TOOLS;
              }
            }
          }
        }
      }
    }

    LISTBASE_FOREACH (Curve *, curve, &bmain->curves) {
      LISTBASE_FOREACH (Nurb *, nurb, &curve->nurb) {
        /* Previously other flags were ignored if CU_NURB_CYCLIC is set. */
        if (nurb->flagu & CU_NURB_CYCLIC) {
          nurb->flagu = CU_NURB_CYCLIC;
          BKE_nurb_knot_calc_u(nurb);
        }
        /* Previously other flags were ignored if CU_NURB_CYCLIC is set. */
        if (nurb->flagv & CU_NURB_CYCLIC) {
          nurb->flagv = CU_NURB_CYCLIC;
          BKE_nurb_knot_calc_v(nurb);
        }
      }
    }

    /* Initialize the bone wireframe opacity setting. */
    if (!DNA_struct_elem_find(fd->filesdna, "View3DOverlay", "float", "bone_wire_alpha")) {
      LISTBASE_FOREACH (bScreen *, screen, &bmain->screens) {
        LISTBASE_FOREACH (ScrArea *, area, &screen->areabase) {
          LISTBASE_FOREACH (SpaceLink *, sl, &area->spacedata) {
            if (sl->spacetype == SPACE_VIEW3D) {
              View3D *v3d = (View3D *)sl;
              v3d->overlay.bone_wire_alpha = 1.0f;
            }
          }
        }
      }
    }

    /* Rename sockets on multiple nodes */
    LISTBASE_FOREACH (bNodeTree *, ntree, &bmain->nodetrees) {
      if (ntree->type == NTREE_GEOMETRY) {
        version_node_output_socket_name(
            ntree, GEO_NODE_STRING_TO_CURVES, "Curves", "Curve Instances");
        version_node_output_socket_name(
            ntree, GEO_NODE_INPUT_MESH_EDGE_ANGLE, "Angle", "Unsigned Angle");
        version_node_output_socket_name(
            ntree, GEO_NODE_INPUT_MESH_ISLAND, "Index", "Island Index");
        version_node_input_socket_name(
            ntree, GEO_NODE_TRANSFER_ATTRIBUTE_DEPRECATED, "Target", "Source");
      }
    }
  }

  if (!MAIN_VERSION_ATLEAST(bmain, 301, 7) ||
      (bmain->versionfile == 302 && !MAIN_VERSION_ATLEAST(bmain, 302, 4)))
  {
    /* Duplicate value for two flags that mistakenly had the same numeric value. */
    LISTBASE_FOREACH (Object *, ob, &bmain->objects) {
      LISTBASE_FOREACH (ModifierData *, md, &ob->modifiers) {
        if (md->type == eModifierType_WeightVGProximity) {
          WeightVGProximityModifierData *wpmd = (WeightVGProximityModifierData *)md;
          if (wpmd->proximity_flags & MOD_WVG_PROXIMITY_INVERT_VGROUP_MASK) {
            wpmd->proximity_flags |= MOD_WVG_PROXIMITY_WEIGHTS_NORMALIZE;
          }
        }
      }
    }
  }

  if (!MAIN_VERSION_ATLEAST(bmain, 302, 2)) {
    LISTBASE_FOREACH (Scene *, scene, &bmain->scenes) {
      if (scene->ed != nullptr) {
        SEQ_for_each_callback(&scene->ed->seqbase, seq_transform_filter_set, nullptr);
      }
    }
  }

  if (!MAIN_VERSION_ATLEAST(bmain, 302, 6)) {
    LISTBASE_FOREACH (Scene *, scene, &bmain->scenes) {
      ToolSettings *ts = scene->toolsettings;
      if (ts->uv_relax_method == 0) {
        ts->uv_relax_method = UV_SCULPT_TOOL_RELAX_LAPLACIAN;
      }
    }
    LISTBASE_FOREACH (Scene *, scene, &bmain->scenes) {
      ToolSettings *tool_settings = scene->toolsettings;
      tool_settings->snap_flag_seq = tool_settings->snap_flag &
                                     ~(short(SCE_SNAP) | short(SCE_SNAP_SEQ));
      if (tool_settings->snap_flag & SCE_SNAP_SEQ) {
        tool_settings->snap_flag_seq |= SCE_SNAP;
        tool_settings->snap_flag &= ~SCE_SNAP_SEQ;
      }

      tool_settings->snap_flag_node = tool_settings->snap_flag;
      tool_settings->snap_uv_flag |= tool_settings->snap_flag & SCE_SNAP;
    }

    /* Alter NURBS knot mode flags to fit new modes. */
    LISTBASE_FOREACH (Curve *, curve, &bmain->curves) {
      LISTBASE_FOREACH (Nurb *, nurb, &curve->nurb) {
        /* CU_NURB_BEZIER and CU_NURB_ENDPOINT were ignored if combined. */
        if (nurb->flagu & CU_NURB_BEZIER && nurb->flagu & CU_NURB_ENDPOINT) {
          nurb->flagu &= ~(CU_NURB_BEZIER | CU_NURB_ENDPOINT);
          BKE_nurb_knot_calc_u(nurb);
        }
        else if (nurb->flagu & CU_NURB_CYCLIC) {
          /* In 45d038181ae2 cyclic bezier support is added, but CU_NURB_ENDPOINT still ignored. */
          nurb->flagu = CU_NURB_CYCLIC | (nurb->flagu & CU_NURB_BEZIER);
          BKE_nurb_knot_calc_u(nurb);
        }
        /* Bezier NURBS of order 3 were clamped to first control point. */
        if (nurb->orderu == 3 && (nurb->flagu & CU_NURB_BEZIER)) {
          nurb->flagu |= CU_NURB_ENDPOINT;
          BKE_nurb_knot_calc_u(nurb);
        }
        /* CU_NURB_BEZIER and CU_NURB_ENDPOINT were ignored if combined. */
        if (nurb->flagv & CU_NURB_BEZIER && nurb->flagv & CU_NURB_ENDPOINT) {
          nurb->flagv &= ~(CU_NURB_BEZIER | CU_NURB_ENDPOINT);
          BKE_nurb_knot_calc_v(nurb);
        }
        else if (nurb->flagv & CU_NURB_CYCLIC) {
          /* In 45d038181ae2 cyclic bezier support is added, but CU_NURB_ENDPOINT still ignored. */
          nurb->flagv = CU_NURB_CYCLIC | (nurb->flagv & CU_NURB_BEZIER);
          BKE_nurb_knot_calc_v(nurb);
        }
        /* Bezier NURBS of order 3 were clamped to first control point. */
        if (nurb->orderv == 3 && (nurb->flagv & CU_NURB_BEZIER)) {
          nurb->flagv |= CU_NURB_ENDPOINT;
          BKE_nurb_knot_calc_v(nurb);
        }
      }
    }

    /* Change grease pencil smooth iterations to match old results with new algorithm. */
    LISTBASE_FOREACH (Object *, ob, &bmain->objects) {
      LISTBASE_FOREACH (GpencilModifierData *, md, &ob->greasepencil_modifiers) {
        if (md->type == eGpencilModifierType_Smooth) {
          SmoothGpencilModifierData *gpmd = (SmoothGpencilModifierData *)md;
          if (gpmd->step == 1 && gpmd->factor <= 0.5f) {
            gpmd->factor *= 2.0f;
          }
          else {
            gpmd->step = 1 + int(gpmd->factor * max_ff(0.0f,
                                                       min_ff(5.1f * sqrtf(gpmd->step) - 3.0f,
                                                              gpmd->step + 2.0f)));
            gpmd->factor = 1.0f;
          }
        }
      }
    }
  }

  /* Rebuild active/render color attribute references. */
  if (!MAIN_VERSION_ATLEAST(bmain, 302, 6)) {
    LISTBASE_FOREACH (Brush *, br, &bmain->brushes) {
      /* Buggy code in wm_toolsystem broke smear in old files,
       * reset to defaults. */
      if (br->sculpt_tool == SCULPT_TOOL_SMEAR) {
        br->alpha = 1.0f;
        br->spacing = 5;
        br->flag &= ~BRUSH_ALPHA_PRESSURE;
        br->flag &= ~BRUSH_SPACE_ATTEN;
        br->curve_preset = BRUSH_CURVE_SPHERE;
      }
    }

    LISTBASE_FOREACH (Mesh *, me, &bmain->meshes) {
      for (int step = 0; step < 2; step++) {
        CustomDataLayer *actlayer = nullptr;

        int vact1, vact2;

        if (step) {
          vact1 = CustomData_get_render_layer_index(&me->vdata, CD_PROP_COLOR);
          vact2 = CustomData_get_render_layer_index(&me->ldata, CD_PROP_BYTE_COLOR);
        }
        else {
          vact1 = CustomData_get_active_layer_index(&me->vdata, CD_PROP_COLOR);
          vact2 = CustomData_get_active_layer_index(&me->ldata, CD_PROP_BYTE_COLOR);
        }

        if (vact1 != -1) {
          actlayer = me->vdata.layers + vact1;
        }
        else if (vact2 != -1) {
          actlayer = me->ldata.layers + vact2;
        }

        if (actlayer) {
          if (step) {
            BKE_id_attributes_default_color_set(&me->id, actlayer->name);
          }
          else {
            BKE_id_attributes_active_color_set(&me->id, actlayer->name);
          }
        }
      }
    }
  }

  if (!MAIN_VERSION_ATLEAST(bmain, 302, 7)) {
    /* Generate 'system' liboverrides IDs.
     * NOTE: This is a fairly rough process, based on very basic heuristics. Should be enough for a
     * do_version code though, this is a new optional feature, not a critical conversion. */
    ID *id;
    FOREACH_MAIN_ID_BEGIN (bmain, id) {
      if (!ID_IS_OVERRIDE_LIBRARY_REAL(id) || ID_IS_LINKED(id)) {
        /* Ignore non-real liboverrides, and linked ones. */
        continue;
      }
      if (GS(id->name) == ID_OB) {
        /* Never 'lock' an object into a system override for now. */
        continue;
      }
      if (BKE_lib_override_library_is_user_edited(id)) {
        /* Do not 'lock' an ID already edited by the user. */
        continue;
      }
      id->override_library->flag |= LIBOVERRIDE_FLAG_SYSTEM_DEFINED;
    }
    FOREACH_MAIN_ID_END;

    /* Initialize brush curves sculpt settings. */
    LISTBASE_FOREACH (Brush *, brush, &bmain->brushes) {
      if (brush->ob_mode != OB_MODE_SCULPT_CURVES) {
        continue;
      }
      if (brush->curves_sculpt_settings != nullptr) {
        continue;
      }
      brush->curves_sculpt_settings = MEM_cnew<BrushCurvesSculptSettings>(__func__);
      brush->curves_sculpt_settings->add_amount = 1;
    }

    LISTBASE_FOREACH (bScreen *, screen, &bmain->screens) {
      LISTBASE_FOREACH (ScrArea *, area, &screen->areabase) {
        LISTBASE_FOREACH (SpaceLink *, sl, &area->spacedata) {
          if (sl->spacetype == SPACE_OUTLINER) {
            SpaceOutliner *space_outliner = (SpaceOutliner *)sl;
            space_outliner->filter &= ~SO_FILTER_CLEARED_1;
          }
        }
      }
    }
  }

  if (!MAIN_VERSION_ATLEAST(bmain, 302, 9)) {
    /* Sequencer channels region. */
    LISTBASE_FOREACH (bScreen *, screen, &bmain->screens) {
      LISTBASE_FOREACH (ScrArea *, area, &screen->areabase) {
        LISTBASE_FOREACH (SpaceLink *, sl, &area->spacedata) {
          if (sl->spacetype != SPACE_SEQ) {
            continue;
          }
          if (ELEM(((SpaceSeq *)sl)->view, SEQ_VIEW_PREVIEW, SEQ_VIEW_SEQUENCE_PREVIEW)) {
            continue;
          }

          ListBase *regionbase = (sl == area->spacedata.first) ? &area->regionbase :
                                                                 &sl->regionbase;
          ARegion *region = BKE_region_find_in_listbase_by_type(regionbase, RGN_TYPE_CHANNELS);
          if (!region) {
            /* Find sequencer tools region. */
            ARegion *tools_region = BKE_region_find_in_listbase_by_type(regionbase,
                                                                        RGN_TYPE_TOOLS);
            region = do_versions_add_region(RGN_TYPE_CHANNELS, "channels region");
            BLI_insertlinkafter(regionbase, tools_region, region);
            region->alignment = RGN_ALIGN_LEFT;
            region->v2d.flag |= V2D_VIEWSYNC_AREA_VERTICAL;
          }

          ARegion *timeline_region = BKE_region_find_in_listbase_by_type(regionbase,
                                                                         RGN_TYPE_WINDOW);
          if (timeline_region != nullptr) {
            timeline_region->v2d.flag |= V2D_VIEWSYNC_AREA_VERTICAL;
          }
        }
      }
    }

    /* Initialize channels. */
    LISTBASE_FOREACH (Scene *, scene, &bmain->scenes) {
      Editing *ed = SEQ_editing_get(scene);
      if (ed == nullptr) {
        continue;
      }
      SEQ_channels_ensure(&ed->channels);
      SEQ_for_each_callback(&scene->ed->seqbase, seq_meta_channels_ensure, nullptr);

      ed->displayed_channels = &ed->channels;

      ListBase *previous_channels = &ed->channels;
      LISTBASE_FOREACH (MetaStack *, ms, &ed->metastack) {
        ms->old_channels = previous_channels;
        previous_channels = &ms->parseq->channels;
        /* If `MetaStack` exists, active channels must point to last link. */
        ed->displayed_channels = &ms->parseq->channels;
      }
    }
  }

  if (!MAIN_VERSION_ATLEAST(bmain, 302, 10)) {
    LISTBASE_FOREACH (bScreen *, screen, &bmain->screens) {
      LISTBASE_FOREACH (ScrArea *, area, &screen->areabase) {
        LISTBASE_FOREACH (SpaceLink *, sl, &area->spacedata) {
          if (sl->spacetype != SPACE_FILE) {
            continue;
          }
          SpaceFile *sfile = (SpaceFile *)sl;
          if (sfile->browse_mode != FILE_BROWSE_MODE_ASSETS) {
            continue;
          }
          sfile->asset_params->base_params.filter_id |= FILTER_ID_GR;
        }
      }
    }

    /* While vertex-colors were experimental the smear tool became corrupt due
     * to bugs in the wm_toolsystem API (auto-creation of sculpt brushes
     * was broken).  Go through and reset all smear brushes. */
    LISTBASE_FOREACH (Brush *, br, &bmain->brushes) {
      if (br->sculpt_tool == SCULPT_TOOL_SMEAR) {
        br->alpha = 1.0f;
        br->spacing = 5;
        br->flag &= ~BRUSH_ALPHA_PRESSURE;
        br->flag &= ~BRUSH_SPACE_ATTEN;
        br->curve_preset = BRUSH_CURVE_SPHERE;
      }
    }

    /* Rebuild active/render color attribute references. */
    LISTBASE_FOREACH (Mesh *, me, &bmain->meshes) {
      for (int step = 0; step < 2; step++) {
        CustomDataLayer *actlayer = nullptr;

        int vact1, vact2;

        if (step) {
          vact1 = CustomData_get_render_layer_index(&me->vdata, CD_PROP_COLOR);
          vact2 = CustomData_get_render_layer_index(&me->ldata, CD_PROP_BYTE_COLOR);
        }
        else {
          vact1 = CustomData_get_active_layer_index(&me->vdata, CD_PROP_COLOR);
          vact2 = CustomData_get_active_layer_index(&me->ldata, CD_PROP_BYTE_COLOR);
        }

        if (vact1 != -1) {
          actlayer = me->vdata.layers + vact1;
        }
        else if (vact2 != -1) {
          actlayer = me->ldata.layers + vact2;
        }

        if (actlayer) {
          if (step) {
            BKE_id_attributes_default_color_set(&me->id, actlayer->name);
          }
          else {
            BKE_id_attributes_active_color_set(&me->id, actlayer->name);
          }
        }
      }
    }

    /* Update data transfer modifiers */
    LISTBASE_FOREACH (Object *, ob, &bmain->objects) {
      LISTBASE_FOREACH (ModifierData *, md, &ob->modifiers) {
        if (md->type == eModifierType_DataTransfer) {
          DataTransferModifierData *dtmd = (DataTransferModifierData *)md;

          for (int i = 0; i < DT_MULTILAYER_INDEX_MAX; i++) {
            if (dtmd->layers_select_src[i] == 0) {
              dtmd->layers_select_src[i] = DT_LAYERS_ALL_SRC;
            }

            if (dtmd->layers_select_dst[i] == 0) {
              dtmd->layers_select_dst[i] = DT_LAYERS_NAME_DST;
            }
          }
        }
      }
    }
  }

  if (!MAIN_VERSION_ATLEAST(bmain, 302, 12)) {
    /* UV/Image show background grid option. */
    LISTBASE_FOREACH (bScreen *, screen, &bmain->screens) {
      LISTBASE_FOREACH (ScrArea *, area, &screen->areabase) {
        LISTBASE_FOREACH (SpaceLink *, space, &area->spacedata) {
          if (space->spacetype == SPACE_IMAGE) {
            SpaceImage *sima = (SpaceImage *)space;
            sima->overlay.flag |= SI_OVERLAY_SHOW_GRID_BACKGROUND;
          }
        }
      }
    }

    /* Add node storage for the merge by distance node. */
    FOREACH_NODETREE_BEGIN (bmain, ntree, id) {
      if (ntree->type == NTREE_GEOMETRY) {
        LISTBASE_FOREACH (bNode *, node, &ntree->nodes) {
          if (node->type == GEO_NODE_MERGE_BY_DISTANCE) {
            if (node->storage == nullptr) {
              NodeGeometryMergeByDistance *data = MEM_cnew<NodeGeometryMergeByDistance>(__func__);
              data->mode = GEO_NODE_MERGE_BY_DISTANCE_MODE_ALL;
              node->storage = data;
            }
          }
        }
      }
    }
    FOREACH_NODETREE_END;

    LISTBASE_FOREACH (bNodeTree *, ntree, &bmain->nodetrees) {
      if (ntree->type == NTREE_GEOMETRY) {
        version_node_input_socket_name(
            ntree, GEO_NODE_SUBDIVISION_SURFACE, "Crease", "Edge Crease");
      }
    }
  }

  if (!MAIN_VERSION_ATLEAST(bmain, 302, 13)) {
    /* Enable named attributes overlay in node editor. */
    LISTBASE_FOREACH (bScreen *, screen, &bmain->screens) {
      LISTBASE_FOREACH (ScrArea *, area, &screen->areabase) {
        LISTBASE_FOREACH (SpaceLink *, space, &area->spacedata) {
          if (space->spacetype == SPACE_NODE) {
            SpaceNode *snode = (SpaceNode *)space;
            snode->overlay.flag |= SN_OVERLAY_SHOW_NAMED_ATTRIBUTES;
          }
        }
      }
    }

    LISTBASE_FOREACH (Brush *, brush, &bmain->brushes) {
      BrushCurvesSculptSettings *settings = brush->curves_sculpt_settings;
      if (settings == nullptr) {
        continue;
      }
      if (settings->curve_length == 0.0f) {
        settings->curve_length = 0.3f;
      }
    }
  }

  if (!DNA_struct_elem_find(fd->filesdna, "Sculpt", "float", "automasking_cavity_factor")) {
    LISTBASE_FOREACH (Scene *, scene, &bmain->scenes) {
      if (scene->toolsettings && scene->toolsettings->sculpt) {
        scene->toolsettings->sculpt->automasking_cavity_factor = 0.5f;
      }
    }
  }

  if (!MAIN_VERSION_ATLEAST(bmain, 302, 14)) {
    /* Compensate for previously wrong squared distance. */
    LISTBASE_FOREACH (Scene *, scene, &bmain->scenes) {
      scene->r.bake.max_ray_distance = sasqrt(scene->r.bake.max_ray_distance);
    }
  }

  if (!MAIN_VERSION_ATLEAST(bmain, 303, 1)) {
    FOREACH_NODETREE_BEGIN (bmain, ntree, id) {
      versioning_replace_legacy_combined_and_separate_color_nodes(ntree);
    }
    FOREACH_NODETREE_END;

    /* Initialize brush curves sculpt settings. */
    LISTBASE_FOREACH (Brush *, brush, &bmain->brushes) {
      if (brush->ob_mode != OB_MODE_SCULPT_CURVES) {
        continue;
      }
      if (brush->curves_sculpt_settings->points_per_curve == 0) {
        brush->curves_sculpt_settings->points_per_curve = 8;
      }
    }

    /* UDIM Packing. */
    if (!DNA_struct_elem_find(fd->filesdna, "ImagePackedFile", "int", "tile_number")) {
      LISTBASE_FOREACH (Image *, ima, &bmain->images) {
        int view;
        LISTBASE_FOREACH_INDEX (ImagePackedFile *, imapf, &ima->packedfiles, view) {
          imapf->view = view;
          imapf->tile_number = 1001;
        }
      }
    }

    /* Merge still offsets into start/end offsets. */
    LISTBASE_FOREACH (Scene *, scene, &bmain->scenes) {
      Editing *ed = SEQ_editing_get(scene);
      if (ed != nullptr) {
        SEQ_for_each_callback(&ed->seqbase, version_merge_still_offsets, nullptr);
      }
    }

    /* Use the curves type enum for the set spline type node, instead of a special one. */
    FOREACH_NODETREE_BEGIN (bmain, ntree, id) {
      if (ntree->type == NTREE_GEOMETRY) {
        LISTBASE_FOREACH (bNode *, node, &ntree->nodes) {
          if (node->type == GEO_NODE_CURVE_SPLINE_TYPE) {
            NodeGeometryCurveSplineType *storage = (NodeGeometryCurveSplineType *)node->storage;
            switch (storage->spline_type) {
              case 0: /* GEO_NODE_SPLINE_TYPE_BEZIER */
                storage->spline_type = CURVE_TYPE_BEZIER;
                break;
              case 1: /* GEO_NODE_SPLINE_TYPE_NURBS */
                storage->spline_type = CURVE_TYPE_NURBS;
                break;
              case 2: /* GEO_NODE_SPLINE_TYPE_POLY */
                storage->spline_type = CURVE_TYPE_POLY;
                break;
            }
          }
        }
      }
    }
    FOREACH_NODETREE_END;

    LISTBASE_FOREACH (Object *, ob, &bmain->objects) {
      LISTBASE_FOREACH (GpencilModifierData *, gpd, &ob->greasepencil_modifiers) {
        if (gpd->type == eGpencilModifierType_Lineart) {
          LineartGpencilModifierData *lmd = (LineartGpencilModifierData *)gpd;
          lmd->shadow_camera_near = 0.1f;
          lmd->shadow_camera_far = 200.0f;
          lmd->shadow_camera_size = 200.0f;
        }
      }
    }
  }

  if (!MAIN_VERSION_ATLEAST(bmain, 303, 2)) {
    LISTBASE_FOREACH (bScreen *, screen, &bmain->screens) {
      LISTBASE_FOREACH (ScrArea *, area, &screen->areabase) {
        LISTBASE_FOREACH (SpaceLink *, sl, &area->spacedata) {
          if (sl->spacetype == SPACE_CLIP) {
            ((SpaceClip *)sl)->mask_info.blend_factor = 1.0;
          }
        }
      }
    }
  }

  if (!MAIN_VERSION_ATLEAST(bmain, 303, 3)) {
    LISTBASE_FOREACH (bScreen *, screen, &bmain->screens) {
      LISTBASE_FOREACH (ScrArea *, area, &screen->areabase) {
        LISTBASE_FOREACH (SpaceLink *, sl, &area->spacedata) {
          if (sl->spacetype == SPACE_CLIP) {
            ((SpaceClip *)sl)->mask_info.draw_flag |= MASK_DRAWFLAG_SPLINE;
          }
          else if (sl->spacetype == SPACE_IMAGE) {
            ((SpaceImage *)sl)->mask_info.draw_flag |= MASK_DRAWFLAG_SPLINE;
          }
        }
      }
    }

    LISTBASE_FOREACH (Scene *, scene, &bmain->scenes) {
      ToolSettings *tool_settings = scene->toolsettings;
      /* Zero isn't a valid value, use for versioning. */
      if (tool_settings->snap_face_nearest_steps == 0) {
        /* Minimum of snap steps for face nearest is 1. */
        tool_settings->snap_face_nearest_steps = 1;
        /* Set snap to edited and non-edited as default. */
        tool_settings->snap_flag |= SCE_SNAP_TO_INCLUDE_EDITED | SCE_SNAP_TO_INCLUDE_NONEDITED;
      }
    }
  }

  if (!MAIN_VERSION_ATLEAST(bmain, 303, 4)) {
    FOREACH_NODETREE_BEGIN (bmain, ntree, id) {
      if (ntree->type == NTREE_COMPOSIT) {
        LISTBASE_FOREACH (bNode *, node, &ntree->nodes) {
          if (node->type == CMP_NODE_OUTPUT_FILE) {
            LISTBASE_FOREACH (bNodeSocket *, sock, &node->inputs) {
              if (sock->storage) {
                NodeImageMultiFileSocket *sockdata = (NodeImageMultiFileSocket *)sock->storage;
                version_fix_image_format_copy(bmain, &sockdata->format);
              }
            }

            if (node->storage) {
              NodeImageMultiFile *nimf = (NodeImageMultiFile *)node->storage;
              version_fix_image_format_copy(bmain, &nimf->format);
            }
          }
        }
      }
    }
    FOREACH_NODETREE_END;

    LISTBASE_FOREACH (Scene *, scene, &bmain->scenes) {
      version_fix_image_format_copy(bmain, &scene->r.im_format);
    }
  }

  if (!MAIN_VERSION_ATLEAST(bmain, 303, 5)) {
    /* Fix for #98925 - remove channels region, that was initialized in incorrect editor types. */
    LISTBASE_FOREACH (bScreen *, screen, &bmain->screens) {
      LISTBASE_FOREACH (ScrArea *, area, &screen->areabase) {
        LISTBASE_FOREACH (SpaceLink *, sl, &area->spacedata) {
          if (ELEM(sl->spacetype, SPACE_ACTION, SPACE_CLIP, SPACE_GRAPH, SPACE_NLA, SPACE_SEQ)) {
            continue;
          }

          ListBase *regionbase = (sl == area->spacedata.first) ? &area->regionbase :
                                                                 &sl->regionbase;
          ARegion *channels_region = BKE_region_find_in_listbase_by_type(regionbase,
                                                                         RGN_TYPE_CHANNELS);
          if (channels_region) {
            BLI_freelinkN(regionbase, channels_region);
          }
        }
      }
    }
  }

  if (!MAIN_VERSION_ATLEAST(bmain, 303, 6)) {
    /* Initialize brush curves sculpt settings. */
    LISTBASE_FOREACH (Brush *, brush, &bmain->brushes) {
      if (brush->ob_mode != OB_MODE_SCULPT_CURVES) {
        continue;
      }
      brush->curves_sculpt_settings->density_add_attempts = 100;
    }

    /* Disable 'show_bounds' option of curve objects. Option was set as there was no object mode
     * outline implementation. See #95933. */
    LISTBASE_FOREACH (Object *, ob, &bmain->objects) {
      if (ob->type == OB_CURVES) {
        ob->dtx &= ~OB_DRAWBOUNDOX;
      }
    }

    BKE_main_namemap_validate_and_fix(bmain);
  }

  if (!MAIN_VERSION_ATLEAST(bmain, 304, 1)) {
    /* Image generation information transferred to tiles. */
    if (!DNA_struct_elem_find(fd->filesdna, "ImageTile", "int", "gen_x")) {
      LISTBASE_FOREACH (Image *, ima, &bmain->images) {
        LISTBASE_FOREACH (ImageTile *, tile, &ima->tiles) {
          tile->gen_x = ima->gen_x;
          tile->gen_y = ima->gen_y;
          tile->gen_type = ima->gen_type;
          tile->gen_flag = ima->gen_flag;
          tile->gen_depth = ima->gen_depth;
          copy_v4_v4(tile->gen_color, ima->gen_color);
        }
      }
    }

    /* Convert mix rgb node to new mix node and add storage. */
    FOREACH_NODETREE_BEGIN (bmain, ntree, id) {
      versioning_replace_legacy_mix_rgb_node(ntree);
    }
    FOREACH_NODETREE_END;

    /* Face sets no longer store whether the corresponding face is hidden. */
    LISTBASE_FOREACH (Mesh *, mesh, &bmain->meshes) {
      int *face_sets = (int *)CustomData_get_layer(&mesh->pdata, CD_SCULPT_FACE_SETS);
      if (face_sets) {
        for (int i = 0; i < mesh->totpoly; i++) {
          face_sets[i] = abs(face_sets[i]);
        }
      }
    }

    /* Custom grids in UV Editor have separate X and Y divisions. */
    LISTBASE_FOREACH (bScreen *, screen, &bmain->screens) {
      LISTBASE_FOREACH (ScrArea *, area, &screen->areabase) {
        LISTBASE_FOREACH (SpaceLink *, sl, &area->spacedata) {
          switch (sl->spacetype) {
            case SPACE_IMAGE: {
              SpaceImage *sima = (SpaceImage *)sl;
              sima->custom_grid_subdiv[0] = 10;
              sima->custom_grid_subdiv[1] = 10;
              break;
            }
          }
        }
      }
    }
  }

  if (!MAIN_VERSION_ATLEAST(bmain, 304, 2)) {
    /* Initialize brush curves sculpt settings. */
    LISTBASE_FOREACH (Brush *, brush, &bmain->brushes) {
      brush->automasking_cavity_factor = 0.5f;
    }
  }

  if (!MAIN_VERSION_ATLEAST(bmain, 304, 3)) {
    LISTBASE_FOREACH (bScreen *, screen, &bmain->screens) {
      LISTBASE_FOREACH (ScrArea *, area, &screen->areabase) {
        LISTBASE_FOREACH (SpaceLink *, sl, &area->spacedata) {
          if (sl->spacetype == SPACE_VIEW3D) {
            View3D *v3d = (View3D *)sl;
            v3d->flag2 |= V3D_SHOW_VIEWER;
            v3d->overlay.flag |= V3D_OVERLAY_VIEWER_ATTRIBUTE;
            v3d->overlay.viewer_attribute_opacity = 1.0f;
          }
          if (sl->spacetype == SPACE_IMAGE) {
            SpaceImage *sima = (SpaceImage *)sl;
            if (sima->flag & SI_FLAG_UNUSED_18) { /* Was #SI_CUSTOM_GRID. */
              sima->grid_shape_source = SI_GRID_SHAPE_FIXED;
              sima->flag &= ~SI_FLAG_UNUSED_18;
            }
          }
        }
      }
    }

    LISTBASE_FOREACH (bNodeTree *, ntree, &bmain->nodetrees) {
      if (ntree->type != NTREE_GEOMETRY) {
        continue;
      }
      version_node_id(ntree, GEO_NODE_OFFSET_POINT_IN_CURVE, "GeometryNodeOffsetPointInCurve");
    }
  }

  if (!MAIN_VERSION_ATLEAST(bmain, 304, 4)) {
    /* Update brush sculpt settings. */
    LISTBASE_FOREACH (Brush *, brush, &bmain->brushes) {
      brush->automasking_cavity_factor = 1.0f;
    }
  }

  if (!MAIN_VERSION_ATLEAST(bmain, 304, 5)) {
    /* Fix for #101622 - update flags of sequence editor regions that were not initialized
     * properly. */
    LISTBASE_FOREACH (bScreen *, screen, &bmain->screens) {
      LISTBASE_FOREACH (ScrArea *, area, &screen->areabase) {
        LISTBASE_FOREACH (SpaceLink *, sl, &area->spacedata) {
          ListBase *regionbase = (sl == area->spacedata.first) ? &area->regionbase :
                                                                 &sl->regionbase;
          if (sl->spacetype == SPACE_SEQ) {
            LISTBASE_FOREACH (ARegion *, region, regionbase) {
              if (region->regiontype == RGN_TYPE_TOOLS) {
                region->v2d.flag &= ~V2D_VIEWSYNC_AREA_VERTICAL;
              }
              if (region->regiontype == RGN_TYPE_CHANNELS) {
                region->v2d.flag |= V2D_VIEWSYNC_AREA_VERTICAL;
              }
            }
          }
        }
      }
    }
  }

  if (!MAIN_VERSION_ATLEAST(bmain, 304, 6)) {
    LISTBASE_FOREACH (bNodeTree *, ntree, &bmain->nodetrees) {
      if (ntree->type != NTREE_GEOMETRY) {
        continue;
      }
      LISTBASE_FOREACH (bNode *, node, &ntree->nodes) {
        if (node->type != GEO_NODE_SAMPLE_CURVE) {
          continue;
        }
        static_cast<NodeGeometryCurveSample *>(node->storage)->use_all_curves = true;
        static_cast<NodeGeometryCurveSample *>(node->storage)->data_type = CD_PROP_FLOAT;
        bNodeSocket *curve_socket = nodeFindSocket(node, SOCK_IN, "Curve");
        BLI_assert(curve_socket != nullptr);
        STRNCPY(curve_socket->name, "Curves");
        STRNCPY(curve_socket->identifier, "Curves");
      }
    }
  }

  if (!MAIN_VERSION_ATLEAST(bmain, 305, 2)) {
    LISTBASE_FOREACH (MovieClip *, clip, &bmain->movieclips) {
      MovieTracking *tracking = &clip->tracking;

      const float frame_center_x = float(clip->lastsize[0]) / 2;
      const float frame_center_y = float(clip->lastsize[1]) / 2;

      tracking->camera.principal_point[0] = (tracking->camera.principal_legacy[0] -
                                             frame_center_x) /
                                            frame_center_x;
      tracking->camera.principal_point[1] = (tracking->camera.principal_legacy[1] -
                                             frame_center_y) /
                                            frame_center_y;
    }
  }

  if (!MAIN_VERSION_ATLEAST(bmain, 305, 4)) {
    LISTBASE_FOREACH (bNodeTree *, ntree, &bmain->nodetrees) {
      if (ntree->type == NTREE_GEOMETRY) {
        version_node_socket_name(ntree, GEO_NODE_COLLECTION_INFO, "Geometry", "Instances");
      }
    }

    /* UVSeam fixing distance. */
    if (!DNA_struct_elem_find(fd->filesdna, "Image", "short", "seam_margin")) {
      LISTBASE_FOREACH (Image *, image, &bmain->images) {
        image->seam_margin = 8;
      }
    }

    LISTBASE_FOREACH (bNodeTree *, ntree, &bmain->nodetrees) {
      if (ntree->type == NTREE_GEOMETRY) {
        version_geometry_nodes_primitive_uv_maps(*ntree);
      }
    }
  }

  if (!MAIN_VERSION_ATLEAST(bmain, 305, 6)) {
    LISTBASE_FOREACH (bScreen *, screen, &bmain->screens) {
      LISTBASE_FOREACH (ScrArea *, area, &screen->areabase) {
        LISTBASE_FOREACH (SpaceLink *, sl, &area->spacedata) {
          if (sl->spacetype == SPACE_VIEW3D) {
            View3D *v3d = (View3D *)sl;
            v3d->overlay.flag |= int(V3D_OVERLAY_SCULPT_SHOW_MASK |
                                     V3D_OVERLAY_SCULPT_SHOW_FACE_SETS);
          }
        }
      }
    }
  }

  if (!MAIN_VERSION_ATLEAST(bmain, 305, 7)) {
    LISTBASE_FOREACH (Light *, light, &bmain->lights) {
      light->radius = light->area_size;
    }
    /* Grease Pencil Build modifier:
     * Set default value for new natural draw-speed factor and maximum gap. */
    if (!DNA_struct_elem_find(fd->filesdna, "BuildGpencilModifierData", "float", "speed_fac") ||
        !DNA_struct_elem_find(fd->filesdna, "BuildGpencilModifierData", "float", "speed_maxgap"))
    {
      LISTBASE_FOREACH (Object *, ob, &bmain->objects) {
        LISTBASE_FOREACH (GpencilModifierData *, md, &ob->greasepencil_modifiers) {
          if (md->type == eGpencilModifierType_Build) {
            BuildGpencilModifierData *mmd = (BuildGpencilModifierData *)md;
            mmd->speed_fac = 1.2f;
            mmd->speed_maxgap = 0.5f;
          }
        }
      }
    }
  }

  if (!MAIN_VERSION_ATLEAST(bmain, 305, 8)) {
    const int CV_SCULPT_SELECTION_ENABLED = (1 << 1);
    LISTBASE_FOREACH (Curves *, curves_id, &bmain->hair_curves) {
      curves_id->flag &= ~CV_SCULPT_SELECTION_ENABLED;
    }
    LISTBASE_FOREACH (Curves *, curves_id, &bmain->hair_curves) {
      BKE_id_attribute_rename(&curves_id->id, ".selection_point_float", ".selection", nullptr);
      BKE_id_attribute_rename(&curves_id->id, ".selection_curve_float", ".selection", nullptr);
    }

    /* Toggle the Invert Vertex Group flag on Armature modifiers in some cases. */
    LISTBASE_FOREACH (Object *, ob, &bmain->objects) {
      bool after_armature = false;
      LISTBASE_FOREACH (ModifierData *, md, &ob->modifiers) {
        if (md->type == eModifierType_Armature) {
          ArmatureModifierData *amd = (ArmatureModifierData *)md;
          if (amd->multi) {
            /* Toggle the invert vertex group flag on operational Multi Modifier entries. */
            if (after_armature && amd->defgrp_name[0]) {
              amd->deformflag ^= ARM_DEF_INVERT_VGROUP;
            }
          }
          else {
            /* Disabled multi modifiers don't reset propagation, but non-multi ones do. */
            after_armature = false;
          }
          /* Multi Modifier is only valid and operational after an active Armature modifier. */
          if (md->mode & (eModifierMode_Realtime | eModifierMode_Render)) {
            after_armature = true;
          }
        }
        else if (ELEM(md->type, eModifierType_Lattice, eModifierType_MeshDeform)) {
          /* These modifiers will also allow a following Multi Modifier to work. */
          after_armature = (md->mode & (eModifierMode_Realtime | eModifierMode_Render)) != 0;
        }
        else {
          after_armature = false;
        }
      }
    }
  }

  if (!MAIN_VERSION_ATLEAST(bmain, 305, 9)) {
    /* Enable legacy normal and rotation outputs in Distribute Points on Faces node. */
    LISTBASE_FOREACH (bNodeTree *, ntree, &bmain->nodetrees) {
      if (ntree->type != NTREE_GEOMETRY) {
        continue;
      }
      LISTBASE_FOREACH (bNode *, node, &ntree->nodes) {
        if (node->type != GEO_NODE_DISTRIBUTE_POINTS_ON_FACES) {
          continue;
        }
        node->custom2 = true;
      }
    }
  }

  if (!MAIN_VERSION_ATLEAST(bmain, 305, 10)) {
    LISTBASE_FOREACH (bScreen *, screen, &bmain->screens) {
      LISTBASE_FOREACH (ScrArea *, area, &screen->areabase) {
        LISTBASE_FOREACH (SpaceLink *, sl, &area->spacedata) {
          if (sl->spacetype != SPACE_FILE) {
            continue;
          }
          SpaceFile *sfile = reinterpret_cast<SpaceFile *>(sl);
          if (!sfile->asset_params) {
            continue;
          }

          /* When an asset browser uses the default import method, make it follow the new
           * preference setting. This means no effective default behavior change. */
          if (sfile->asset_params->import_type == FILE_ASSET_IMPORT_APPEND_REUSE) {
            sfile->asset_params->import_type = FILE_ASSET_IMPORT_FOLLOW_PREFS;
          }
        }
      }
    }

    if (!DNA_struct_elem_find(fd->filesdna, "SceneEEVEE", "int", "shadow_pool_size")) {
      LISTBASE_FOREACH (Scene *, scene, &bmain->scenes) {
        scene->eevee.flag |= SCE_EEVEE_SHADOW_ENABLED;
        scene->eevee.shadow_pool_size = 512;
        scene->r.simplify_shadows = 1.0f;
        scene->r.simplify_shadows_render = 1.0f;
      }
    }

    LISTBASE_FOREACH (bScreen *, screen, &bmain->screens) {
      LISTBASE_FOREACH (ScrArea *, area, &screen->areabase) {
        LISTBASE_FOREACH (SpaceLink *, sl, &area->spacedata) {
          if (sl->spacetype == SPACE_VIEW3D) {
            View3D *v3d = (View3D *)sl;
            v3d->overlay.flag |= V3D_OVERLAY_SCULPT_CURVES_CAGE;
            v3d->overlay.sculpt_curves_cage_opacity = 0.5f;
          }
        }
      }
    }

    /* Fix possible uncleared `SEQ_FLAG_DELETE` flag */
    LISTBASE_FOREACH (Scene *, scene, &bmain->scenes) {
      Editing *ed = SEQ_editing_get(scene);
      if (ed != nullptr) {
        SEQ_for_each_callback(&ed->seqbase, version_fix_delete_flag, nullptr);
      }
    }

    LISTBASE_FOREACH (Brush *, brush, &bmain->brushes) {
      if (brush->ob_mode == OB_MODE_SCULPT_CURVES) {
        if (brush->curves_sculpt_settings->curve_parameter_falloff == nullptr) {
          brush->curves_sculpt_settings->curve_parameter_falloff = BKE_curvemapping_add(
              1, 0.0f, 0.0f, 1.0f, 1.0f);
        }
      }
    }
  }

  if (!MAIN_VERSION_ATLEAST(bmain, 306, 3)) {
    /* Z bias for retopology overlay. */
    if (!DNA_struct_elem_find(fd->filesdna, "View3DOverlay", "float", "retopology_offset")) {
      LISTBASE_FOREACH (bScreen *, screen, &bmain->screens) {
        LISTBASE_FOREACH (ScrArea *, area, &screen->areabase) {
          LISTBASE_FOREACH (SpaceLink *, sl, &area->spacedata) {
            if (sl->spacetype == SPACE_VIEW3D) {
              View3D *v3d = (View3D *)sl;
              v3d->overlay.retopology_offset = 0.2f;
            }
          }
        }
      }
    }

    /* Use `SEQ_SINGLE_FRAME_CONTENT` flag instead of weird function to check if strip has multiple
     * frames. */
    LISTBASE_FOREACH (Scene *, scene, &bmain->scenes) {
      Editing *ed = SEQ_editing_get(scene);
      if (ed != nullptr) {
        SEQ_for_each_callback(&ed->seqbase, version_set_seq_single_frame_content, nullptr);
      }
    }

    LISTBASE_FOREACH (bNodeTree *, ntree, &bmain->nodetrees) {
      if (ntree->type == NTREE_GEOMETRY) {
        version_geometry_nodes_extrude_smooth_propagation(*ntree);
      }
    }
  }

  if (!MAIN_VERSION_ATLEAST(bmain, 306, 5)) {
    /* Some regions used to be added/removed dynamically. Ensure they are always there, there is a
     * `ARegionType.poll()` now. */
    LISTBASE_FOREACH (bScreen *, screen, &bmain->screens) {
      LISTBASE_FOREACH (ScrArea *, area, &screen->areabase) {
        LISTBASE_FOREACH (SpaceLink *, sl, &area->spacedata) {
          version_ensure_missing_regions(area, sl);

          /* Ensure expected region state. Previously this was modified to hide/unhide regions. */

          const ListBase *regionbase = (sl == area->spacedata.first) ? &area->regionbase :
                                                                       &sl->regionbase;
          if (sl->spacetype == SPACE_SEQ) {
            ARegion *region_main = BKE_region_find_in_listbase_by_type(regionbase,
                                                                       RGN_TYPE_WINDOW);
            region_main->flag &= ~RGN_FLAG_HIDDEN;
            region_main->alignment = RGN_ALIGN_NONE;

            ARegion *region_preview = BKE_region_find_in_listbase_by_type(regionbase,
                                                                          RGN_TYPE_PREVIEW);
            region_preview->flag &= ~RGN_FLAG_HIDDEN;
            region_preview->alignment = RGN_ALIGN_NONE;

            ARegion *region_channels = BKE_region_find_in_listbase_by_type(regionbase,
                                                                           RGN_TYPE_CHANNELS);
            region_channels->alignment = RGN_ALIGN_LEFT;
          }
        }
      }

      /* Replace old hard coded names with brush names, see: #106057. */
      const char *tool_replace_table[][2] = {
          {"selection_paint", "Paint Selection"},
          {"add", "Add"},
          {"delete", "Delete"},
          {"density", "Density"},
          {"comb", "Comb"},
          {"snake_hook", "Snake Hook"},
          {"grow_shrink", "Grow / Shrink"},
          {"pinch", "Pinch"},
          {"puff", "Puff"},
          {"smooth", "Comb"},
          {"slide", "Slide"},
      };
      LISTBASE_FOREACH (WorkSpace *, workspace, &bmain->workspaces) {
        BKE_workspace_tool_id_replace_table(workspace,
                                            SPACE_VIEW3D,
                                            CTX_MODE_SCULPT_CURVES,
                                            "builtin_brush.",
                                            tool_replace_table,
                                            ARRAY_SIZE(tool_replace_table));
      }
    }

    /* Rename Grease Pencil weight draw brush. */
    do_versions_rename_id(bmain, ID_BR, "Draw Weight", "Weight Draw");
  }

  /* fcm->name was never used to store modifier name so it has always been an empty string. Now
   * this property supports name editing. So assign value to name variable of Fmodifier otherwise
   * modifier interface would show an empty name field. Also ensure uniqueness when opening old
   * files. */
  if (!MAIN_VERSION_ATLEAST(bmain, 306, 7)) {
    LISTBASE_FOREACH (bAction *, act, &bmain->actions) {
      LISTBASE_FOREACH (FCurve *, fcu, &act->curves) {
        LISTBASE_FOREACH (FModifier *, fcm, &fcu->modifiers) {
          BKE_fmodifier_name_set(fcm, "");
        }
      }
    }
  }

  if (!MAIN_VERSION_ATLEAST(bmain, 306, 8)) {
<<<<<<< HEAD
    LISTBASE_FOREACH (bScreen *, screen, &bmain->screens) {
      LISTBASE_FOREACH (ScrArea *, area, &screen->areabase) {
        LISTBASE_FOREACH (SpaceLink *, sl, &area->spacedata) {
          if (sl->spacetype == SPACE_VIEW3D) {
            ListBase *regionbase = (sl == area->spacedata.first) ? &area->regionbase :
                                                                   &sl->regionbase;
            {
              ARegion *new_asset_shelf_footer = do_versions_add_region_if_not_found(
                  regionbase,
                  RGN_TYPE_ASSET_SHELF_FOOTER,
                  "asset shelf footer for view3d (versioning)",
                  RGN_TYPE_UI);
              if (new_asset_shelf_footer != nullptr) {
                new_asset_shelf_footer->alignment = RGN_ALIGN_BOTTOM;
                new_asset_shelf_footer->flag |= RGN_FLAG_HIDDEN;
              }
            }
            {
              ARegion *new_asset_shelf = do_versions_add_region_if_not_found(
                  regionbase,
                  RGN_TYPE_ASSET_SHELF,
                  "asset shelf for view3d (versioning)",
                  RGN_TYPE_ASSET_SHELF_FOOTER);
              if (new_asset_shelf != nullptr) {
                new_asset_shelf->alignment = RGN_ALIGN_BOTTOM | RGN_SPLIT_PREV;
                new_asset_shelf->flag |= RGN_FLAG_DYNAMIC_SIZE;
              }
            }
          }
        }
      }
    }

    /* Should we really use the "All" library by default? Consider loading time and memory usage.
     */
    LISTBASE_FOREACH (WorkSpace *, workspace, &bmain->workspaces) {
      workspace->asset_library_ref.type = ASSET_LIBRARY_ALL;
      workspace->asset_library_ref.custom_library_index = -1;
=======
    LISTBASE_FOREACH (Object *, ob, &bmain->objects) {
      ob->flag |= OB_FLAG_USE_SIMULATION_CACHE;
>>>>>>> 3913d227
    }
  }

  /**
   * Versioning code until next subversion bump goes here.
   *
   * \note Be sure to check when bumping the version:
   * - "versioning_userdef.c", #blo_do_versions_userdef
   * - "versioning_userdef.c", #do_versions_theme
   *
   * \note Keep this message at the bottom of the function.
   */
  {
    /* Keep this block, even when empty. */

    /* Fix sound strips with speed factor set to 0. See #107289. */
    LISTBASE_FOREACH (Scene *, scene, &bmain->scenes) {
      Editing *ed = SEQ_editing_get(scene);
      if (ed != nullptr) {
        SEQ_for_each_callback(&ed->seqbase, version_seq_fix_broken_sound_strips, nullptr);
      }
    }
  }
}<|MERGE_RESOLUTION|>--- conflicted
+++ resolved
@@ -4353,7 +4353,12 @@
   }
 
   if (!MAIN_VERSION_ATLEAST(bmain, 306, 8)) {
-<<<<<<< HEAD
+    LISTBASE_FOREACH (Object *, ob, &bmain->objects) {
+      ob->flag |= OB_FLAG_USE_SIMULATION_CACHE;
+    }
+  }
+
+  if (!MAIN_VERSION_ATLEAST(bmain, 306, 8)) {
     LISTBASE_FOREACH (bScreen *, screen, &bmain->screens) {
       LISTBASE_FOREACH (ScrArea *, area, &screen->areabase) {
         LISTBASE_FOREACH (SpaceLink *, sl, &area->spacedata) {
@@ -4392,10 +4397,6 @@
     LISTBASE_FOREACH (WorkSpace *, workspace, &bmain->workspaces) {
       workspace->asset_library_ref.type = ASSET_LIBRARY_ALL;
       workspace->asset_library_ref.custom_library_index = -1;
-=======
-    LISTBASE_FOREACH (Object *, ob, &bmain->objects) {
-      ob->flag |= OB_FLAG_USE_SIMULATION_CACHE;
->>>>>>> 3913d227
     }
   }
 
