--- conflicted
+++ resolved
@@ -3546,9 +3546,6 @@
   }
 
   if (!MAIN_VERSION_FILE_ATLEAST(bmain, 402, 34)) {
-<<<<<<< HEAD
-    update_paint_modes_for_brush_assets(*bmain);
-=======
     float shadow_max_res_sun = 0.001f;
     float shadow_max_res_local = 0.001f;
     bool shadow_resolution_absolute = false;
@@ -3595,7 +3592,10 @@
       world->sun_shadow_maximum_resolution = default_world->sun_shadow_maximum_resolution;
       world->flag |= WO_USE_SUN_SHADOW;
     }
->>>>>>> ea5e1fef
+  }
+
+  if (!MAIN_VERSION_FILE_ATLEAST(bmain, 402, 38)) {
+    update_paint_modes_for_brush_assets(*bmain);
   }
 
   /**
