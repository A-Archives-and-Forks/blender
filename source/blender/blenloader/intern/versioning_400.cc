/* SPDX-FileCopyrightText: 2023 Blender Authors
 *
 * SPDX-License-Identifier: GPL-2.0-or-later */

/** \file
 * \ingroup blenloader
 */

#define DNA_DEPRECATED_ALLOW

#include <algorithm>
#include <cmath>

/* Define macros in `DNA_genfile.h`. */
#define DNA_GENFILE_VERSIONING_MACROS

#include "DNA_anim_types.h"
#include "DNA_brush_types.h"
#include "DNA_camera_types.h"
#include "DNA_curve_types.h"
#include "DNA_defaults.h"
#include "DNA_light_types.h"
#include "DNA_lightprobe_types.h"
#include "DNA_material_types.h"
#include "DNA_mesh_types.h"
#include "DNA_modifier_types.h"
#include "DNA_movieclip_types.h"
#include "DNA_scene_types.h"
#include "DNA_sequence_types.h"
#include "DNA_workspace_types.h"
#include "DNA_world_types.h"

#include "DNA_defaults.h"
#include "DNA_defs.h"
#include "DNA_genfile.h"
#include "DNA_particle_types.h"

#undef DNA_GENFILE_VERSIONING_MACROS

#include "BLI_assert.h"
#include "BLI_listbase.h"
#include "BLI_map.hh"
#include "BLI_math_rotation.h"
#include "BLI_math_vector.h"
#include "BLI_set.hh"
#include "BLI_string.h"
#include "BLI_string_ref.hh"

#include "BKE_anim_data.hh"
#include "BKE_animsys.h"
#include "BKE_armature.hh"
#include "BKE_attribute.hh"
#include "BKE_colortools.hh"
#include "BKE_context.hh"
#include "BKE_curve.hh"
#include "BKE_effect.h"
#include "BKE_grease_pencil.hh"
#include "BKE_idprop.hh"
#include "BKE_main.hh"
#include "BKE_material.h"
#include "BKE_mesh_legacy_convert.hh"
#include "BKE_nla.h"
#include "BKE_node_runtime.hh"
#include "BKE_paint.hh"
#include "BKE_scene.hh"
#include "BKE_tracking.h"

#include "IMB_imbuf_enums.h"

#include "SEQ_iterator.hh"
#include "SEQ_sequencer.hh"

#include "ANIM_armature_iter.hh"
#include "ANIM_bone_collections.hh"

#include "BLT_translation.hh"

#include "BLO_read_write.hh"
#include "BLO_readfile.hh"

#include "readfile.hh"

#include "versioning_common.hh"

// static CLG_LogRef LOG = {"blo.readfile.doversion"};

static void version_composite_nodetree_null_id(bNodeTree *ntree, Scene *scene)
{
  for (bNode *node : ntree->all_nodes()) {
    if (node->id == nullptr && ((node->type == CMP_NODE_R_LAYERS) ||
                                (node->type == CMP_NODE_CRYPTOMATTE &&
                                 node->custom1 == CMP_NODE_CRYPTOMATTE_SOURCE_RENDER)))
    {
      node->id = &scene->id;
    }
  }
}

/* Move bone-group color to the individual bones. */
static void version_bonegroup_migrate_color(Main *bmain)
{
  using PoseSet = blender::Set<bPose *>;
  blender::Map<bArmature *, PoseSet> armature_poses;

  /* Gather a mapping from armature to the poses that use it. */
  LISTBASE_FOREACH (Object *, ob, &bmain->objects) {
    if (ob->type != OB_ARMATURE || !ob->pose) {
      continue;
    }

    bArmature *arm = reinterpret_cast<bArmature *>(ob->data);
    BLI_assert_msg(GS(arm->id.name) == ID_AR,
                   "Expected ARMATURE object to have an Armature as data");

    /* There is no guarantee that the current state of poses is in sync with the Armature data.
     *
     * NOTE: No need to handle user reference-counting in readfile code. */
    BKE_pose_ensure(bmain, ob, arm, false);

    PoseSet &pose_set = armature_poses.lookup_or_add_default(arm);
    pose_set.add(ob->pose);
  }

  /* Move colors from the pose's bone-group to either the armature bones or the
   * pose bones, depending on how many poses use the Armature. */
  for (const PoseSet &pose_set : armature_poses.values()) {
    /* If the Armature is shared, the bone group colors might be different, and thus they have to
     * be stored on the pose bones. If the Armature is NOT shared, the bone colors can be stored
     * directly on the Armature bones. */
    const bool store_on_armature = pose_set.size() == 1;

    for (bPose *pose : pose_set) {
      LISTBASE_FOREACH (bPoseChannel *, pchan, &pose->chanbase) {
        const bActionGroup *bgrp = (const bActionGroup *)BLI_findlink(&pose->agroups,
                                                                      (pchan->agrp_index - 1));
        if (!bgrp) {
          continue;
        }

        BoneColor &bone_color = store_on_armature ? pchan->bone->color : pchan->color;
        bone_color.palette_index = bgrp->customCol;
        memcpy(&bone_color.custom, &bgrp->cs, sizeof(bone_color.custom));
      }
    }
  }
}

static void version_bonelayers_to_bonecollections(Main *bmain)
{
  char bcoll_name[MAX_NAME];
  char custom_prop_name[MAX_NAME];

  LISTBASE_FOREACH (bArmature *, arm, &bmain->armatures) {
    IDProperty *arm_idprops = IDP_GetProperties(&arm->id);

    BLI_assert_msg(arm->edbo == nullptr, "did not expect an Armature to be saved in edit mode");
    const uint layer_used = arm->layer_used;

    /* Construct a bone collection for each layer that contains at least one bone. */
    blender::Vector<std::pair<uint, BoneCollection *>> layermask_collection;
    for (uint layer = 0; layer < 32; ++layer) {
      const uint layer_mask = 1u << layer;
      if ((layer_used & layer_mask) == 0) {
        /* Layer is empty, so no need to convert to collection. */
        continue;
      }

      /* Construct a suitable name for this bone layer. */
      bcoll_name[0] = '\0';
      if (arm_idprops) {
        /* See if we can use the layer name from the Bone Manager add-on. This is a popular add-on
         * for managing bone layers and giving them names. */
        SNPRINTF(custom_prop_name, "layer_name_%u", layer);
        IDProperty *prop = IDP_GetPropertyFromGroup(arm_idprops, custom_prop_name);
        if (prop != nullptr && prop->type == IDP_STRING && IDP_String(prop)[0] != '\0') {
          SNPRINTF(bcoll_name, "Layer %u - %s", layer + 1, IDP_String(prop));
        }
      }
      if (bcoll_name[0] == '\0') {
        /* Either there was no name defined in the custom property, or
         * it was the empty string. */
        SNPRINTF(bcoll_name, "Layer %u", layer + 1);
      }

      /* Create a new bone collection for this layer. */
      BoneCollection *bcoll = ANIM_armature_bonecoll_new(arm, bcoll_name);
      layermask_collection.append(std::make_pair(layer_mask, bcoll));

      if ((arm->layer & layer_mask) == 0) {
        ANIM_bonecoll_hide(arm, bcoll);
      }
    }

    /* Iterate over the bones to assign them to their layers. */
    blender::animrig::ANIM_armature_foreach_bone(&arm->bonebase, [&](Bone *bone) {
      for (auto layer_bcoll : layermask_collection) {
        const uint layer_mask = layer_bcoll.first;
        if ((bone->layer & layer_mask) == 0) {
          continue;
        }

        BoneCollection *bcoll = layer_bcoll.second;
        ANIM_armature_bonecoll_assign(bcoll, bone);
      }
    });
  }
}

static void version_bonegroups_to_bonecollections(Main *bmain)
{
  LISTBASE_FOREACH (Object *, ob, &bmain->objects) {
    if (ob->type != OB_ARMATURE || !ob->pose) {
      continue;
    }

    /* Convert the bone groups on a bone-by-bone basis. */
    bArmature *arm = reinterpret_cast<bArmature *>(ob->data);
    bPose *pose = ob->pose;

    blender::Map<const bActionGroup *, BoneCollection *> collections_by_group;
    /* Convert all bone groups, regardless of whether they contain any bones. */
    LISTBASE_FOREACH (bActionGroup *, bgrp, &pose->agroups) {
      BoneCollection *bcoll = ANIM_armature_bonecoll_new(arm, bgrp->name);
      collections_by_group.add_new(bgrp, bcoll);

      /* Before now, bone visibility was determined by armature layers, and bone
       * groups did not have any impact on this. To retain the behavior, that
       * hiding all layers a bone is on hides the bone, the
       * bone-group-collections should be created hidden. */
      ANIM_bonecoll_hide(arm, bcoll);
    }

    /* Assign the bones to their bone group based collection. */
    LISTBASE_FOREACH (bPoseChannel *, pchan, &pose->chanbase) {
      /* Find the bone group of this pose channel. */
      const bActionGroup *bgrp = (const bActionGroup *)BLI_findlink(&pose->agroups,
                                                                    (pchan->agrp_index - 1));
      if (!bgrp) {
        continue;
      }

      /* Assign the bone. */
      BoneCollection *bcoll = collections_by_group.lookup(bgrp);
      ANIM_armature_bonecoll_assign(bcoll, pchan->bone);
    }

    /* The list of bone groups (pose->agroups) is intentionally left alone here. This will allow
     * for older versions of Blender to open the file with bone groups intact. Of course the bone
     * groups will not be updated any more, but this way the data at least survives an accidental
     * save with Blender 4.0. */
  }
}

/**
 * Change animation/drivers from "collections[..." to "collections_all[..." so
 * they remain stable when the bone collection hierarchy structure changes.
 */
static void version_bonecollection_anim(FCurve *fcurve)
{
  const blender::StringRef rna_path(fcurve->rna_path);
  constexpr char const *rna_path_prefix = "collections[";
  if (!rna_path.startswith(rna_path_prefix)) {
    return;
  }

  const std::string path_remainder(rna_path.drop_known_prefix(rna_path_prefix));
  MEM_freeN(fcurve->rna_path);
  fcurve->rna_path = BLI_sprintfN("collections_all[%s", path_remainder.c_str());
}

static void version_principled_bsdf_update_animdata(ID *owner_id, bNodeTree *ntree)
{
  ID *id = &ntree->id;
  AnimData *adt = BKE_animdata_from_id(id);

  LISTBASE_FOREACH (bNode *, node, &ntree->nodes) {
    if (node->type != SH_NODE_BSDF_PRINCIPLED) {
      continue;
    }

    char node_name_escaped[MAX_NAME * 2];
    BLI_str_escape(node_name_escaped, node->name, sizeof(node_name_escaped));
    std::string prefix = "nodes[\"" + std::string(node_name_escaped) + "\"].inputs";

    /* Remove animdata for inputs 18 (Transmission Roughness) and 3 (Subsurface Color). */
    BKE_animdata_fix_paths_remove(id, (prefix + "[18]").c_str());
    BKE_animdata_fix_paths_remove(id, (prefix + "[3]").c_str());

    /* Order is important here: If we e.g. want to change A->B and B->C, but perform A->B first,
     * then later we don't know whether a B entry is an original B (and therefore should be
     * changed to C) or used to be A and was already handled.
     * In practice, going reverse mostly works, the two notable dependency chains are:
     * - 8->13, then 2->8, then 9->2 (13 was changed before)
     * - 1->9, then 6->1 (9 was changed before)
     * - 4->10, then 21->4 (10 was changed before)
     *
     * 0 (Base Color) and 17 (Transmission) are fine as-is. */
    std::pair<int, int> remap_table[] = {
        {20, 27}, /* Emission Strength */
        {19, 26}, /* Emission */
        {16, 3},  /* IOR */
        {15, 19}, /* Clearcoat Roughness */
        {14, 18}, /* Clearcoat */
        {13, 25}, /* Sheen Tint */
        {12, 23}, /* Sheen */
        {11, 15}, /* Anisotropic Rotation */
        {10, 14}, /* Anisotropic */
        {8, 13},  /* Specular Tint */
        {2, 8},   /* Subsurface Radius */
        {9, 2},   /* Roughness */
        {7, 12},  /* Specular */
        {1, 9},   /* Subsurface Scale */
        {6, 1},   /* Metallic */
        {5, 11},  /* Subsurface Anisotropy */
        {4, 10},  /* Subsurface IOR */
        {21, 4}   /* Alpha */
    };
    for (const auto &entry : remap_table) {
      BKE_animdata_fix_paths_rename(
          id, adt, owner_id, prefix.c_str(), nullptr, nullptr, entry.first, entry.second, false);
    }
  }
}

static void versioning_eevee_shadow_settings(Object *object)
{
  /** EEVEE no longer uses the Material::blend_shadow property.
   * Instead, it uses Object::visibility_flag for disabling shadow casting
   */

  short *material_len = BKE_object_material_len_p(object);
  if (!material_len) {
    return;
  }

  using namespace blender;
  bool hide_shadows = *material_len > 0;
  for (int i : IndexRange(*material_len)) {
    Material *material = BKE_object_material_get(object, i + 1);
    if (!material || material->blend_shadow != MA_BS_NONE) {
      hide_shadows = false;
    }
  }

  /* Enable the hide_shadow flag only if there's not any shadow casting material. */
  SET_FLAG_FROM_TEST(object->visibility_flag, hide_shadows, OB_HIDE_SHADOW);
}

static void versioning_replace_splitviewer(bNodeTree *ntree)
{
  /* Split viewer was replaced with a regular split node, so add a viewer node,
   * and link it to the new split node to achieve the same behavior of the split viewer node. */

  LISTBASE_FOREACH_MUTABLE (bNode *, node, &ntree->nodes) {
    if (node->type != CMP_NODE_SPLITVIEWER__DEPRECATED) {
      continue;
    }

    STRNCPY(node->idname, "CompositorNodeSplit");
    node->type = CMP_NODE_SPLIT;
    MEM_freeN(node->storage);
    node->storage = nullptr;

    bNode *viewer_node = nodeAddStaticNode(nullptr, ntree, CMP_NODE_VIEWER);
    /* Nodes are created stacked on top of each other, so separate them a bit. */
    viewer_node->locx = node->locx + node->width + viewer_node->width / 4.0f;
    viewer_node->locy = node->locy;
    viewer_node->flag &= ~NODE_PREVIEW;

    bNodeSocket *split_out_socket = nodeAddStaticSocket(
        ntree, node, SOCK_OUT, SOCK_IMAGE, PROP_NONE, "Image", "Image");
    bNodeSocket *viewer_in_socket = nodeFindSocket(viewer_node, SOCK_IN, "Image");

    nodeAddLink(ntree, node, split_out_socket, viewer_node, viewer_in_socket);
  }
}

/**
 * Exit NLA tweakmode when the AnimData struct has insufficient information.
 *
 * When NLA tweakmode is enabled, Blender expects certain pointers to be set up
 * correctly, and if that fails, can crash. This function ensures that
 * everything is consistent, by exiting tweakmode everywhere there's missing
 * pointers.
 *
 * This shouldn't happen, but the example blend file attached to #119615 needs
 * this.
 */
static void version_nla_tweakmode_incomplete(Main *bmain)
{
  bool any_valid_tweakmode_left = false;

  ID *id;
  FOREACH_MAIN_ID_BEGIN (bmain, id) {
    AnimData *adt = BKE_animdata_from_id(id);
    if (!adt || !(adt->flag & ADT_NLA_EDIT_ON)) {
      continue;
    }

    if (adt->act_track && adt->actstrip) {
      /* Expected case. */
      any_valid_tweakmode_left = true;
      continue;
    }

    /* Not enough info in the blend file to reliably stay in tweak mode. This is the most important
     * part of this versioning code, as it prevents future nullptr access. */
    BKE_nla_tweakmode_exit(adt);
  }
  FOREACH_MAIN_ID_END;

  if (any_valid_tweakmode_left) {
    /* There are still NLA strips correctly in tweak mode. */
    return;
  }

  /* Nothing is in a valid tweakmode, so just disable the corresponding flags on all scenes. */
  LISTBASE_FOREACH (Scene *, scene, &bmain->scenes) {
    scene->flag &= ~SCE_NLA_EDIT_ON;
  }
}

void do_versions_after_linking_400(FileData *fd, Main *bmain)
{
  if (!MAIN_VERSION_FILE_ATLEAST(bmain, 400, 9)) {
    /* Fix area light scaling. */
    LISTBASE_FOREACH (Light *, light, &bmain->lights) {
      light->energy = light->energy_deprecated;
      if (light->type == LA_AREA) {
        light->energy *= M_PI_4;
      }
    }

    /* XXX This was added several years ago in 'lib_link` code of Scene... Should be safe enough
     * here. */
    LISTBASE_FOREACH (Scene *, scene, &bmain->scenes) {
      if (scene->nodetree) {
        version_composite_nodetree_null_id(scene->nodetree, scene);
      }
    }

    /* XXX This was added many years ago (1c19940198) in 'lib_link` code of particles as a bug-fix.
     * But this is actually versioning. Should be safe enough here. */
    LISTBASE_FOREACH (ParticleSettings *, part, &bmain->particles) {
      if (!part->effector_weights) {
        part->effector_weights = BKE_effector_add_weights(part->force_group);
      }
    }

    /* Object proxies have been deprecated sine 3.x era, so their update & sanity check can now
     * happen in do_versions code. */
    LISTBASE_FOREACH (Object *, ob, &bmain->objects) {
      if (ob->proxy) {
        /* Paranoia check, actually a proxy_from pointer should never be written... */
        if (!ID_IS_LINKED(ob->proxy)) {
          ob->proxy->proxy_from = nullptr;
          ob->proxy = nullptr;

          if (ob->id.lib) {
            BLO_reportf_wrap(fd->reports,
                             RPT_INFO,
                             RPT_("Proxy lost from object %s lib %s\n"),
                             ob->id.name + 2,
                             ob->id.lib->filepath);
          }
          else {
            BLO_reportf_wrap(fd->reports,
                             RPT_INFO,
                             RPT_("Proxy lost from object %s lib <NONE>\n"),
                             ob->id.name + 2);
          }
          fd->reports->count.missing_obproxies++;
        }
        else {
          /* This triggers object_update to always use a copy. */
          ob->proxy->proxy_from = ob;
        }
      }
    }
  }

  if (!MAIN_VERSION_FILE_ATLEAST(bmain, 400, 21)) {
    if (!DNA_struct_member_exists(fd->filesdna, "bPoseChannel", "BoneColor", "color")) {
      version_bonegroup_migrate_color(bmain);
    }

    if (!DNA_struct_member_exists(fd->filesdna, "bArmature", "ListBase", "collections")) {
      version_bonelayers_to_bonecollections(bmain);
      version_bonegroups_to_bonecollections(bmain);
    }
  }

  if (!MAIN_VERSION_FILE_ATLEAST(bmain, 400, 24)) {
    FOREACH_NODETREE_BEGIN (bmain, ntree, id) {
      if (ntree->type == NTREE_SHADER) {
        /* Convert animdata on the Principled BSDF sockets. */
        version_principled_bsdf_update_animdata(id, ntree);
      }
    }
    FOREACH_NODETREE_END;
  }

  if (!MAIN_VERSION_FILE_ATLEAST(bmain, 400, 34)) {
    BKE_mesh_legacy_face_map_to_generic(bmain);
  }

  if (!MAIN_VERSION_FILE_ATLEAST(bmain, 401, 5)) {
    Scene *scene = static_cast<Scene *>(bmain->scenes.first);
    bool is_cycles = scene && STREQ(scene->r.engine, RE_engine_id_CYCLES);
    if (!is_cycles) {
      LISTBASE_FOREACH (Object *, object, &bmain->objects) {
        versioning_eevee_shadow_settings(object);
      }
    }
  }

  if (!MAIN_VERSION_FILE_ATLEAST(bmain, 401, 23)) {
    version_nla_tweakmode_incomplete(bmain);
  }

  if (!MAIN_VERSION_FILE_ATLEAST(bmain, 402, 15)) {
    /* Change drivers and animation on "armature.collections" to
     * ".collections_all", so that they are drawn correctly in the tree view,
     * and keep working when the collection is moved around in the hierarchy. */
    LISTBASE_FOREACH (bArmature *, arm, &bmain->armatures) {
      AnimData *adt = BKE_animdata_from_id(&arm->id);
      if (!adt) {
        continue;
      }

      LISTBASE_FOREACH (FCurve *, fcurve, &adt->drivers) {
        version_bonecollection_anim(fcurve);
      }
      if (adt->action) {
        LISTBASE_FOREACH (FCurve *, fcurve, &adt->action->curves) {
          version_bonecollection_anim(fcurve);
        }
      }
    }
  }

  if (!MAIN_VERSION_FILE_ATLEAST(bmain, 402, 23)) {
    /* Shift animation data to accommodate the new Roughness input. */
    version_node_socket_index_animdata(
        bmain, NTREE_SHADER, SH_NODE_SUBSURFACE_SCATTERING, 4, 1, 5);
  }

  /**
   * Always bump subversion in BKE_blender_version.h when adding versioning
   * code here, and wrap it inside a MAIN_VERSION_FILE_ATLEAST check.
   *
   * \note Keep this message at the bottom of the function.
   */
}

static void version_mesh_legacy_to_struct_of_array_format(Mesh &mesh)
{
  BKE_mesh_legacy_convert_flags_to_selection_layers(&mesh);
  BKE_mesh_legacy_convert_flags_to_hide_layers(&mesh);
  BKE_mesh_legacy_convert_uvs_to_generic(&mesh);
  BKE_mesh_legacy_convert_mpoly_to_material_indices(&mesh);
  BKE_mesh_legacy_sharp_faces_from_flags(&mesh);
  BKE_mesh_legacy_bevel_weight_to_layers(&mesh);
  BKE_mesh_legacy_sharp_edges_from_flags(&mesh);
  BKE_mesh_legacy_face_set_to_generic(&mesh);
  BKE_mesh_legacy_edge_crease_to_layers(&mesh);
  BKE_mesh_legacy_uv_seam_from_flags(&mesh);
  BKE_mesh_legacy_convert_verts_to_positions(&mesh);
  BKE_mesh_legacy_attribute_flags_to_strings(&mesh);
  BKE_mesh_legacy_convert_loops_to_corners(&mesh);
  BKE_mesh_legacy_convert_polys_to_offsets(&mesh);
  BKE_mesh_legacy_convert_edges_to_generic(&mesh);
}

static void version_motion_tracking_legacy_camera_object(MovieClip &movieclip)
{
  MovieTracking &tracking = movieclip.tracking;
  MovieTrackingObject *active_tracking_object = BKE_tracking_object_get_active(&tracking);
  MovieTrackingObject *tracking_camera_object = BKE_tracking_object_get_camera(&tracking);

  BLI_assert(tracking_camera_object != nullptr);

  if (BLI_listbase_is_empty(&tracking_camera_object->tracks)) {
    tracking_camera_object->tracks = tracking.tracks_legacy;
    active_tracking_object->active_track = tracking.act_track_legacy;
  }

  if (BLI_listbase_is_empty(&tracking_camera_object->plane_tracks)) {
    tracking_camera_object->plane_tracks = tracking.plane_tracks_legacy;
    active_tracking_object->active_plane_track = tracking.act_plane_track_legacy;
  }

  if (tracking_camera_object->reconstruction.cameras == nullptr) {
    tracking_camera_object->reconstruction = tracking.reconstruction_legacy;
  }

  /* Clear pointers in the legacy storage.
   * Always do it, in the case something got missed in the logic above, so that the legacy storage
   * is always ensured to be empty after load. */
  BLI_listbase_clear(&tracking.tracks_legacy);
  BLI_listbase_clear(&tracking.plane_tracks_legacy);
  tracking.act_track_legacy = nullptr;
  tracking.act_plane_track_legacy = nullptr;
  memset(&tracking.reconstruction_legacy, 0, sizeof(tracking.reconstruction_legacy));
}

static void version_movieclips_legacy_camera_object(Main *bmain)
{
  LISTBASE_FOREACH (MovieClip *, movieclip, &bmain->movieclips) {
    version_motion_tracking_legacy_camera_object(*movieclip);
  }
}

/* Version VertexWeightEdit modifier to make existing weights exclusive of the threshold. */
static void version_vertex_weight_edit_preserve_threshold_exclusivity(Main *bmain)
{
  LISTBASE_FOREACH (Object *, ob, &bmain->objects) {
    if (ob->type != OB_MESH) {
      continue;
    }

    LISTBASE_FOREACH (ModifierData *, md, &ob->modifiers) {
      if (md->type == eModifierType_WeightVGEdit) {
        WeightVGEditModifierData *wmd = reinterpret_cast<WeightVGEditModifierData *>(md);
        wmd->add_threshold = nexttoward(wmd->add_threshold, 2.0);
        wmd->rem_threshold = nexttoward(wmd->rem_threshold, -1.0);
      }
    }
  }
}

static void version_mesh_crease_generic(Main &bmain)
{
  LISTBASE_FOREACH (Mesh *, mesh, &bmain.meshes) {
    BKE_mesh_legacy_crease_to_generic(mesh);
  }

  LISTBASE_FOREACH (bNodeTree *, ntree, &bmain.nodetrees) {
    if (ntree->type == NTREE_GEOMETRY) {
      LISTBASE_FOREACH (bNode *, node, &ntree->nodes) {
        if (STR_ELEM(node->idname,
                     "GeometryNodeStoreNamedAttribute",
                     "GeometryNodeInputNamedAttribute"))
        {
          bNodeSocket *socket = nodeFindSocket(node, SOCK_IN, "Name");
          if (STREQ(socket->default_value_typed<bNodeSocketValueString>()->value, "crease")) {
            STRNCPY(socket->default_value_typed<bNodeSocketValueString>()->value, "crease_edge");
          }
        }
      }
    }
  }

  LISTBASE_FOREACH (Object *, object, &bmain.objects) {
    LISTBASE_FOREACH (ModifierData *, md, &object->modifiers) {
      if (md->type != eModifierType_Nodes) {
        continue;
      }
      if (IDProperty *settings = reinterpret_cast<NodesModifierData *>(md)->settings.properties) {
        LISTBASE_FOREACH (IDProperty *, prop, &settings->data.group) {
          if (blender::StringRef(prop->name).endswith("_attribute_name")) {
            if (STREQ(IDP_String(prop), "crease")) {
              IDP_AssignString(prop, "crease_edge");
            }
          }
        }
      }
    }
  }
}

static void versioning_replace_legacy_glossy_node(bNodeTree *ntree)
{
  LISTBASE_FOREACH (bNode *, node, &ntree->nodes) {
    if (node->type == SH_NODE_BSDF_GLOSSY_LEGACY) {
      STRNCPY(node->idname, "ShaderNodeBsdfAnisotropic");
      node->type = SH_NODE_BSDF_GLOSSY;
    }
  }
}

static void versioning_remove_microfacet_sharp_distribution(bNodeTree *ntree)
{
  /* Find all glossy, glass and refraction BSDF nodes that have their distribution
   * set to SHARP and set them to GGX, disconnect any link to the Roughness input
   * and set its value to zero. */
  LISTBASE_FOREACH (bNode *, node, &ntree->nodes) {
    if (!ELEM(node->type, SH_NODE_BSDF_GLOSSY, SH_NODE_BSDF_GLASS, SH_NODE_BSDF_REFRACTION)) {
      continue;
    }
    if (node->custom1 != SHD_GLOSSY_SHARP_DEPRECATED) {
      continue;
    }

    node->custom1 = SHD_GLOSSY_GGX;
    LISTBASE_FOREACH (bNodeSocket *, socket, &node->inputs) {
      if (!STREQ(socket->identifier, "Roughness")) {
        continue;
      }

      if (socket->link != nullptr) {
        nodeRemLink(ntree, socket->link);
      }
      bNodeSocketValueFloat *socket_value = (bNodeSocketValueFloat *)socket->default_value;
      socket_value->value = 0.0f;

      break;
    }
  }
}

static void version_replace_texcoord_normal_socket(bNodeTree *ntree)
{
  /* The normal of a spot light was set to the incoming light direction, replace with the
   * `Incoming` socket from the Geometry shader node. */
  bNode *geometry_node = nullptr;
  bNode *transform_node = nullptr;
  bNodeSocket *incoming_socket = nullptr;
  bNodeSocket *vec_in_socket = nullptr;
  bNodeSocket *vec_out_socket = nullptr;

  LISTBASE_FOREACH_MUTABLE (bNodeLink *, link, &ntree->links) {
    if (link->fromnode->type == SH_NODE_TEX_COORD && STREQ(link->fromsock->identifier, "Normal")) {
      if (geometry_node == nullptr) {
        geometry_node = nodeAddStaticNode(nullptr, ntree, SH_NODE_NEW_GEOMETRY);
        incoming_socket = nodeFindSocket(geometry_node, SOCK_OUT, "Incoming");

        transform_node = nodeAddStaticNode(nullptr, ntree, SH_NODE_VECT_TRANSFORM);
        vec_in_socket = nodeFindSocket(transform_node, SOCK_IN, "Vector");
        vec_out_socket = nodeFindSocket(transform_node, SOCK_OUT, "Vector");

        NodeShaderVectTransform *nodeprop = (NodeShaderVectTransform *)transform_node->storage;
        nodeprop->type = SHD_VECT_TRANSFORM_TYPE_NORMAL;

        nodeAddLink(ntree, geometry_node, incoming_socket, transform_node, vec_in_socket);
      }
      nodeAddLink(ntree, transform_node, vec_out_socket, link->tonode, link->tosock);
      nodeRemLink(ntree, link);
    }
  }
}

static void version_principled_transmission_roughness(bNodeTree *ntree)
{
  LISTBASE_FOREACH (bNode *, node, &ntree->nodes) {
    if (node->type != SH_NODE_BSDF_PRINCIPLED) {
      continue;
    }
    bNodeSocket *sock = nodeFindSocket(node, SOCK_IN, "Transmission Roughness");
    if (sock != nullptr) {
      nodeRemoveSocket(ntree, node, sock);
    }
  }
}

/* Convert legacy Velvet BSDF nodes into the new Sheen BSDF node. */
static void version_replace_velvet_sheen_node(bNodeTree *ntree)
{
  LISTBASE_FOREACH (bNode *, node, &ntree->nodes) {
    if (node->type == SH_NODE_BSDF_SHEEN) {
      STRNCPY(node->idname, "ShaderNodeBsdfSheen");

      bNodeSocket *sigmaInput = nodeFindSocket(node, SOCK_IN, "Sigma");
      if (sigmaInput != nullptr) {
        node->custom1 = SHD_SHEEN_ASHIKHMIN;
        STRNCPY(sigmaInput->identifier, "Roughness");
        STRNCPY(sigmaInput->name, "Roughness");
      }
    }
  }
}

/* Convert sheen inputs on the Principled BSDF. */
static void version_principled_bsdf_sheen(bNodeTree *ntree)
{
  auto check_node = [](const bNode *node) {
    return (node->type == SH_NODE_BSDF_PRINCIPLED) &&
           (nodeFindSocket(node, SOCK_IN, "Sheen Roughness") == nullptr);
  };
  auto update_input = [ntree](bNode *node, bNodeSocket *input) {
    /* Change socket type to Color. */
    nodeModifySocketTypeStatic(ntree, node, input, SOCK_RGBA, 0);

    /* Account for the change in intensity between the old and new model.
     * If the Sheen input is set to a fixed value, adjust it and set the tint to white.
     * Otherwise, if it's connected, keep it as-is but set the tint to 0.2 instead. */
    bNodeSocket *sheen = nodeFindSocket(node, SOCK_IN, "Sheen");
    if (sheen != nullptr && sheen->link == nullptr) {
      *version_cycles_node_socket_float_value(sheen) *= 0.2f;

      static float default_value[] = {1.0f, 1.0f, 1.0f, 1.0f};
      copy_v4_v4(version_cycles_node_socket_rgba_value(input), default_value);
    }
    else {
      static float default_value[] = {0.2f, 0.2f, 0.2f, 1.0f};
      copy_v4_v4(version_cycles_node_socket_rgba_value(input), default_value);
    }
  };
  auto update_input_link = [](bNode *, bNodeSocket *, bNode *, bNodeSocket *) {
    /* Don't replace the link here, tint works differently enough now to make conversion
     * impractical. */
  };

  version_update_node_input(ntree, check_node, "Sheen Tint", update_input, update_input_link);
}

/* Convert EEVEE-Legacy refraction depth to EEVEE-Next thickness tree. */
static void version_refraction_depth_to_thickness_value(bNodeTree *ntree, float thickness)
{
  LISTBASE_FOREACH (bNode *, node, &ntree->nodes) {
    if (node->type != SH_NODE_OUTPUT_MATERIAL) {
      continue;
    }

    bNodeSocket *thickness_socket = nodeFindSocket(node, SOCK_IN, "Thickness");
    if (thickness_socket == nullptr) {
      continue;
    }

    bool has_link = false;
    LISTBASE_FOREACH (bNodeLink *, link, &ntree->links) {
      if (link->tosock == thickness_socket) {
        /* Something is already plugged in. Don't modify anything. */
        has_link = true;
      }
    }

    if (has_link) {
      continue;
    }
    bNode *value_node = nodeAddStaticNode(nullptr, ntree, SH_NODE_VALUE);
    value_node->parent = node->parent;
    value_node->locx = node->locx;
    value_node->locy = node->locy - 160.0f;
    bNodeSocket *socket_value = nodeFindSocket(value_node, SOCK_OUT, "Value");

    *version_cycles_node_socket_float_value(socket_value) = thickness;

    nodeAddLink(ntree, value_node, socket_value, node, thickness_socket);
  }

  version_socket_update_is_used(ntree);
}

static void versioning_update_noise_texture_node(bNodeTree *ntree)
{
  LISTBASE_FOREACH (bNode *, node, &ntree->nodes) {
    if (node->type != SH_NODE_TEX_NOISE) {
      continue;
    }

    (static_cast<NodeTexNoise *>(node->storage))->type = SHD_NOISE_FBM;

    bNodeSocket *roughness_socket = nodeFindSocket(node, SOCK_IN, "Roughness");
    if (roughness_socket == nullptr) {
      /* Noise Texture node was created before the Roughness input was added. */
      continue;
    }

    float *roughness = version_cycles_node_socket_float_value(roughness_socket);

    bNodeLink *roughness_link = nullptr;
    bNode *roughness_from_node = nullptr;
    bNodeSocket *roughness_from_socket = nullptr;

    LISTBASE_FOREACH (bNodeLink *, link, &ntree->links) {
      /* Find links, nodes and sockets. */
      if (link->tosock == roughness_socket) {
        roughness_link = link;
        roughness_from_node = link->fromnode;
        roughness_from_socket = link->fromsock;
      }
    }

    if (roughness_link != nullptr) {
      /* Add Clamp node before Roughness input. */

      bNode *clamp_node = nodeAddStaticNode(nullptr, ntree, SH_NODE_CLAMP);
      clamp_node->parent = node->parent;
      clamp_node->custom1 = NODE_CLAMP_MINMAX;
      clamp_node->locx = node->locx;
      clamp_node->locy = node->locy - 300.0f;
      clamp_node->flag |= NODE_HIDDEN;
      bNodeSocket *clamp_socket_value = nodeFindSocket(clamp_node, SOCK_IN, "Value");
      bNodeSocket *clamp_socket_min = nodeFindSocket(clamp_node, SOCK_IN, "Min");
      bNodeSocket *clamp_socket_max = nodeFindSocket(clamp_node, SOCK_IN, "Max");
      bNodeSocket *clamp_socket_out = nodeFindSocket(clamp_node, SOCK_OUT, "Result");

      *version_cycles_node_socket_float_value(clamp_socket_min) = 0.0f;
      *version_cycles_node_socket_float_value(clamp_socket_max) = 1.0f;

      nodeRemLink(ntree, roughness_link);
      nodeAddLink(
          ntree, roughness_from_node, roughness_from_socket, clamp_node, clamp_socket_value);
      nodeAddLink(ntree, clamp_node, clamp_socket_out, node, roughness_socket);
    }
    else {
      *roughness = std::clamp(*roughness, 0.0f, 1.0f);
    }
  }

  version_socket_update_is_used(ntree);
}

static void versioning_replace_musgrave_texture_node(bNodeTree *ntree)
{
  version_node_input_socket_name(ntree, SH_NODE_TEX_MUSGRAVE_DEPRECATED, "Dimension", "Roughness");
  LISTBASE_FOREACH (bNode *, node, &ntree->nodes) {
    if (node->type != SH_NODE_TEX_MUSGRAVE_DEPRECATED) {
      continue;
    }

    STRNCPY(node->idname, "ShaderNodeTexNoise");
    node->type = SH_NODE_TEX_NOISE;
    NodeTexNoise *data = MEM_cnew<NodeTexNoise>(__func__);
    data->base = (static_cast<NodeTexMusgrave *>(node->storage))->base;
    data->dimensions = (static_cast<NodeTexMusgrave *>(node->storage))->dimensions;
    data->normalize = false;
    data->type = (static_cast<NodeTexMusgrave *>(node->storage))->musgrave_type;
    MEM_freeN(node->storage);
    node->storage = data;

    bNodeLink *detail_link = nullptr;
    bNode *detail_from_node = nullptr;
    bNodeSocket *detail_from_socket = nullptr;

    bNodeLink *roughness_link = nullptr;
    bNode *roughness_from_node = nullptr;
    bNodeSocket *roughness_from_socket = nullptr;

    bNodeLink *lacunarity_link = nullptr;
    bNode *lacunarity_from_node = nullptr;
    bNodeSocket *lacunarity_from_socket = nullptr;

    LISTBASE_FOREACH (bNodeLink *, link, &ntree->links) {
      /* Find links, nodes and sockets. */
      if (link->tonode == node) {
        if (STREQ(link->tosock->identifier, "Detail")) {
          detail_link = link;
          detail_from_node = link->fromnode;
          detail_from_socket = link->fromsock;
        }
        if (STREQ(link->tosock->identifier, "Roughness")) {
          roughness_link = link;
          roughness_from_node = link->fromnode;
          roughness_from_socket = link->fromsock;
        }
        if (STREQ(link->tosock->identifier, "Lacunarity")) {
          lacunarity_link = link;
          lacunarity_from_node = link->fromnode;
          lacunarity_from_socket = link->fromsock;
        }
      }
    }

    uint8_t noise_type = (static_cast<NodeTexNoise *>(node->storage))->type;
    float locy_offset = 0.0f;

    bNodeSocket *fac_socket = nodeFindSocket(node, SOCK_OUT, "Fac");
    /* Clear label because Musgrave output socket label is set to "Height" instead of "Fac". */
    fac_socket->label[0] = '\0';

    bNodeSocket *detail_socket = nodeFindSocket(node, SOCK_IN, "Detail");
    float *detail = version_cycles_node_socket_float_value(detail_socket);

    if (detail_link != nullptr) {
      locy_offset -= 80.0f;

      /* Add Minimum Math node and Subtract Math node before Detail input. */

      bNode *min_node = nodeAddStaticNode(nullptr, ntree, SH_NODE_MATH);
      min_node->parent = node->parent;
      min_node->custom1 = NODE_MATH_MINIMUM;
      min_node->locx = node->locx;
      min_node->locy = node->locy - 320.0f;
      min_node->flag |= NODE_HIDDEN;
      bNodeSocket *min_socket_A = static_cast<bNodeSocket *>(BLI_findlink(&min_node->inputs, 0));
      bNodeSocket *min_socket_B = static_cast<bNodeSocket *>(BLI_findlink(&min_node->inputs, 1));
      bNodeSocket *min_socket_out = nodeFindSocket(min_node, SOCK_OUT, "Value");

      bNode *sub1_node = nodeAddStaticNode(nullptr, ntree, SH_NODE_MATH);
      sub1_node->parent = node->parent;
      sub1_node->custom1 = NODE_MATH_SUBTRACT;
      sub1_node->locx = node->locx;
      sub1_node->locy = node->locy - 360.0f;
      sub1_node->flag |= NODE_HIDDEN;
      bNodeSocket *sub1_socket_A = static_cast<bNodeSocket *>(BLI_findlink(&sub1_node->inputs, 0));
      bNodeSocket *sub1_socket_B = static_cast<bNodeSocket *>(BLI_findlink(&sub1_node->inputs, 1));
      bNodeSocket *sub1_socket_out = nodeFindSocket(sub1_node, SOCK_OUT, "Value");

      *version_cycles_node_socket_float_value(min_socket_B) = 14.0f;
      *version_cycles_node_socket_float_value(sub1_socket_B) = 1.0f;

      nodeRemLink(ntree, detail_link);
      nodeAddLink(ntree, detail_from_node, detail_from_socket, sub1_node, sub1_socket_A);
      nodeAddLink(ntree, sub1_node, sub1_socket_out, min_node, min_socket_A);
      nodeAddLink(ntree, min_node, min_socket_out, node, detail_socket);

      if (ELEM(noise_type, SHD_NOISE_RIDGED_MULTIFRACTAL, SHD_NOISE_HETERO_TERRAIN)) {
        locy_offset -= 40.0f;

        /* Add Greater Than Math node before Subtract Math node. */

        bNode *greater_node = nodeAddStaticNode(nullptr, ntree, SH_NODE_MATH);
        greater_node->parent = node->parent;
        greater_node->custom1 = NODE_MATH_GREATER_THAN;
        greater_node->locx = node->locx;
        greater_node->locy = node->locy - 400.0f;
        greater_node->flag |= NODE_HIDDEN;
        bNodeSocket *greater_socket_A = static_cast<bNodeSocket *>(
            BLI_findlink(&greater_node->inputs, 0));
        bNodeSocket *greater_socket_B = static_cast<bNodeSocket *>(
            BLI_findlink(&greater_node->inputs, 1));
        bNodeSocket *greater_socket_out = nodeFindSocket(greater_node, SOCK_OUT, "Value");

        *version_cycles_node_socket_float_value(greater_socket_B) = 1.0f;

        nodeAddLink(ntree, detail_from_node, detail_from_socket, greater_node, greater_socket_A);
        nodeAddLink(ntree, greater_node, greater_socket_out, sub1_node, sub1_socket_B);
      }
      else {
        /* Add Clamp node and Multiply Math node behind Fac output. */

        bNode *clamp_node = nodeAddStaticNode(nullptr, ntree, SH_NODE_CLAMP);
        clamp_node->parent = node->parent;
        clamp_node->custom1 = NODE_CLAMP_MINMAX;
        clamp_node->locx = node->locx;
        clamp_node->locy = node->locy + 40.0f;
        clamp_node->flag |= NODE_HIDDEN;
        bNodeSocket *clamp_socket_value = nodeFindSocket(clamp_node, SOCK_IN, "Value");
        bNodeSocket *clamp_socket_min = nodeFindSocket(clamp_node, SOCK_IN, "Min");
        bNodeSocket *clamp_socket_max = nodeFindSocket(clamp_node, SOCK_IN, "Max");
        bNodeSocket *clamp_socket_out = nodeFindSocket(clamp_node, SOCK_OUT, "Result");

        bNode *mul_node = nodeAddStaticNode(nullptr, ntree, SH_NODE_MATH);
        mul_node->parent = node->parent;
        mul_node->custom1 = NODE_MATH_MULTIPLY;
        mul_node->locx = node->locx;
        mul_node->locy = node->locy + 80.0f;
        mul_node->flag |= NODE_HIDDEN;
        bNodeSocket *mul_socket_A = static_cast<bNodeSocket *>(BLI_findlink(&mul_node->inputs, 0));
        bNodeSocket *mul_socket_B = static_cast<bNodeSocket *>(BLI_findlink(&mul_node->inputs, 1));
        bNodeSocket *mul_socket_out = nodeFindSocket(mul_node, SOCK_OUT, "Value");

        *version_cycles_node_socket_float_value(clamp_socket_min) = 0.0f;
        *version_cycles_node_socket_float_value(clamp_socket_max) = 1.0f;

        if (noise_type == SHD_NOISE_MULTIFRACTAL) {
          /* Add Subtract Math node and Add Math node after Multiply Math node. */

          bNode *sub2_node = nodeAddStaticNode(nullptr, ntree, SH_NODE_MATH);
          sub2_node->parent = node->parent;
          sub2_node->custom1 = NODE_MATH_SUBTRACT;
          sub2_node->custom2 = SHD_MATH_CLAMP;
          sub2_node->locx = node->locx;
          sub2_node->locy = node->locy + 120.0f;
          sub2_node->flag |= NODE_HIDDEN;
          bNodeSocket *sub2_socket_A = static_cast<bNodeSocket *>(
              BLI_findlink(&sub2_node->inputs, 0));
          bNodeSocket *sub2_socket_B = static_cast<bNodeSocket *>(
              BLI_findlink(&sub2_node->inputs, 1));
          bNodeSocket *sub2_socket_out = nodeFindSocket(sub2_node, SOCK_OUT, "Value");

          bNode *add_node = nodeAddStaticNode(nullptr, ntree, SH_NODE_MATH);
          add_node->parent = node->parent;
          add_node->custom1 = NODE_MATH_ADD;
          add_node->locx = node->locx;
          add_node->locy = node->locy + 160.0f;
          add_node->flag |= NODE_HIDDEN;
          bNodeSocket *add_socket_A = static_cast<bNodeSocket *>(
              BLI_findlink(&add_node->inputs, 0));
          bNodeSocket *add_socket_B = static_cast<bNodeSocket *>(
              BLI_findlink(&add_node->inputs, 1));
          bNodeSocket *add_socket_out = nodeFindSocket(add_node, SOCK_OUT, "Value");

          *version_cycles_node_socket_float_value(sub2_socket_A) = 1.0f;

          LISTBASE_FOREACH_BACKWARD_MUTABLE (bNodeLink *, link, &ntree->links) {
            if (link->fromsock == fac_socket) {
              nodeAddLink(ntree, add_node, add_socket_out, link->tonode, link->tosock);
              nodeRemLink(ntree, link);
            }
          }

          nodeAddLink(ntree, mul_node, mul_socket_out, add_node, add_socket_A);
          nodeAddLink(ntree, detail_from_node, detail_from_socket, sub2_node, sub2_socket_B);
          nodeAddLink(ntree, sub2_node, sub2_socket_out, add_node, add_socket_B);
        }
        else {
          LISTBASE_FOREACH_BACKWARD_MUTABLE (bNodeLink *, link, &ntree->links) {
            if (link->fromsock == fac_socket) {
              nodeAddLink(ntree, mul_node, mul_socket_out, link->tonode, link->tosock);
              nodeRemLink(ntree, link);
            }
          }
        }

        nodeAddLink(ntree, node, fac_socket, mul_node, mul_socket_A);
        nodeAddLink(ntree, detail_from_node, detail_from_socket, clamp_node, clamp_socket_value);
        nodeAddLink(ntree, clamp_node, clamp_socket_out, mul_node, mul_socket_B);
      }
    }
    else {
      if (*detail < 1.0f) {
        if (!ELEM(noise_type, SHD_NOISE_RIDGED_MULTIFRACTAL, SHD_NOISE_HETERO_TERRAIN)) {
          /* Add Multiply Math node behind Fac output. */

          bNode *mul_node = nodeAddStaticNode(nullptr, ntree, SH_NODE_MATH);
          mul_node->parent = node->parent;
          mul_node->custom1 = NODE_MATH_MULTIPLY;
          mul_node->locx = node->locx;
          mul_node->locy = node->locy + 40.0f;
          mul_node->flag |= NODE_HIDDEN;
          bNodeSocket *mul_socket_A = static_cast<bNodeSocket *>(
              BLI_findlink(&mul_node->inputs, 0));
          bNodeSocket *mul_socket_B = static_cast<bNodeSocket *>(
              BLI_findlink(&mul_node->inputs, 1));
          bNodeSocket *mul_socket_out = nodeFindSocket(mul_node, SOCK_OUT, "Value");

          *version_cycles_node_socket_float_value(mul_socket_B) = *detail;

          if (noise_type == SHD_NOISE_MULTIFRACTAL) {
            /* Add an Add Math node after Multiply Math node. */

            bNode *add_node = nodeAddStaticNode(nullptr, ntree, SH_NODE_MATH);
            add_node->parent = node->parent;
            add_node->custom1 = NODE_MATH_ADD;
            add_node->locx = node->locx;
            add_node->locy = node->locy + 80.0f;
            add_node->flag |= NODE_HIDDEN;
            bNodeSocket *add_socket_A = static_cast<bNodeSocket *>(
                BLI_findlink(&add_node->inputs, 0));
            bNodeSocket *add_socket_B = static_cast<bNodeSocket *>(
                BLI_findlink(&add_node->inputs, 1));
            bNodeSocket *add_socket_out = nodeFindSocket(add_node, SOCK_OUT, "Value");

            *version_cycles_node_socket_float_value(add_socket_B) = 1.0f - *detail;

            LISTBASE_FOREACH_BACKWARD_MUTABLE (bNodeLink *, link, &ntree->links) {
              if (link->fromsock == fac_socket) {
                nodeAddLink(ntree, add_node, add_socket_out, link->tonode, link->tosock);
                nodeRemLink(ntree, link);
              }
            }

            nodeAddLink(ntree, mul_node, mul_socket_out, add_node, add_socket_A);
          }
          else {
            LISTBASE_FOREACH_BACKWARD_MUTABLE (bNodeLink *, link, &ntree->links) {
              if (link->fromsock == fac_socket) {
                nodeAddLink(ntree, mul_node, mul_socket_out, link->tonode, link->tosock);
                nodeRemLink(ntree, link);
              }
            }
          }

          nodeAddLink(ntree, node, fac_socket, mul_node, mul_socket_A);

          *detail = 0.0f;
        }
      }
      else {
        *detail = std::fminf(*detail - 1.0f, 14.0f);
      }
    }

    bNodeSocket *roughness_socket = nodeFindSocket(node, SOCK_IN, "Roughness");
    float *roughness = version_cycles_node_socket_float_value(roughness_socket);
    bNodeSocket *lacunarity_socket = nodeFindSocket(node, SOCK_IN, "Lacunarity");
    float *lacunarity = version_cycles_node_socket_float_value(lacunarity_socket);

    *roughness = std::fmaxf(*roughness, 1e-5f);
    *lacunarity = std::fmaxf(*lacunarity, 1e-5f);

    if (roughness_link != nullptr) {
      /* Add Maximum Math node after output of roughness_from_node. Add Multiply Math node and
       * Power Math node before Roughness input. */

      bNode *max1_node = nodeAddStaticNode(nullptr, ntree, SH_NODE_MATH);
      max1_node->parent = node->parent;
      max1_node->custom1 = NODE_MATH_MAXIMUM;
      max1_node->locx = node->locx;
      max1_node->locy = node->locy - 400.0f + locy_offset;
      max1_node->flag |= NODE_HIDDEN;
      bNodeSocket *max1_socket_A = static_cast<bNodeSocket *>(BLI_findlink(&max1_node->inputs, 0));
      bNodeSocket *max1_socket_B = static_cast<bNodeSocket *>(BLI_findlink(&max1_node->inputs, 1));
      bNodeSocket *max1_socket_out = nodeFindSocket(max1_node, SOCK_OUT, "Value");

      bNode *mul_node = nodeAddStaticNode(nullptr, ntree, SH_NODE_MATH);
      mul_node->parent = node->parent;
      mul_node->custom1 = NODE_MATH_MULTIPLY;
      mul_node->locx = node->locx;
      mul_node->locy = node->locy - 360.0f + locy_offset;
      mul_node->flag |= NODE_HIDDEN;
      bNodeSocket *mul_socket_A = static_cast<bNodeSocket *>(BLI_findlink(&mul_node->inputs, 0));
      bNodeSocket *mul_socket_B = static_cast<bNodeSocket *>(BLI_findlink(&mul_node->inputs, 1));
      bNodeSocket *mul_socket_out = nodeFindSocket(mul_node, SOCK_OUT, "Value");

      bNode *pow_node = nodeAddStaticNode(nullptr, ntree, SH_NODE_MATH);
      pow_node->parent = node->parent;
      pow_node->custom1 = NODE_MATH_POWER;
      pow_node->locx = node->locx;
      pow_node->locy = node->locy - 320.0f + locy_offset;
      pow_node->flag |= NODE_HIDDEN;
      bNodeSocket *pow_socket_A = static_cast<bNodeSocket *>(BLI_findlink(&pow_node->inputs, 0));
      bNodeSocket *pow_socket_B = static_cast<bNodeSocket *>(BLI_findlink(&pow_node->inputs, 1));
      bNodeSocket *pow_socket_out = nodeFindSocket(pow_node, SOCK_OUT, "Value");

      *version_cycles_node_socket_float_value(max1_socket_B) = -1e-5f;
      *version_cycles_node_socket_float_value(mul_socket_B) = -1.0f;
      *version_cycles_node_socket_float_value(pow_socket_A) = *lacunarity;

      nodeRemLink(ntree, roughness_link);
      nodeAddLink(ntree, roughness_from_node, roughness_from_socket, max1_node, max1_socket_A);
      nodeAddLink(ntree, max1_node, max1_socket_out, mul_node, mul_socket_A);
      nodeAddLink(ntree, mul_node, mul_socket_out, pow_node, pow_socket_B);
      nodeAddLink(ntree, pow_node, pow_socket_out, node, roughness_socket);

      if (lacunarity_link != nullptr) {
        /* Add Maximum Math node after output of lacunarity_from_node. */

        bNode *max2_node = nodeAddStaticNode(nullptr, ntree, SH_NODE_MATH);
        max2_node->parent = node->parent;
        max2_node->custom1 = NODE_MATH_MAXIMUM;
        max2_node->locx = node->locx;
        max2_node->locy = node->locy - 440.0f + locy_offset;
        max2_node->flag |= NODE_HIDDEN;
        bNodeSocket *max2_socket_A = static_cast<bNodeSocket *>(
            BLI_findlink(&max2_node->inputs, 0));
        bNodeSocket *max2_socket_B = static_cast<bNodeSocket *>(
            BLI_findlink(&max2_node->inputs, 1));
        bNodeSocket *max2_socket_out = nodeFindSocket(max2_node, SOCK_OUT, "Value");

        *version_cycles_node_socket_float_value(max2_socket_B) = -1e-5f;

        nodeRemLink(ntree, lacunarity_link);
        nodeAddLink(ntree, lacunarity_from_node, lacunarity_from_socket, max2_node, max2_socket_A);
        nodeAddLink(ntree, max2_node, max2_socket_out, pow_node, pow_socket_A);
        nodeAddLink(ntree, max2_node, max2_socket_out, node, lacunarity_socket);
      }
    }
    else if ((lacunarity_link != nullptr) && (roughness_link == nullptr)) {
      /* Add Maximum Math node after output of lacunarity_from_node. Add Power Math node before
       * Roughness input. */

      bNode *max2_node = nodeAddStaticNode(nullptr, ntree, SH_NODE_MATH);
      max2_node->parent = node->parent;
      max2_node->custom1 = NODE_MATH_MAXIMUM;
      max2_node->locx = node->locx;
      max2_node->locy = node->locy - 360.0f + locy_offset;
      max2_node->flag |= NODE_HIDDEN;
      bNodeSocket *max2_socket_A = static_cast<bNodeSocket *>(BLI_findlink(&max2_node->inputs, 0));
      bNodeSocket *max2_socket_B = static_cast<bNodeSocket *>(BLI_findlink(&max2_node->inputs, 1));
      bNodeSocket *max2_socket_out = nodeFindSocket(max2_node, SOCK_OUT, "Value");

      bNode *pow_node = nodeAddStaticNode(nullptr, ntree, SH_NODE_MATH);
      pow_node->parent = node->parent;
      pow_node->custom1 = NODE_MATH_POWER;
      pow_node->locx = node->locx;
      pow_node->locy = node->locy - 320.0f + locy_offset;
      pow_node->flag |= NODE_HIDDEN;
      bNodeSocket *pow_socket_A = static_cast<bNodeSocket *>(BLI_findlink(&pow_node->inputs, 0));
      bNodeSocket *pow_socket_B = static_cast<bNodeSocket *>(BLI_findlink(&pow_node->inputs, 1));
      bNodeSocket *pow_socket_out = nodeFindSocket(pow_node, SOCK_OUT, "Value");

      *version_cycles_node_socket_float_value(max2_socket_B) = -1e-5f;
      *version_cycles_node_socket_float_value(pow_socket_A) = *lacunarity;
      *version_cycles_node_socket_float_value(pow_socket_B) = -(*roughness);

      nodeRemLink(ntree, lacunarity_link);
      nodeAddLink(ntree, lacunarity_from_node, lacunarity_from_socket, max2_node, max2_socket_A);
      nodeAddLink(ntree, max2_node, max2_socket_out, pow_node, pow_socket_A);
      nodeAddLink(ntree, max2_node, max2_socket_out, node, lacunarity_socket);
      nodeAddLink(ntree, pow_node, pow_socket_out, node, roughness_socket);
    }
    else {
      *roughness = std::pow(*lacunarity, -(*roughness));
    }
  }

  version_socket_update_is_used(ntree);
}

/* Convert subsurface inputs on the Principled BSDF. */
static void version_principled_bsdf_subsurface(bNodeTree *ntree)
{
  /* - Create Subsurface Scale input
   * - If a node's Subsurface input was connected or nonzero:
   *   - Make the Base Color a mix of old Base Color and Subsurface Color,
   *     using Subsurface as the mix factor
   *   - Move Subsurface link and default value to the new Subsurface Scale input
   *   - Set the Subsurface input to 1.0
   * - Remove Subsurface Color input
   */
  LISTBASE_FOREACH (bNode *, node, &ntree->nodes) {
    if (node->type != SH_NODE_BSDF_PRINCIPLED) {
      continue;
    }
    if (nodeFindSocket(node, SOCK_IN, "Subsurface Scale")) {
      /* Node is already updated. */
      continue;
    }

    /* Add Scale input */
    bNodeSocket *scale_in = nodeAddStaticSocket(
        ntree, node, SOCK_IN, SOCK_FLOAT, PROP_DISTANCE, "Subsurface Scale", "Subsurface Scale");

    bNodeSocket *subsurf = nodeFindSocket(node, SOCK_IN, "Subsurface");
    float *subsurf_val = version_cycles_node_socket_float_value(subsurf);

    if (!subsurf->link && *subsurf_val == 0.0f) {
      *version_cycles_node_socket_float_value(scale_in) = 0.05f;
    }
    else {
      *version_cycles_node_socket_float_value(scale_in) = *subsurf_val;
    }

    if (subsurf->link == nullptr && *subsurf_val == 0.0f) {
      /* Node doesn't use Subsurf, we're done here. */
      continue;
    }

    /* Fix up Subsurface Color input */
    bNodeSocket *base_col = nodeFindSocket(node, SOCK_IN, "Base Color");
    bNodeSocket *subsurf_col = nodeFindSocket(node, SOCK_IN, "Subsurface Color");
    float *base_col_val = version_cycles_node_socket_rgba_value(base_col);
    float *subsurf_col_val = version_cycles_node_socket_rgba_value(subsurf_col);
    /* If any of the three inputs is dynamic, we need a Mix node. */
    if (subsurf->link || subsurf_col->link || base_col->link) {
      bNode *mix = nodeAddStaticNode(nullptr, ntree, SH_NODE_MIX);
      static_cast<NodeShaderMix *>(mix->storage)->data_type = SOCK_RGBA;
      mix->locx = node->locx - 170;
      mix->locy = node->locy - 120;

      bNodeSocket *a_in = nodeFindSocket(mix, SOCK_IN, "A_Color");
      bNodeSocket *b_in = nodeFindSocket(mix, SOCK_IN, "B_Color");
      bNodeSocket *fac_in = nodeFindSocket(mix, SOCK_IN, "Factor_Float");
      bNodeSocket *result_out = nodeFindSocket(mix, SOCK_OUT, "Result_Color");

      copy_v4_v4(version_cycles_node_socket_rgba_value(a_in), base_col_val);
      copy_v4_v4(version_cycles_node_socket_rgba_value(b_in), subsurf_col_val);
      *version_cycles_node_socket_float_value(fac_in) = *subsurf_val;

      if (base_col->link) {
        nodeAddLink(ntree, base_col->link->fromnode, base_col->link->fromsock, mix, a_in);
        nodeRemLink(ntree, base_col->link);
      }
      if (subsurf_col->link) {
        nodeAddLink(ntree, subsurf_col->link->fromnode, subsurf_col->link->fromsock, mix, b_in);
        nodeRemLink(ntree, subsurf_col->link);
      }
      if (subsurf->link) {
        nodeAddLink(ntree, subsurf->link->fromnode, subsurf->link->fromsock, mix, fac_in);
        nodeAddLink(ntree, subsurf->link->fromnode, subsurf->link->fromsock, node, scale_in);
        nodeRemLink(ntree, subsurf->link);
      }
      nodeAddLink(ntree, mix, result_out, node, base_col);
    }
    /* Mix the fixed values. */
    interp_v4_v4v4(base_col_val, base_col_val, subsurf_col_val, *subsurf_val);

    /* Set node to 100% subsurface, 0% diffuse. */
    *subsurf_val = 1.0f;

    /* Delete Subsurface Color input */
    nodeRemoveSocket(ntree, node, subsurf_col);
  }
}

/* Convert emission inputs on the Principled BSDF. */
static void version_principled_bsdf_emission(bNodeTree *ntree)
{
  /* Blender 3.x and before would default to Emission = 0.0, Emission Strength = 1.0.
   * Now we default the other way around (1.0 and 0.0), but because the Strength input was added
   * a bit later, a file that only has the Emission socket would now end up as (1.0, 0.0) instead
   * of (1.0, 1.0).
   * Therefore, set strength to 1.0 for those files.
   */
  LISTBASE_FOREACH (bNode *, node, &ntree->nodes) {
    if (node->type != SH_NODE_BSDF_PRINCIPLED) {
      continue;
    }
    if (!nodeFindSocket(node, SOCK_IN, "Emission")) {
      /* Old enough to have neither, new defaults are fine. */
      continue;
    }
    if (nodeFindSocket(node, SOCK_IN, "Emission Strength")) {
      /* New enough to have both, no need to do anything. */
      continue;
    }
    bNodeSocket *sock = nodeAddStaticSocket(
        ntree, node, SOCK_IN, SOCK_FLOAT, PROP_NONE, "Emission Strength", "Emission Strength");
    *version_cycles_node_socket_float_value(sock) = 1.0f;
  }
}

/* Rename various Principled BSDF sockets. */
static void version_principled_bsdf_rename_sockets(bNodeTree *ntree)
{
  version_node_input_socket_name(ntree, SH_NODE_BSDF_PRINCIPLED, "Emission", "Emission Color");
  version_node_input_socket_name(ntree, SH_NODE_BSDF_PRINCIPLED, "Specular", "Specular IOR Level");
  version_node_input_socket_name(
      ntree, SH_NODE_BSDF_PRINCIPLED, "Subsurface", "Subsurface Weight");
  version_node_input_socket_name(
      ntree, SH_NODE_BSDF_PRINCIPLED, "Transmission", "Transmission Weight");
  version_node_input_socket_name(ntree, SH_NODE_BSDF_PRINCIPLED, "Coat", "Coat Weight");
  version_node_input_socket_name(ntree, SH_NODE_BSDF_PRINCIPLED, "Sheen", "Sheen Weight");
}

/* Replace old Principled Hair BSDF as a variant in the new Principled Hair BSDF. */
static void version_replace_principled_hair_model(bNodeTree *ntree)
{
  LISTBASE_FOREACH (bNode *, node, &ntree->nodes) {
    if (node->type != SH_NODE_BSDF_HAIR_PRINCIPLED) {
      continue;
    }
    NodeShaderHairPrincipled *data = MEM_cnew<NodeShaderHairPrincipled>(__func__);
    data->model = SHD_PRINCIPLED_HAIR_CHIANG;
    data->parametrization = node->custom1;

    node->storage = data;
  }
}

static void change_input_socket_to_rotation_type(bNodeTree &ntree,
                                                 bNode &node,
                                                 bNodeSocket &socket)
{
  if (socket.type == SOCK_ROTATION) {
    return;
  }
  socket.type = SOCK_ROTATION;
  STRNCPY(socket.idname, "NodeSocketRotation");
  auto *old_value = static_cast<bNodeSocketValueVector *>(socket.default_value);
  auto *new_value = MEM_new<bNodeSocketValueRotation>(__func__);
  copy_v3_v3(new_value->value_euler, old_value->value);
  socket.default_value = new_value;
  MEM_freeN(old_value);
  LISTBASE_FOREACH_MUTABLE (bNodeLink *, link, &ntree.links) {
    if (link->tosock != &socket) {
      continue;
    }
    if (ELEM(link->fromsock->type, SOCK_ROTATION, SOCK_VECTOR, SOCK_FLOAT) &&
        link->fromnode->type != NODE_REROUTE)
    {
      /* No need to add the conversion node when implicit conversions will work. */
      continue;
    }
    if (STREQ(link->fromnode->idname, "FunctionNodeEulerToRotation")) {
      /* Make versioning idempotent. */
      continue;
    }
    bNode *convert = nodeAddNode(nullptr, &ntree, "FunctionNodeEulerToRotation");
    convert->parent = node.parent;
    convert->locx = node.locx - 40;
    convert->locy = node.locy;
    link->tonode = convert;
    link->tosock = nodeFindSocket(convert, SOCK_IN, "Euler");

    nodeAddLink(&ntree, convert, nodeFindSocket(convert, SOCK_OUT, "Rotation"), &node, &socket);
  }
}

static void change_output_socket_to_rotation_type(bNodeTree &ntree,
                                                  bNode &node,
                                                  bNodeSocket &socket)
{
  /* Rely on generic node declaration update to change the socket type. */
  LISTBASE_FOREACH_MUTABLE (bNodeLink *, link, &ntree.links) {
    if (link->fromsock != &socket) {
      continue;
    }
    if (ELEM(link->tosock->type, SOCK_ROTATION, SOCK_VECTOR) && link->tonode->type != NODE_REROUTE)
    {
      /* No need to add the conversion node when implicit conversions will work. */
      continue;
    }
    if (STREQ(link->tonode->idname, "FunctionNodeRotationToEuler"))
    { /* Make versioning idempotent. */
      continue;
    }
    bNode *convert = nodeAddNode(nullptr, &ntree, "FunctionNodeRotationToEuler");
    convert->parent = node.parent;
    convert->locx = node.locx + 40;
    convert->locy = node.locy;
    link->fromnode = convert;
    link->fromsock = nodeFindSocket(convert, SOCK_OUT, "Euler");

    nodeAddLink(&ntree, &node, &socket, convert, nodeFindSocket(convert, SOCK_IN, "Rotation"));
  }
}

static void version_geometry_nodes_use_rotation_socket(bNodeTree &ntree)
{
  LISTBASE_FOREACH_MUTABLE (bNode *, node, &ntree.nodes) {
    if (STR_ELEM(node->idname,
                 "GeometryNodeInstanceOnPoints",
                 "GeometryNodeRotateInstances",
                 "GeometryNodeTransform"))
    {
      bNodeSocket *socket = nodeFindSocket(node, SOCK_IN, "Rotation");
      change_input_socket_to_rotation_type(ntree, *node, *socket);
    }
    if (STR_ELEM(node->idname,
                 "GeometryNodeDistributePointsOnFaces",
                 "GeometryNodeObjectInfo",
                 "GeometryNodeInputInstanceRotation"))
    {
      bNodeSocket *socket = nodeFindSocket(node, SOCK_OUT, "Rotation");
      change_output_socket_to_rotation_type(ntree, *node, *socket);
    }
  }
}

/* Find the base socket name for an idname that may include a subtype. */
static blender::StringRef legacy_socket_idname_to_socket_type(blender::StringRef idname)
{
  using string_pair = std::pair<const char *, const char *>;
  static const string_pair subtypes_map[] = {{"NodeSocketFloatUnsigned", "NodeSocketFloat"},
                                             {"NodeSocketFloatPercentage", "NodeSocketFloat"},
                                             {"NodeSocketFloatFactor", "NodeSocketFloat"},
                                             {"NodeSocketFloatAngle", "NodeSocketFloat"},
                                             {"NodeSocketFloatTime", "NodeSocketFloat"},
                                             {"NodeSocketFloatTimeAbsolute", "NodeSocketFloat"},
                                             {"NodeSocketFloatDistance", "NodeSocketFloat"},
                                             {"NodeSocketIntUnsigned", "NodeSocketInt"},
                                             {"NodeSocketIntPercentage", "NodeSocketInt"},
                                             {"NodeSocketIntFactor", "NodeSocketInt"},
                                             {"NodeSocketVectorTranslation", "NodeSocketVector"},
                                             {"NodeSocketVectorDirection", "NodeSocketVector"},
                                             {"NodeSocketVectorVelocity", "NodeSocketVector"},
                                             {"NodeSocketVectorAcceleration", "NodeSocketVector"},
                                             {"NodeSocketVectorEuler", "NodeSocketVector"},
                                             {"NodeSocketVectorXYZ", "NodeSocketVector"}};
  for (const string_pair &pair : subtypes_map) {
    if (pair.first == idname) {
      return pair.second;
    }
  }
  /* Unchanged socket idname. */
  return idname;
}

static bNodeTreeInterfaceItem *legacy_socket_move_to_interface(bNodeSocket &legacy_socket,
                                                               const eNodeSocketInOut in_out)
{
  bNodeTreeInterfaceSocket *new_socket = MEM_cnew<bNodeTreeInterfaceSocket>(__func__);
  new_socket->item.item_type = NODE_INTERFACE_SOCKET;

  /* Move reusable data. */
  new_socket->name = BLI_strdup(legacy_socket.name);
  new_socket->identifier = BLI_strdup(legacy_socket.identifier);
  new_socket->description = BLI_strdup(legacy_socket.description);
  /* If the socket idname includes a subtype (e.g. "NodeSocketFloatFactor") this will convert it to
   * the base type name ("NodeSocketFloat"). */
  new_socket->socket_type = BLI_strdup(
      legacy_socket_idname_to_socket_type(legacy_socket.idname).data());
  new_socket->flag = (in_out == SOCK_IN ? NODE_INTERFACE_SOCKET_INPUT :
                                          NODE_INTERFACE_SOCKET_OUTPUT);
  SET_FLAG_FROM_TEST(
      new_socket->flag, legacy_socket.flag & SOCK_HIDE_VALUE, NODE_INTERFACE_SOCKET_HIDE_VALUE);
  SET_FLAG_FROM_TEST(new_socket->flag,
                     legacy_socket.flag & SOCK_HIDE_IN_MODIFIER,
                     NODE_INTERFACE_SOCKET_HIDE_IN_MODIFIER);
  new_socket->attribute_domain = legacy_socket.attribute_domain;

  /* The following data are stolen from the old data, the ownership of their memory is directly
   * transferred to the new data. */
  new_socket->default_attribute_name = legacy_socket.default_attribute_name;
  legacy_socket.default_attribute_name = nullptr;
  new_socket->socket_data = legacy_socket.default_value;
  legacy_socket.default_value = nullptr;
  new_socket->properties = legacy_socket.prop;
  legacy_socket.prop = nullptr;

  /* Unused data. */
  MEM_delete(legacy_socket.runtime);
  legacy_socket.runtime = nullptr;

  return &new_socket->item;
}

static void versioning_convert_node_tree_socket_lists_to_interface(bNodeTree *ntree)
{
  bNodeTreeInterface &tree_interface = ntree->tree_interface;

  const int num_inputs = BLI_listbase_count(&ntree->inputs_legacy);
  const int num_outputs = BLI_listbase_count(&ntree->outputs_legacy);
  tree_interface.root_panel.items_num = num_inputs + num_outputs;
  tree_interface.root_panel.items_array = static_cast<bNodeTreeInterfaceItem **>(MEM_malloc_arrayN(
      tree_interface.root_panel.items_num, sizeof(bNodeTreeInterfaceItem *), __func__));

  /* Convert outputs first to retain old outputs/inputs ordering. */
  int index;
  LISTBASE_FOREACH_INDEX (bNodeSocket *, socket, &ntree->outputs_legacy, index) {
    tree_interface.root_panel.items_array[index] = legacy_socket_move_to_interface(*socket,
                                                                                   SOCK_OUT);
  }
  LISTBASE_FOREACH_INDEX (bNodeSocket *, socket, &ntree->inputs_legacy, index) {
    tree_interface.root_panel.items_array[num_outputs + index] = legacy_socket_move_to_interface(
        *socket, SOCK_IN);
  }
}

/**
 * Original node tree interface conversion in did not convert socket idnames with subtype suffixes
 * to correct socket base types (see #versioning_convert_node_tree_socket_lists_to_interface).
 */
static void versioning_fix_socket_subtype_idnames(bNodeTree *ntree)
{
  bNodeTreeInterface &tree_interface = ntree->tree_interface;

  tree_interface.foreach_item([](bNodeTreeInterfaceItem &item) -> bool {
    if (item.item_type == NODE_INTERFACE_SOCKET) {
      bNodeTreeInterfaceSocket &socket = reinterpret_cast<bNodeTreeInterfaceSocket &>(item);
      blender::StringRef corrected_socket_type = legacy_socket_idname_to_socket_type(
          socket.socket_type);
      if (socket.socket_type != corrected_socket_type) {
        MEM_freeN(socket.socket_type);
        socket.socket_type = BLI_strdup(corrected_socket_type.data());
      }
    }
    return true;
  });
}

/* Convert coat inputs on the Principled BSDF. */
static void version_principled_bsdf_coat(bNodeTree *ntree)
{
  LISTBASE_FOREACH (bNode *, node, &ntree->nodes) {
    if (node->type != SH_NODE_BSDF_PRINCIPLED) {
      continue;
    }
    if (nodeFindSocket(node, SOCK_IN, "Coat IOR") != nullptr) {
      continue;
    }
    bNodeSocket *coat_ior_input = nodeAddStaticSocket(
        ntree, node, SOCK_IN, SOCK_FLOAT, PROP_NONE, "Coat IOR", "Coat IOR");

    /* Adjust for 4x change in intensity. */
    bNodeSocket *coat_input = nodeFindSocket(node, SOCK_IN, "Clearcoat");
    *version_cycles_node_socket_float_value(coat_input) *= 0.25f;
    /* When the coat input is dynamic, instead of inserting a *0.25 math node, set the Coat IOR
     * to 1.2 instead - this also roughly quarters reflectivity compared to the 1.5 default. */
    *version_cycles_node_socket_float_value(coat_ior_input) = (coat_input->link) ? 1.2f : 1.5f;
  }

  /* Rename sockets. */
  version_node_input_socket_name(ntree, SH_NODE_BSDF_PRINCIPLED, "Clearcoat", "Coat");
  version_node_input_socket_name(
      ntree, SH_NODE_BSDF_PRINCIPLED, "Clearcoat Roughness", "Coat Roughness");
  version_node_input_socket_name(
      ntree, SH_NODE_BSDF_PRINCIPLED, "Clearcoat Normal", "Coat Normal");
}

/* Convert specular tint in Principled BSDF. */
static void version_principled_bsdf_specular_tint(bNodeTree *ntree)
{
  LISTBASE_FOREACH (bNode *, node, &ntree->nodes) {
    if (node->type != SH_NODE_BSDF_PRINCIPLED) {
      continue;
    }
    bNodeSocket *specular_tint_sock = nodeFindSocket(node, SOCK_IN, "Specular Tint");
    if (specular_tint_sock->type == SOCK_RGBA) {
      /* Node is already updated. */
      continue;
    }

    bNodeSocket *base_color_sock = nodeFindSocket(node, SOCK_IN, "Base Color");
    bNodeSocket *metallic_sock = nodeFindSocket(node, SOCK_IN, "Metallic");
    float specular_tint_old = *version_cycles_node_socket_float_value(specular_tint_sock);
    float *base_color = version_cycles_node_socket_rgba_value(base_color_sock);
    float metallic = *version_cycles_node_socket_float_value(metallic_sock);

    /* Change socket type to Color. */
    nodeModifySocketTypeStatic(ntree, node, specular_tint_sock, SOCK_RGBA, 0);
    float *specular_tint = version_cycles_node_socket_rgba_value(specular_tint_sock);

    /* The conversion logic here is that the new Specular Tint should be
     * mix(one, mix(base_color, one, metallic), old_specular_tint).
     * This needs to be handled both for the fixed values, as well as for any potential connected
     * inputs. */

    static float one[] = {1.0f, 1.0f, 1.0f, 1.0f};

    /* Mix the fixed values. */
    float metallic_mix[4];
    interp_v4_v4v4(metallic_mix, base_color, one, metallic);
    interp_v4_v4v4(specular_tint, one, metallic_mix, specular_tint_old);

    if (specular_tint_sock->link == nullptr && specular_tint_old <= 0.0f) {
      /* Specular Tint was fixed at zero, we don't need any conversion node setup. */
      continue;
    }

    /* If the Metallic input is dynamic, or fixed > 0 and base color is dynamic,
     * we need to insert a node to compute the metallic_mix.
     * Otherwise, use whatever is connected to the base color, or the static value
     * if it's unconnected. */
    bNodeSocket *metallic_mix_out = nullptr;
    bNode *metallic_mix_node = nullptr;
    if (metallic_sock->link || (base_color_sock->link && metallic > 0.0f)) {
      /* Metallic Mix needs to be dynamically mixed. */
      bNode *mix = nodeAddStaticNode(nullptr, ntree, SH_NODE_MIX);
      static_cast<NodeShaderMix *>(mix->storage)->data_type = SOCK_RGBA;
      mix->locx = node->locx - 270;
      mix->locy = node->locy - 120;

      bNodeSocket *a_in = nodeFindSocket(mix, SOCK_IN, "A_Color");
      bNodeSocket *b_in = nodeFindSocket(mix, SOCK_IN, "B_Color");
      bNodeSocket *fac_in = nodeFindSocket(mix, SOCK_IN, "Factor_Float");
      metallic_mix_out = nodeFindSocket(mix, SOCK_OUT, "Result_Color");
      metallic_mix_node = mix;

      copy_v4_v4(version_cycles_node_socket_rgba_value(a_in), base_color);
      if (base_color_sock->link) {
        nodeAddLink(
            ntree, base_color_sock->link->fromnode, base_color_sock->link->fromsock, mix, a_in);
      }
      copy_v4_v4(version_cycles_node_socket_rgba_value(b_in), one);
      *version_cycles_node_socket_float_value(fac_in) = metallic;
      if (metallic_sock->link) {
        nodeAddLink(
            ntree, metallic_sock->link->fromnode, metallic_sock->link->fromsock, mix, fac_in);
      }
    }
    else if (base_color_sock->link) {
      /* Metallic Mix is a no-op and equivalent to Base Color. */
      metallic_mix_out = base_color_sock->link->fromsock;
      metallic_mix_node = base_color_sock->link->fromnode;
    }

    /* Similar to above, if the Specular Tint input is dynamic, or fixed > 0 and metallic mix
     * is dynamic, we need to insert a node to compute the new specular tint. */
    if (specular_tint_sock->link || (metallic_mix_out && specular_tint_old > 0.0f)) {
      bNode *mix = nodeAddStaticNode(nullptr, ntree, SH_NODE_MIX);
      static_cast<NodeShaderMix *>(mix->storage)->data_type = SOCK_RGBA;
      mix->locx = node->locx - 170;
      mix->locy = node->locy - 120;

      bNodeSocket *a_in = nodeFindSocket(mix, SOCK_IN, "A_Color");
      bNodeSocket *b_in = nodeFindSocket(mix, SOCK_IN, "B_Color");
      bNodeSocket *fac_in = nodeFindSocket(mix, SOCK_IN, "Factor_Float");
      bNodeSocket *result_out = nodeFindSocket(mix, SOCK_OUT, "Result_Color");

      copy_v4_v4(version_cycles_node_socket_rgba_value(a_in), one);
      copy_v4_v4(version_cycles_node_socket_rgba_value(b_in), metallic_mix);
      if (metallic_mix_out) {
        nodeAddLink(ntree, metallic_mix_node, metallic_mix_out, mix, b_in);
      }
      *version_cycles_node_socket_float_value(fac_in) = specular_tint_old;
      if (specular_tint_sock->link) {
        nodeAddLink(ntree,
                    specular_tint_sock->link->fromnode,
                    specular_tint_sock->link->fromsock,
                    mix,
                    fac_in);
        nodeRemLink(ntree, specular_tint_sock->link);
      }
      nodeAddLink(ntree, mix, result_out, node, specular_tint_sock);
    }
  }
}

static void version_copy_socket(bNodeTreeInterfaceSocket &dst,
                                const bNodeTreeInterfaceSocket &src,
                                char *identifier)
{
  /* Node socket copy function based on bNodeTreeInterface::item_copy to avoid using blenkernel. */
  dst.name = BLI_strdup_null(src.name);
  dst.description = BLI_strdup_null(src.description);
  dst.socket_type = BLI_strdup(src.socket_type);
  dst.default_attribute_name = BLI_strdup_null(src.default_attribute_name);
  dst.identifier = identifier;
  if (src.properties) {
    dst.properties = IDP_CopyProperty_ex(src.properties, 0);
  }
  if (src.socket_data != nullptr) {
    dst.socket_data = MEM_dupallocN(src.socket_data);
    /* No user count increment needed, gets reset after versioning. */
  }
}

static int version_nodes_find_valid_insert_position_for_item(const bNodeTreeInterfacePanel &panel,
                                                             const bNodeTreeInterfaceItem &item,
                                                             const int initial_pos)
{
  const bool sockets_above_panels = !(panel.flag &
                                      NODE_INTERFACE_PANEL_ALLOW_SOCKETS_AFTER_PANELS);
  const blender::Span<const bNodeTreeInterfaceItem *> items = {panel.items_array, panel.items_num};

  int pos = initial_pos;

  if (sockets_above_panels) {
    if (item.item_type == NODE_INTERFACE_PANEL) {
      /* Find the closest valid position from the end, only panels at or after #position. */
      for (int test_pos = items.size() - 1; test_pos >= initial_pos; test_pos--) {
        if (test_pos < 0) {
          /* Initial position is out of range but valid. */
          break;
        }
        if (items[test_pos]->item_type != NODE_INTERFACE_PANEL) {
          /* Found valid position, insert after the last socket item. */
          pos = test_pos + 1;
          break;
        }
      }
    }
    else {
      /* Find the closest valid position from the start, no panels at or after #position. */
      for (int test_pos = 0; test_pos <= initial_pos; test_pos++) {
        if (test_pos >= items.size()) {
          /* Initial position is out of range but valid. */
          break;
        }
        if (items[test_pos]->item_type == NODE_INTERFACE_PANEL) {
          /* Found valid position, inserting moves the first panel. */
          pos = test_pos;
          break;
        }
      }
    }
  }

  return pos;
}

static void version_nodes_insert_item(bNodeTreeInterfacePanel &parent,
                                      bNodeTreeInterfaceSocket &socket,
                                      int position)
{
  /* Apply any constraints on the item positions. */
  position = version_nodes_find_valid_insert_position_for_item(parent, socket.item, position);
  position = std::min(std::max(position, 0), parent.items_num);

  blender::MutableSpan<bNodeTreeInterfaceItem *> old_items = {parent.items_array,
                                                              parent.items_num};
  parent.items_num++;
  parent.items_array = MEM_cnew_array<bNodeTreeInterfaceItem *>(parent.items_num, __func__);
  parent.items().take_front(position).copy_from(old_items.take_front(position));
  parent.items().drop_front(position + 1).copy_from(old_items.drop_front(position));
  parent.items()[position] = &socket.item;

  if (old_items.data()) {
    MEM_freeN(old_items.data());
  }
}

/* Node group interface copy function based on bNodeTreeInterface::insert_item_copy. */
static void version_node_group_split_socket(bNodeTreeInterface &tree_interface,
                                            bNodeTreeInterfaceSocket &socket,
                                            bNodeTreeInterfacePanel *parent,
                                            int position)
{
  if (parent == nullptr) {
    parent = &tree_interface.root_panel;
  }

  bNodeTreeInterfaceSocket *csocket = static_cast<bNodeTreeInterfaceSocket *>(
      MEM_dupallocN(&socket));
  /* Generate a new unique identifier.
   * This might break existing links, but the identifiers were duplicate anyway. */
  char *dst_identifier = BLI_sprintfN("Socket_%d", tree_interface.next_uid++);
  version_copy_socket(*csocket, socket, dst_identifier);

  version_nodes_insert_item(*parent, *csocket, position);

  /* Original socket becomes output. */
  socket.flag &= ~NODE_INTERFACE_SOCKET_INPUT;
  /* Copied socket becomes input. */
  csocket->flag &= ~NODE_INTERFACE_SOCKET_OUTPUT;
}

static void versioning_node_group_sort_sockets_recursive(bNodeTreeInterfacePanel &panel)
{
  /* True if item a should be above item b. */
  auto item_compare = [](const bNodeTreeInterfaceItem *a,
                         const bNodeTreeInterfaceItem *b) -> bool {
    if (a->item_type != b->item_type) {
      /* Keep sockets above panels. */
      return a->item_type == NODE_INTERFACE_SOCKET;
    }
    else {
      /* Keep outputs above inputs. */
      if (a->item_type == NODE_INTERFACE_SOCKET) {
        const bNodeTreeInterfaceSocket *sa = reinterpret_cast<const bNodeTreeInterfaceSocket *>(a);
        const bNodeTreeInterfaceSocket *sb = reinterpret_cast<const bNodeTreeInterfaceSocket *>(b);
        const bool is_output_a = sa->flag & NODE_INTERFACE_SOCKET_OUTPUT;
        const bool is_output_b = sb->flag & NODE_INTERFACE_SOCKET_OUTPUT;
        if (is_output_a != is_output_b) {
          return is_output_a;
        }
      }
    }
    return false;
  };

  /* Sort panel content. */
  std::stable_sort(panel.items().begin(), panel.items().end(), item_compare);

  /* Sort any child panels too. */
  for (bNodeTreeInterfaceItem *item : panel.items()) {
    if (item->item_type == NODE_INTERFACE_PANEL) {
      versioning_node_group_sort_sockets_recursive(
          *reinterpret_cast<bNodeTreeInterfacePanel *>(item));
    }
  }
}

static void enable_geometry_nodes_is_modifier(Main &bmain)
{
  /* Any node group with a first socket geometry output can potentially be a modifier. Previously
   * this wasn't an explicit option, so better to enable too many groups rather than too few. */
  LISTBASE_FOREACH (bNodeTree *, group, &bmain.nodetrees) {
    if (group->type != NTREE_GEOMETRY) {
      continue;
    }
    group->tree_interface.foreach_item([&](const bNodeTreeInterfaceItem &item) {
      if (item.item_type != NODE_INTERFACE_SOCKET) {
        return true;
      }
      const auto &socket = reinterpret_cast<const bNodeTreeInterfaceSocket &>(item);
      if ((socket.flag & NODE_INTERFACE_SOCKET_OUTPUT) == 0) {
        return true;
      }
      if (!STREQ(socket.socket_type, "NodeSocketGeometry")) {
        return true;
      }
      if (!group->geometry_node_asset_traits) {
        group->geometry_node_asset_traits = MEM_new<GeometryNodeAssetTraits>(__func__);
      }
      group->geometry_node_asset_traits->flag |= GEO_NODE_ASSET_MODIFIER;
      return false;
    });
  }
}

static void version_socket_identifier_suffixes_for_dynamic_types(
    ListBase sockets, const char *separator, const std::optional<int> total = std::nullopt)
{
  int index = 0;
  LISTBASE_FOREACH (bNodeSocket *, socket, &sockets) {
    if (socket->is_available()) {
      if (char *pos = strstr(socket->identifier, separator)) {
        /* End the identifier at the separator so that the old suffix is ignored. */
        *pos = '\0';

        if (total.has_value()) {
          index++;
          if (index == *total) {
            return;
          }
        }
      }
    }
    else {
      /* Rename existing identifiers so that they don't conflict with the renamed one. Those will
       * be removed after versioning code. */
      BLI_strncat(socket->identifier, "_deprecated", sizeof(socket->identifier));
    }
  }
}

static void versioning_nodes_dynamic_sockets(bNodeTree &ntree)
{
  LISTBASE_FOREACH (bNode *, node, &ntree.nodes) {
    switch (node->type) {
      case GEO_NODE_ACCUMULATE_FIELD:
        /* This node requires the extra `total` parameter, because the `Group Index` identifier
         * also has a space in the name, that should not be treated as separator. */
        version_socket_identifier_suffixes_for_dynamic_types(node->inputs, " ", 1);
        version_socket_identifier_suffixes_for_dynamic_types(node->outputs, " ", 3);
        break;
      case GEO_NODE_CAPTURE_ATTRIBUTE:
      case GEO_NODE_ATTRIBUTE_STATISTIC:
      case GEO_NODE_BLUR_ATTRIBUTE:
      case GEO_NODE_EVALUATE_AT_INDEX:
      case GEO_NODE_EVALUATE_ON_DOMAIN:
      case GEO_NODE_INPUT_NAMED_ATTRIBUTE:
      case GEO_NODE_RAYCAST:
      case GEO_NODE_SAMPLE_INDEX:
      case GEO_NODE_SAMPLE_NEAREST_SURFACE:
      case GEO_NODE_SAMPLE_UV_SURFACE:
      case GEO_NODE_STORE_NAMED_ATTRIBUTE:
      case GEO_NODE_VIEWER:
        version_socket_identifier_suffixes_for_dynamic_types(node->inputs, "_");
        version_socket_identifier_suffixes_for_dynamic_types(node->outputs, "_");
        break;
    }
  }
}

static void versioning_nodes_dynamic_sockets_2(bNodeTree &ntree)
{
  LISTBASE_FOREACH (bNode *, node, &ntree.nodes) {
    if (!ELEM(node->type, GEO_NODE_SWITCH, GEO_NODE_SAMPLE_CURVE)) {
      continue;
    }
    version_socket_identifier_suffixes_for_dynamic_types(node->inputs, "_");
    version_socket_identifier_suffixes_for_dynamic_types(node->outputs, "_");
  }
}

static void versioning_grease_pencil_stroke_radii_scaling(GreasePencil *grease_pencil)
{
  using namespace blender;
  for (GreasePencilDrawingBase *base : grease_pencil->drawings()) {
    if (base->type != GP_DRAWING) {
      continue;
    }
    bke::greasepencil::Drawing &drawing = reinterpret_cast<GreasePencilDrawing *>(base)->wrap();
    MutableSpan<float> radii = drawing.radii_for_write();
    threading::parallel_for(radii.index_range(), 8192, [&](const IndexRange range) {
      for (const int i : range) {
        radii[i] *= bke::greasepencil::LEGACY_RADIUS_CONVERSION_FACTOR;
      }
    });
  }
}

static void fix_geometry_nodes_object_info_scale(bNodeTree &ntree)
{
  using namespace blender;
  MultiValueMap<bNodeSocket *, bNodeLink *> out_links_per_socket;
  LISTBASE_FOREACH (bNodeLink *, link, &ntree.links) {
    if (link->fromnode->type == GEO_NODE_OBJECT_INFO) {
      out_links_per_socket.add(link->fromsock, link);
    }
  }

  LISTBASE_FOREACH_MUTABLE (bNode *, node, &ntree.nodes) {
    if (node->type != GEO_NODE_OBJECT_INFO) {
      continue;
    }
    bNodeSocket *scale = nodeFindSocket(node, SOCK_OUT, "Scale");
    const Span<bNodeLink *> links = out_links_per_socket.lookup(scale);
    if (links.is_empty()) {
      continue;
    }
    bNode *absolute_value = nodeAddNode(nullptr, &ntree, "ShaderNodeVectorMath");
    absolute_value->custom1 = NODE_VECTOR_MATH_ABSOLUTE;
    absolute_value->parent = node->parent;
    absolute_value->locx = node->locx + 100;
    absolute_value->locy = node->locy - 50;
    nodeAddLink(&ntree,
                node,
                scale,
                absolute_value,
                static_cast<bNodeSocket *>(absolute_value->inputs.first));
    for (bNodeLink *link : links) {
      link->fromnode = absolute_value;
      link->fromsock = static_cast<bNodeSocket *>(absolute_value->outputs.first);
    }
  }
}

static bool seq_filter_bilinear_to_auto(Sequence *seq, void * /*user_data*/)
{
  StripTransform *transform = seq->strip->transform;
  if (transform != nullptr && transform->filter == SEQ_TRANSFORM_FILTER_BILINEAR) {
    transform->filter = SEQ_TRANSFORM_FILTER_AUTO;
  }
  return true;
}

static void update_paint_modes_for_brush_assets(Main &bmain)
{
  /* Replace paint brushes with a reference to the default brush asset for that mode. */
  LISTBASE_FOREACH (Scene *, scene, &bmain.scenes) {
    BKE_paint_brush_set_default_references(scene->toolsettings);
  }

  /* Replace persistent tool references with the new single builtin brush tool. */
  LISTBASE_FOREACH (WorkSpace *, workspace, &bmain.workspaces) {
    LISTBASE_FOREACH (bToolRef *, tref, &workspace->tools) {
      if (tref->space_type != SPACE_VIEW3D) {
        continue;
      }
      if (!ELEM(tref->mode,
                CTX_MODE_SCULPT,
                CTX_MODE_SCULPT_CURVES,
                CTX_MODE_PAINT_TEXTURE,
                CTX_MODE_PAINT_VERTEX,
                CTX_MODE_PAINT_WEIGHT))
      {
        continue;
      }
      STRNCPY(tref->idname, "builtin.brush");
    }
  }
}

static void image_settings_avi_to_ffmpeg(Scene *scene)
{
  if (ELEM(scene->r.im_format.imtype, R_IMF_IMTYPE_AVIRAW, R_IMF_IMTYPE_AVIJPEG)) {
    scene->r.im_format.imtype = R_IMF_IMTYPE_FFMPEG;
  }
}

static bool seq_hue_correct_set_wrapping(Sequence *seq, void * /*user_data*/)
{
  LISTBASE_FOREACH (SequenceModifierData *, smd, &seq->modifiers) {
    if (smd->type == seqModifierType_HueCorrect) {
      HueCorrectModifierData *hcmd = (HueCorrectModifierData *)smd;
      CurveMapping *cumap = (CurveMapping *)&hcmd->curve_mapping;
      cumap->flag |= CUMA_USE_WRAPPING;
    }
  }
  return true;
}

static void versioning_update_timecode(short int *tc)
{
  /* 2 = IMB_TC_FREE_RUN, 4 = IMB_TC_INTERPOLATED_REC_DATE_FREE_RUN. */
  if (ELEM(*tc, 2, 4)) {
    *tc = IMB_TC_RECORD_RUN;
  }
}

static bool seq_proxies_timecode_update(Sequence *seq, void * /*user_data*/)
{
  if (seq->strip == nullptr || seq->strip->proxy == nullptr) {
    return true;
  }
  StripProxy *proxy = seq->strip->proxy;
  versioning_update_timecode(&proxy->tc);
  return true;
}

static void versioning_node_hue_correct_set_wrappng(bNodeTree *ntree)
{
  if (ntree->type == NTREE_COMPOSIT) {
    LISTBASE_FOREACH_MUTABLE (bNode *, node, &ntree->nodes) {

      if (node->type == CMP_NODE_HUECORRECT) {
        CurveMapping *cumap = (CurveMapping *)node->storage;
        cumap->flag |= CUMA_USE_WRAPPING;
      }
    }
  }
}

static void add_image_editor_asset_shelf(Main &bmain)
{
  LISTBASE_FOREACH (bScreen *, screen, &bmain.screens) {
    LISTBASE_FOREACH (ScrArea *, area, &screen->areabase) {
      LISTBASE_FOREACH (SpaceLink *, sl, &area->spacedata) {
        if (sl->spacetype != SPACE_IMAGE) {
          continue;
        }

        ListBase *regionbase = (sl == area->spacedata.first) ? &area->regionbase : &sl->regionbase;

        if (ARegion *new_shelf_region = do_versions_add_region_if_not_found(
                regionbase, RGN_TYPE_ASSET_SHELF, __func__, RGN_TYPE_TOOL_HEADER))
        {
          new_shelf_region->regiondata = MEM_cnew<RegionAssetShelf>(__func__);
          new_shelf_region->alignment = RGN_ALIGN_BOTTOM;
          new_shelf_region->flag |= RGN_FLAG_HIDDEN;
        }
        if (ARegion *new_shelf_header = do_versions_add_region_if_not_found(
                regionbase, RGN_TYPE_ASSET_SHELF_HEADER, __func__, RGN_TYPE_ASSET_SHELF))
        {
          new_shelf_header->alignment = RGN_ALIGN_BOTTOM | RGN_ALIGN_HIDE_WITH_PREV;
        }
      }
    }
  }
}

void blo_do_versions_400(FileData *fd, Library * /*lib*/, Main *bmain)
{
  if (!MAIN_VERSION_FILE_ATLEAST(bmain, 400, 1)) {
    LISTBASE_FOREACH (Mesh *, mesh, &bmain->meshes) {
      version_mesh_legacy_to_struct_of_array_format(*mesh);
    }
    version_movieclips_legacy_camera_object(bmain);
  }

  if (!MAIN_VERSION_FILE_ATLEAST(bmain, 400, 2)) {
    LISTBASE_FOREACH (Mesh *, mesh, &bmain->meshes) {
      BKE_mesh_legacy_bevel_weight_to_generic(mesh);
    }
  }

  /* 400 4 did not require any do_version here. */

  if (!MAIN_VERSION_FILE_ATLEAST(bmain, 400, 5)) {
    LISTBASE_FOREACH (Scene *, scene, &bmain->scenes) {
      ToolSettings *ts = scene->toolsettings;
      if (ts->snap_mode_tools != SCE_SNAP_TO_NONE) {
        ts->snap_mode_tools = SCE_SNAP_TO_GEOM;
      }

#define SCE_SNAP_PROJECT (1 << 3)
      if (ts->snap_flag & SCE_SNAP_PROJECT) {
        ts->snap_mode &= ~(1 << 2); /* SCE_SNAP_TO_FACE */
        ts->snap_mode |= (1 << 8);  /* SCE_SNAP_INDIVIDUAL_PROJECT */
      }
#undef SCE_SNAP_PROJECT
    }
  }

  if (!MAIN_VERSION_FILE_ATLEAST(bmain, 400, 6)) {
    FOREACH_NODETREE_BEGIN (bmain, ntree, id) {
      versioning_replace_legacy_glossy_node(ntree);
      versioning_remove_microfacet_sharp_distribution(ntree);
    }
    FOREACH_NODETREE_END;
  }

  if (!MAIN_VERSION_FILE_ATLEAST(bmain, 400, 7)) {
    LISTBASE_FOREACH (Mesh *, mesh, &bmain->meshes) {
      version_mesh_crease_generic(*bmain);
    }
  }

  if (!MAIN_VERSION_FILE_ATLEAST(bmain, 400, 8)) {
    LISTBASE_FOREACH (bAction *, act, &bmain->actions) {
      act->frame_start = max_ff(act->frame_start, MINAFRAMEF);
      act->frame_end = min_ff(act->frame_end, MAXFRAMEF);
    }
  }

  if (!MAIN_VERSION_FILE_ATLEAST(bmain, 400, 9)) {
    LISTBASE_FOREACH (Light *, light, &bmain->lights) {
      if (light->type == LA_SPOT && light->nodetree) {
        version_replace_texcoord_normal_socket(light->nodetree);
      }
    }
  }

  /* Fix brush->tip_scale_x which should never be zero. */
  LISTBASE_FOREACH (Brush *, brush, &bmain->brushes) {
    if (brush->tip_scale_x == 0.0f) {
      brush->tip_scale_x = 1.0f;
    }
  }

  if (!MAIN_VERSION_FILE_ATLEAST(bmain, 400, 10)) {
    LISTBASE_FOREACH (bScreen *, screen, &bmain->screens) {
      LISTBASE_FOREACH (ScrArea *, area, &screen->areabase) {
        LISTBASE_FOREACH (SpaceLink *, space, &area->spacedata) {
          if (space->spacetype == SPACE_NODE) {
            SpaceNode *snode = reinterpret_cast<SpaceNode *>(space);
            snode->overlay.flag |= SN_OVERLAY_SHOW_PREVIEWS;
          }
        }
      }
    }
  }

  if (!MAIN_VERSION_FILE_ATLEAST(bmain, 400, 11)) {
    version_vertex_weight_edit_preserve_threshold_exclusivity(bmain);
  }

  if (!MAIN_VERSION_FILE_ATLEAST(bmain, 400, 12)) {
    if (!DNA_struct_member_exists(fd->filesdna, "LightProbe", "int", "grid_bake_samples")) {
      LISTBASE_FOREACH (LightProbe *, lightprobe, &bmain->lightprobes) {
        lightprobe->grid_bake_samples = 2048;
        lightprobe->surfel_density = 1.0f;
        lightprobe->grid_normal_bias = 0.3f;
        lightprobe->grid_view_bias = 0.0f;
        lightprobe->grid_facing_bias = 0.5f;
        lightprobe->grid_dilation_threshold = 0.5f;
        lightprobe->grid_dilation_radius = 1.0f;
      }
    }

    /* Set default bake resolution. */
    if (!DNA_struct_member_exists(fd->filesdna, "World", "int", "probe_resolution")) {
      LISTBASE_FOREACH (World *, world, &bmain->worlds) {
        world->probe_resolution = LIGHT_PROBE_RESOLUTION_1024;
      }
    }

    if (!DNA_struct_member_exists(fd->filesdna, "LightProbe", "float", "grid_surface_bias")) {
      LISTBASE_FOREACH (LightProbe *, lightprobe, &bmain->lightprobes) {
        lightprobe->grid_surface_bias = 0.05f;
        lightprobe->grid_escape_bias = 0.1f;
      }
    }

    /* Clear removed "Z Buffer" flag. */
    {
      const int R_IMF_FLAG_ZBUF_LEGACY = 1 << 0;
      LISTBASE_FOREACH (Scene *, scene, &bmain->scenes) {
        scene->r.im_format.flag &= ~R_IMF_FLAG_ZBUF_LEGACY;
      }
    }

    /* Reset the layer opacity for all layers to 1. */
    LISTBASE_FOREACH (GreasePencil *, grease_pencil, &bmain->grease_pencils) {
      for (blender::bke::greasepencil::Layer *layer : grease_pencil->layers_for_write()) {
        layer->opacity = 1.0f;
      }
    }

    FOREACH_NODETREE_BEGIN (bmain, ntree, id) {
      if (ntree->type == NTREE_SHADER) {
        /* Remove Transmission Roughness from Principled BSDF. */
        version_principled_transmission_roughness(ntree);
        /* Convert legacy Velvet BSDF nodes into the new Sheen BSDF node. */
        version_replace_velvet_sheen_node(ntree);
        /* Convert sheen inputs on the Principled BSDF. */
        version_principled_bsdf_sheen(ntree);
      }
    }
    FOREACH_NODETREE_END;

    LISTBASE_FOREACH (bScreen *, screen, &bmain->screens) {
      LISTBASE_FOREACH (ScrArea *, area, &screen->areabase) {
        LISTBASE_FOREACH (SpaceLink *, sl, &area->spacedata) {
          ListBase *regionbase = (sl == area->spacedata.first) ? &area->regionbase :
                                                                 &sl->regionbase;

          /* Layout based regions used to also disallow resizing, now these are separate flags.
           * Make sure they are set together for old regions. */
          LISTBASE_FOREACH (ARegion *, region, regionbase) {
            if (region->flag & RGN_FLAG_DYNAMIC_SIZE) {
              region->flag |= RGN_FLAG_NO_USER_RESIZE;
            }
          }
        }
      }
    }
  }

  if (!MAIN_VERSION_FILE_ATLEAST(bmain, 400, 13)) {
    /* For the scenes configured to use the "None" display disable the color management
     * again. This will handle situation when the "None" display is removed and is replaced with
     * a "Raw" view instead.
     *
     * Note that this versioning will do nothing if the "None" display exists in the OCIO
     * configuration. */
    LISTBASE_FOREACH (Scene *, scene, &bmain->scenes) {
      const ColorManagedDisplaySettings &display_settings = scene->display_settings;
      if (STREQ(display_settings.display_device, "None")) {
        BKE_scene_disable_color_management(scene);
      }
    }
  }

  if (!MAIN_VERSION_FILE_ATLEAST(bmain, 400, 14)) {
    if (!DNA_struct_member_exists(fd->filesdna, "SceneEEVEE", "int", "ray_tracing_method")) {
      LISTBASE_FOREACH (Scene *, scene, &bmain->scenes) {
        scene->eevee.ray_tracing_method = RAYTRACE_EEVEE_METHOD_SCREEN;
      }
    }

    if (!DNA_struct_exists(fd->filesdna, "RegionAssetShelf")) {
      LISTBASE_FOREACH (bScreen *, screen, &bmain->screens) {
        LISTBASE_FOREACH (ScrArea *, area, &screen->areabase) {
          LISTBASE_FOREACH (SpaceLink *, sl, &area->spacedata) {
            if (sl->spacetype != SPACE_VIEW3D) {
              continue;
            }

            ListBase *regionbase = (sl == area->spacedata.first) ? &area->regionbase :
                                                                   &sl->regionbase;

            if (ARegion *new_shelf_region = do_versions_add_region_if_not_found(
                    regionbase,
                    RGN_TYPE_ASSET_SHELF,
                    "asset shelf for view3d (versioning)",
                    RGN_TYPE_TOOL_HEADER))
            {
              new_shelf_region->alignment = RGN_ALIGN_BOTTOM;
            }
            if (ARegion *new_shelf_header = do_versions_add_region_if_not_found(
                    regionbase,
                    RGN_TYPE_ASSET_SHELF_HEADER,
                    "asset shelf header for view3d (versioning)",
                    RGN_TYPE_ASSET_SHELF))
            {
              new_shelf_header->alignment = RGN_ALIGN_BOTTOM | RGN_SPLIT_PREV;
            }
          }
        }
      }
    }
  }

  if (!MAIN_VERSION_FILE_ATLEAST(bmain, 400, 16)) {
    /* Set Normalize property of Noise Texture node to true. */
    FOREACH_NODETREE_BEGIN (bmain, ntree, id) {
      if (ntree->type != NTREE_CUSTOM) {
        LISTBASE_FOREACH (bNode *, node, &ntree->nodes) {
          if (node->type == SH_NODE_TEX_NOISE) {
            ((NodeTexNoise *)node->storage)->normalize = true;
          }
        }
      }
    }
    FOREACH_NODETREE_END;
  }

  if (!MAIN_VERSION_FILE_ATLEAST(bmain, 400, 17)) {
    if (!DNA_struct_exists(fd->filesdna, "NodeShaderHairPrincipled")) {
      FOREACH_NODETREE_BEGIN (bmain, ntree, id) {
        if (ntree->type == NTREE_SHADER) {
          version_replace_principled_hair_model(ntree);
        }
      }
      FOREACH_NODETREE_END;
    }

    /* Panorama properties shared with Eevee. */
    if (!DNA_struct_member_exists(fd->filesdna, "Camera", "float", "fisheye_fov")) {
      Camera default_cam = *DNA_struct_default_get(Camera);
      LISTBASE_FOREACH (Camera *, camera, &bmain->cameras) {
        IDProperty *ccam = version_cycles_properties_from_ID(&camera->id);
        if (ccam) {
          camera->panorama_type = version_cycles_property_int(
              ccam, "panorama_type", default_cam.panorama_type);
          camera->fisheye_fov = version_cycles_property_float(
              ccam, "fisheye_fov", default_cam.fisheye_fov);
          camera->fisheye_lens = version_cycles_property_float(
              ccam, "fisheye_lens", default_cam.fisheye_lens);
          camera->latitude_min = version_cycles_property_float(
              ccam, "latitude_min", default_cam.latitude_min);
          camera->latitude_max = version_cycles_property_float(
              ccam, "latitude_max", default_cam.latitude_max);
          camera->longitude_min = version_cycles_property_float(
              ccam, "longitude_min", default_cam.longitude_min);
          camera->longitude_max = version_cycles_property_float(
              ccam, "longitude_max", default_cam.longitude_max);
          /* Fit to match default projective camera with focal_length 50 and sensor_width 36. */
          camera->fisheye_polynomial_k0 = version_cycles_property_float(
              ccam, "fisheye_polynomial_k0", default_cam.fisheye_polynomial_k0);
          camera->fisheye_polynomial_k1 = version_cycles_property_float(
              ccam, "fisheye_polynomial_k1", default_cam.fisheye_polynomial_k1);
          camera->fisheye_polynomial_k2 = version_cycles_property_float(
              ccam, "fisheye_polynomial_k2", default_cam.fisheye_polynomial_k2);
          camera->fisheye_polynomial_k3 = version_cycles_property_float(
              ccam, "fisheye_polynomial_k3", default_cam.fisheye_polynomial_k3);
          camera->fisheye_polynomial_k4 = version_cycles_property_float(
              ccam, "fisheye_polynomial_k4", default_cam.fisheye_polynomial_k4);
        }
        else {
          camera->panorama_type = default_cam.panorama_type;
          camera->fisheye_fov = default_cam.fisheye_fov;
          camera->fisheye_lens = default_cam.fisheye_lens;
          camera->latitude_min = default_cam.latitude_min;
          camera->latitude_max = default_cam.latitude_max;
          camera->longitude_min = default_cam.longitude_min;
          camera->longitude_max = default_cam.longitude_max;
          /* Fit to match default projective camera with focal_length 50 and sensor_width 36. */
          camera->fisheye_polynomial_k0 = default_cam.fisheye_polynomial_k0;
          camera->fisheye_polynomial_k1 = default_cam.fisheye_polynomial_k1;
          camera->fisheye_polynomial_k2 = default_cam.fisheye_polynomial_k2;
          camera->fisheye_polynomial_k3 = default_cam.fisheye_polynomial_k3;
          camera->fisheye_polynomial_k4 = default_cam.fisheye_polynomial_k4;
        }
      }
    }

    if (!DNA_struct_member_exists(fd->filesdna, "LightProbe", "float", "grid_flag")) {
      LISTBASE_FOREACH (LightProbe *, lightprobe, &bmain->lightprobes) {
        /* Keep old behavior of baking the whole lighting. */
        lightprobe->grid_flag = LIGHTPROBE_GRID_CAPTURE_WORLD | LIGHTPROBE_GRID_CAPTURE_INDIRECT |
                                LIGHTPROBE_GRID_CAPTURE_EMISSION;
      }
    }

    if (!DNA_struct_member_exists(fd->filesdna, "SceneEEVEE", "int", "gi_irradiance_pool_size")) {
      LISTBASE_FOREACH (Scene *, scene, &bmain->scenes) {
        scene->eevee.gi_irradiance_pool_size = 16;
      }
    }

    LISTBASE_FOREACH (Scene *, scene, &bmain->scenes) {
      scene->toolsettings->snap_flag_anim |= SCE_SNAP;
      scene->toolsettings->snap_anim_mode |= (1 << 10); /* SCE_SNAP_TO_FRAME */
    }
  }

  if (!MAIN_VERSION_FILE_ATLEAST(bmain, 400, 20)) {
    /* Convert old socket lists into new interface items. */
    FOREACH_NODETREE_BEGIN (bmain, ntree, id) {
      versioning_convert_node_tree_socket_lists_to_interface(ntree);
      /* Clear legacy sockets after conversion.
       * Internal data pointers have been moved or freed already. */
      BLI_freelistN(&ntree->inputs_legacy);
      BLI_freelistN(&ntree->outputs_legacy);
    }
    FOREACH_NODETREE_END;
  }
  else {
    /* Legacy node tree sockets are created for forward compatibility,
     * but have to be freed after loading and versioning. */
    FOREACH_NODETREE_BEGIN (bmain, ntree, id) {
      LISTBASE_FOREACH_MUTABLE (bNodeSocket *, legacy_socket, &ntree->inputs_legacy) {
        MEM_SAFE_FREE(legacy_socket->default_attribute_name);
        MEM_SAFE_FREE(legacy_socket->default_value);
        if (legacy_socket->prop) {
          IDP_FreeProperty(legacy_socket->prop);
        }
        MEM_delete(legacy_socket->runtime);
        MEM_freeN(legacy_socket);
      }
      LISTBASE_FOREACH_MUTABLE (bNodeSocket *, legacy_socket, &ntree->outputs_legacy) {
        MEM_SAFE_FREE(legacy_socket->default_attribute_name);
        MEM_SAFE_FREE(legacy_socket->default_value);
        if (legacy_socket->prop) {
          IDP_FreeProperty(legacy_socket->prop);
        }
        MEM_delete(legacy_socket->runtime);
        MEM_freeN(legacy_socket);
      }
      BLI_listbase_clear(&ntree->inputs_legacy);
      BLI_listbase_clear(&ntree->outputs_legacy);
    }
    FOREACH_NODETREE_END;
  }

  if (!MAIN_VERSION_FILE_ATLEAST(bmain, 400, 22)) {
    /* Initialize root panel flags in files created before these flags were added. */
    FOREACH_NODETREE_BEGIN (bmain, ntree, id) {
      ntree->tree_interface.root_panel.flag |= NODE_INTERFACE_PANEL_ALLOW_CHILD_PANELS;
    }
    FOREACH_NODETREE_END;
  }

  if (!MAIN_VERSION_FILE_ATLEAST(bmain, 400, 23)) {
    LISTBASE_FOREACH (bNodeTree *, ntree, &bmain->nodetrees) {
      if (ntree->type == NTREE_GEOMETRY) {
        LISTBASE_FOREACH (bNode *, node, &ntree->nodes) {
          if (node->type == GEO_NODE_SET_SHADE_SMOOTH) {
            node->custom1 = int8_t(blender::bke::AttrDomain::Face);
          }
        }
      }
    }
  }

  if (!MAIN_VERSION_FILE_ATLEAST(bmain, 400, 24)) {
    FOREACH_NODETREE_BEGIN (bmain, ntree, id) {
      if (ntree->type == NTREE_SHADER) {
        /* Convert coat inputs on the Principled BSDF. */
        version_principled_bsdf_coat(ntree);
        /* Convert subsurface inputs on the Principled BSDF. */
        version_principled_bsdf_subsurface(ntree);
        /* Convert emission on the Principled BSDF. */
        version_principled_bsdf_emission(ntree);
      }
    }
    FOREACH_NODETREE_END;

    {
      LISTBASE_FOREACH (bScreen *, screen, &bmain->screens) {
        LISTBASE_FOREACH (ScrArea *, area, &screen->areabase) {
          LISTBASE_FOREACH (SpaceLink *, sl, &area->spacedata) {
            const ListBase *regionbase = (sl == area->spacedata.first) ? &area->regionbase :
                                                                         &sl->regionbase;
            LISTBASE_FOREACH (ARegion *, region, regionbase) {
              if (region->regiontype != RGN_TYPE_ASSET_SHELF) {
                continue;
              }

              RegionAssetShelf *shelf_data = static_cast<RegionAssetShelf *>(region->regiondata);
              if (shelf_data && shelf_data->active_shelf &&
                  (shelf_data->active_shelf->preferred_row_count == 0))
              {
                shelf_data->active_shelf->preferred_row_count = 1;
              }
            }
          }
        }
      }
    }

    /* Convert sockets with both input and output flag into two separate sockets. */
    FOREACH_NODETREE_BEGIN (bmain, ntree, id) {
      blender::Vector<bNodeTreeInterfaceSocket *> sockets_to_split;
      ntree->tree_interface.foreach_item([&](bNodeTreeInterfaceItem &item) {
        if (item.item_type == NODE_INTERFACE_SOCKET) {
          bNodeTreeInterfaceSocket &socket = reinterpret_cast<bNodeTreeInterfaceSocket &>(item);
          if ((socket.flag & NODE_INTERFACE_SOCKET_INPUT) &&
              (socket.flag & NODE_INTERFACE_SOCKET_OUTPUT))
          {
            sockets_to_split.append(&socket);
          }
        }
        return true;
      });

      for (bNodeTreeInterfaceSocket *socket : sockets_to_split) {
        const int position = ntree->tree_interface.find_item_position(socket->item);
        bNodeTreeInterfacePanel *parent = ntree->tree_interface.find_item_parent(socket->item);
        version_node_group_split_socket(ntree->tree_interface, *socket, parent, position + 1);
      }
    }
    FOREACH_NODETREE_END;
  }

  if (!MAIN_VERSION_FILE_ATLEAST(bmain, 400, 25)) {
    FOREACH_NODETREE_BEGIN (bmain, ntree, id) {
      if (ntree->type == NTREE_SHADER) {
        /* Convert specular tint on the Principled BSDF. */
        version_principled_bsdf_specular_tint(ntree);
        /* Rename some sockets. */
        version_principled_bsdf_rename_sockets(ntree);
      }
    }
    FOREACH_NODETREE_END;
  }

  if (!MAIN_VERSION_FILE_ATLEAST(bmain, 400, 26)) {
    enable_geometry_nodes_is_modifier(*bmain);

    LISTBASE_FOREACH (Scene *, scene, &bmain->scenes) {
      scene->simulation_frame_start = scene->r.sfra;
      scene->simulation_frame_end = scene->r.efra;
    }
  }

  if (!MAIN_VERSION_FILE_ATLEAST(bmain, 400, 27)) {
    LISTBASE_FOREACH (bScreen *, screen, &bmain->screens) {
      LISTBASE_FOREACH (ScrArea *, area, &screen->areabase) {
        LISTBASE_FOREACH (SpaceLink *, sl, &area->spacedata) {
          if (sl->spacetype == SPACE_SEQ) {
            SpaceSeq *sseq = (SpaceSeq *)sl;
            sseq->timeline_overlay.flag |= SEQ_TIMELINE_SHOW_STRIP_RETIMING;
          }
        }
      }
    }

    if (!DNA_struct_member_exists(fd->filesdna, "SceneEEVEE", "int", "shadow_step_count")) {
      SceneEEVEE default_scene_eevee = *DNA_struct_default_get(SceneEEVEE);
      LISTBASE_FOREACH (Scene *, scene, &bmain->scenes) {
        scene->eevee.shadow_ray_count = default_scene_eevee.shadow_ray_count;
        scene->eevee.shadow_step_count = default_scene_eevee.shadow_step_count;
      }
    }

    if (!DNA_struct_member_exists(fd->filesdna, "Light", "float", "shadow_softness_factor")) {
      Light default_light = blender::dna::shallow_copy(*DNA_struct_default_get(Light));
      LISTBASE_FOREACH (Light *, light, &bmain->lights) {
        light->shadow_softness_factor = default_light.shadow_softness_factor;
        light->shadow_trace_distance = default_light.shadow_trace_distance;
      }
    }
  }

  if (!MAIN_VERSION_FILE_ATLEAST(bmain, 400, 28)) {
    LISTBASE_FOREACH (bScreen *, screen, &bmain->screens) {
      LISTBASE_FOREACH (ScrArea *, area, &screen->areabase) {
        LISTBASE_FOREACH (SpaceLink *, sl, &area->spacedata) {
          const ListBase *regionbase = (sl == area->spacedata.first) ? &area->regionbase :
                                                                       &sl->regionbase;
          LISTBASE_FOREACH (ARegion *, region, regionbase) {
            if (region->regiontype != RGN_TYPE_ASSET_SHELF) {
              continue;
            }

            RegionAssetShelf *shelf_data = static_cast<RegionAssetShelf *>(region->regiondata);
            if (shelf_data && shelf_data->active_shelf) {
              AssetShelfSettings &settings = shelf_data->active_shelf->settings;
              settings.asset_library_reference.custom_library_index = -1;
              settings.asset_library_reference.type = ASSET_LIBRARY_ALL;
            }

            region->flag |= RGN_FLAG_HIDDEN;
          }
        }
      }
    }
  }

  if (!MAIN_VERSION_FILE_ATLEAST(bmain, 400, 29)) {
    /* Unhide all Reroute nodes. */
    FOREACH_NODETREE_BEGIN (bmain, ntree, id) {
      LISTBASE_FOREACH (bNode *, node, &ntree->nodes) {
        if (node->is_reroute()) {
          static_cast<bNodeSocket *>(node->inputs.first)->flag &= ~SOCK_HIDDEN;
          static_cast<bNodeSocket *>(node->outputs.first)->flag &= ~SOCK_HIDDEN;
        }
      }
    }
    FOREACH_NODETREE_END;
  }

  if (!MAIN_VERSION_FILE_ATLEAST(bmain, 400, 30)) {
    LISTBASE_FOREACH (Scene *, scene, &bmain->scenes) {
      ToolSettings *ts = scene->toolsettings;
      enum { IS_DEFAULT = 0, IS_UV, IS_NODE, IS_ANIM };
      auto versioning_snap_to = [](short snap_to_old, int type) {
        eSnapMode snap_to_new = SCE_SNAP_TO_NONE;
        if (snap_to_old & (1 << 0)) {
          snap_to_new |= type == IS_NODE ? SCE_SNAP_TO_NODE_X :
                         type == IS_ANIM ? SCE_SNAP_TO_FRAME :
                                           SCE_SNAP_TO_VERTEX;
        }
        if (snap_to_old & (1 << 1)) {
          snap_to_new |= type == IS_NODE ? SCE_SNAP_TO_NODE_Y :
                         type == IS_ANIM ? SCE_SNAP_TO_SECOND :
                                           SCE_SNAP_TO_EDGE;
        }
        if (ELEM(type, IS_DEFAULT, IS_ANIM) && snap_to_old & (1 << 2)) {
          snap_to_new |= type == IS_DEFAULT ? SCE_SNAP_TO_FACE : SCE_SNAP_TO_MARKERS;
        }
        if (type == IS_DEFAULT && snap_to_old & (1 << 3)) {
          snap_to_new |= SCE_SNAP_TO_VOLUME;
        }
        if (type == IS_DEFAULT && snap_to_old & (1 << 4)) {
          snap_to_new |= SCE_SNAP_TO_EDGE_MIDPOINT;
        }
        if (type == IS_DEFAULT && snap_to_old & (1 << 5)) {
          snap_to_new |= SCE_SNAP_TO_EDGE_PERPENDICULAR;
        }
        if (ELEM(type, IS_DEFAULT, IS_UV, IS_NODE) && snap_to_old & (1 << 6)) {
          snap_to_new |= SCE_SNAP_TO_INCREMENT;
        }
        if (ELEM(type, IS_DEFAULT, IS_UV, IS_NODE) && snap_to_old & (1 << 7)) {
          snap_to_new |= SCE_SNAP_TO_GRID;
        }
        if (type == IS_DEFAULT && snap_to_old & (1 << 8)) {
          snap_to_new |= SCE_SNAP_INDIVIDUAL_NEAREST;
        }
        if (type == IS_DEFAULT && snap_to_old & (1 << 9)) {
          snap_to_new |= SCE_SNAP_INDIVIDUAL_PROJECT;
        }
        if (snap_to_old & (1 << 10)) {
          snap_to_new |= SCE_SNAP_TO_FRAME;
        }
        if (snap_to_old & (1 << 11)) {
          snap_to_new |= SCE_SNAP_TO_SECOND;
        }
        if (snap_to_old & (1 << 12)) {
          snap_to_new |= SCE_SNAP_TO_MARKERS;
        }

        if (!snap_to_new) {
          snap_to_new = eSnapMode(1 << 0);
        }

        return snap_to_new;
      };

      ts->snap_mode = versioning_snap_to(ts->snap_mode, IS_DEFAULT);
      ts->snap_uv_mode = versioning_snap_to(ts->snap_uv_mode, IS_UV);
      ts->snap_node_mode = versioning_snap_to(ts->snap_node_mode, IS_NODE);
      ts->snap_anim_mode = versioning_snap_to(ts->snap_anim_mode, IS_ANIM);
    }
  }

  if (!MAIN_VERSION_FILE_ATLEAST(bmain, 400, 31)) {
    LISTBASE_FOREACH (Curve *, curve, &bmain->curves) {
      const int curvetype = BKE_curve_type_get(curve);
      if (curvetype == OB_FONT) {
        CharInfo *info = curve->strinfo;
        if (info != nullptr) {
          for (int i = curve->len_char32 - 1; i >= 0; i--, info++) {
            if (info->mat_nr > 0) {
              /** CharInfo mat_nr used to start at 1, unlike mesh & nurbs, now zero-based. */
              info->mat_nr--;
            }
          }
        }
      }
    }
  }

  if (!MAIN_VERSION_FILE_ATLEAST(bmain, 400, 33)) {
    /* Fix node group socket order by sorting outputs and inputs. */
    LISTBASE_FOREACH (bNodeTree *, ntree, &bmain->nodetrees) {
      versioning_node_group_sort_sockets_recursive(ntree->tree_interface.root_panel);
    }
  }

  if (!MAIN_VERSION_FILE_ATLEAST(bmain, 401, 1)) {
    LISTBASE_FOREACH (GreasePencil *, grease_pencil, &bmain->grease_pencils) {
      versioning_grease_pencil_stroke_radii_scaling(grease_pencil);
    }
  }

  if (!MAIN_VERSION_FILE_ATLEAST(bmain, 401, 4)) {
    FOREACH_NODETREE_BEGIN (bmain, ntree, id) {
      if (ntree->type != NTREE_CUSTOM) {
        /* versioning_update_noise_texture_node must be done before
         * versioning_replace_musgrave_texture_node. */
        versioning_update_noise_texture_node(ntree);

        /* Convert Musgrave Texture nodes to Noise Texture nodes. */
        versioning_replace_musgrave_texture_node(ntree);
      }
    }
    FOREACH_NODETREE_END;
  }

  if (!MAIN_VERSION_FILE_ATLEAST(bmain, 401, 5)) {
    /* Unify Material::blend_shadow and Cycles.use_transparent_shadows into the
     * Material::blend_flag. */
    Scene *scene = static_cast<Scene *>(bmain->scenes.first);
    bool is_cycles = scene && STREQ(scene->r.engine, RE_engine_id_CYCLES);
    if (is_cycles) {
      LISTBASE_FOREACH (Material *, material, &bmain->materials) {
        bool transparent_shadows = true;
        if (IDProperty *cmat = version_cycles_properties_from_ID(&material->id)) {
          transparent_shadows = version_cycles_property_boolean(
              cmat, "use_transparent_shadow", true);
        }
        SET_FLAG_FROM_TEST(material->blend_flag, transparent_shadows, MA_BL_TRANSPARENT_SHADOW);
      }
    }
    else {
      LISTBASE_FOREACH (Material *, material, &bmain->materials) {
        bool transparent_shadow = material->blend_shadow != MA_BS_SOLID;
        SET_FLAG_FROM_TEST(material->blend_flag, transparent_shadow, MA_BL_TRANSPARENT_SHADOW);
      }
    }

    FOREACH_NODETREE_BEGIN (bmain, ntree, id) {
      if (ntree->type == NTREE_COMPOSIT) {
        versioning_replace_splitviewer(ntree);
      }
    }
    FOREACH_NODETREE_END;
  }

  /* 401 6 did not require any do_version here. */

  if (!MAIN_VERSION_FILE_ATLEAST(bmain, 401, 7)) {
    if (!DNA_struct_member_exists(fd->filesdna, "SceneEEVEE", "int", "volumetric_ray_depth")) {
      SceneEEVEE default_eevee = *DNA_struct_default_get(SceneEEVEE);
      LISTBASE_FOREACH (Scene *, scene, &bmain->scenes) {
        scene->eevee.volumetric_ray_depth = default_eevee.volumetric_ray_depth;
      }
    }

    if (!DNA_struct_member_exists(fd->filesdna, "Material", "char", "surface_render_method")) {
      LISTBASE_FOREACH (Material *, mat, &bmain->materials) {
        mat->surface_render_method = (mat->blend_method == MA_BM_BLEND) ?
                                         MA_SURFACE_METHOD_FORWARD :
                                         MA_SURFACE_METHOD_DEFERRED;
      }
    }

    LISTBASE_FOREACH (bScreen *, screen, &bmain->screens) {
      LISTBASE_FOREACH (ScrArea *, area, &screen->areabase) {
        LISTBASE_FOREACH (SpaceLink *, sl, &area->spacedata) {
          const ListBase *regionbase = (sl == area->spacedata.first) ? &area->regionbase :
                                                                       &sl->regionbase;
          LISTBASE_FOREACH (ARegion *, region, regionbase) {
            if (region->regiontype != RGN_TYPE_ASSET_SHELF_HEADER) {
              continue;
            }
            region->alignment &= ~RGN_SPLIT_PREV;
            region->alignment |= RGN_ALIGN_HIDE_WITH_PREV;
          }
        }
      }
    }

    if (!DNA_struct_member_exists(fd->filesdna, "SceneEEVEE", "float", "gtao_thickness")) {
      SceneEEVEE default_eevee = *DNA_struct_default_get(SceneEEVEE);
      LISTBASE_FOREACH (Scene *, scene, &bmain->scenes) {
        scene->eevee.gtao_thickness = default_eevee.gtao_thickness;
        scene->eevee.gtao_focus = default_eevee.gtao_focus;
      }
    }

    if (!DNA_struct_member_exists(fd->filesdna, "LightProbe", "float", "data_display_size")) {
      LightProbe default_probe = *DNA_struct_default_get(LightProbe);
      LISTBASE_FOREACH (LightProbe *, probe, &bmain->lightprobes) {
        probe->data_display_size = default_probe.data_display_size;
      }
    }

    LISTBASE_FOREACH (Mesh *, mesh, &bmain->meshes) {
      mesh->flag &= ~ME_NO_OVERLAPPING_TOPOLOGY;
    }
  }

  if (!MAIN_VERSION_FILE_ATLEAST(bmain, 401, 8)) {
    LISTBASE_FOREACH (bNodeTree *, ntree, &bmain->nodetrees) {
      if (ntree->type != NTREE_GEOMETRY) {
        continue;
      }
      versioning_nodes_dynamic_sockets(*ntree);
    }
  }

  if (!MAIN_VERSION_FILE_ATLEAST(bmain, 401, 9)) {
    if (!DNA_struct_member_exists(fd->filesdna, "Material", "char", "displacement_method")) {
      /* Replace Cycles.displacement_method by Material::displacement_method. */
      LISTBASE_FOREACH (Material *, material, &bmain->materials) {
        int displacement_method = MA_DISPLACEMENT_BUMP;
        if (IDProperty *cmat = version_cycles_properties_from_ID(&material->id)) {
          displacement_method = version_cycles_property_int(
              cmat, "displacement_method", MA_DISPLACEMENT_BUMP);
        }
        material->displacement_method = displacement_method;
      }
    }

    /* Prevent custom bone colors from having alpha zero.
     * Part of the fix for issue #115434. */
    LISTBASE_FOREACH (bArmature *, arm, &bmain->armatures) {
      blender::animrig::ANIM_armature_foreach_bone(&arm->bonebase, [](Bone *bone) {
        bone->color.custom.solid[3] = 255;
        bone->color.custom.select[3] = 255;
        bone->color.custom.active[3] = 255;
      });
      if (arm->edbo) {
        LISTBASE_FOREACH (EditBone *, ebone, arm->edbo) {
          ebone->color.custom.solid[3] = 255;
          ebone->color.custom.select[3] = 255;
          ebone->color.custom.active[3] = 255;
        }
      }
    }
    LISTBASE_FOREACH (Object *, obj, &bmain->objects) {
      if (obj->pose == nullptr) {
        continue;
      }
      LISTBASE_FOREACH (bPoseChannel *, pchan, &obj->pose->chanbase) {
        pchan->color.custom.solid[3] = 255;
        pchan->color.custom.select[3] = 255;
        pchan->color.custom.active[3] = 255;
      }
    }
  }

  if (!MAIN_VERSION_FILE_ATLEAST(bmain, 401, 10)) {
    if (!DNA_struct_member_exists(
            fd->filesdna, "SceneEEVEE", "RaytraceEEVEE", "ray_tracing_options"))
    {
      LISTBASE_FOREACH (Scene *, scene, &bmain->scenes) {
        scene->eevee.ray_tracing_options.flag = RAYTRACE_EEVEE_USE_DENOISE;
        scene->eevee.ray_tracing_options.denoise_stages = RAYTRACE_EEVEE_DENOISE_SPATIAL |
                                                          RAYTRACE_EEVEE_DENOISE_TEMPORAL |
                                                          RAYTRACE_EEVEE_DENOISE_BILATERAL;
        scene->eevee.ray_tracing_options.screen_trace_quality = 0.25f;
        scene->eevee.ray_tracing_options.screen_trace_thickness = 0.2f;
        scene->eevee.ray_tracing_options.trace_max_roughness = 0.5f;
        scene->eevee.ray_tracing_options.resolution_scale = 2;
      }
    }

    LISTBASE_FOREACH (bNodeTree *, ntree, &bmain->nodetrees) {
      if (ntree->type == NTREE_GEOMETRY) {
        version_geometry_nodes_use_rotation_socket(*ntree);
        versioning_nodes_dynamic_sockets_2(*ntree);
        fix_geometry_nodes_object_info_scale(*ntree);
      }
    }
  }

  if (MAIN_VERSION_FILE_ATLEAST(bmain, 400, 20) && !MAIN_VERSION_FILE_ATLEAST(bmain, 401, 11)) {
    /* Convert old socket lists into new interface items. */
    FOREACH_NODETREE_BEGIN (bmain, ntree, id) {
      versioning_fix_socket_subtype_idnames(ntree);
    }
    FOREACH_NODETREE_END;
  }

  if (!MAIN_VERSION_FILE_ATLEAST(bmain, 401, 12)) {
    FOREACH_NODETREE_BEGIN (bmain, ntree, id) {
      if (ntree->type == NTREE_COMPOSIT) {
        LISTBASE_FOREACH (bNode *, node, &ntree->nodes) {
          if (node->type == CMP_NODE_PIXELATE) {
            node->custom1 = 1;
          }
        }
      }
    }
    FOREACH_NODETREE_END;
  }

  if (!MAIN_VERSION_FILE_ATLEAST(bmain, 401, 13)) {
    FOREACH_NODETREE_BEGIN (bmain, ntree, id) {
      if (ntree->type == NTREE_COMPOSIT) {
        LISTBASE_FOREACH (bNode *, node, &ntree->nodes) {
          if (node->type == CMP_NODE_MAP_UV) {
            node->custom2 = CMP_NODE_MAP_UV_FILTERING_ANISOTROPIC;
          }
        }
      }
    }
    FOREACH_NODETREE_END;
  }

  if (!MAIN_VERSION_FILE_ATLEAST(bmain, 401, 14)) {
    const Brush *default_brush = DNA_struct_default_get(Brush);
    LISTBASE_FOREACH (Brush *, brush, &bmain->brushes) {
      brush->automasking_start_normal_limit = default_brush->automasking_start_normal_limit;
      brush->automasking_start_normal_falloff = default_brush->automasking_start_normal_falloff;

      brush->automasking_view_normal_limit = default_brush->automasking_view_normal_limit;
      brush->automasking_view_normal_falloff = default_brush->automasking_view_normal_falloff;
    }
  }

  if (!MAIN_VERSION_FILE_ATLEAST(bmain, 401, 15)) {
    FOREACH_NODETREE_BEGIN (bmain, ntree, id) {
      if (ntree->type == NTREE_COMPOSIT) {
        LISTBASE_FOREACH (bNode *, node, &ntree->nodes) {
          if (node->type == CMP_NODE_KEYING) {
            NodeKeyingData &keying_data = *static_cast<NodeKeyingData *>(node->storage);
            keying_data.edge_kernel_radius = max_ii(keying_data.edge_kernel_radius - 1, 0);
          }
        }
      }
    }
    FOREACH_NODETREE_END;
  }

  if (!MAIN_VERSION_FILE_ATLEAST(bmain, 401, 16)) {
    LISTBASE_FOREACH (Scene *, scene, &bmain->scenes) {
      Sculpt *sculpt = scene->toolsettings->sculpt;
      if (sculpt != nullptr) {
        Sculpt default_sculpt = *DNA_struct_default_get(Sculpt);
        sculpt->automasking_boundary_edges_propagation_steps =
            default_sculpt.automasking_boundary_edges_propagation_steps;
      }
    }
  }

  if (!MAIN_VERSION_FILE_ATLEAST(bmain, 401, 17)) {
    LISTBASE_FOREACH (Scene *, scene, &bmain->scenes) {
      ToolSettings *ts = scene->toolsettings;
      int input_sample_values[10];

      input_sample_values[0] = ts->imapaint.paint.num_input_samples_deprecated;
      input_sample_values[1] = ts->sculpt != nullptr ?
                                   ts->sculpt->paint.num_input_samples_deprecated :
                                   1;
      input_sample_values[2] = ts->curves_sculpt != nullptr ?
                                   ts->curves_sculpt->paint.num_input_samples_deprecated :
                                   1;

      input_sample_values[4] = ts->gp_paint != nullptr ?
                                   ts->gp_paint->paint.num_input_samples_deprecated :
                                   1;
      input_sample_values[5] = ts->gp_vertexpaint != nullptr ?
                                   ts->gp_vertexpaint->paint.num_input_samples_deprecated :
                                   1;
      input_sample_values[6] = ts->gp_sculptpaint != nullptr ?
                                   ts->gp_sculptpaint->paint.num_input_samples_deprecated :
                                   1;
      input_sample_values[7] = ts->gp_weightpaint != nullptr ?
                                   ts->gp_weightpaint->paint.num_input_samples_deprecated :
                                   1;

      input_sample_values[8] = ts->vpaint != nullptr ?
                                   ts->vpaint->paint.num_input_samples_deprecated :
                                   1;
      input_sample_values[9] = ts->wpaint != nullptr ?
                                   ts->wpaint->paint.num_input_samples_deprecated :
                                   1;

      int unified_value = 1;
      for (int i = 0; i < 10; i++) {
        if (input_sample_values[i] != 1) {
          if (unified_value == 1) {
            unified_value = input_sample_values[i];
          }
          else {
            /* In the case of a user having multiple tools with different num_input_value values
             * set we cannot support this in the single UnifiedPaintSettings value, so fallback
             * to 1 instead of deciding that one value is more canonical than the other.
             */
            break;
          }
        }
      }

      ts->unified_paint_settings.input_samples = unified_value;
    }
    LISTBASE_FOREACH (Brush *, brush, &bmain->brushes) {
      brush->input_samples = 1;
    }
  }

  if (!MAIN_VERSION_FILE_ATLEAST(bmain, 401, 18)) {
    LISTBASE_FOREACH (Scene *, scene, &bmain->scenes) {
      if (scene->ed != nullptr) {
        SEQ_for_each_callback(&scene->ed->seqbase, seq_filter_bilinear_to_auto, nullptr);
      }
    }
  }

  if (!MAIN_VERSION_FILE_ATLEAST(bmain, 401, 19)) {
    LISTBASE_FOREACH (bNodeTree *, ntree, &bmain->nodetrees) {
      if (ntree->type == NTREE_GEOMETRY) {
        version_node_socket_name(ntree, FN_NODE_ROTATE_ROTATION, "Rotation 1", "Rotation");
        version_node_socket_name(ntree, FN_NODE_ROTATE_ROTATION, "Rotation 2", "Rotate By");
      }
    }
  }

  if (!MAIN_VERSION_FILE_ATLEAST(bmain, 401, 20)) {
    LISTBASE_FOREACH (Object *, ob, &bmain->objects) {
      int uid = 1;
      LISTBASE_FOREACH (ModifierData *, md, &ob->modifiers) {
        /* These identifiers are not necessarily stable for linked data. If the linked data has a
         * new modifier inserted, the identifiers of other modifiers can change. */
        md->persistent_uid = uid++;
      }
    }
  }

  if (!MAIN_VERSION_FILE_ATLEAST(bmain, 401, 21)) {
    LISTBASE_FOREACH (Brush *, brush, &bmain->brushes) {
      /* The `sculpt_flag` was used to store the `BRUSH_DIR_IN`
       * With the fix for #115313 this is now just using the `brush->flag`. */
      if (brush->gpencil_settings && (brush->gpencil_settings->sculpt_flag & BRUSH_DIR_IN) != 0) {
        brush->flag |= BRUSH_DIR_IN;
      }
    }
  }

  /* Keep point/spot light soft falloff for files created before 4.0. */
  if (!MAIN_VERSION_FILE_ATLEAST(bmain, 400, 0)) {
    LISTBASE_FOREACH (Light *, light, &bmain->lights) {
      if (ELEM(light->type, LA_LOCAL, LA_SPOT)) {
        light->mode |= LA_USE_SOFT_FALLOFF;
      }
    }
  }

  if (!MAIN_VERSION_FILE_ATLEAST(bmain, 402, 1)) {
    using namespace blender::bke::greasepencil;
    /* Initialize newly added scale layer transform to one. */
    LISTBASE_FOREACH (GreasePencil *, grease_pencil, &bmain->grease_pencils) {
      for (Layer *layer : grease_pencil->layers_for_write()) {
        copy_v3_fl(layer->scale, 1.0f);
      }
    }
  }

  if (!MAIN_VERSION_FILE_ATLEAST(bmain, 402, 2)) {
    LISTBASE_FOREACH (Scene *, scene, &bmain->scenes) {
      bool is_cycles = scene && STREQ(scene->r.engine, RE_engine_id_CYCLES);
      if (is_cycles) {
        if (IDProperty *cscene = version_cycles_properties_from_ID(&scene->id)) {
          int cposition = version_cycles_property_int(cscene, "motion_blur_position", 1);
          BLI_assert(cposition >= 0 && cposition < 3);
          int order_conversion[3] = {SCE_MB_START, SCE_MB_CENTER, SCE_MB_END};
          scene->r.motion_blur_position = order_conversion[std::clamp(cposition, 0, 2)];
        }
      }
      else {
        SET_FLAG_FROM_TEST(
            scene->r.mode, scene->eevee.flag & SCE_EEVEE_MOTION_BLUR_ENABLED_DEPRECATED, R_MBLUR);
        scene->r.motion_blur_position = scene->eevee.motion_blur_position_deprecated;
        scene->r.motion_blur_shutter = scene->eevee.motion_blur_shutter_deprecated;
      }
    }
  }

  if (!MAIN_VERSION_FILE_ATLEAST(bmain, 402, 3)) {
    constexpr int NTREE_EXECUTION_MODE_FULL_FRAME = 1;

    constexpr int NTREE_COM_GROUPNODE_BUFFER = 1 << 3;
    constexpr int NTREE_COM_OPENCL = 1 << 1;

    FOREACH_NODETREE_BEGIN (bmain, ntree, id) {
      if (ntree->type != NTREE_COMPOSIT) {
        continue;
      }

      ntree->flag &= ~(NTREE_COM_GROUPNODE_BUFFER | NTREE_COM_OPENCL);

      if (ntree->execution_mode == NTREE_EXECUTION_MODE_FULL_FRAME) {
        ntree->execution_mode = NTREE_EXECUTION_MODE_CPU;
      }
    }
    FOREACH_NODETREE_END;
  }

  if (!MAIN_VERSION_FILE_ATLEAST(bmain, 402, 4)) {
    if (!DNA_struct_member_exists(fd->filesdna, "SpaceImage", "float", "stretch_opacity")) {
      LISTBASE_FOREACH (bScreen *, screen, &bmain->screens) {
        LISTBASE_FOREACH (ScrArea *, area, &screen->areabase) {
          LISTBASE_FOREACH (SpaceLink *, sl, &area->spacedata) {
            if (sl->spacetype == SPACE_IMAGE) {
              SpaceImage *sima = reinterpret_cast<SpaceImage *>(sl);
              sima->stretch_opacity = 0.9f;
            }
          }
        }
      }
    }
  }

  if (!MAIN_VERSION_FILE_ATLEAST(bmain, 402, 5)) {
    LISTBASE_FOREACH (Scene *, scene, &bmain->scenes) {
      image_settings_avi_to_ffmpeg(scene);
    }
  }

  if (!MAIN_VERSION_FILE_ATLEAST(bmain, 402, 6)) {
    LISTBASE_FOREACH (Brush *, brush, &bmain->brushes) {
      if (BrushCurvesSculptSettings *settings = brush->curves_sculpt_settings) {
        settings->flag |= BRUSH_CURVES_SCULPT_FLAG_INTERPOLATE_RADIUS;
        settings->curve_radius = 0.01f;
      }
    }
  }

  if (!MAIN_VERSION_FILE_ATLEAST(bmain, 402, 8)) {
    LISTBASE_FOREACH (Light *, light, &bmain->lights) {
      light->shadow_filter_radius = 1.0f;
    }
  }

  if (!MAIN_VERSION_FILE_ATLEAST(bmain, 402, 9)) {
    const float default_snap_angle_increment = DEG2RADF(5.0f);
    const float default_snap_angle_increment_precision = DEG2RADF(1.0f);
    LISTBASE_FOREACH (Scene *, scene, &bmain->scenes) {
      scene->toolsettings->snap_angle_increment_2d = default_snap_angle_increment;
      scene->toolsettings->snap_angle_increment_3d = default_snap_angle_increment;
      scene->toolsettings->snap_angle_increment_2d_precision =
          default_snap_angle_increment_precision;
      scene->toolsettings->snap_angle_increment_3d_precision =
          default_snap_angle_increment_precision;
    }
  }

  if (!MAIN_VERSION_FILE_ATLEAST(bmain, 402, 10)) {
    if (!DNA_struct_member_exists(fd->filesdna, "SceneEEVEE", "int", "gtao_resolution")) {
      LISTBASE_FOREACH (Scene *, scene, &bmain->scenes) {
        scene->eevee.gtao_resolution = 2;
      }
    }
  }

  if (!MAIN_VERSION_FILE_ATLEAST(bmain, 402, 11)) {
    LISTBASE_FOREACH (Light *, light, &bmain->lights) {
      light->shadow_resolution_scale = 1.0f;
    }
  }

  if (!MAIN_VERSION_FILE_ATLEAST(bmain, 402, 12)) {
    FOREACH_NODETREE_BEGIN (bmain, ntree, id) {
      versioning_node_hue_correct_set_wrappng(ntree);
    }
    FOREACH_NODETREE_END;

    LISTBASE_FOREACH (Scene *, scene, &bmain->scenes) {
      if (scene->ed != nullptr) {
        SEQ_for_each_callback(&scene->ed->seqbase, seq_hue_correct_set_wrapping, nullptr);
      }
    }
  }

  if (!MAIN_VERSION_FILE_ATLEAST(bmain, 402, 14)) {
    LISTBASE_FOREACH (Object *, ob, &bmain->objects) {
      if (bMotionPath *mpath = ob->mpath) {
        mpath->color_post[0] = 0.1f;
        mpath->color_post[1] = 1.0f;
        mpath->color_post[2] = 0.1f;
      }
      if (!ob->pose) {
        continue;
      }
      LISTBASE_FOREACH (bPoseChannel *, pchan, &ob->pose->chanbase) {
        if (bMotionPath *mpath = pchan->mpath) {
          mpath->color_post[0] = 0.1f;
          mpath->color_post[1] = 1.0f;
          mpath->color_post[2] = 0.1f;
        }
      }
    }
  }

  if (!MAIN_VERSION_FILE_ATLEAST(bmain, 402, 18)) {
    if (!DNA_struct_member_exists(fd->filesdna, "Light", "float", "transmission_fac")) {
      LISTBASE_FOREACH (Light *, light, &bmain->lights) {
        /* Refracted light was not supported in legacy EEVEE. Set it to zero for compatibility with
         * older files. */
        light->transmission_fac = 0.0f;
      }
    }
  }

  if (!MAIN_VERSION_FILE_ATLEAST(bmain, 402, 19)) {
    LISTBASE_FOREACH (Scene *, scene, &bmain->scenes) {
      /* Keep legacy EEVEE old behavior. */
      scene->eevee.flag |= SCE_EEVEE_VOLUME_CUSTOM_RANGE;
    }

    LISTBASE_FOREACH (Scene *, scene, &bmain->scenes) {
      scene->eevee.clamp_surface_indirect = 10.0f;
    }
  }

  if (!MAIN_VERSION_FILE_ATLEAST(bmain, 402, 20)) {
    LISTBASE_FOREACH (Scene *, scene, &bmain->scenes) {
      SequencerToolSettings *sequencer_tool_settings = SEQ_tool_settings_ensure(scene);
      sequencer_tool_settings->snap_mode |= SEQ_SNAP_TO_MARKERS;
    }
  }

  if (!MAIN_VERSION_FILE_ATLEAST(bmain, 402, 21)) {
    add_image_editor_asset_shelf(*bmain);
  }

  if (!MAIN_VERSION_FILE_ATLEAST(bmain, 402, 22)) {
    /* Display missing media in sequencer by default. */
    LISTBASE_FOREACH (Scene *, scene, &bmain->scenes) {
      if (scene->ed != nullptr) {
        scene->ed->show_missing_media_flag |= SEQ_EDIT_SHOW_MISSING_MEDIA;
      }
    }
  }

  if (!MAIN_VERSION_FILE_ATLEAST(bmain, 402, 23)) {
    LISTBASE_FOREACH (Scene *, scene, &bmain->scenes) {
      ToolSettings *ts = scene->toolsettings;
      if (!ts->uvsculpt.strength_curve) {
        ts->uvsculpt.size = 50;
        ts->uvsculpt.strength = 1.0f;
        ts->uvsculpt.curve_preset = BRUSH_CURVE_SMOOTH;
        ts->uvsculpt.strength_curve = BKE_curvemapping_add(1, 0.0f, 0.0f, 1.0f, 1.0f);
      }
    }
  }

  if (!MAIN_VERSION_FILE_ATLEAST(bmain, 402, 24)) {
    if (!DNA_struct_member_exists(fd->filesdna, "Material", "char", "thickness_mode")) {
      LISTBASE_FOREACH (Material *, material, &bmain->materials) {
        if (material->blend_flag & MA_BL_TRANSLUCENCY) {
          /* EEVEE Legacy used thickness from shadow map when translucency was on. */
          material->blend_flag |= MA_BL_THICKNESS_FROM_SHADOW;
        }
        if ((material->blend_flag & MA_BL_SS_REFRACTION) && material->use_nodes &&
            material->nodetree)
        {
          /* EEVEE Legacy used slab assumption. */
          material->thickness_mode = MA_THICKNESS_SLAB;
          version_refraction_depth_to_thickness_value(material->nodetree, material->refract_depth);
        }
      }
    }
  }

  if (!MAIN_VERSION_FILE_ATLEAST(bmain, 402, 25)) {
    FOREACH_NODETREE_BEGIN (bmain, ntree, id) {
      if (ntree->type != NTREE_COMPOSIT) {
        continue;
      }
      LISTBASE_FOREACH (bNode *, node, &ntree->nodes) {
        if (node->type != CMP_NODE_BLUR) {
          continue;
        }

        NodeBlurData &blur_data = *static_cast<NodeBlurData *>(node->storage);

        if (blur_data.filtertype != R_FILTER_FAST_GAUSS) {
          continue;
        }

        /* The size of the Fast Gaussian mode of blur decreased by the following factor to match
         * other blur sizes. So increase it back. */
        const float size_factor = 3.0f / 2.0f;
        blur_data.sizex *= size_factor;
        blur_data.sizey *= size_factor;
        blur_data.percentx *= size_factor;
        blur_data.percenty *= size_factor;
      }
    }
    FOREACH_NODETREE_END;
  }

  if (!MAIN_VERSION_FILE_ATLEAST(bmain, 402, 26)) {
    if (!DNA_struct_member_exists(fd->filesdna, "SceneEEVEE", "float", "shadow_resolution_scale"))
    {
      SceneEEVEE default_scene_eevee = *DNA_struct_default_get(SceneEEVEE);
      LISTBASE_FOREACH (Scene *, scene, &bmain->scenes) {
        scene->eevee.shadow_resolution_scale = default_scene_eevee.shadow_resolution_scale;
        scene->eevee.clamp_world = 10.0f;
      }
    }
  }

  if (!MAIN_VERSION_FILE_ATLEAST(bmain, 402, 27)) {
    LISTBASE_FOREACH (Scene *, scene, &bmain->scenes) {
      if (scene->ed != nullptr) {
        scene->ed->cache_flag &= ~(SEQ_CACHE_UNUSED_5 | SEQ_CACHE_UNUSED_6 | SEQ_CACHE_UNUSED_7 |
                                   SEQ_CACHE_UNUSED_8 | SEQ_CACHE_UNUSED_9);
      }
    }
    LISTBASE_FOREACH (bScreen *, screen, &bmain->screens) {
      LISTBASE_FOREACH (ScrArea *, area, &screen->areabase) {
        LISTBASE_FOREACH (SpaceLink *, sl, &area->spacedata) {
          if (sl->spacetype == SPACE_SEQ) {
            SpaceSeq *sseq = (SpaceSeq *)sl;
            sseq->cache_overlay.flag |= SEQ_CACHE_SHOW_FINAL_OUT;
          }
        }
      }
    }
  }

  if (!MAIN_VERSION_FILE_ATLEAST(bmain, 402, 28)) {
<<<<<<< HEAD
    update_paint_modes_for_brush_assets(*bmain);
=======
    LISTBASE_FOREACH (Scene *, scene, &bmain->scenes) {
      if (scene->ed != nullptr) {
        SEQ_for_each_callback(&scene->ed->seqbase, seq_proxies_timecode_update, nullptr);
      }
    }

    LISTBASE_FOREACH (MovieClip *, clip, &bmain->movieclips) {
      MovieClipProxy proxy = clip->proxy;
      versioning_update_timecode(&proxy.tc);
    }
>>>>>>> 88b4498b
  }

  /**
   * Always bump subversion in BKE_blender_version.h when adding versioning
   * code here, and wrap it inside a MAIN_VERSION_FILE_ATLEAST check.
   *
   * \note Keep this message at the bottom of the function.
   */

  /* Always run this versioning; meshes are written with the legacy format which always needs to
   * be converted to the new format on file load. Can be moved to a subversion check in a larger
   * breaking release. */
  LISTBASE_FOREACH (Mesh *, mesh, &bmain->meshes) {
    blender::bke::mesh_sculpt_mask_to_generic(*mesh);
  }
}<|MERGE_RESOLUTION|>--- conflicted
+++ resolved
@@ -3398,9 +3398,6 @@
   }
 
   if (!MAIN_VERSION_FILE_ATLEAST(bmain, 402, 28)) {
-<<<<<<< HEAD
-    update_paint_modes_for_brush_assets(*bmain);
-=======
     LISTBASE_FOREACH (Scene *, scene, &bmain->scenes) {
       if (scene->ed != nullptr) {
         SEQ_for_each_callback(&scene->ed->seqbase, seq_proxies_timecode_update, nullptr);
@@ -3411,7 +3408,10 @@
       MovieClipProxy proxy = clip->proxy;
       versioning_update_timecode(&proxy.tc);
     }
->>>>>>> 88b4498b
+  }
+
+  if (!MAIN_VERSION_FILE_ATLEAST(bmain, 402, 29)) {
+    update_paint_modes_for_brush_assets(*bmain);
   }
 
   /**
