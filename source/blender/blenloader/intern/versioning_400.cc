--- conflicted
+++ resolved
@@ -3638,9 +3638,6 @@
   }
 
   if (!MAIN_VERSION_FILE_ATLEAST(bmain, 402, 38)) {
-<<<<<<< HEAD
-    update_paint_modes_for_brush_assets(*bmain);
-=======
     LISTBASE_FOREACH (GreasePencil *, grease_pencil, &bmain->grease_pencils) {
       convert_grease_pencil_stroke_hardness_to_softness(grease_pencil);
     }
@@ -3663,7 +3660,10 @@
         }
       }
     }
->>>>>>> 16be59a0
+  }
+
+  if (!MAIN_VERSION_FILE_ATLEAST(bmain, 402, 40)) {
+    update_paint_modes_for_brush_assets(*bmain);
   }
 
   /**
