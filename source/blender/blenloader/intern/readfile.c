--- conflicted
+++ resolved
@@ -1979,7 +1979,7 @@
 		
 		/* strip's F-Modifiers */
 		link_list(fd, &strip->modifiers);
-		direct_link_fmodifiers(fd, &strip->modifiers);
+		direct_link_modifiers(fd, &strip->modifiers);
 	}
 }
 
@@ -12543,68 +12543,6 @@
 
 	/* put compatibility code here until next subversion bump */
 	{
-<<<<<<< HEAD
-		{
-			bScreen *sc;
-			MovieClip *clip;
-
-			for (sc= main->screen.first; sc; sc= sc->id.next) {
-				ScrArea *sa;
-				for (sa= sc->areabase.first; sa; sa= sa->next) {
-					SpaceLink *sl;
-					for (sl= sa->spacedata.first; sl; sl= sl->next) {
-						if(sl->spacetype==SPACE_VIEW3D) {
-							View3D *v3d= (View3D *)sl;
-							if(v3d->bundle_size==0.0f) {
-								v3d->bundle_size= 0.2f;
-								v3d->flag2 |= V3D_SHOW_RECONSTRUCTION;
-							}
-							else if(sl->spacetype==SPACE_CLIP) {
-								SpaceClip *sc= (SpaceClip *)sl;
-								if(sc->scopes.track_preview_height==0)
-									sc->scopes.track_preview_height= 120;
-							}
-
-							if(v3d->bundle_drawtype==0)
-								v3d->bundle_drawtype= OB_PLAINAXES;
-						}
-					}
-				}
-			}
-
-			for (clip= main->movieclip.first; clip; clip= clip->id.next) {
-				MovieTrackingTrack *track;
-
-				if(clip->aspx<1.0f) {
-					clip->aspx= 1.0f;
-					clip->aspy= 1.0f;
-				}
-
-				/* XXX: a bit hacky, probably include imbuf and use real constants are nicer */
-				clip->proxy.build_tc_flag= 7;
-				if(clip->proxy.build_size_flag==0)
-					clip->proxy.build_size_flag= 1;
-
-				if(clip->proxy.quality==0)
-					clip->proxy.quality= 90;
-
-				if(clip->tracking.camera.pixel_aspect<0.01f)
-					clip->tracking.camera.pixel_aspect= 1.f;
-
-				track= clip->tracking.tracks.first;
-				while(track) {
-					if(track->pyramid_levels==0)
-						track->pyramid_levels= 2;
-
-					if(track->minimum_correlation==0.0f)
-						track->minimum_correlation= 0.75f;
-
-					track= track->next;
-				}
-			}
-		}
-=======
->>>>>>> 9f51785c
 	}
 
 	/* WATCH IT!!!: pointers from libdata have not been converted yet here! */
