--- conflicted
+++ resolved
@@ -153,17 +153,8 @@
         continue;
       }
 
-<<<<<<< HEAD
-      const bool is_asset = asset_meta_data != nullptr;
-      const bool skip_datablock = use_assets_only && !is_asset;
-      if (skip_datablock) {
-        continue;
-      }
+      const char *name = idname + 2;
       BLODataBlockInfo *info = MEM_new<BLODataBlockInfo>(__func__);
-=======
-      const char *name = idname + 2;
-      BLODataBlockInfo *info = MEM_mallocN<BLODataBlockInfo>(__func__);
->>>>>>> f25c5dc1
 
       /* Lastly, read asset data from the following blocks. */
       if (asset_meta_data) {
