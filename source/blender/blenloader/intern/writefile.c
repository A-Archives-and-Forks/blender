/*
 * ***** BEGIN GPL LICENSE BLOCK *****
 *
 * This program is free software; you can redistribute it and/or
 * modify it under the terms of the GNU General Public License
 * as published by the Free Software Foundation; either version 2
 * of the License, or (at your option) any later version.
 *
 * This program is distributed in the hope that it will be useful,
 * but WITHOUT ANY WARRANTY; without even the implied warranty of
 * MERCHANTABILITY or FITNESS FOR A PARTICULAR PURPOSE.  See the
 * GNU General Public License for more details.
 *
 * You should have received a copy of the GNU General Public License
 * along with this program; if not, write to the Free Software Foundation,
 * Inc., 51 Franklin Street, Fifth Floor, Boston, MA 02110-1301, USA.
 *
 * The Original Code is Copyright (C) 2001-2002 by NaN Holding BV.
 * All rights reserved.
 *
 *
 * Contributor(s): Blender Foundation
 *
 * ***** END GPL LICENSE BLOCK *****
 */

/** \file blender/blenloader/intern/writefile.c
 *  \ingroup blenloader
 */


/**
 *
 * FILE FORMAT
 * ===========
 *
 * IFF-style structure  (but not IFF compatible!)
 *
 * start file:
 * <pre>
 *     BLENDER_V100    12 bytes  (versie 1.00)
 *                     V = big endian, v = little endian
 *                     _ = 4 byte pointer, - = 8 byte pointer
 * </pre>
 *
 * datablocks: (also see struct #BHead).
 * <pre>
 *     <bh.code>           4 chars
 *     <bh.len>            int,  len data after BHead
 *     <bh.old>            void,  old pointer
 *     <bh.SDNAnr>         int
 *     <bh.nr>             int, in case of array: number of structs
 *     data
 *     ...
 *     ...
 * </pre>
 *
 * Almost all data in Blender are structures. Each struct saved
 * gets a BHead header.  With BHead the struct can be linked again
 * and compared with StructDNA .
 *
 *
 * WRITE
 * =====
 *
 * Preferred writing order: (not really a must, but why would you do it random?)
 * Any case: direct data is ALWAYS after the lib block
 *
 * (Local file data)
 * - for each LibBlock
 *   - write LibBlock
 *   - write associated direct data
 * (External file data)
 * - per library
 *   - write library block
 *   - per LibBlock
 *     - write the ID of LibBlock
 * - write #TEST (#RenderInfo struct. 128x128 blend file preview is optional).
 * - write #GLOB (#FileGlobal struct) (some global vars).
 * - write #DNA1 (#SDNA struct)
 * - write #USER (#UserDef struct) if filename is ``~/X.XX/config/startup.blend``.
 */


#include <math.h>
#include <fcntl.h>
#include <limits.h>
#include <stdio.h>
#include <string.h>
#include <stdlib.h>

#ifdef WIN32
#  include <zlib.h>  /* odd include order-issue */
#  include "winsock2.h"
#  include <io.h>
#  include "BLI_winstuff.h"
#else
#  include <unistd.h>  /* FreeBSD, for write() and close(). */
#endif

#include "BLI_utildefines.h"

/* allow writefile to use deprecated functionality (for forward compatibility code) */
#define DNA_DEPRECATED_ALLOW

#include "DNA_anim_types.h"
#include "DNA_armature_types.h"
#include "DNA_actuator_types.h"
#include "DNA_brush_types.h"
#include "DNA_cachefile_types.h"
#include "DNA_camera_types.h"
#include "DNA_cloth_types.h"
#include "DNA_constraint_types.h"
#include "DNA_controller_types.h"
#include "DNA_dynamicpaint_types.h"
#include "DNA_genfile.h"
#include "DNA_group_types.h"
#include "DNA_gpencil_types.h"
#include "DNA_fileglobal_types.h"
#include "DNA_key_types.h"
#include "DNA_lattice_types.h"
#include "DNA_lamp_types.h"
#include "DNA_linestyle_types.h"
#include "DNA_meta_types.h"
#include "DNA_mesh_types.h"
#include "DNA_meshdata_types.h"
#include "DNA_material_types.h"
#include "DNA_node_types.h"
#include "DNA_object_types.h"
#include "DNA_object_force.h"
#include "DNA_packedFile_types.h"
#include "DNA_property_types.h"
#include "DNA_rigidbody_types.h"
#include "DNA_scene_types.h"
#include "DNA_sdna_types.h"
#include "DNA_sequence_types.h"
#include "DNA_sensor_types.h"
#include "DNA_smoke_types.h"
#include "DNA_space_types.h"
#include "DNA_screen_types.h"
#include "DNA_speaker_types.h"
#include "DNA_sound_types.h"
#include "DNA_text_types.h"
#include "DNA_view3d_types.h"
#include "DNA_vfont_types.h"
#include "DNA_world_types.h"
#include "DNA_windowmanager_types.h"
#include "DNA_movieclip_types.h"
#include "DNA_mask_types.h"

#include "MEM_guardedalloc.h" // MEM_freeN
#include "BLI_bitmap.h"
#include "BLI_blenlib.h"
#include "BLI_linklist.h"
#include "BLI_mempool.h"

#include "BKE_action.h"
#include "BKE_blender_version.h"
#include "BKE_bpath.h"
#include "BKE_curve.h"
#include "BKE_constraint.h"
#include "BKE_global.h" // for G
#include "BKE_idcode.h"
#include "BKE_library.h" // for  set_listbasepointers
#include "BKE_main.h"
#include "BKE_node.h"
#include "BKE_report.h"
#include "BKE_sequencer.h"
#include "BKE_subsurf.h"
#include "BKE_modifier.h"
#include "BKE_fcurve.h"
#include "BKE_mesh.h"

#ifdef USE_NODE_COMPAT_CUSTOMNODES
#include "NOD_socket.h"  /* for sock->default_value data */
#endif


#include "BLO_writefile.h"
#include "BLO_readfile.h"
#include "BLO_undofile.h"
#include "BLO_blend_defs.h"

#include "readfile.h"

/* for SDNA_TYPE_FROM_STRUCT() macro */
#include "dna_type_offsets.h"

#include <errno.h>

/* ********* my write, buffered writing with minimum size chunks ************ */

/* Use optimal allocation since blocks of this size are kept in memory for undo. */
#define MYWRITE_BUFFER_SIZE (MEM_SIZE_OPTIMAL(1 << 17))  /* 128kb */
#define MYWRITE_MAX_CHUNK   (MEM_SIZE_OPTIMAL(1 << 15))  /* ~32kb */


/** \name Small API to handle compression.
 * \{ */

typedef enum {
	WW_WRAP_NONE = 1,
	WW_WRAP_ZLIB,
} eWriteWrapType;

typedef struct WriteWrap WriteWrap;
struct WriteWrap {
	/* callbacks */
	bool   (*open)(WriteWrap *ww, const char *filepath);
	bool   (*close)(WriteWrap *ww);
	size_t (*write)(WriteWrap *ww, const char *data, size_t data_len);

	/* internal */
	union {
		int file_handle;
		gzFile gz_handle;
	} _user_data;
};

/* none */
#define FILE_HANDLE(ww) \
	(ww)->_user_data.file_handle

static bool ww_open_none(WriteWrap *ww, const char *filepath)
{
	int file;

	file = BLI_open(filepath, O_BINARY + O_WRONLY + O_CREAT + O_TRUNC, 0666);

	if (file != -1) {
		FILE_HANDLE(ww) = file;
		return true;
	}
	else {
		return false;
	}
}
static bool ww_close_none(WriteWrap *ww)
{
	return (close(FILE_HANDLE(ww)) != -1);
}
static size_t ww_write_none(WriteWrap *ww, const char *buf, size_t buf_len)
{
	return write(FILE_HANDLE(ww), buf, buf_len);
}
#undef FILE_HANDLE

/* zlib */
#define FILE_HANDLE(ww) \
	(ww)->_user_data.gz_handle

static bool ww_open_zlib(WriteWrap *ww, const char *filepath)
{
	gzFile file;

	file = BLI_gzopen(filepath, "wb1");

	if (file != Z_NULL) {
		FILE_HANDLE(ww) = file;
		return true;
	}
	else {
		return false;
	}
}
static bool ww_close_zlib(WriteWrap *ww)
{
	return (gzclose(FILE_HANDLE(ww)) == Z_OK);
}
static size_t ww_write_zlib(WriteWrap *ww, const char *buf, size_t buf_len)
{
	return gzwrite(FILE_HANDLE(ww), buf, buf_len);
}
#undef FILE_HANDLE

/* --- end compression types --- */

static void ww_handle_init(eWriteWrapType ww_type, WriteWrap *r_ww)
{
	memset(r_ww, 0, sizeof(*r_ww));

	switch (ww_type) {
		case WW_WRAP_ZLIB:
		{
			r_ww->open  = ww_open_zlib;
			r_ww->close = ww_close_zlib;
			r_ww->write = ww_write_zlib;
			break;
		}
		default:
		{
			r_ww->open  = ww_open_none;
			r_ww->close = ww_close_none;
			r_ww->write = ww_write_none;
			break;
		}
	}
}

/** \} */



typedef struct {
	const struct SDNA *sdna;

	unsigned char *buf;
	MemFile *compare, *current;

	int tot, count;
	bool error;

	/* Wrap writing, so we can use zlib or
	 * other compression types later, see: G_FILE_COMPRESS
	 * Will be NULL for UNDO. */
	WriteWrap *ww;

#ifdef USE_BMESH_SAVE_AS_COMPAT
	bool use_mesh_compat; /* option to save with older mesh format */
#endif
} WriteData;

static WriteData *writedata_new(WriteWrap *ww)
{
	WriteData *wd = MEM_callocN(sizeof(*wd), "writedata");

	wd->sdna = DNA_sdna_current_get();

	wd->ww = ww;

	wd->buf = MEM_mallocN(MYWRITE_BUFFER_SIZE, "wd->buf");

	return wd;
}

static void writedata_do_write(WriteData *wd, const void *mem, int memlen)
{
	if ((wd == NULL) || wd->error || (mem == NULL) || memlen < 1) {
		return;
	}

	if (UNLIKELY(wd->error)) {
		return;
	}

	/* memory based save */
	if (wd->current) {
		memfile_chunk_add(NULL, wd->current, mem, memlen);
	}
	else {
		if (wd->ww->write(wd->ww, mem, memlen) != memlen) {
			wd->error = true;
		}
	}
}

static void writedata_free(WriteData *wd)
{
	MEM_freeN(wd->buf);
	MEM_freeN(wd);
}

/***/

/**
 * Flush helps the de-duplicating memory for undo-save by logically segmenting data,
 * so differences in one part of memory won't cause unrelated data to be duplicated.
 */
static void mywrite_flush(WriteData *wd)
{
	if (wd->count) {
		writedata_do_write(wd, wd->buf, wd->count);
		wd->count = 0;
	}
}

/**
 * Low level WRITE(2) wrapper that buffers data
 * \param adr Pointer to new chunk of data
 * \param len Length of new chunk of data
 * \warning Talks to other functions with global parameters
 */
static void mywrite(WriteData *wd, const void *adr, int len)
{
	if (UNLIKELY(wd->error)) {
		return;
	}

	if (adr == NULL) {
		BLI_assert(0);
		return;
	}

	wd->tot += len;

	/* if we have a single big chunk, write existing data in
	 * buffer and write out big chunk in smaller pieces */
	if (len > MYWRITE_MAX_CHUNK) {
		if (wd->count) {
			writedata_do_write(wd, wd->buf, wd->count);
			wd->count = 0;
		}

		do {
			int writelen = MIN2(len, MYWRITE_MAX_CHUNK);
			writedata_do_write(wd, adr, writelen);
			adr = (const char *)adr + writelen;
			len -= writelen;
		} while (len > 0);

		return;
	}

	/* if data would overflow buffer, write out the buffer */
	if (len + wd->count > MYWRITE_BUFFER_SIZE - 1) {
		writedata_do_write(wd, wd->buf, wd->count);
		wd->count = 0;
	}

	/* append data at end of buffer */
	memcpy(&wd->buf[wd->count], adr, len);
	wd->count += len;
}

/**
 * BeGiN initializer for mywrite
 * \param ww: File write wrapper.
 * \param compare Previous memory file (can be NULL).
 * \param current The current memory file (can be NULL).
 * \warning Talks to other functions with global parameters
 */
static WriteData *bgnwrite(WriteWrap *ww, MemFile *compare, MemFile *current)
{
	WriteData *wd = writedata_new(ww);

	if (wd == NULL) {
		return NULL;
	}

	wd->compare = compare;
	wd->current = current;
	/* this inits comparing */
	memfile_chunk_add(compare, NULL, NULL, 0);

	return wd;
}

/**
 * END the mywrite wrapper
 * \return 1 if write failed
 * \return unknown global variable otherwise
 * \warning Talks to other functions with global parameters
 */
static bool endwrite(WriteData *wd)
{
	if (wd->count) {
		writedata_do_write(wd, wd->buf, wd->count);
		wd->count = 0;
	}

	const bool err = wd->error;
	writedata_free(wd);

	return err;
}

/* ********** WRITE FILE ****************** */

static void writestruct_at_address_nr(
        WriteData *wd, int filecode, const int struct_nr, int nr,
        const void *adr, const void *data)
{
	BHead bh;
	const short *sp;

	BLI_assert(struct_nr > 0 && struct_nr < SDNA_TYPE_MAX);

	if (adr == NULL || data == NULL || nr == 0) {
		return;
	}

	/* init BHead */
	bh.code = filecode;
	bh.old = adr;
	bh.nr = nr;

	bh.SDNAnr = struct_nr;
	sp = wd->sdna->structs[bh.SDNAnr];

	bh.len = nr * wd->sdna->typelens[sp[0]];

	if (bh.len == 0) {
		return;
	}

	mywrite(wd, &bh, sizeof(BHead));
	mywrite(wd, data, bh.len);
}

static void writestruct_at_address_id(
        WriteData *wd, int filecode, const char *structname, int nr,
        const void *adr, const void *data)
{
	if (adr == NULL || data == NULL || nr == 0) {
		return;
	}

	const int SDNAnr = DNA_struct_find_nr(wd->sdna, structname);
	if (UNLIKELY(SDNAnr == -1)) {
		printf("error: can't find SDNA code <%s>\n", structname);
		return;
	}

	writestruct_at_address_nr(wd, filecode, SDNAnr, nr, adr, data);
}

static void writestruct_nr(
        WriteData *wd, int filecode, const int struct_nr, int nr,
        const void *adr)
{
	writestruct_at_address_nr(wd, filecode, struct_nr, nr, adr, adr);
}

static void writestruct_id(
        WriteData *wd, int filecode, const char *structname, int nr,
        const void *adr)
{
	writestruct_at_address_id(wd, filecode, structname, nr, adr, adr);
}

static void writedata(WriteData *wd, int filecode, int len, const void *adr)  /* do not use for structs */
{
	BHead bh;

	if (adr == NULL || len == 0) {
		return;
	}

	/* align to 4 (writes uninitialized bytes in some cases) */
	len = (len + 3) & ~3;

	/* init BHead */
	bh.code   = filecode;
	bh.old    = adr;
	bh.nr     = 1;
	bh.SDNAnr = 0;
	bh.len    = len;

	mywrite(wd, &bh, sizeof(BHead));
	mywrite(wd, adr, len);
}

/* use this to force writing of lists in same order as reading (using link_list) */
static void writelist_nr(WriteData *wd, int filecode, const int struct_nr, const ListBase *lb)
{
	const Link *link = lb->first;

	while (link) {
		writestruct_nr(wd, filecode, struct_nr, 1, link);
		link = link->next;
	}
}

#if 0
static void writelist_id(WriteData *wd, int filecode, const char *structname, const ListBase *lb)
{
	const Link *link = lb->first;
	if (link) {

		const int struct_nr = DNA_struct_find_nr(wd->sdna, structname);
		if (struct_nr == -1) {
			printf("error: can't find SDNA code <%s>\n", structname);
			return;
		}

		while (link) {
			writestruct_nr(wd, filecode, struct_nr, 1, link);
			link = link->next;
		}
	}
}
#endif

#define writestruct_at_address(wd, filecode, struct_id, nr, adr, data) \
	writestruct_at_address_nr(wd, filecode, SDNA_TYPE_FROM_STRUCT(struct_id), nr, adr, data)

#define writestruct(wd, filecode, struct_id, nr, adr) \
	writestruct_nr(wd, filecode, SDNA_TYPE_FROM_STRUCT(struct_id), nr, adr)

#define writelist(wd, filecode, struct_id, lb) \
	writelist_nr(wd, filecode, SDNA_TYPE_FROM_STRUCT(struct_id), lb)

/* *************** writing some direct data structs used in more code parts **************** */
/*These functions are used by blender's .blend system for file saving/loading.*/
void IDP_WriteProperty_OnlyData(const IDProperty *prop, void *wd);
void IDP_WriteProperty(const IDProperty *prop, void *wd);

static void IDP_WriteArray(const IDProperty *prop, void *wd)
{
	/*REMEMBER to set totalen to len in the linking code!!*/
	if (prop->data.pointer) {
		writedata(wd, DATA, MEM_allocN_len(prop->data.pointer), prop->data.pointer);

		if (prop->subtype == IDP_GROUP) {
			IDProperty **array = prop->data.pointer;
			int a;

			for (a = 0; a < prop->len; a++) {
				IDP_WriteProperty(array[a], wd);
			}
		}
	}
}

static void IDP_WriteIDPArray(const IDProperty *prop, void *wd)
{
	/*REMEMBER to set totalen to len in the linking code!!*/
	if (prop->data.pointer) {
		const IDProperty *array = prop->data.pointer;
		int a;

		writestruct(wd, DATA, IDProperty, prop->len, array);

		for (a = 0; a < prop->len; a++) {
			IDP_WriteProperty_OnlyData(&array[a], wd);
		}
	}
}

static void IDP_WriteString(const IDProperty *prop, void *wd)
{
	/*REMEMBER to set totalen to len in the linking code!!*/
	writedata(wd, DATA, prop->len, prop->data.pointer);
}

static void IDP_WriteGroup(const IDProperty *prop, void *wd)
{
	IDProperty *loop;

	for (loop = prop->data.group.first; loop; loop = loop->next) {
		IDP_WriteProperty(loop, wd);
	}
}

/* Functions to read/write ID Properties */
void IDP_WriteProperty_OnlyData(const IDProperty *prop, void *wd)
{
	switch (prop->type) {
		case IDP_GROUP:
			IDP_WriteGroup(prop, wd);
			break;
		case IDP_STRING:
			IDP_WriteString(prop, wd);
			break;
		case IDP_ARRAY:
			IDP_WriteArray(prop, wd);
			break;
		case IDP_IDPARRAY:
			IDP_WriteIDPArray(prop, wd);
			break;
	}
}

void IDP_WriteProperty(const IDProperty *prop, void *wd)
{
	writestruct(wd, DATA, IDProperty, 1, prop);
	IDP_WriteProperty_OnlyData(prop, wd);
}

static void write_iddata(void *wd, const ID *id)
{
	/* ID_WM's id->properties are considered runtime only, and never written in .blend file. */
	if (id->properties && !ELEM(GS(id->name), ID_WM)) {
		IDP_WriteProperty(id->properties, wd);
	}
}

static void write_previews(WriteData *wd, const PreviewImage *prv_orig)
{
	/* Never write previews when doing memsave (i.e. undo/redo)! */
	if (prv_orig && !wd->current) {
		PreviewImage prv = *prv_orig;

		/* don't write out large previews if not requested */
		if (!(U.flag & USER_SAVE_PREVIEWS)) {
			prv.w[1] = 0;
			prv.h[1] = 0;
			prv.rect[1] = NULL;
		}
		writestruct_at_address(wd, DATA, PreviewImage, 1, prv_orig, &prv);
		if (prv.rect[0]) {
			writedata(wd, DATA, prv.w[0] * prv.h[0] * sizeof(unsigned int), prv.rect[0]);
		}
		if (prv.rect[1]) {
			writedata(wd, DATA, prv.w[1] * prv.h[1] * sizeof(unsigned int), prv.rect[1]);
		}
	}
}

static void write_fmodifiers(WriteData *wd, ListBase *fmodifiers)
{
	FModifier *fcm;

	/* Write all modifiers first (for faster reloading) */
	writelist(wd, DATA, FModifier, fmodifiers);

	/* Modifiers */
	for (fcm = fmodifiers->first; fcm; fcm = fcm->next) {
		const FModifierTypeInfo *fmi = fmodifier_get_typeinfo(fcm);

		/* Write the specific data */
		if (fmi && fcm->data) {
			/* firstly, just write the plain fmi->data struct */
			writestruct_id(wd, DATA, fmi->structName, 1, fcm->data);

			/* do any modifier specific stuff */
			switch (fcm->type) {
				case FMODIFIER_TYPE_GENERATOR:
				{
					FMod_Generator *data = fcm->data;

					/* write coefficients array */
					if (data->coefficients) {
						writedata(wd, DATA, sizeof(float) * (data->arraysize), data->coefficients);
					}

					break;
				}
				case FMODIFIER_TYPE_ENVELOPE:
				{
					FMod_Envelope *data = fcm->data;

					/* write envelope data */
					if (data->data) {
						writestruct(wd, DATA, FCM_EnvelopeData, data->totvert, data->data);
					}

					break;
				}
				case FMODIFIER_TYPE_PYTHON:
				{
					FMod_Python *data = fcm->data;

					/* Write ID Properties -- and copy this comment EXACTLY for easy finding
					 * of library blocks that implement this.*/
					IDP_WriteProperty(data->prop, wd);

					break;
				}
			}
		}
	}
}

static void write_fcurves(WriteData *wd, ListBase *fcurves)
{
	FCurve *fcu;

	writelist(wd, DATA, FCurve, fcurves);
	for (fcu = fcurves->first; fcu; fcu = fcu->next) {
		/* curve data */
		if (fcu->bezt) {
			writestruct(wd, DATA, BezTriple, fcu->totvert, fcu->bezt);
		}
		if (fcu->fpt) {
			writestruct(wd, DATA, FPoint, fcu->totvert, fcu->fpt);
		}

		if (fcu->rna_path) {
			writedata(wd, DATA, strlen(fcu->rna_path) + 1, fcu->rna_path);
		}

		/* driver data */
		if (fcu->driver) {
			ChannelDriver *driver = fcu->driver;
			DriverVar *dvar;

			writestruct(wd, DATA, ChannelDriver, 1, driver);

			/* variables */
			writelist(wd, DATA, DriverVar, &driver->variables);
			for (dvar = driver->variables.first; dvar; dvar = dvar->next) {
				DRIVER_TARGETS_USED_LOOPER(dvar)
				{
					if (dtar->rna_path) {
						writedata(wd, DATA, strlen(dtar->rna_path) + 1, dtar->rna_path);
					}
				}
				DRIVER_TARGETS_LOOPER_END
			}
		}

		/* write F-Modifiers */
		write_fmodifiers(wd, &fcu->modifiers);
	}
}

static void write_actions(WriteData *wd, ListBase *idbase)
{
	bAction *act;
	bActionGroup *grp;
	TimeMarker *marker;

	for (act = idbase->first; act; act = act->id.next) {
		if (act->id.us > 0 || wd->current) {
			writestruct(wd, ID_AC, bAction, 1, act);
			write_iddata(wd, &act->id);

			write_fcurves(wd, &act->curves);

			for (grp = act->groups.first; grp; grp = grp->next) {
				writestruct(wd, DATA, bActionGroup, 1, grp);
			}

			for (marker = act->markers.first; marker; marker = marker->next) {
				writestruct(wd, DATA, TimeMarker, 1, marker);
			}
		}
	}

	mywrite_flush(wd);
}

static void write_keyingsets(WriteData *wd, ListBase *list)
{
	KeyingSet *ks;
	KS_Path *ksp;

	for (ks = list->first; ks; ks = ks->next) {
		/* KeyingSet */
		writestruct(wd, DATA, KeyingSet, 1, ks);

		/* Paths */
		for (ksp = ks->paths.first; ksp; ksp = ksp->next) {
			/* Path */
			writestruct(wd, DATA, KS_Path, 1, ksp);

			if (ksp->rna_path) {
				writedata(wd, DATA, strlen(ksp->rna_path) + 1, ksp->rna_path);
			}
		}
	}
}

static void write_nlastrips(WriteData *wd, ListBase *strips)
{
	NlaStrip *strip;

	writelist(wd, DATA, NlaStrip, strips);
	for (strip = strips->first; strip; strip = strip->next) {
		/* write the strip's F-Curves and modifiers */
		write_fcurves(wd, &strip->fcurves);
		write_fmodifiers(wd, &strip->modifiers);

		/* write the strip's children */
		write_nlastrips(wd, &strip->strips);
	}
}

static void write_nladata(WriteData *wd, ListBase *nlabase)
{
	NlaTrack *nlt;

	/* write all the tracks */
	for (nlt = nlabase->first; nlt; nlt = nlt->next) {
		/* write the track first */
		writestruct(wd, DATA, NlaTrack, 1, nlt);

		/* write the track's strips */
		write_nlastrips(wd, &nlt->strips);
	}
}

static void write_animdata(WriteData *wd, AnimData *adt)
{
	AnimOverride *aor;

	/* firstly, just write the AnimData block */
	writestruct(wd, DATA, AnimData, 1, adt);

	/* write drivers */
	write_fcurves(wd, &adt->drivers);

	/* write overrides */
	// FIXME: are these needed?
	for (aor = adt->overrides.first; aor; aor = aor->next) {
		/* overrides consist of base data + rna_path */
		writestruct(wd, DATA, AnimOverride, 1, aor);
		writedata(wd, DATA, strlen(aor->rna_path) + 1, aor->rna_path);
	}

	// TODO write the remaps (if they are needed)

	/* write NLA data */
	write_nladata(wd, &adt->nla_tracks);
}

static void write_curvemapping_curves(WriteData *wd, CurveMapping *cumap)
{
	for (int a = 0; a < CM_TOT; a++) {
		writestruct(wd, DATA, CurveMapPoint, cumap->cm[a].totpoint, cumap->cm[a].curve);
	}
}

static void write_curvemapping(WriteData *wd, CurveMapping *cumap)
{
	writestruct(wd, DATA, CurveMapping, 1, cumap);

	write_curvemapping_curves(wd, cumap);
}

static void write_node_socket(WriteData *wd, bNodeTree *UNUSED(ntree), bNode *node, bNodeSocket *sock)
{
#ifdef USE_NODE_COMPAT_CUSTOMNODES
	/* forward compatibility code, so older blenders still open */
	sock->stack_type = 1;

	if (node->type == NODE_GROUP) {
		bNodeTree *ngroup = (bNodeTree *)node->id;
		if (ngroup) {
			/* for node groups: look up the deprecated groupsock pointer */
			sock->groupsock = ntreeFindSocketInterface(ngroup, sock->in_out, sock->identifier);
			BLI_assert(sock->groupsock != NULL);

			/* node group sockets now use the generic identifier string to verify group nodes,
			 * old blender uses the own_index.
			 */
			sock->own_index = sock->groupsock->own_index;
		}
	}
#endif

	/* actual socket writing */
	writestruct(wd, DATA, bNodeSocket, 1, sock);

	if (sock->prop) {
		IDP_WriteProperty(sock->prop, wd);
	}

	if (sock->default_value) {
		writedata(wd, DATA, MEM_allocN_len(sock->default_value), sock->default_value);
	}
}
static void write_node_socket_interface(WriteData *wd, bNodeTree *UNUSED(ntree), bNodeSocket *sock)
{
#ifdef USE_NODE_COMPAT_CUSTOMNODES
	/* forward compatibility code, so older blenders still open */
	sock->stack_type = 1;

	/* Reconstruct the deprecated default_value structs in socket interface DNA. */
	if (sock->default_value == NULL && sock->typeinfo) {
		node_socket_init_default_value(sock);
	}
#endif

	/* actual socket writing */
	writestruct(wd, DATA, bNodeSocket, 1, sock);

	if (sock->prop) {
		IDP_WriteProperty(sock->prop, wd);
	}

	if (sock->default_value) {
		writedata(wd, DATA, MEM_allocN_len(sock->default_value), sock->default_value);
	}
}
/* this is only direct data, tree itself should have been written */
static void write_nodetree(WriteData *wd, bNodeTree *ntree)
{
	bNode *node;
	bNodeSocket *sock;
	bNodeLink *link;

	/* for link_list() speed, we write per list */

	if (ntree->adt) {
		write_animdata(wd, ntree->adt);
	}

	for (node = ntree->nodes.first; node; node = node->next) {
		writestruct(wd, DATA, bNode, 1, node);

		if (node->prop) {
			IDP_WriteProperty(node->prop, wd);
		}

		for (sock = node->inputs.first; sock; sock = sock->next) {
			write_node_socket(wd, ntree, node, sock);
		}
		for (sock = node->outputs.first; sock; sock = sock->next) {
			write_node_socket(wd, ntree, node, sock);
		}

		for (link = node->internal_links.first; link; link = link->next) {
			writestruct(wd, DATA, bNodeLink, 1, link);
		}

		if (node->storage) {
			/* could be handlerized at some point, now only 1 exception still */
			if ((ntree->type == NTREE_SHADER) &&
			    ELEM(node->type, SH_NODE_CURVE_VEC, SH_NODE_CURVE_RGB))
			{
				write_curvemapping(wd, node->storage);
			}
			else if (ntree->type == NTREE_SHADER &&
			         (node->type == SH_NODE_SCRIPT))
			{
				NodeShaderScript *nss = (NodeShaderScript *)node->storage;
				if (nss->bytecode) {
					writedata(wd, DATA, strlen(nss->bytecode) + 1, nss->bytecode);
				}
				writestruct_id(wd, DATA, node->typeinfo->storagename, 1, node->storage);
			}
			else if ((ntree->type == NTREE_COMPOSIT) &&
			         ELEM(node->type, CMP_NODE_TIME, CMP_NODE_CURVE_VEC, CMP_NODE_CURVE_RGB, CMP_NODE_HUECORRECT))
			{
				write_curvemapping(wd, node->storage);
			}
			else if ((ntree->type == NTREE_TEXTURE) &&
			         (node->type == TEX_NODE_CURVE_RGB || node->type == TEX_NODE_CURVE_TIME))
			{
				write_curvemapping(wd, node->storage);
			}
			else if ((ntree->type == NTREE_COMPOSIT) &&
			         (node->type == CMP_NODE_MOVIEDISTORTION))
			{
				/* pass */
			}
			else {
				writestruct_id(wd, DATA, node->typeinfo->storagename, 1, node->storage);
			}
		}

		if (node->type == CMP_NODE_OUTPUT_FILE) {
			/* inputs have own storage data */
			for (sock = node->inputs.first; sock; sock = sock->next) {
				writestruct(wd, DATA, NodeImageMultiFileSocket, 1, sock->storage);
			}
		}
		if (node->type == CMP_NODE_IMAGE) {
			/* write extra socket info */
			for (sock = node->outputs.first; sock; sock = sock->next) {
				writestruct(wd, DATA, NodeImageLayer, 1, sock->storage);
			}
		}
	}

	for (link = ntree->links.first; link; link = link->next) {
		writestruct(wd, DATA, bNodeLink, 1, link);
	}

	for (sock = ntree->inputs.first; sock; sock = sock->next) {
		write_node_socket_interface(wd, ntree, sock);
	}
	for (sock = ntree->outputs.first; sock; sock = sock->next) {
		write_node_socket_interface(wd, ntree, sock);
	}
}

/**
 * Take care using 'use_active_win', since we wont want the currently active window
 * to change which scene renders (currently only used for undo).
 */
static void current_screen_compat(Main *mainvar, bScreen **r_screen, bool use_active_win)
{
	wmWindowManager *wm;
	wmWindow *window = NULL;

	/* find a global current screen in the first open window, to have
	 * a reasonable default for reading in older versions */
	wm = mainvar->wm.first;

	if (wm) {
		if (use_active_win) {
			/* write the active window into the file, needed for multi-window undo T43424 */
			for (window = wm->windows.first; window; window = window->next) {
				if (window->active) {
					break;
				}
			}

			/* fallback */
			if (window == NULL) {
				window = wm->windows.first;
			}
		}
		else {
			window = wm->windows.first;
		}
	}

	*r_screen = (window) ? window->screen : NULL;
}

typedef struct RenderInfo {
	int sfra;
	int efra;
	char scene_name[MAX_ID_NAME - 2];
} RenderInfo;

/* was for historic render-deamon feature,
 * now write because it can be easily extracted without
 * reading the whole blend file */
static void write_renderinfo(WriteData *wd, Main *mainvar)
{
	bScreen *curscreen;
	Scene *sce, *curscene = NULL;
	RenderInfo data;

	/* XXX in future, handle multiple windows with multiple screens? */
	current_screen_compat(mainvar, &curscreen, false);
	if (curscreen) {
		curscene = curscreen->scene;
	}

	for (sce = mainvar->scene.first; sce; sce = sce->id.next) {
		if (sce->id.lib == NULL && (sce == curscene || (sce->r.scemode & R_BG_RENDER))) {
			data.sfra = sce->r.sfra;
			data.efra = sce->r.efra;
			memset(data.scene_name, 0, sizeof(data.scene_name));

			BLI_strncpy(data.scene_name, sce->id.name + 2, sizeof(data.scene_name));

			writedata(wd, REND, sizeof(data), &data);
		}
	}
}

static void write_keymapitem(WriteData *wd, wmKeyMapItem *kmi)
{
	writestruct(wd, DATA, wmKeyMapItem, 1, kmi);
	if (kmi->properties) {
		IDP_WriteProperty(kmi->properties, wd);
	}
}

static void write_userdef(WriteData *wd)
{
	bTheme *btheme;
	wmKeyMap *keymap;
	wmKeyMapItem *kmi;
	wmKeyMapDiffItem *kmdi;
	bAddon *bext;
	bPathCompare *path_cmp;
	uiStyle *style;

	writestruct(wd, USER, UserDef, 1, &U);

	for (btheme = U.themes.first; btheme; btheme = btheme->next) {
		writestruct(wd, DATA, bTheme, 1, btheme);
	}

	for (keymap = U.user_keymaps.first; keymap; keymap = keymap->next) {
		writestruct(wd, DATA, wmKeyMap, 1, keymap);

		for (kmdi = keymap->diff_items.first; kmdi; kmdi = kmdi->next) {
			writestruct(wd, DATA, wmKeyMapDiffItem, 1, kmdi);
			if (kmdi->remove_item) {
				write_keymapitem(wd, kmdi->remove_item);
			}
			if (kmdi->add_item) {
				write_keymapitem(wd, kmdi->add_item);
			}
		}

		for (kmi = keymap->items.first; kmi; kmi = kmi->next) {
			write_keymapitem(wd, kmi);
		}
	}

	for (bext = U.addons.first; bext; bext = bext->next) {
		writestruct(wd, DATA, bAddon, 1, bext);
		if (bext->prop) {
			IDP_WriteProperty(bext->prop, wd);
		}
	}

	for (path_cmp = U.autoexec_paths.first; path_cmp; path_cmp = path_cmp->next) {
		writestruct(wd, DATA, bPathCompare, 1, path_cmp);
	}

	for (style = U.uistyles.first; style; style = style->next) {
		writestruct(wd, DATA, uiStyle, 1, style);
	}
}

static void write_properties(WriteData *wd, ListBase *lb)
{
	bProperty *prop;

	prop = lb->first;
	while (prop) {
		writestruct(wd, DATA, bProperty, 1, prop);

		if (prop->poin && prop->poin != &prop->data) {
			writedata(wd, DATA, MEM_allocN_len(prop->poin), prop->poin);
		}

		prop = prop->next;
	}
}

static void write_sensors(WriteData *wd, ListBase *lb)
{
	bSensor *sens;

	sens = lb->first;
	while (sens) {
		writestruct(wd, DATA, bSensor, 1, sens);

		writedata(wd, DATA, sizeof(void *) * sens->totlinks, sens->links);

		switch (sens->type) {
			case SENS_NEAR:
				writestruct(wd, DATA, bNearSensor, 1, sens->data);
				break;
			case SENS_MOUSE:
				writestruct(wd, DATA, bMouseSensor, 1, sens->data);
				break;
			case SENS_KEYBOARD:
				writestruct(wd, DATA, bKeyboardSensor, 1, sens->data);
				break;
			case SENS_PROPERTY:
				writestruct(wd, DATA, bPropertySensor, 1, sens->data);
				break;
			case SENS_ARMATURE:
				writestruct(wd, DATA, bArmatureSensor, 1, sens->data);
				break;
			case SENS_ACTUATOR:
				writestruct(wd, DATA, bActuatorSensor, 1, sens->data);
				break;
			case SENS_DELAY:
				writestruct(wd, DATA, bDelaySensor, 1, sens->data);
				break;
			case SENS_COLLISION:
				writestruct(wd, DATA, bCollisionSensor, 1, sens->data);
				break;
			case SENS_RADAR:
				writestruct(wd, DATA, bRadarSensor, 1, sens->data);
				break;
			case SENS_RANDOM:
				writestruct(wd, DATA, bRandomSensor, 1, sens->data);
				break;
			case SENS_RAY:
				writestruct(wd, DATA, bRaySensor, 1, sens->data);
				break;
			case SENS_MESSAGE:
				writestruct(wd, DATA, bMessageSensor, 1, sens->data);
				break;
			case SENS_JOYSTICK:
				writestruct(wd, DATA, bJoystickSensor, 1, sens->data);
				break;
			default:
				; /* error: don't know how to write this file */
		}

		sens = sens->next;
	}
}

static void write_controllers(WriteData *wd, ListBase *lb)
{
	bController *cont;

	cont = lb->first;
	while (cont) {
		writestruct(wd, DATA, bController, 1, cont);

		writedata(wd, DATA, sizeof(void *) * cont->totlinks, cont->links);

		switch (cont->type) {
			case CONT_EXPRESSION:
				writestruct(wd, DATA, bExpressionCont, 1, cont->data);
				break;
			case CONT_PYTHON:
				writestruct(wd, DATA, bPythonCont, 1, cont->data);
				break;
			default:
				; /* error: don't know how to write this file */
		}

		cont = cont->next;
	}
}

static void write_actuators(WriteData *wd, ListBase *lb)
{
	bActuator *act;

	act = lb->first;
	while (act) {
		writestruct(wd, DATA, bActuator, 1, act);

		switch (act->type) {
			case ACT_ACTION:
			case ACT_SHAPEACTION:
				writestruct(wd, DATA, bActionActuator, 1, act->data);
				break;
			case ACT_SOUND:
				writestruct(wd, DATA, bSoundActuator, 1, act->data);
				break;
			case ACT_OBJECT:
				writestruct(wd, DATA, bObjectActuator, 1, act->data);
				break;
			case ACT_PROPERTY:
				writestruct(wd, DATA, bPropertyActuator, 1, act->data);
				break;
			case ACT_CAMERA:
				writestruct(wd, DATA, bCameraActuator, 1, act->data);
				break;
			case ACT_CONSTRAINT:
				writestruct(wd, DATA, bConstraintActuator, 1, act->data);
				break;
			case ACT_EDIT_OBJECT:
				writestruct(wd, DATA, bEditObjectActuator, 1, act->data);
				break;
			case ACT_SCENE:
				writestruct(wd, DATA, bSceneActuator, 1, act->data);
				break;
			case ACT_GROUP:
				writestruct(wd, DATA, bGroupActuator, 1, act->data);
				break;
			case ACT_RANDOM:
				writestruct(wd, DATA, bRandomActuator, 1, act->data);
				break;
			case ACT_MESSAGE:
				writestruct(wd, DATA, bMessageActuator, 1, act->data);
				break;
			case ACT_GAME:
				writestruct(wd, DATA, bGameActuator, 1, act->data);
				break;
			case ACT_VISIBILITY:
				writestruct(wd, DATA, bVisibilityActuator, 1, act->data);
				break;
			case ACT_2DFILTER:
				writestruct(wd, DATA, bTwoDFilterActuator, 1, act->data);
				break;
			case ACT_PARENT:
				writestruct(wd, DATA, bParentActuator, 1, act->data);
				break;
			case ACT_STATE:
				writestruct(wd, DATA, bStateActuator, 1, act->data);
				break;
			case ACT_ARMATURE:
				writestruct(wd, DATA, bArmatureActuator, 1, act->data);
				break;
			case ACT_STEERING:
				writestruct(wd, DATA, bSteeringActuator, 1, act->data);
				break;
			case ACT_MOUSE:
				writestruct(wd, DATA, bMouseActuator, 1, act->data);
				break;
			default:
				; /* error: don't know how to write this file */
		}

		act = act->next;
	}
}

static void write_motionpath(WriteData *wd, bMotionPath *mpath)
{
	/* sanity checks */
	if (mpath == NULL) {
		return;
	}

	/* firstly, just write the motionpath struct */
	writestruct(wd, DATA, bMotionPath, 1, mpath);

	/* now write the array of data */
	writestruct(wd, DATA, bMotionPathVert, mpath->length, mpath->points);
}

static void write_constraints(WriteData *wd, ListBase *conlist)
{
	bConstraint *con;

	for (con = conlist->first; con; con = con->next) {
		const bConstraintTypeInfo *cti = BKE_constraint_typeinfo_get(con);

		/* Write the specific data */
		if (cti && con->data) {
			/* firstly, just write the plain con->data struct */
			writestruct_id(wd, DATA, cti->structName, 1, con->data);

			/* do any constraint specific stuff */
			switch (con->type) {
				case CONSTRAINT_TYPE_PYTHON:
				{
					bPythonConstraint *data = con->data;
					bConstraintTarget *ct;

					/* write targets */
					for (ct = data->targets.first; ct; ct = ct->next) {
						writestruct(wd, DATA, bConstraintTarget, 1, ct);
					}

					/* Write ID Properties -- and copy this comment EXACTLY for easy finding
					 * of library blocks that implement this.*/
					IDP_WriteProperty(data->prop, wd);

					break;
				}
				case CONSTRAINT_TYPE_SPLINEIK:
				{
					bSplineIKConstraint *data = con->data;

					/* write points array */
					writedata(wd, DATA, sizeof(float) * (data->numpoints), data->points);

					break;
				}
			}
		}

		/* Write the constraint */
		writestruct(wd, DATA, bConstraint, 1, con);
	}
}

static void write_pose(WriteData *wd, bPose *pose)
{
	bPoseChannel *chan;
	bActionGroup *grp;

	/* Write each channel */
	if (pose == NULL) {
		return;
	}

	/* Write channels */
	for (chan = pose->chanbase.first; chan; chan = chan->next) {
		/* Write ID Properties -- and copy this comment EXACTLY for easy finding
		 * of library blocks that implement this.*/
		if (chan->prop) {
			IDP_WriteProperty(chan->prop, wd);
		}

		write_constraints(wd, &chan->constraints);

		write_motionpath(wd, chan->mpath);

		/* prevent crashes with autosave,
		 * when a bone duplicated in editmode has not yet been assigned to its posechannel */
		if (chan->bone) {
			/* gets restored on read, for library armatures */
			chan->selectflag = chan->bone->flag & BONE_SELECTED;
		}

		writestruct(wd, DATA, bPoseChannel, 1, chan);
	}

	/* Write groups */
	for (grp = pose->agroups.first; grp; grp = grp->next) {
		writestruct(wd, DATA, bActionGroup, 1, grp);
	}

	/* write IK param */
	if (pose->ikparam) {
		const char *structname = BKE_pose_ikparam_get_name(pose);
		if (structname) {
			writestruct_id(wd, DATA, structname, 1, pose->ikparam);
		}
	}

	/* Write this pose */
	writestruct(wd, DATA, bPose, 1, pose);

}

static void write_defgroups(WriteData *wd, ListBase *defbase)
{
	for (bDeformGroup *defgroup = defbase->first; defgroup; defgroup = defgroup->next) {
		writestruct(wd, DATA, bDeformGroup, 1, defgroup);
	}
}

static void write_modifiers(WriteData *wd, ListBase *modbase)
{
	ModifierData *md;

	if (modbase == NULL) {
		return;
	}

	for (md = modbase->first; md; md = md->next) {
		const ModifierTypeInfo *mti = modifierType_getInfo(md->type);
		if (mti == NULL) {
			return;
		}

		writestruct_id(wd, DATA, mti->structName, 1, md);

		if (md->type == eModifierType_Hook) {
			HookModifierData *hmd = (HookModifierData *)md;

			if (hmd->curfalloff) {
				write_curvemapping(wd, hmd->curfalloff);
			}

			writedata(wd, DATA, sizeof(int) * hmd->totindex, hmd->indexar);
		}
		else if (md->type == eModifierType_Cloth) {
			ClothModifierData *clmd = (ClothModifierData *)md;

			writestruct(wd, DATA, ClothSimSettings, 1, clmd->sim_parms);
			writestruct(wd, DATA, ClothCollSettings, 1, clmd->coll_parms);
			writestruct(wd, DATA, EffectorWeights, 1, clmd->sim_parms->effector_weights);
		}
		else if (md->type == eModifierType_Smoke) {
			SmokeModifierData *smd = (SmokeModifierData *)md;

			if (smd->type & MOD_SMOKE_TYPE_DOMAIN) {
<<<<<<< HEAD
=======
				if (smd->domain) {
					write_pointcaches(wd, &(smd->domain->ptcaches[0]));

					/* create fake pointcache so that old blender versions can read it */
					smd->domain->point_cache[1] = BKE_ptcache_add(&smd->domain->ptcaches[1]);
					smd->domain->point_cache[1]->flag |= PTCACHE_DISK_CACHE | PTCACHE_FAKE_SMOKE;
					smd->domain->point_cache[1]->step = 1;

					write_pointcaches(wd, &(smd->domain->ptcaches[1]));

					if (smd->domain->coba) {
						writestruct(wd, DATA, ColorBand, 1, smd->domain->coba);
					}
				}

>>>>>>> 13ee9b8e
				writestruct(wd, DATA, SmokeDomainSettings, 1, smd->domain);

				if (smd->domain) {
					writestruct(wd, DATA, EffectorWeights, 1, smd->domain->effector_weights);
				}
			}
			else if (smd->type & MOD_SMOKE_TYPE_FLOW) {
				writestruct(wd, DATA, SmokeFlowSettings, 1, smd->flow);
			}
			else if (smd->type & MOD_SMOKE_TYPE_COLL) {
				writestruct(wd, DATA, SmokeCollSettings, 1, smd->coll);
			}
		}
		else if (md->type == eModifierType_Fluidsim) {
			FluidsimModifierData *fluidmd = (FluidsimModifierData *)md;

			writestruct(wd, DATA, FluidsimSettings, 1, fluidmd->fss);
		}
		else if (md->type == eModifierType_DynamicPaint) {
			DynamicPaintModifierData *pmd = (DynamicPaintModifierData *)md;

			if (pmd->canvas) {
				DynamicPaintSurface *surface;
				writestruct(wd, DATA, DynamicPaintCanvasSettings, 1, pmd->canvas);

				/* write surfaces */
				for (surface = pmd->canvas->surfaces.first; surface; surface = surface->next) {
					writestruct(wd, DATA, DynamicPaintSurface, 1, surface);
				}
				/* write caches and effector weights */
				for (surface = pmd->canvas->surfaces.first; surface; surface = surface->next) {
					writestruct(wd, DATA, EffectorWeights, 1, surface->effector_weights);
				}
			}
			if (pmd->brush) {
				writestruct(wd, DATA, DynamicPaintBrushSettings, 1, pmd->brush);
				writestruct(wd, DATA, ColorBand, 1, pmd->brush->paint_ramp);
				writestruct(wd, DATA, ColorBand, 1, pmd->brush->vel_ramp);
			}
		}
		else if (md->type == eModifierType_Collision) {

#if 0
			CollisionModifierData *collmd = (CollisionModifierData *)md;
			// TODO: CollisionModifier should use pointcache
			// + have proper reset events before enabling this
			writestruct(wd, DATA, MVert, collmd->numverts, collmd->x);
			writestruct(wd, DATA, MVert, collmd->numverts, collmd->xnew);
			writestruct(wd, DATA, MFace, collmd->numfaces, collmd->mfaces);
#endif
		}
		else if (md->type == eModifierType_MeshDeform) {
			MeshDeformModifierData *mmd = (MeshDeformModifierData *)md;
			int size = mmd->dyngridsize;

			writestruct(wd, DATA, MDefInfluence, mmd->totinfluence, mmd->bindinfluences);
			writedata(wd, DATA, sizeof(int) * (mmd->totvert + 1), mmd->bindoffsets);
			writedata(wd, DATA, sizeof(float) * 3 * mmd->totcagevert,
			          mmd->bindcagecos);
			writestruct(wd, DATA, MDefCell, size * size * size, mmd->dyngrid);
			writestruct(wd, DATA, MDefInfluence, mmd->totinfluence, mmd->dyninfluences);
			writedata(wd, DATA, sizeof(int) * mmd->totvert, mmd->dynverts);
		}
		else if (md->type == eModifierType_Warp) {
			WarpModifierData *tmd = (WarpModifierData *)md;
			if (tmd->curfalloff) {
				write_curvemapping(wd, tmd->curfalloff);
			}
		}
		else if (md->type == eModifierType_WeightVGEdit) {
			WeightVGEditModifierData *wmd = (WeightVGEditModifierData *)md;

			if (wmd->cmap_curve) {
				write_curvemapping(wd, wmd->cmap_curve);
			}
		}
		else if (md->type == eModifierType_LaplacianDeform) {
			LaplacianDeformModifierData *lmd = (LaplacianDeformModifierData *)md;

			writedata(wd, DATA, sizeof(float) * lmd->total_verts * 3, lmd->vertexco);
		}
		else if (md->type == eModifierType_CorrectiveSmooth) {
			CorrectiveSmoothModifierData *csmd = (CorrectiveSmoothModifierData *)md;

			if (csmd->bind_coords) {
				writedata(wd, DATA, sizeof(float[3]) * csmd->bind_coords_num, csmd->bind_coords);
			}
		}
	}
}

static void write_objects(WriteData *wd, ListBase *idbase)
{
	Object *ob;

	ob = idbase->first;
	while (ob) {
		if (ob->id.us > 0 || wd->current) {
			/* write LibData */
			writestruct(wd, ID_OB, Object, 1, ob);
			write_iddata(wd, &ob->id);

			if (ob->adt) {
				write_animdata(wd, ob->adt);
			}

			/* direct data */
			writedata(wd, DATA, sizeof(void *) * ob->totcol, ob->mat);
			writedata(wd, DATA, sizeof(char) * ob->totcol, ob->matbits);
			/* write_effects(wd, &ob->effect); */ /* not used anymore */
			write_properties(wd, &ob->prop);
			write_sensors(wd, &ob->sensors);
			write_controllers(wd, &ob->controllers);
			write_actuators(wd, &ob->actuators);

			if (ob->type == OB_ARMATURE) {
				bArmature *arm = ob->data;
				if (arm && ob->pose && arm->act_bone) {
					BLI_strncpy(ob->pose->proxy_act_bone, arm->act_bone->name, sizeof(ob->pose->proxy_act_bone));
				}
			}

			write_pose(wd, ob->pose);
			write_defgroups(wd, &ob->defbase);
			write_constraints(wd, &ob->constraints);
			write_motionpath(wd, ob->mpath);

			writestruct(wd, DATA, PartDeflect, 1, ob->pd);
			writestruct(wd, DATA, SoftBody, 1, ob->soft);
			if (ob->soft) {
				writestruct(wd, DATA, EffectorWeights, 1, ob->soft->effector_weights);
			}
			writestruct(wd, DATA, BulletSoftBody, 1, ob->bsoft);

			if (ob->rigidbody_object) {
				/* TODO: if any extra data is added to handle duplis, will need separate function then */
				writestruct(wd, DATA, RigidBodyOb, 1, ob->rigidbody_object);
			}
			if (ob->rigidbody_constraint) {
				writestruct(wd, DATA, RigidBodyCon, 1, ob->rigidbody_constraint);
			}

			if (ob->type == OB_EMPTY && ob->empty_drawtype == OB_EMPTY_IMAGE) {
				writestruct(wd, DATA, ImageUser, 1, ob->iuser);
			}

			write_modifiers(wd, &ob->modifiers);

			writelist(wd, DATA, LinkData, &ob->pc_ids);
			writelist(wd, DATA, LodLevel, &ob->lodlevels);
		}

		write_previews(wd, ob->preview);

		ob = ob->id.next;
	}

	mywrite_flush(wd);
}


static void write_vfonts(WriteData *wd, ListBase *idbase)
{
	VFont *vf;
	PackedFile *pf;

	vf = idbase->first;
	while (vf) {
		if (vf->id.us > 0 || wd->current) {
			/* write LibData */
			writestruct(wd, ID_VF, VFont, 1, vf);
			write_iddata(wd, &vf->id);

			/* direct data */

			if (vf->packedfile) {
				pf = vf->packedfile;
				writestruct(wd, DATA, PackedFile, 1, pf);
				writedata(wd, DATA, pf->size, pf->data);
			}
		}

		vf = vf->id.next;
	}

	mywrite_flush(wd);
}


static void write_keys(WriteData *wd, ListBase *idbase)
{
	Key *key;
	KeyBlock *kb;

	key = idbase->first;
	while (key) {
		if (key->id.us > 0 || wd->current) {
			/* write LibData */
			writestruct(wd, ID_KE, Key, 1, key);
			write_iddata(wd, &key->id);

			if (key->adt) {
				write_animdata(wd, key->adt);
			}

			/* direct data */
			kb = key->block.first;
			while (kb) {
				writestruct(wd, DATA, KeyBlock, 1, kb);
				if (kb->data) {
					writedata(wd, DATA, kb->totelem * key->elemsize, kb->data);
				}
				kb = kb->next;
			}
		}

		key = key->id.next;
	}

	mywrite_flush(wd);
}

static void write_cameras(WriteData *wd, ListBase *idbase)
{
	Camera *cam;

	cam = idbase->first;
	while (cam) {
		if (cam->id.us > 0 || wd->current) {
			/* write LibData */
			writestruct(wd, ID_CA, Camera, 1, cam);
			write_iddata(wd, &cam->id);

			if (cam->adt) {
				write_animdata(wd, cam->adt);
			}
		}

		cam = cam->id.next;
	}
}

static void write_mballs(WriteData *wd, ListBase *idbase)
{
	MetaBall *mb;
	MetaElem *ml;

	mb = idbase->first;
	while (mb) {
		if (mb->id.us > 0 || wd->current) {
			/* write LibData */
			writestruct(wd, ID_MB, MetaBall, 1, mb);
			write_iddata(wd, &mb->id);

			/* direct data */
			writedata(wd, DATA, sizeof(void *) * mb->totcol, mb->mat);
			if (mb->adt) {
				write_animdata(wd, mb->adt);
			}

			ml = mb->elems.first;
			while (ml) {
				writestruct(wd, DATA, MetaElem, 1, ml);
				ml = ml->next;
			}
		}
		mb = mb->id.next;
	}
}

static void write_curves(WriteData *wd, ListBase *idbase)
{
	Curve *cu;
	Nurb *nu;

	cu = idbase->first;
	while (cu) {
		if (cu->id.us > 0 || wd->current) {
			/* write LibData */
			writestruct(wd, ID_CU, Curve, 1, cu);
			write_iddata(wd, &cu->id);

			/* direct data */
			writedata(wd, DATA, sizeof(void *) * cu->totcol, cu->mat);
			if (cu->adt) {
				write_animdata(wd, cu->adt);
			}

			if (cu->vfont) {
				writedata(wd, DATA, cu->len + 1, cu->str);
				writestruct(wd, DATA, CharInfo, cu->len_wchar + 1, cu->strinfo);
				writestruct(wd, DATA, TextBox, cu->totbox, cu->tb);
			}
			else {
				/* is also the order of reading */
				nu = cu->nurb.first;
				while (nu) {
					writestruct(wd, DATA, Nurb, 1, nu);
					nu = nu->next;
				}
				nu = cu->nurb.first;
				while (nu) {
					if (nu->type == CU_BEZIER) {
						writestruct(wd, DATA, BezTriple, nu->pntsu, nu->bezt);
					}
					else {
						writestruct(wd, DATA, BPoint, nu->pntsu * nu->pntsv, nu->bp);
						if (nu->knotsu) {
							writedata(wd, DATA, KNOTSU(nu) * sizeof(float), nu->knotsu);
						}
						if (nu->knotsv) {
							writedata(wd, DATA, KNOTSV(nu) * sizeof(float), nu->knotsv);
						}
					}
					nu = nu->next;
				}
			}
		}
		cu = cu->id.next;
	}

	mywrite_flush(wd);
}

static void write_dverts(WriteData *wd, int count, MDeformVert *dvlist)
{
	if (dvlist) {

		/* Write the dvert list */
		writestruct(wd, DATA, MDeformVert, count, dvlist);

		/* Write deformation data for each dvert */
		for (int i = 0; i < count; i++) {
			if (dvlist[i].dw) {
				writestruct(wd, DATA, MDeformWeight, dvlist[i].totweight, dvlist[i].dw);
			}
		}
	}
}

static void write_mdisps(WriteData *wd, int count, MDisps *mdlist, int external)
{
	if (mdlist) {
		int i;

		writestruct(wd, DATA, MDisps, count, mdlist);
		for (i = 0; i < count; ++i) {
			MDisps *md = &mdlist[i];
			if (md->disps) {
				if (!external) {
					writedata(wd, DATA, sizeof(float) * 3 * md->totdisp, md->disps);
				}
			}

			if (md->hidden) {
				writedata(wd, DATA, BLI_BITMAP_SIZE(md->totdisp), md->hidden);
			}
		}
	}
}

static void write_grid_paint_mask(WriteData *wd, int count, GridPaintMask *grid_paint_mask)
{
	if (grid_paint_mask) {
		int i;

		writestruct(wd, DATA, GridPaintMask, count, grid_paint_mask);
		for (i = 0; i < count; ++i) {
			GridPaintMask *gpm = &grid_paint_mask[i];
			if (gpm->data) {
				const int gridsize = BKE_ccg_gridsize(gpm->level);
				writedata(wd, DATA,
				          sizeof(*gpm->data) * gridsize * gridsize,
				          gpm->data);
			}
		}
	}
}

static void write_customdata(
        WriteData *wd, ID *id, int count, CustomData *data, CustomDataLayer *layers,
        int partial_type, int partial_count)
{
	int i;

	/* write external customdata (not for undo) */
	if (data->external && !wd->current) {
		CustomData_external_write(data, id, CD_MASK_MESH, count, 0);
	}

	writestruct_at_address(wd, DATA, CustomDataLayer, data->totlayer, data->layers, layers);

	for (i = 0; i < data->totlayer; i++) {
		CustomDataLayer *layer = &layers[i];
		const char *structname;
		int structnum, datasize;

		if (layer->type == CD_MDEFORMVERT) {
			/* layer types that allocate own memory need special handling */
			write_dverts(wd, count, layer->data);
		}
		else if (layer->type == CD_MDISPS) {
			write_mdisps(wd, count, layer->data, layer->flag & CD_FLAG_EXTERNAL);
		}
		else if (layer->type == CD_PAINT_MASK) {
			const float *layer_data = layer->data;
			writedata(wd, DATA, sizeof(*layer_data) * count, layer_data);
		}
		else if (layer->type == CD_GRID_PAINT_MASK) {
			write_grid_paint_mask(wd, count, layer->data);
		}
		else {
			CustomData_file_write_info(layer->type, &structname, &structnum);
			if (structnum) {
				/* when using partial visibility, the MEdge and MFace layers
				 * are smaller than the original, so their type and count is
				 * passed to make this work */
				if (layer->type != partial_type) {
					datasize = structnum * count;
				}
				else {
					datasize = structnum * partial_count;
				}

				writestruct_id(wd, DATA, structname, datasize, layer->data);
			}
			else {
				printf("%s error: layer '%s':%d - can't be written to file\n",
				       __func__, structname, layer->type);
			}
		}
	}

	if (data->external) {
		writestruct(wd, DATA, CustomDataExternal, 1, data->external);
	}
}

static void write_meshes(WriteData *wd, ListBase *idbase)
{
	Mesh *mesh;
	bool save_for_old_blender = false;

#ifdef USE_BMESH_SAVE_AS_COMPAT
	save_for_old_blender = wd->use_mesh_compat; /* option to save with older mesh format */
#endif

	mesh = idbase->first;
	while (mesh) {
		CustomDataLayer *vlayers = NULL, vlayers_buff[CD_TEMP_CHUNK_SIZE];
		CustomDataLayer *elayers = NULL, elayers_buff[CD_TEMP_CHUNK_SIZE];
		CustomDataLayer *flayers = NULL, flayers_buff[CD_TEMP_CHUNK_SIZE];
		CustomDataLayer *llayers = NULL, llayers_buff[CD_TEMP_CHUNK_SIZE];
		CustomDataLayer *players = NULL, players_buff[CD_TEMP_CHUNK_SIZE];

		if (mesh->id.us > 0 || wd->current) {
			/* write LibData */
			if (!save_for_old_blender) {
				/* write a copy of the mesh, don't modify in place because it is
				 * not thread safe for threaded renders that are reading this */
				Mesh *old_mesh = mesh;
				Mesh copy_mesh = *mesh;
				mesh = &copy_mesh;

#ifdef USE_BMESH_SAVE_WITHOUT_MFACE
				/* cache only - don't write */
				mesh->mface = NULL;
				mesh->totface = 0;
				memset(&mesh->fdata, 0, sizeof(mesh->fdata));
#endif /* USE_BMESH_SAVE_WITHOUT_MFACE */

				/**
				 * Those calls:
				 *   - Reduce mesh->xdata.totlayer to number of layers to write.
				 *   - Fill xlayers with those layers to be written.
				 * Note that mesh->xdata is from now on invalid for Blender, but this is why the whole mesh is
				 * a temp local copy!
				 */
				CustomData_file_write_prepare(&mesh->vdata, &vlayers, vlayers_buff, ARRAY_SIZE(vlayers_buff));
				CustomData_file_write_prepare(&mesh->edata, &elayers, elayers_buff, ARRAY_SIZE(elayers_buff));
#ifndef USE_BMESH_SAVE_WITHOUT_MFACE  /* Do not copy org fdata in this case!!! */
				CustomData_file_write_prepare(&mesh->fdata, &flayers, flayers_buff, ARRAY_SIZE(flayers_buff));
#else
				flayers = flayers_buff;
#endif
				CustomData_file_write_prepare(&mesh->ldata, &llayers, llayers_buff, ARRAY_SIZE(llayers_buff));
				CustomData_file_write_prepare(&mesh->pdata, &players, players_buff, ARRAY_SIZE(players_buff));

				writestruct_at_address(wd, ID_ME, Mesh, 1, old_mesh, mesh);
				write_iddata(wd, &mesh->id);

				/* direct data */
				if (mesh->adt) {
					write_animdata(wd, mesh->adt);
				}

				writedata(wd, DATA, sizeof(void *) * mesh->totcol, mesh->mat);
				writedata(wd, DATA, sizeof(MSelect) * mesh->totselect, mesh->mselect);

				write_customdata(wd, &mesh->id, mesh->totvert, &mesh->vdata, vlayers, -1, 0);
				write_customdata(wd, &mesh->id, mesh->totedge, &mesh->edata, elayers, -1, 0);
				/* fdata is really a dummy - written so slots align */
				write_customdata(wd, &mesh->id, mesh->totface, &mesh->fdata, flayers, -1, 0);
				write_customdata(wd, &mesh->id, mesh->totloop, &mesh->ldata, llayers, -1, 0);
				write_customdata(wd, &mesh->id, mesh->totpoly, &mesh->pdata, players, -1, 0);

				/* restore pointer */
				mesh = old_mesh;
			}
			else {

#ifdef USE_BMESH_SAVE_AS_COMPAT
				/* write a copy of the mesh, don't modify in place because it is
				 * not thread safe for threaded renders that are reading this */
				Mesh *old_mesh = mesh;
				Mesh copy_mesh = *mesh;
				mesh = &copy_mesh;

				mesh->mpoly = NULL;
				mesh->mface = NULL;
				mesh->totface = 0;
				mesh->totpoly = 0;
				mesh->totloop = 0;
				CustomData_reset(&mesh->fdata);
				CustomData_reset(&mesh->pdata);
				CustomData_reset(&mesh->ldata);
				mesh->edit_btmesh = NULL;

				/* now fill in polys to mfaces */
				/* XXX This breaks writing design, by using temp allocated memory, which will likely generate
				 *     duplicates in stored 'old' addresses.
				 *     This is very bad, but do not see easy way to avoid this, aside from generating those data
				 *     outside of save process itself.
				 *     Maybe we can live with this, though?
				 */
				mesh->totface = BKE_mesh_mpoly_to_mface(&mesh->fdata, &old_mesh->ldata, &old_mesh->pdata,
				                                        mesh->totface, old_mesh->totloop, old_mesh->totpoly);

				BKE_mesh_update_customdata_pointers(mesh, false);

				CustomData_file_write_prepare(&mesh->vdata, &vlayers, vlayers_buff, ARRAY_SIZE(vlayers_buff));
				CustomData_file_write_prepare(&mesh->edata, &elayers, elayers_buff, ARRAY_SIZE(elayers_buff));
				CustomData_file_write_prepare(&mesh->fdata, &flayers, flayers_buff, ARRAY_SIZE(flayers_buff));
#if 0
				CustomData_file_write_prepare(&mesh->ldata, &llayers, llayers_buff, ARRAY_SIZE(llayers_buff));
				CustomData_file_write_prepare(&mesh->pdata, &players, players_buff, ARRAY_SIZE(players_buff));
#endif

				writestruct_at_address(wd, ID_ME, Mesh, 1, old_mesh, mesh);
				write_iddata(wd, &mesh->id);

				/* direct data */
				if (mesh->adt) {
					write_animdata(wd, mesh->adt);
				}

				writedata(wd, DATA, sizeof(void *) * mesh->totcol, mesh->mat);
				/* writedata(wd, DATA, sizeof(MSelect) * mesh->totselect, mesh->mselect); */ /* pre-bmesh NULL's */

				write_customdata(wd, &mesh->id, mesh->totvert, &mesh->vdata, vlayers, -1, 0);
				write_customdata(wd, &mesh->id, mesh->totedge, &mesh->edata, elayers, -1, 0);
				write_customdata(wd, &mesh->id, mesh->totface, &mesh->fdata, flayers, -1, 0);
				/* harmless for older blender versioins but _not_ writing these keeps file size down */
#if 0
				write_customdata(wd, &mesh->id, mesh->totloop, &mesh->ldata, llayers, -1, 0);
				write_customdata(wd, &mesh->id, mesh->totpoly, &mesh->pdata, players, -1, 0);
#endif

				CustomData_free(&mesh->fdata, mesh->totface);
				flayers = NULL;

				/* restore pointer */
				mesh = old_mesh;
#endif /* USE_BMESH_SAVE_AS_COMPAT */
			}
		}

		if (vlayers && vlayers != vlayers_buff) {
			MEM_freeN(vlayers);
		}
		if (elayers && elayers != elayers_buff) {
			MEM_freeN(elayers);
		}
		if (flayers && flayers != flayers_buff) {
			MEM_freeN(flayers);
		}
		if (llayers && llayers != llayers_buff) {
			MEM_freeN(llayers);
		}
		if (players && players != players_buff) {
			MEM_freeN(players);
		}

		mesh = mesh->id.next;
	}

	mywrite_flush(wd);
}

static void write_lattices(WriteData *wd, ListBase *idbase)
{
	Lattice *lt;

	lt = idbase->first;
	while (lt) {
		if (lt->id.us > 0 || wd->current) {
			/* write LibData */
			writestruct(wd, ID_LT, Lattice, 1, lt);
			write_iddata(wd, &lt->id);

			/* write animdata */
			if (lt->adt) {
				write_animdata(wd, lt->adt);
			}

			/* direct data */
			writestruct(wd, DATA, BPoint, lt->pntsu * lt->pntsv * lt->pntsw, lt->def);

			write_dverts(wd, lt->pntsu * lt->pntsv * lt->pntsw, lt->dvert);

		}
		lt = lt->id.next;
	}

	mywrite_flush(wd);
}

static void write_images(WriteData *wd, ListBase *idbase)
{
	Image *ima;
	PackedFile *pf;
	ImageView *iv;
	ImagePackedFile *imapf;

	ima = idbase->first;
	while (ima) {
		if (ima->id.us > 0 || wd->current) {
			/* Some trickery to keep forward compatibility of packed images. */
			BLI_assert(ima->packedfile == NULL);
			if (ima->packedfiles.first != NULL) {
				imapf = ima->packedfiles.first;
				ima->packedfile = imapf->packedfile;
			}

			/* write LibData */
			writestruct(wd, ID_IM, Image, 1, ima);
			write_iddata(wd, &ima->id);

			for (imapf = ima->packedfiles.first; imapf; imapf = imapf->next) {
				writestruct(wd, DATA, ImagePackedFile, 1, imapf);
				if (imapf->packedfile) {
					pf = imapf->packedfile;
					writestruct(wd, DATA, PackedFile, 1, pf);
					writedata(wd, DATA, pf->size, pf->data);
				}
			}

			write_previews(wd, ima->preview);

			for (iv = ima->views.first; iv; iv = iv->next) {
				writestruct(wd, DATA, ImageView, 1, iv);
			}
			writestruct(wd, DATA, Stereo3dFormat, 1, ima->stereo3d_format);

			ima->packedfile = NULL;
		}
		ima = ima->id.next;
	}

	mywrite_flush(wd);
}

static void write_textures(WriteData *wd, ListBase *idbase)
{
	Tex *tex;

	tex = idbase->first;
	while (tex) {
		if (tex->id.us > 0 || wd->current) {
			/* write LibData */
			writestruct(wd, ID_TE, Tex, 1, tex);
			write_iddata(wd, &tex->id);

			if (tex->adt) {
				write_animdata(wd, tex->adt);
			}

			/* direct data */
			if (tex->coba) {
				writestruct(wd, DATA, ColorBand, 1, tex->coba);
			}
			if (tex->type == TEX_ENVMAP && tex->env) {
				writestruct(wd, DATA, EnvMap, 1, tex->env);
			}
			if (tex->type == TEX_POINTDENSITY && tex->pd) {
				writestruct(wd, DATA, PointDensity, 1, tex->pd);
				if (tex->pd->coba) {
					writestruct(wd, DATA, ColorBand, 1, tex->pd->coba);
				}
				if (tex->pd->falloff_curve) {
					write_curvemapping(wd, tex->pd->falloff_curve);
				}
			}
			if (tex->type == TEX_VOXELDATA) {
				writestruct(wd, DATA, VoxelData, 1, tex->vd);
			}
			if (tex->type == TEX_OCEAN && tex->ot) {
				writestruct(wd, DATA, OceanTex, 1, tex->ot);
			}

			/* nodetree is integral part of texture, no libdata */
			if (tex->nodetree) {
				writestruct(wd, DATA, bNodeTree, 1, tex->nodetree);
				write_nodetree(wd, tex->nodetree);
			}

			write_previews(wd, tex->preview);
		}
		tex = tex->id.next;
	}

	mywrite_flush(wd);
}

static void write_materials(WriteData *wd, ListBase *idbase)
{
	Material *ma;
	int a;

	ma = idbase->first;
	while (ma) {
		if (ma->id.us > 0 || wd->current) {
			/* write LibData */
			writestruct(wd, ID_MA, Material, 1, ma);
			write_iddata(wd, &ma->id);

			if (ma->adt) {
				write_animdata(wd, ma->adt);
			}

			for (a = 0; a < MAX_MTEX; a++) {
				if (ma->mtex[a]) {
					writestruct(wd, DATA, MTex, 1, ma->mtex[a]);
				}
			}

			if (ma->ramp_col) {
				writestruct(wd, DATA, ColorBand, 1, ma->ramp_col);
			}
			if (ma->ramp_spec) {
				writestruct(wd, DATA, ColorBand, 1, ma->ramp_spec);
			}

			/* nodetree is integral part of material, no libdata */
			if (ma->nodetree) {
				writestruct(wd, DATA, bNodeTree, 1, ma->nodetree);
				write_nodetree(wd, ma->nodetree);
			}

			write_previews(wd, ma->preview);
		}
		ma = ma->id.next;
	}
}

static void write_worlds(WriteData *wd, ListBase *idbase)
{
	World *wrld;
	int a;

	wrld = idbase->first;
	while (wrld) {
		if (wrld->id.us > 0 || wd->current) {
			/* write LibData */
			writestruct(wd, ID_WO, World, 1, wrld);
			write_iddata(wd, &wrld->id);

			if (wrld->adt) {
				write_animdata(wd, wrld->adt);
			}

			for (a = 0; a < MAX_MTEX; a++) {
				if (wrld->mtex[a]) {
					writestruct(wd, DATA, MTex, 1, wrld->mtex[a]);
				}
			}

			/* nodetree is integral part of world, no libdata */
			if (wrld->nodetree) {
				writestruct(wd, DATA, bNodeTree, 1, wrld->nodetree);
				write_nodetree(wd, wrld->nodetree);
			}

			write_previews(wd, wrld->preview);
		}
		wrld = wrld->id.next;
	}
}

static void write_lamps(WriteData *wd, ListBase *idbase)
{
	Lamp *la;
	int a;

	la = idbase->first;
	while (la) {
		if (la->id.us > 0 || wd->current) {
			/* write LibData */
			writestruct(wd, ID_LA, Lamp, 1, la);
			write_iddata(wd, &la->id);

			if (la->adt) {
				write_animdata(wd, la->adt);
			}

			/* direct data */
			for (a = 0; a < MAX_MTEX; a++) {
				if (la->mtex[a]) {
					writestruct(wd, DATA, MTex, 1, la->mtex[a]);
				}
			}

			if (la->curfalloff) {
				write_curvemapping(wd, la->curfalloff);
			}

			/* nodetree is integral part of lamps, no libdata */
			if (la->nodetree) {
				writestruct(wd, DATA, bNodeTree, 1, la->nodetree);
				write_nodetree(wd, la->nodetree);
			}

			write_previews(wd, la->preview);

		}
		la = la->id.next;
	}

	mywrite_flush(wd);
}

static void write_sequence_modifiers(WriteData *wd, ListBase *modbase)
{
	SequenceModifierData *smd;

	for (smd = modbase->first; smd; smd = smd->next) {
		const SequenceModifierTypeInfo *smti = BKE_sequence_modifier_type_info_get(smd->type);

		if (smti) {
			writestruct_id(wd, DATA, smti->struct_name, 1, smd);

			if (smd->type == seqModifierType_Curves) {
				CurvesModifierData *cmd = (CurvesModifierData *)smd;

				write_curvemapping(wd, &cmd->curve_mapping);
			}
			else if (smd->type == seqModifierType_HueCorrect) {
				HueCorrectModifierData *hcmd = (HueCorrectModifierData *)smd;

				write_curvemapping(wd, &hcmd->curve_mapping);
			}
		}
		else {
			writestruct(wd, DATA, SequenceModifierData, 1, smd);
		}
	}
}

static void write_view_settings(WriteData *wd, ColorManagedViewSettings *view_settings)
{
	if (view_settings->curve_mapping) {
		write_curvemapping(wd, view_settings->curve_mapping);
	}
}

static void write_paint(WriteData *wd, Paint *p)
{
	if (p->cavity_curve) {
		write_curvemapping(wd, p->cavity_curve);
	}
}

static void write_scenes(WriteData *wd, ListBase *scebase)
{
	Scene *sce;
	Base *base;
	Editing *ed;
	Sequence *seq;
	MetaStack *ms;
	Strip *strip;
	TimeMarker *marker;
	TransformOrientation *ts;
	SceneRenderLayer *srl;
	SceneRenderView *srv;
	ToolSettings *tos;
	FreestyleModuleConfig *fmc;
	FreestyleLineSet *fls;

	sce = scebase->first;
	while (sce) {
		/* write LibData */
		writestruct(wd, ID_SCE, Scene, 1, sce);
		write_iddata(wd, &sce->id);

		if (sce->adt) {
			write_animdata(wd, sce->adt);
		}
		write_keyingsets(wd, &sce->keyingsets);

		/* direct data */
		base = sce->base.first;
		while (base) {
			writestruct(wd, DATA, Base, 1, base);
			base = base->next;
		}

		tos = sce->toolsettings;
		writestruct(wd, DATA, ToolSettings, 1, tos);
		if (tos->vpaint) {
			writestruct(wd, DATA, VPaint, 1, tos->vpaint);
			write_paint(wd, &tos->vpaint->paint);
		}
		if (tos->wpaint) {
			writestruct(wd, DATA, VPaint, 1, tos->wpaint);
			write_paint(wd, &tos->wpaint->paint);
		}
		if (tos->sculpt) {
			writestruct(wd, DATA, Sculpt, 1, tos->sculpt);
			write_paint(wd, &tos->sculpt->paint);
		}
		if (tos->uvsculpt) {
			writestruct(wd, DATA, UvSculpt, 1, tos->uvsculpt);
			write_paint(wd, &tos->uvsculpt->paint);
		}
		/* write grease-pencil drawing brushes to file */
		writelist(wd, DATA, bGPDbrush, &tos->gp_brushes);
		for (bGPDbrush *brush = tos->gp_brushes.first; brush; brush = brush->next) {
			if (brush->cur_sensitivity) {
				write_curvemapping(wd, brush->cur_sensitivity);
			}
			if (brush->cur_strength) {
				write_curvemapping(wd, brush->cur_strength);
			}
			if (brush->cur_jitter) {
				write_curvemapping(wd, brush->cur_jitter);
			}
		}
		

		write_paint(wd, &tos->imapaint.paint);

		ed = sce->ed;
		if (ed) {
			writestruct(wd, DATA, Editing, 1, ed);

			/* reset write flags too */

			SEQ_BEGIN(ed, seq)
			{
				if (seq->strip) {
					seq->strip->done = false;
				}
				writestruct(wd, DATA, Sequence, 1, seq);
			}
			SEQ_END

			SEQ_BEGIN(ed, seq)
			{
				if (seq->strip && seq->strip->done == 0) {
					/* write strip with 'done' at 0 because readfile */

					if (seq->effectdata) {
						switch (seq->type) {
							case SEQ_TYPE_COLOR:
								writestruct(wd, DATA, SolidColorVars, 1, seq->effectdata);
								break;
							case SEQ_TYPE_SPEED:
								writestruct(wd, DATA, SpeedControlVars, 1, seq->effectdata);
								break;
							case SEQ_TYPE_WIPE:
								writestruct(wd, DATA, WipeVars, 1, seq->effectdata);
								break;
							case SEQ_TYPE_GLOW:
								writestruct(wd, DATA, GlowVars, 1, seq->effectdata);
								break;
							case SEQ_TYPE_TRANSFORM:
								writestruct(wd, DATA, TransformVars, 1, seq->effectdata);
								break;
							case SEQ_TYPE_GAUSSIAN_BLUR:
								writestruct(wd, DATA, GaussianBlurVars, 1, seq->effectdata);
								break;
							case SEQ_TYPE_TEXT:
								writestruct(wd, DATA, TextVars, 1, seq->effectdata);
								break;
						}
					}

					writestruct(wd, DATA, Stereo3dFormat, 1, seq->stereo3d_format);

					strip = seq->strip;
					writestruct(wd, DATA, Strip, 1, strip);
					if (seq->flag & SEQ_USE_CROP && strip->crop) {
						writestruct(wd, DATA, StripCrop, 1, strip->crop);
					}
					if (seq->flag & SEQ_USE_TRANSFORM && strip->transform) {
						writestruct(wd, DATA, StripTransform, 1, strip->transform);
					}
					if (seq->flag & SEQ_USE_PROXY && strip->proxy) {
						writestruct(wd, DATA, StripProxy, 1, strip->proxy);
					}
					if (seq->type == SEQ_TYPE_IMAGE) {
						writestruct(wd, DATA, StripElem,
						            MEM_allocN_len(strip->stripdata) / sizeof(struct StripElem),
						            strip->stripdata);
					}
					else if (ELEM(seq->type, SEQ_TYPE_MOVIE, SEQ_TYPE_SOUND_RAM, SEQ_TYPE_SOUND_HD)) {
						writestruct(wd, DATA, StripElem, 1, strip->stripdata);
					}

					strip->done = true;
				}

				if (seq->prop) {
					IDP_WriteProperty(seq->prop, wd);
				}

				write_sequence_modifiers(wd, &seq->modifiers);
			}
			SEQ_END

			/* new; meta stack too, even when its nasty restore code */
			for (ms = ed->metastack.first; ms; ms = ms->next) {
				writestruct(wd, DATA, MetaStack, 1, ms);
			}
		}

		if (sce->r.avicodecdata) {
			writestruct(wd, DATA, AviCodecData, 1, sce->r.avicodecdata);
			if (sce->r.avicodecdata->lpFormat) {
				writedata(wd, DATA, sce->r.avicodecdata->cbFormat, sce->r.avicodecdata->lpFormat);
			}
			if (sce->r.avicodecdata->lpParms) {
				writedata(wd, DATA, sce->r.avicodecdata->cbParms, sce->r.avicodecdata->lpParms);
			}
		}

		if (sce->r.qtcodecdata) {
			writestruct(wd, DATA, QuicktimeCodecData, 1, sce->r.qtcodecdata);
			if (sce->r.qtcodecdata->cdParms) {
				writedata(wd, DATA, sce->r.qtcodecdata->cdSize, sce->r.qtcodecdata->cdParms);
			}
		}
		if (sce->r.ffcodecdata.properties) {
			IDP_WriteProperty(sce->r.ffcodecdata.properties, wd);
		}

		/* writing dynamic list of TimeMarkers to the blend file */
		for (marker = sce->markers.first; marker; marker = marker->next) {
			writestruct(wd, DATA, TimeMarker, 1, marker);
		}

		/* writing dynamic list of TransformOrientations to the blend file */
		for (ts = sce->transform_spaces.first; ts; ts = ts->next) {
			writestruct(wd, DATA, TransformOrientation, 1, ts);
		}

		for (srl = sce->r.layers.first; srl; srl = srl->next) {
			writestruct(wd, DATA, SceneRenderLayer, 1, srl);
			for (fmc = srl->freestyleConfig.modules.first; fmc; fmc = fmc->next) {
				writestruct(wd, DATA, FreestyleModuleConfig, 1, fmc);
			}
			for (fls = srl->freestyleConfig.linesets.first; fls; fls = fls->next) {
				writestruct(wd, DATA, FreestyleLineSet, 1, fls);
			}
		}

		/* writing MultiView to the blend file */
		for (srv = sce->r.views.first; srv; srv = srv->next) {
			writestruct(wd, DATA, SceneRenderView, 1, srv);
		}

		if (sce->nodetree) {
			writestruct(wd, DATA, bNodeTree, 1, sce->nodetree);
			write_nodetree(wd, sce->nodetree);
		}

		write_view_settings(wd, &sce->view_settings);

		/* writing RigidBodyWorld data to the blend file */
		if (sce->rigidbody_world) {
			writestruct(wd, DATA, RigidBodyWorld, 1, sce->rigidbody_world);
			writestruct(wd, DATA, EffectorWeights, 1, sce->rigidbody_world->effector_weights);
		}

		write_previews(wd, sce->preview);
		write_curvemapping_curves(wd, &sce->r.mblur_shutter_curve);

		sce = sce->id.next;
	}

	mywrite_flush(wd);
}

static void write_gpencils(WriteData *wd, ListBase *lb)
{
	bGPdata *gpd;
	bGPDlayer *gpl;
	bGPDframe *gpf;
	bGPDstroke *gps;
	bGPDpalette *palette;

	for (gpd = lb->first; gpd; gpd = gpd->id.next) {
		if (gpd->id.us > 0 || wd->current) {
			/* write gpd data block to file */
			writestruct(wd, ID_GD, bGPdata, 1, gpd);
			write_iddata(wd, &gpd->id);

			if (gpd->adt) {
				write_animdata(wd, gpd->adt);
			}

			/* write grease-pencil layers to file */
			writelist(wd, DATA, bGPDlayer, &gpd->layers);
			for (gpl = gpd->layers.first; gpl; gpl = gpl->next) {

				/* write this layer's frames to file */
				writelist(wd, DATA, bGPDframe, &gpl->frames);
				for (gpf = gpl->frames.first; gpf; gpf = gpf->next) {

					/* write strokes */
					writelist(wd, DATA, bGPDstroke, &gpf->strokes);
					for (gps = gpf->strokes.first; gps; gps = gps->next) {
						writestruct(wd, DATA, bGPDspoint, gps->totpoints, gps->points);
					}
				}
			}
			/* write grease-pencil palettes */
			writelist(wd, DATA, bGPDpalette, &gpd->palettes);
			for (palette = gpd->palettes.first; palette; palette = palette->next) {
				writelist(wd, DATA, bGPDpalettecolor, &palette->colors);
			}
		}
	}

	mywrite_flush(wd);
}

static void write_windowmanagers(WriteData *wd, ListBase *lb)
{
	wmWindowManager *wm;
	wmWindow *win;

	for (wm = lb->first; wm; wm = wm->id.next) {
		writestruct(wd, ID_WM, wmWindowManager, 1, wm);
		write_iddata(wd, &wm->id);

		for (win = wm->windows.first; win; win = win->next) {
			writestruct(wd, DATA, wmWindow, 1, win);
			writestruct(wd, DATA, Stereo3dFormat, 1, win->stereo3d_format);
		}
	}

	/* typically flushing wouldn't be needed however this data _always_ changes,
	 * so flush here for more efficient undo. */
	mywrite_flush(wd);
}

static void write_region(WriteData *wd, ARegion *ar, int spacetype)
{
	writestruct(wd, DATA, ARegion, 1, ar);

	if (ar->regiondata) {
		switch (spacetype) {
			case SPACE_VIEW3D:
				if (ar->regiontype == RGN_TYPE_WINDOW) {
					RegionView3D *rv3d = ar->regiondata;
					writestruct(wd, DATA, RegionView3D, 1, rv3d);

					if (rv3d->localvd) {
						writestruct(wd, DATA, RegionView3D, 1, rv3d->localvd);
					}
					if (rv3d->clipbb) {
						writestruct(wd, DATA, BoundBox, 1, rv3d->clipbb);
					}

				}
				else
					printf("regiondata write missing!\n");
				break;
			default:
				printf("regiondata write missing!\n");
		}
	}
}

static void write_uilist(WriteData *wd, uiList *ui_list)
{
	writestruct(wd, DATA, uiList, 1, ui_list);

	if (ui_list->properties) {
		IDP_WriteProperty(ui_list->properties, wd);
	}
}

static void write_soops(WriteData *wd, SpaceOops *so)
{
	BLI_mempool *ts = so->treestore;

	if (ts) {
		SpaceOops so_flat = *so;

		int elems = BLI_mempool_count(ts);
		/* linearize mempool to array */
		TreeStoreElem *data = elems ? BLI_mempool_as_arrayN(ts, "TreeStoreElem") : NULL;

		if (data) {
			/* In this block we use the memory location of the treestore
			 * but _not_ its data, the addresses in this case are UUID's,
			 * since we can't rely on malloc giving us different values each time.
			 */
			TreeStore ts_flat = {0};

			/* we know the treestore is at least as big as a pointer,
			 * so offsetting works to give us a UUID. */
			void *data_addr = (void *)POINTER_OFFSET(ts, sizeof(void *));

			ts_flat.usedelem = elems;
			ts_flat.totelem = elems;
			ts_flat.data = data_addr;

			writestruct(wd, DATA, SpaceOops, 1, so);

			writestruct_at_address(wd, DATA, TreeStore, 1, ts, &ts_flat);
			writestruct_at_address(wd, DATA, TreeStoreElem, elems, data_addr, data);

			MEM_freeN(data);
		}
		else {
			so_flat.treestore = NULL;
			writestruct_at_address(wd, DATA, SpaceOops, 1, so, &so_flat);
		}
	}
	else {
		writestruct(wd, DATA, SpaceOops, 1, so);
	}
}

static void write_screens(WriteData *wd, ListBase *scrbase)
{
	bScreen *sc;
	ScrArea *sa;
	ScrVert *sv;
	ScrEdge *se;

	sc = scrbase->first;
	while (sc) {

		/* write LibData */
		/* in 2.50+ files, the file identifier for screens is patched, forward compatibility */
		writestruct(wd, ID_SCRN, bScreen, 1, sc);
		write_iddata(wd, &sc->id);

		/* direct data */
		for (sv = sc->vertbase.first; sv; sv = sv->next) {
			writestruct(wd, DATA, ScrVert, 1, sv);
		}

		for (se = sc->edgebase.first; se; se = se->next) {
			writestruct(wd, DATA, ScrEdge, 1, se);
		}

		for (sa = sc->areabase.first; sa; sa = sa->next) {
			SpaceLink *sl;
			Panel *pa;
			uiList *ui_list;
			uiPreview *ui_preview;
			PanelCategoryStack *pc_act;
			ARegion *ar;

			writestruct(wd, DATA, ScrArea, 1, sa);

			for (ar = sa->regionbase.first; ar; ar = ar->next) {
				write_region(wd, ar, sa->spacetype);

				for (pa = ar->panels.first; pa; pa = pa->next) {
					writestruct(wd, DATA, Panel, 1, pa);
				}

				for (pc_act = ar->panels_category_active.first; pc_act; pc_act = pc_act->next) {
					writestruct(wd, DATA, PanelCategoryStack, 1, pc_act);
				}

				for (ui_list = ar->ui_lists.first; ui_list; ui_list = ui_list->next) {
					write_uilist(wd, ui_list);
				}

				for (ui_preview = ar->ui_previews.first; ui_preview; ui_preview = ui_preview->next) {
					writestruct(wd, DATA, uiPreview, 1, ui_preview);
				}
			}

			sl = sa->spacedata.first;
			while (sl) {
				for (ar = sl->regionbase.first; ar; ar = ar->next) {
					write_region(wd, ar, sl->spacetype);
				}

				if (sl->spacetype == SPACE_VIEW3D) {
					View3D *v3d = (View3D *)sl;
					BGpic *bgpic;
					writestruct(wd, DATA, View3D, 1, v3d);
					for (bgpic = v3d->bgpicbase.first; bgpic; bgpic = bgpic->next) {
						writestruct(wd, DATA, BGpic, 1, bgpic);
					}
					if (v3d->localvd) {
						writestruct(wd, DATA, View3D, 1, v3d->localvd);
					}

					if (v3d->fx_settings.ssao) {
						writestruct(wd, DATA, GPUSSAOSettings, 1, v3d->fx_settings.ssao);
					}
					if (v3d->fx_settings.dof) {
						writestruct(wd, DATA, GPUDOFSettings, 1, v3d->fx_settings.dof);
					}
				}
				else if (sl->spacetype == SPACE_IPO) {
					SpaceIpo *sipo = (SpaceIpo *)sl;
					ListBase tmpGhosts = sipo->ghostCurves;

					/* temporarily disable ghost curves when saving */
					sipo->ghostCurves.first = sipo->ghostCurves.last = NULL;

					writestruct(wd, DATA, SpaceIpo, 1, sl);
					if (sipo->ads) {
						writestruct(wd, DATA, bDopeSheet, 1, sipo->ads);
					}

					/* reenable ghost curves */
					sipo->ghostCurves = tmpGhosts;
				}
				else if (sl->spacetype == SPACE_BUTS) {
					writestruct(wd, DATA, SpaceButs, 1, sl);
				}
				else if (sl->spacetype == SPACE_FILE) {
					SpaceFile *sfile = (SpaceFile *)sl;

					writestruct(wd, DATA, SpaceFile, 1, sl);
					if (sfile->params) {
						writestruct(wd, DATA, FileSelectParams, 1, sfile->params);
					}
				}
				else if (sl->spacetype == SPACE_SEQ) {
					writestruct(wd, DATA, SpaceSeq, 1, sl);
				}
				else if (sl->spacetype == SPACE_OUTLINER) {
					SpaceOops *so = (SpaceOops *)sl;
					write_soops(wd, so);
				}
				else if (sl->spacetype == SPACE_IMAGE) {
					writestruct(wd, DATA, SpaceImage, 1, sl);
				}
				else if (sl->spacetype == SPACE_TEXT) {
					writestruct(wd, DATA, SpaceText, 1, sl);
				}
				else if (sl->spacetype == SPACE_SCRIPT) {
					SpaceScript *scr = (SpaceScript *)sl;
					scr->but_refs = NULL;
					writestruct(wd, DATA, SpaceScript, 1, sl);
				}
				else if (sl->spacetype == SPACE_ACTION) {
					writestruct(wd, DATA, SpaceAction, 1, sl);
				}
				else if (sl->spacetype == SPACE_NLA) {
					SpaceNla *snla = (SpaceNla *)sl;

					writestruct(wd, DATA, SpaceNla, 1, snla);
					if (snla->ads) {
						writestruct(wd, DATA, bDopeSheet, 1, snla->ads);
					}
				}
				else if (sl->spacetype == SPACE_TIME) {
					writestruct(wd, DATA, SpaceTime, 1, sl);
				}
				else if (sl->spacetype == SPACE_NODE) {
					SpaceNode *snode = (SpaceNode *)sl;
					bNodeTreePath *path;
					writestruct(wd, DATA, SpaceNode, 1, snode);

					for (path = snode->treepath.first; path; path = path->next) {
						writestruct(wd, DATA, bNodeTreePath, 1, path);
					}
				}
				else if (sl->spacetype == SPACE_LOGIC) {
					writestruct(wd, DATA, SpaceLogic, 1, sl);
				}
				else if (sl->spacetype == SPACE_CONSOLE) {
					SpaceConsole *con = (SpaceConsole *)sl;
					ConsoleLine *cl;

					for (cl = con->history.first; cl; cl = cl->next) {
						/* 'len_alloc' is invalid on write, set from 'len' on read */
						writestruct(wd, DATA, ConsoleLine, 1, cl);
						writedata(wd, DATA, cl->len + 1, cl->line);
					}
					writestruct(wd, DATA, SpaceConsole, 1, sl);

				}
				else if (sl->spacetype == SPACE_USERPREF) {
					writestruct(wd, DATA, SpaceUserPref, 1, sl);
				}
				else if (sl->spacetype == SPACE_CLIP) {
					writestruct(wd, DATA, SpaceClip, 1, sl);
				}
				else if (sl->spacetype == SPACE_INFO) {
					writestruct(wd, DATA, SpaceInfo, 1, sl);
				}

				sl = sl->next;
			}
		}

		sc = sc->id.next;
	}

	mywrite_flush(wd);
}

static void write_bone(WriteData *wd, Bone *bone)
{
	/* PATCH for upward compatibility after 2.37+ armature recode */
	bone->size[0] = bone->size[1] = bone->size[2] = 1.0f;

	/* Write this bone */
	writestruct(wd, DATA, Bone, 1, bone);

	/* Write ID Properties -- and copy this comment EXACTLY for easy finding
	 * of library blocks that implement this.*/
	if (bone->prop) {
		IDP_WriteProperty(bone->prop, wd);
	}

	/* Write Children */
	for (Bone *cbone = bone->childbase.first; cbone; cbone = cbone->next) {
		write_bone(wd, cbone);
	}
}

static void write_armatures(WriteData *wd, ListBase *idbase)
{
	bArmature   *arm;
	Bone        *bone;

	arm = idbase->first;
	while (arm) {
		if (arm->id.us > 0 || wd->current) {
			writestruct(wd, ID_AR, bArmature, 1, arm);
			write_iddata(wd, &arm->id);

			if (arm->adt) {
				write_animdata(wd, arm->adt);
			}

			/* Direct data */
			bone = arm->bonebase.first;
			while (bone) {
				write_bone(wd, bone);
				bone = bone->next;
			}
		}
		arm = arm->id.next;
	}

	mywrite_flush(wd);
}

static void write_texts(WriteData *wd, ListBase *idbase)
{
	Text *text;
	TextLine *tmp;

	text = idbase->first;
	while (text) {
		if ( (text->flags & TXT_ISMEM) && (text->flags & TXT_ISEXT)) {
			text->flags &= ~TXT_ISEXT;
		}

		/* write LibData */
		writestruct(wd, ID_TXT, Text, 1, text);
		write_iddata(wd, &text->id);

		if (text->name) {
			writedata(wd, DATA, strlen(text->name) + 1, text->name);
		}

		if (!(text->flags & TXT_ISEXT)) {
			/* now write the text data, in two steps for optimization in the readfunction */
			tmp = text->lines.first;
			while (tmp) {
				writestruct(wd, DATA, TextLine, 1, tmp);
				tmp = tmp->next;
			}

			tmp = text->lines.first;
			while (tmp) {
				writedata(wd, DATA, tmp->len + 1, tmp->line);
				tmp = tmp->next;
			}
		}


		text = text->id.next;
	}

	mywrite_flush(wd);
}

static void write_speakers(WriteData *wd, ListBase *idbase)
{
	Speaker *spk;

	spk = idbase->first;
	while (spk) {
		if (spk->id.us > 0 || wd->current) {
			/* write LibData */
			writestruct(wd, ID_SPK, Speaker, 1, spk);
			write_iddata(wd, &spk->id);

			if (spk->adt) {
				write_animdata(wd, spk->adt);
			}
		}
		spk = spk->id.next;
	}
}

static void write_sounds(WriteData *wd, ListBase *idbase)
{
	bSound *sound;

	PackedFile *pf;

	sound = idbase->first;
	while (sound) {
		if (sound->id.us > 0 || wd->current) {
			/* write LibData */
			writestruct(wd, ID_SO, bSound, 1, sound);
			write_iddata(wd, &sound->id);

			if (sound->packedfile) {
				pf = sound->packedfile;
				writestruct(wd, DATA, PackedFile, 1, pf);
				writedata(wd, DATA, pf->size, pf->data);
			}
		}
		sound = sound->id.next;
	}

	mywrite_flush(wd);
}

static void write_groups(WriteData *wd, ListBase *idbase)
{
	Group *group;
	GroupObject *go;

	for (group = idbase->first; group; group = group->id.next) {
		if (group->id.us > 0 || wd->current) {
			/* write LibData */
			writestruct(wd, ID_GR, Group, 1, group);
			write_iddata(wd, &group->id);

			write_previews(wd, group->preview);

			go = group->gobject.first;
			while (go) {
				writestruct(wd, DATA, GroupObject, 1, go);
				go = go->next;
			}
		}
	}

	mywrite_flush(wd);
}

static void write_nodetrees(WriteData *wd, ListBase *idbase)
{
	bNodeTree *ntree;

	for (ntree = idbase->first; ntree; ntree = ntree->id.next) {
		if (ntree->id.us > 0 || wd->current) {
			writestruct(wd, ID_NT, bNodeTree, 1, ntree);
			/* Note that trees directly used by other IDs (materials etc.) are not 'real' ID, they cannot
			 * be linked, etc., so we write actual id data here only, for 'real' ID trees. */
			write_iddata(wd, &ntree->id);

			write_nodetree(wd, ntree);
		}
	}
}

#ifdef USE_NODE_COMPAT_CUSTOMNODES
static void customnodes_add_deprecated_data(Main *mainvar)
{
	FOREACH_NODETREE(mainvar, ntree, id) {
		bNodeLink *link, *last_link = ntree->links.last;

		/* only do this for node groups */
		if (id != &ntree->id) {
			continue;
		}

		/* Forward compatibility for group nodes: add links to node tree interface sockets.
		 * These links are invalid by new rules (missing node pointer)!
		 * They will be removed again in customnodes_free_deprecated_data,
		 * cannot do this directly lest bNodeLink pointer mapping becomes ambiguous.
		 * When loading files with such links in a new Blender version
		 * they will be removed as well.
		 */
		for (link = ntree->links.first; link; link = link->next) {
			bNode *fromnode = link->fromnode, *tonode = link->tonode;
			bNodeSocket *fromsock = link->fromsock, *tosock = link->tosock;

			/* check both sides of the link, to handle direct input-to-output links */
			if (fromnode->type == NODE_GROUP_INPUT) {
				fromnode = NULL;
				fromsock = ntreeFindSocketInterface(ntree, SOCK_IN, fromsock->identifier);
			}
			/* only the active output node defines links */
			if (tonode->type == NODE_GROUP_OUTPUT && (tonode->flag & NODE_DO_OUTPUT)) {
				tonode = NULL;
				tosock = ntreeFindSocketInterface(ntree, SOCK_OUT, tosock->identifier);
			}

			if (!fromnode || !tonode) {
				/* Note: not using nodeAddLink here, it asserts existing node pointers */
				bNodeLink *tlink = MEM_callocN(sizeof(bNodeLink), "group node link");
				tlink->fromnode = fromnode;
				tlink->fromsock = fromsock;
				tlink->tonode = tonode;
				tlink->tosock = tosock;
				tosock->link = tlink;
				tlink->flag |= NODE_LINK_VALID;
				BLI_addtail(&ntree->links, tlink);
			}

			/* don't check newly created compatibility links */
			if (link == last_link) {
				break;
			}
		}
	}
	FOREACH_NODETREE_END
}

static void customnodes_free_deprecated_data(Main *mainvar)
{
	FOREACH_NODETREE(mainvar, ntree, id) {
		bNodeLink *link, *next_link;

		for (link = ntree->links.first; link; link = next_link) {
			next_link = link->next;
			if (link->fromnode == NULL || link->tonode == NULL) {
				nodeRemLink(ntree, link);
			}
		}
	}
	FOREACH_NODETREE_END
}
#endif

static void write_brushes(WriteData *wd, ListBase *idbase)
{
	Brush *brush;

	for (brush = idbase->first; brush; brush = brush->id.next) {
		if (brush->id.us > 0 || wd->current) {
			writestruct(wd, ID_BR, Brush, 1, brush);
			write_iddata(wd, &brush->id);

			if (brush->curve) {
				write_curvemapping(wd, brush->curve);
			}
			if (brush->gradient) {
				writestruct(wd, DATA, ColorBand, 1, brush->gradient);
			}
		}
	}
}

static void write_palettes(WriteData *wd, ListBase *idbase)
{
	Palette *palette;

	for (palette = idbase->first; palette; palette = palette->id.next) {
		if (palette->id.us > 0 || wd->current) {
			PaletteColor *color;
			writestruct(wd, ID_PAL, Palette, 1, palette);
			write_iddata(wd, &palette->id);

			for (color = palette->colors.first; color; color = color->next) {
				writestruct(wd, DATA, PaletteColor, 1, color);
			}
		}
	}
}

static void write_paintcurves(WriteData *wd, ListBase *idbase)
{
	PaintCurve *pc;

	for (pc = idbase->first; pc; pc = pc->id.next) {
		if (pc->id.us > 0 || wd->current) {
			writestruct(wd, ID_PC, PaintCurve, 1, pc);
			write_iddata(wd, &pc->id);

			writestruct(wd, DATA, PaintCurvePoint, pc->tot_points, pc->points);
		}
	}
}

static void write_movieTracks(WriteData *wd, ListBase *tracks)
{
	MovieTrackingTrack *track;

	track = tracks->first;
	while (track) {
		writestruct(wd, DATA, MovieTrackingTrack, 1, track);

		if (track->markers) {
			writestruct(wd, DATA, MovieTrackingMarker, track->markersnr, track->markers);
		}

		track = track->next;
	}
}

static void write_moviePlaneTracks(WriteData *wd, ListBase *plane_tracks_base)
{
	MovieTrackingPlaneTrack *plane_track;

	for (plane_track = plane_tracks_base->first;
	     plane_track;
	     plane_track = plane_track->next)
	{
		writestruct(wd, DATA, MovieTrackingPlaneTrack, 1, plane_track);

		writedata(wd, DATA, sizeof(MovieTrackingTrack *) * plane_track->point_tracksnr, plane_track->point_tracks);
		writestruct(wd, DATA, MovieTrackingPlaneMarker, plane_track->markersnr, plane_track->markers);
	}
}

static void write_movieReconstruction(WriteData *wd, MovieTrackingReconstruction *reconstruction)
{
	if (reconstruction->camnr) {
		writestruct(wd, DATA, MovieReconstructedCamera, reconstruction->camnr, reconstruction->cameras);
	}
}

static void write_movieclips(WriteData *wd, ListBase *idbase)
{
	MovieClip *clip;

	clip = idbase->first;
	while (clip) {
		if (clip->id.us > 0 || wd->current) {
			MovieTracking *tracking = &clip->tracking;
			MovieTrackingObject *object;

			writestruct(wd, ID_MC, MovieClip, 1, clip);
			write_iddata(wd, &clip->id);

			if (clip->adt) {
				write_animdata(wd, clip->adt);
			}

			write_movieTracks(wd, &tracking->tracks);
			write_moviePlaneTracks(wd, &tracking->plane_tracks);
			write_movieReconstruction(wd, &tracking->reconstruction);

			object = tracking->objects.first;
			while (object) {
				writestruct(wd, DATA, MovieTrackingObject, 1, object);

				write_movieTracks(wd, &object->tracks);
				write_moviePlaneTracks(wd, &object->plane_tracks);
				write_movieReconstruction(wd, &object->reconstruction);

				object = object->next;
			}
		}

		clip = clip->id.next;
	}

	mywrite_flush(wd);
}

static void write_masks(WriteData *wd, ListBase *idbase)
{
	Mask *mask;

	mask = idbase->first;
	while (mask) {
		if (mask->id.us > 0 || wd->current) {
			MaskLayer *masklay;

			writestruct(wd, ID_MSK, Mask, 1, mask);
			write_iddata(wd, &mask->id);

			if (mask->adt) {
				write_animdata(wd, mask->adt);
			}

			for (masklay = mask->masklayers.first; masklay; masklay = masklay->next) {
				MaskSpline *spline;
				MaskLayerShape *masklay_shape;

				writestruct(wd, DATA, MaskLayer, 1, masklay);

				for (spline = masklay->splines.first; spline; spline = spline->next) {
					int i;

					void *points_deform = spline->points_deform;
					spline->points_deform = NULL;

					writestruct(wd, DATA, MaskSpline, 1, spline);
					writestruct(wd, DATA, MaskSplinePoint, spline->tot_point, spline->points);

					spline->points_deform = points_deform;

					for (i = 0; i < spline->tot_point; i++) {
						MaskSplinePoint *point = &spline->points[i];

						if (point->tot_uw) {
							writestruct(wd, DATA, MaskSplinePointUW, point->tot_uw, point->uw);
						}
					}
				}

				for (masklay_shape = masklay->splines_shapes.first;
				     masklay_shape;
				     masklay_shape = masklay_shape->next)
				{
					writestruct(wd, DATA, MaskLayerShape, 1, masklay_shape);
					writedata(wd, DATA,
					          masklay_shape->tot_vert * sizeof(float) * MASK_OBJECT_SHAPE_ELEM_SIZE,
					          masklay_shape->data);
				}
			}
		}

		mask = mask->id.next;
	}

	mywrite_flush(wd);
}

static void write_linestyle_color_modifiers(WriteData *wd, ListBase *modifiers)
{
	LineStyleModifier *m;

	for (m = modifiers->first; m; m = m->next) {
		int struct_nr;
		switch (m->type) {
			case LS_MODIFIER_ALONG_STROKE:
				struct_nr = SDNA_TYPE_FROM_STRUCT(LineStyleColorModifier_AlongStroke);
				break;
			case LS_MODIFIER_DISTANCE_FROM_CAMERA:
				struct_nr = SDNA_TYPE_FROM_STRUCT(LineStyleColorModifier_DistanceFromCamera);
				break;
			case LS_MODIFIER_DISTANCE_FROM_OBJECT:
				struct_nr = SDNA_TYPE_FROM_STRUCT(LineStyleColorModifier_DistanceFromObject);
				break;
			case LS_MODIFIER_MATERIAL:
				struct_nr = SDNA_TYPE_FROM_STRUCT(LineStyleColorModifier_Material);
				break;
			case LS_MODIFIER_TANGENT:
				struct_nr = SDNA_TYPE_FROM_STRUCT(LineStyleColorModifier_Tangent);
				break;
			case LS_MODIFIER_NOISE:
				struct_nr = SDNA_TYPE_FROM_STRUCT(LineStyleColorModifier_Noise);
				break;
			case LS_MODIFIER_CREASE_ANGLE:
				struct_nr = SDNA_TYPE_FROM_STRUCT(LineStyleColorModifier_CreaseAngle);
				break;
			case LS_MODIFIER_CURVATURE_3D:
				struct_nr = SDNA_TYPE_FROM_STRUCT(LineStyleColorModifier_Curvature_3D);
				break;
			default:
				struct_nr = SDNA_TYPE_FROM_STRUCT(LineStyleModifier); /* this should not happen */
		}
		writestruct_nr(wd, DATA, struct_nr, 1, m);
	}
	for (m = modifiers->first; m; m = m->next) {
		switch (m->type) {
			case LS_MODIFIER_ALONG_STROKE:
				writestruct(wd, DATA, ColorBand, 1, ((LineStyleColorModifier_AlongStroke *)m)->color_ramp);
				break;
			case LS_MODIFIER_DISTANCE_FROM_CAMERA:
				writestruct(wd, DATA, ColorBand, 1, ((LineStyleColorModifier_DistanceFromCamera *)m)->color_ramp);
				break;
			case LS_MODIFIER_DISTANCE_FROM_OBJECT:
				writestruct(wd, DATA, ColorBand, 1, ((LineStyleColorModifier_DistanceFromObject *)m)->color_ramp);
				break;
			case LS_MODIFIER_MATERIAL:
				writestruct(wd, DATA, ColorBand, 1, ((LineStyleColorModifier_Material *)m)->color_ramp);
				break;
			case LS_MODIFIER_TANGENT:
				writestruct(wd, DATA, ColorBand, 1, ((LineStyleColorModifier_Tangent *)m)->color_ramp);
				break;
			case LS_MODIFIER_NOISE:
				writestruct(wd, DATA, ColorBand, 1, ((LineStyleColorModifier_Noise *)m)->color_ramp);
				break;
			case LS_MODIFIER_CREASE_ANGLE:
				writestruct(wd, DATA, ColorBand, 1, ((LineStyleColorModifier_CreaseAngle *)m)->color_ramp);
				break;
			case LS_MODIFIER_CURVATURE_3D:
				writestruct(wd, DATA, ColorBand, 1, ((LineStyleColorModifier_Curvature_3D *)m)->color_ramp);
				break;
		}
	}
}

static void write_linestyle_alpha_modifiers(WriteData *wd, ListBase *modifiers)
{
	LineStyleModifier *m;

	for (m = modifiers->first; m; m = m->next) {
		int struct_nr;
		switch (m->type) {
			case LS_MODIFIER_ALONG_STROKE:
				struct_nr = SDNA_TYPE_FROM_STRUCT(LineStyleAlphaModifier_AlongStroke);
				break;
			case LS_MODIFIER_DISTANCE_FROM_CAMERA:
				struct_nr = SDNA_TYPE_FROM_STRUCT(LineStyleAlphaModifier_DistanceFromCamera);
				break;
			case LS_MODIFIER_DISTANCE_FROM_OBJECT:
				struct_nr = SDNA_TYPE_FROM_STRUCT(LineStyleAlphaModifier_DistanceFromObject);
				break;
			case LS_MODIFIER_MATERIAL:
				struct_nr = SDNA_TYPE_FROM_STRUCT(LineStyleAlphaModifier_Material);
				break;
			case LS_MODIFIER_TANGENT:
				struct_nr = SDNA_TYPE_FROM_STRUCT(LineStyleAlphaModifier_Tangent);
				break;
			case LS_MODIFIER_NOISE:
				struct_nr = SDNA_TYPE_FROM_STRUCT(LineStyleAlphaModifier_Noise);
				break;
			case LS_MODIFIER_CREASE_ANGLE:
				struct_nr = SDNA_TYPE_FROM_STRUCT(LineStyleAlphaModifier_CreaseAngle);
				break;
			case LS_MODIFIER_CURVATURE_3D:
				struct_nr = SDNA_TYPE_FROM_STRUCT(LineStyleAlphaModifier_Curvature_3D);
				break;
			default:
				struct_nr = SDNA_TYPE_FROM_STRUCT(LineStyleModifier);  /* this should not happen */
		}
		writestruct_nr(wd, DATA, struct_nr, 1, m);
	}
	for (m = modifiers->first; m; m = m->next) {
		switch (m->type) {
			case LS_MODIFIER_ALONG_STROKE:
				write_curvemapping(wd, ((LineStyleAlphaModifier_AlongStroke *)m)->curve);
				break;
			case LS_MODIFIER_DISTANCE_FROM_CAMERA:
				write_curvemapping(wd, ((LineStyleAlphaModifier_DistanceFromCamera *)m)->curve);
				break;
			case LS_MODIFIER_DISTANCE_FROM_OBJECT:
				write_curvemapping(wd, ((LineStyleAlphaModifier_DistanceFromObject *)m)->curve);
				break;
			case LS_MODIFIER_MATERIAL:
				write_curvemapping(wd, ((LineStyleAlphaModifier_Material *)m)->curve);
				break;
			case LS_MODIFIER_TANGENT:
				write_curvemapping(wd, ((LineStyleAlphaModifier_Tangent *)m)->curve);
				break;
			case LS_MODIFIER_NOISE:
				write_curvemapping(wd, ((LineStyleAlphaModifier_Noise *)m)->curve);
				break;
			case LS_MODIFIER_CREASE_ANGLE:
				write_curvemapping(wd, ((LineStyleAlphaModifier_CreaseAngle *)m)->curve);
				break;
			case LS_MODIFIER_CURVATURE_3D:
				write_curvemapping(wd, ((LineStyleAlphaModifier_Curvature_3D *)m)->curve);
				break;
		}
	}
}

static void write_linestyle_thickness_modifiers(WriteData *wd, ListBase *modifiers)
{
	LineStyleModifier *m;

	for (m = modifiers->first; m; m = m->next) {
		int struct_nr;
		switch (m->type) {
			case LS_MODIFIER_ALONG_STROKE:
				struct_nr = SDNA_TYPE_FROM_STRUCT(LineStyleThicknessModifier_AlongStroke);
				break;
			case LS_MODIFIER_DISTANCE_FROM_CAMERA:
				struct_nr = SDNA_TYPE_FROM_STRUCT(LineStyleThicknessModifier_DistanceFromCamera);
				break;
			case LS_MODIFIER_DISTANCE_FROM_OBJECT:
				struct_nr = SDNA_TYPE_FROM_STRUCT(LineStyleThicknessModifier_DistanceFromObject);
				break;
			case LS_MODIFIER_MATERIAL:
				struct_nr = SDNA_TYPE_FROM_STRUCT(LineStyleThicknessModifier_Material);
				break;
			case LS_MODIFIER_CALLIGRAPHY:
				struct_nr = SDNA_TYPE_FROM_STRUCT(LineStyleThicknessModifier_Calligraphy);
				break;
			case LS_MODIFIER_TANGENT:
				struct_nr = SDNA_TYPE_FROM_STRUCT(LineStyleThicknessModifier_Tangent);
				break;
			case LS_MODIFIER_NOISE:
				struct_nr = SDNA_TYPE_FROM_STRUCT(LineStyleThicknessModifier_Noise);
				break;
			case LS_MODIFIER_CREASE_ANGLE:
				struct_nr = SDNA_TYPE_FROM_STRUCT(LineStyleThicknessModifier_CreaseAngle);
				break;
			case LS_MODIFIER_CURVATURE_3D:
				struct_nr = SDNA_TYPE_FROM_STRUCT(LineStyleThicknessModifier_Curvature_3D);
				break;
			default:
				struct_nr = SDNA_TYPE_FROM_STRUCT(LineStyleModifier);  /* this should not happen */
		}
		writestruct_nr(wd, DATA, struct_nr, 1, m);
	}
	for (m = modifiers->first; m; m = m->next) {
		switch (m->type) {
			case LS_MODIFIER_ALONG_STROKE:
				write_curvemapping(wd, ((LineStyleThicknessModifier_AlongStroke *)m)->curve);
				break;
			case LS_MODIFIER_DISTANCE_FROM_CAMERA:
				write_curvemapping(wd, ((LineStyleThicknessModifier_DistanceFromCamera *)m)->curve);
				break;
			case LS_MODIFIER_DISTANCE_FROM_OBJECT:
				write_curvemapping(wd, ((LineStyleThicknessModifier_DistanceFromObject *)m)->curve);
				break;
			case LS_MODIFIER_MATERIAL:
				write_curvemapping(wd, ((LineStyleThicknessModifier_Material *)m)->curve);
				break;
			case LS_MODIFIER_TANGENT:
				write_curvemapping(wd, ((LineStyleThicknessModifier_Tangent *)m)->curve);
				break;
			case LS_MODIFIER_CREASE_ANGLE:
				write_curvemapping(wd, ((LineStyleThicknessModifier_CreaseAngle *)m)->curve);
				break;
			case LS_MODIFIER_CURVATURE_3D:
				write_curvemapping(wd, ((LineStyleThicknessModifier_Curvature_3D *)m)->curve);
				break;
		}
	}
}

static void write_linestyle_geometry_modifiers(WriteData *wd, ListBase *modifiers)
{
	LineStyleModifier *m;

	for (m = modifiers->first; m; m = m->next) {
		int struct_nr;
		switch (m->type) {
			case LS_MODIFIER_SAMPLING:
				struct_nr = SDNA_TYPE_FROM_STRUCT(LineStyleGeometryModifier_Sampling);
				break;
			case LS_MODIFIER_BEZIER_CURVE:
				struct_nr = SDNA_TYPE_FROM_STRUCT(LineStyleGeometryModifier_BezierCurve);
				break;
			case LS_MODIFIER_SINUS_DISPLACEMENT:
				struct_nr = SDNA_TYPE_FROM_STRUCT(LineStyleGeometryModifier_SinusDisplacement);
				break;
			case LS_MODIFIER_SPATIAL_NOISE:
				struct_nr = SDNA_TYPE_FROM_STRUCT(LineStyleGeometryModifier_SpatialNoise);
				break;
			case LS_MODIFIER_PERLIN_NOISE_1D:
				struct_nr = SDNA_TYPE_FROM_STRUCT(LineStyleGeometryModifier_PerlinNoise1D);
				break;
			case LS_MODIFIER_PERLIN_NOISE_2D:
				struct_nr = SDNA_TYPE_FROM_STRUCT(LineStyleGeometryModifier_PerlinNoise2D);
				break;
			case LS_MODIFIER_BACKBONE_STRETCHER:
				struct_nr = SDNA_TYPE_FROM_STRUCT(LineStyleGeometryModifier_BackboneStretcher);
				break;
			case LS_MODIFIER_TIP_REMOVER:
				struct_nr = SDNA_TYPE_FROM_STRUCT(LineStyleGeometryModifier_TipRemover);
				break;
			case LS_MODIFIER_POLYGONIZATION:
				struct_nr = SDNA_TYPE_FROM_STRUCT(LineStyleGeometryModifier_Polygonalization);
				break;
			case LS_MODIFIER_GUIDING_LINES:
				struct_nr = SDNA_TYPE_FROM_STRUCT(LineStyleGeometryModifier_GuidingLines);
				break;
			case LS_MODIFIER_BLUEPRINT:
				struct_nr = SDNA_TYPE_FROM_STRUCT(LineStyleGeometryModifier_Blueprint);
				break;
			case LS_MODIFIER_2D_OFFSET:
				struct_nr = SDNA_TYPE_FROM_STRUCT(LineStyleGeometryModifier_2DOffset);
				break;
			case LS_MODIFIER_2D_TRANSFORM:
				struct_nr = SDNA_TYPE_FROM_STRUCT(LineStyleGeometryModifier_2DTransform);
				break;
			case LS_MODIFIER_SIMPLIFICATION:
				struct_nr = SDNA_TYPE_FROM_STRUCT(LineStyleGeometryModifier_Simplification);
				break;
			default:
				struct_nr = SDNA_TYPE_FROM_STRUCT(LineStyleModifier);  /* this should not happen */
		}
		writestruct_nr(wd, DATA, struct_nr, 1, m);
	}
}

static void write_linestyles(WriteData *wd, ListBase *idbase)
{
	FreestyleLineStyle *linestyle;
	int a;

	for (linestyle = idbase->first; linestyle; linestyle = linestyle->id.next) {
		if (linestyle->id.us > 0 || wd->current) {
			writestruct(wd, ID_LS, FreestyleLineStyle, 1, linestyle);
			write_iddata(wd, &linestyle->id);

			if (linestyle->adt) {
				write_animdata(wd, linestyle->adt);
			}

			write_linestyle_color_modifiers(wd, &linestyle->color_modifiers);
			write_linestyle_alpha_modifiers(wd, &linestyle->alpha_modifiers);
			write_linestyle_thickness_modifiers(wd, &linestyle->thickness_modifiers);
			write_linestyle_geometry_modifiers(wd, &linestyle->geometry_modifiers);
			for (a = 0; a < MAX_MTEX; a++) {
				if (linestyle->mtex[a]) {
					writestruct(wd, DATA, MTex, 1, linestyle->mtex[a]);
				}
			}
			if (linestyle->nodetree) {
				writestruct(wd, DATA, bNodeTree, 1, linestyle->nodetree);
				write_nodetree(wd, linestyle->nodetree);
			}
		}
	}
}

static void write_cachefiles(WriteData *wd, ListBase *idbase)
{
	CacheFile *cache_file;

	for (cache_file = idbase->first; cache_file; cache_file = cache_file->id.next) {
		if (cache_file->id.us > 0 || wd->current) {
			writestruct(wd, ID_CF, CacheFile, 1, cache_file);

			if (cache_file->adt) {
				write_animdata(wd, cache_file->adt);
			}
		}
	}
}

/* Keep it last of write_foodata functions. */
static void write_libraries(WriteData *wd, Main *main)
{
	ListBase *lbarray[MAX_LIBARRAY];
	ID *id;
	int a, tot;
	bool found_one;

	for (; main; main = main->next) {

		a = tot = set_listbasepointers(main, lbarray);

		/* test: is lib being used */
		if (main->curlib && main->curlib->packedfile) {
			found_one = true;
		}
		else {
			found_one = false;
			while (tot--) {
				for (id = lbarray[tot]->first; id; id = id->next) {
					if (id->us > 0 && (id->tag & LIB_TAG_EXTERN)) {
						found_one = true;
						break;
					}
				}
				if (found_one) {
					break;
				}
			}
		}

		/* to be able to restore quit.blend and temp saves, the packed blend has to be in undo buffers... */
		/* XXX needs rethink, just like save UI in undo files now - would be nice to append things only for the]
		 * quit.blend and temp saves */
		if (found_one) {
			writestruct(wd, ID_LI, Library, 1, main->curlib);
			write_iddata(wd, &main->curlib->id);

			if (main->curlib->packedfile) {
				PackedFile *pf = main->curlib->packedfile;
				writestruct(wd, DATA, PackedFile, 1, pf);
				writedata(wd, DATA, pf->size, pf->data);
				if (wd->current == NULL) {
					printf("write packed .blend: %s\n", main->curlib->name);
				}
			}

			while (a--) {
				for (id = lbarray[a]->first; id; id = id->next) {
					if (id->us > 0 && (id->tag & LIB_TAG_EXTERN)) {
						if (!BKE_idcode_is_linkable(GS(id->name))) {
							printf("ERROR: write file: data-block '%s' from lib '%s' is not linkable "
							       "but is flagged as directly linked", id->name, main->curlib->filepath);
							BLI_assert(0);
						}
						writestruct(wd, ID_ID, ID, 1, id);
					}
				}
			}
		}
	}

	mywrite_flush(wd);
}

/* context is usually defined by WM, two cases where no WM is available:
 * - for forward compatibility, curscreen has to be saved
 * - for undofile, curscene needs to be saved */
static void write_global(WriteData *wd, int fileflags, Main *mainvar)
{
	const bool is_undo = (wd->current != NULL);
	FileGlobal fg;
	bScreen *screen;
	char subvstr[8];

	/* prevent mem checkers from complaining */
	memset(fg.pad, 0, sizeof(fg.pad));
	memset(fg.filename, 0, sizeof(fg.filename));
	memset(fg.build_hash, 0, sizeof(fg.build_hash));

	current_screen_compat(mainvar, &screen, is_undo);

	/* XXX still remap G */
	fg.curscreen = screen;
	fg.curscene = screen ? screen->scene : NULL;

	/* prevent to save this, is not good convention, and feature with concerns... */
	fg.fileflags = (fileflags & ~G_FILE_FLAGS_RUNTIME);

	fg.globalf = G.f;
	BLI_strncpy(fg.filename, mainvar->name, sizeof(fg.filename));
	sprintf(subvstr, "%4d", BLENDER_SUBVERSION);
	memcpy(fg.subvstr, subvstr, 4);

	fg.subversion = BLENDER_SUBVERSION;
	fg.minversion = BLENDER_MINVERSION;
	fg.minsubversion = BLENDER_MINSUBVERSION;
#ifdef WITH_BUILDINFO
	{
		extern unsigned long build_commit_timestamp;
		extern char build_hash[];
		/* TODO(sergey): Add branch name to file as well? */
		fg.build_commit_timestamp = build_commit_timestamp;
		BLI_strncpy(fg.build_hash, build_hash, sizeof(fg.build_hash));
	}
#else
	fg.build_commit_timestamp = 0;
	BLI_strncpy(fg.build_hash, "unknown", sizeof(fg.build_hash));
#endif
	writestruct(wd, GLOB, FileGlobal, 1, &fg);
}

/* preview image, first 2 values are width and height
 * second are an RGBA image (unsigned char)
 * note, this uses 'TEST' since new types will segfault on file load for older blender versions.
 */
static void write_thumb(WriteData *wd, const BlendThumbnail *thumb)
{
	if (thumb) {
		writedata(wd, TEST, BLEN_THUMB_MEMSIZE_FILE(thumb->width, thumb->height), thumb);
	}
}

/* if MemFile * there's filesave to memory */
static bool write_file_handle(
        Main *mainvar,
        WriteWrap *ww,
        MemFile *compare, MemFile *current,
        int write_flags, const BlendThumbnail *thumb)
{
	BHead bhead;
	ListBase mainlist;
	char buf[16];
	WriteData *wd;

	blo_split_main(&mainlist, mainvar);

	wd = bgnwrite(ww, compare, current);

#ifdef USE_BMESH_SAVE_AS_COMPAT
	wd->use_mesh_compat = (write_flags & G_FILE_MESH_COMPAT) != 0;
#endif

#ifdef USE_NODE_COMPAT_CUSTOMNODES
	/* don't write compatibility data on undo */
	if (!current) {
		/* deprecated forward compat data is freed again below */
		customnodes_add_deprecated_data(mainvar);
	}
#endif

	sprintf(buf, "BLENDER%c%c%.3d",
	        (sizeof(void *) == 8)      ? '-' : '_',
	        (ENDIAN_ORDER == B_ENDIAN) ? 'V' : 'v',
	        BLENDER_VERSION);

	mywrite(wd, buf, 12);

	write_renderinfo(wd, mainvar);
	write_thumb(wd, thumb);
	write_global(wd, write_flags, mainvar);

	/* The windowmanager and screen often change,
	 * avoid thumbnail detecting changes because of this. */
	mywrite_flush(wd);

	write_windowmanagers(wd, &mainvar->wm);
	write_screens(wd, &mainvar->screen);
	write_movieclips(wd, &mainvar->movieclip);
	write_masks(wd, &mainvar->mask);
	write_scenes(wd, &mainvar->scene);
	write_curves(wd, &mainvar->curve);
	write_mballs(wd, &mainvar->mball);
	write_images(wd, &mainvar->image);
	write_cameras(wd, &mainvar->camera);
	write_lamps(wd, &mainvar->lamp);
	write_lattices(wd, &mainvar->latt);
	write_vfonts(wd, &mainvar->vfont);
	write_keys(wd, &mainvar->key);
	write_worlds(wd, &mainvar->world);
	write_texts(wd, &mainvar->text);
	write_speakers(wd, &mainvar->speaker);
	write_sounds(wd, &mainvar->sound);
	write_groups(wd, &mainvar->group);
	write_armatures(wd, &mainvar->armature);
	write_actions(wd, &mainvar->action);
	write_objects(wd, &mainvar->object);
	write_materials(wd, &mainvar->mat);
	write_textures(wd, &mainvar->tex);
	write_meshes(wd, &mainvar->mesh);
	write_nodetrees(wd, &mainvar->nodetree);
	write_brushes(wd, &mainvar->brush);
	write_palettes(wd, &mainvar->palettes);
	write_paintcurves(wd, &mainvar->paintcurves);
	write_gpencils(wd, &mainvar->gpencil);
	write_linestyles(wd, &mainvar->linestyle);
	write_cachefiles(wd, &mainvar->cachefiles);
	write_libraries(wd,  mainvar->next);

	/* So changes above don't cause a 'DNA1' to be detected as changed on undo. */
	mywrite_flush(wd);

	if (write_flags & G_FILE_USERPREFS) {
		write_userdef(wd);
	}

	/* Write DNA last, because (to be implemented) test for which structs are written.
	 *
	 * Note that we *borrow* the pointer to 'DNAstr',
	 * so writing each time uses the same address and doesn't cause unnecessary undo overhead. */
	writedata(wd, DNA1, wd->sdna->datalen, wd->sdna->data);

#ifdef USE_NODE_COMPAT_CUSTOMNODES
	/* compatibility data not created on undo */
	if (!current) {
		/* Ugly, forward compatibility code generates deprecated data during writing,
		 * this has to be freed again. Can not be done directly after writing, otherwise
		 * the data pointers could be reused and not be mapped correctly.
		 */
		customnodes_free_deprecated_data(mainvar);
	}
#endif

	/* end of file */
	memset(&bhead, 0, sizeof(BHead));
	bhead.code = ENDB;
	mywrite(wd, &bhead, sizeof(BHead));

	blo_join_main(&mainlist);

	return endwrite(wd);
}

/* do reverse file history: .blend1 -> .blend2, .blend -> .blend1 */
/* return: success(0), failure(1) */
static bool do_history(const char *name, ReportList *reports)
{
	char tempname1[FILE_MAX], tempname2[FILE_MAX];
	int hisnr = U.versions;

	if (U.versions == 0) {
		return 0;
	}

	if (strlen(name) < 2) {
		BKE_report(reports, RPT_ERROR, "Unable to make version backup: filename too short");
		return 1;
	}

	while (hisnr > 1) {
		BLI_snprintf(tempname1, sizeof(tempname1), "%s%d", name, hisnr - 1);
		if (BLI_exists(tempname1)) {
			BLI_snprintf(tempname2, sizeof(tempname2), "%s%d", name, hisnr);

			if (BLI_rename(tempname1, tempname2)) {
				BKE_report(reports, RPT_ERROR, "Unable to make version backup");
				return true;
			}
		}
		hisnr--;
	}

	/* is needed when hisnr==1 */
	if (BLI_exists(name)) {
		BLI_snprintf(tempname1, sizeof(tempname1), "%s%d", name, hisnr);

		if (BLI_rename(name, tempname1)) {
			BKE_report(reports, RPT_ERROR, "Unable to make version backup");
			return true;
		}
	}

	return 0;
}

/**
 * \return Success.
 */
bool BLO_write_file(
        Main *mainvar, const char *filepath, int write_flags,
        ReportList *reports, const BlendThumbnail *thumb)
{
	char tempname[FILE_MAX + 1];
	eWriteWrapType ww_type;
	WriteWrap ww;

	/* path backup/restore */
	void     *path_list_backup = NULL;
	const int path_list_flag = (BKE_BPATH_TRAVERSE_SKIP_LIBRARY | BKE_BPATH_TRAVERSE_SKIP_MULTIFILE);

	/* open temporary file, so we preserve the original in case we crash */
	BLI_snprintf(tempname, sizeof(tempname), "%s@", filepath);

	if (write_flags & G_FILE_COMPRESS) {
		ww_type = WW_WRAP_ZLIB;
	}
	else {
		ww_type = WW_WRAP_NONE;
	}

	ww_handle_init(ww_type, &ww);

	if (ww.open(&ww, tempname) == false) {
		BKE_reportf(reports, RPT_ERROR, "Cannot open file %s for writing: %s", tempname, strerror(errno));
		return 0;
	}

	/* check if we need to backup and restore paths */
	if (UNLIKELY((write_flags & G_FILE_RELATIVE_REMAP) && (G_FILE_SAVE_COPY & write_flags))) {
		path_list_backup = BKE_bpath_list_backup(mainvar, path_list_flag);
	}

	/* remapping of relative paths to new file location */
	if (write_flags & G_FILE_RELATIVE_REMAP) {
		char dir1[FILE_MAX];
		char dir2[FILE_MAX];
		BLI_split_dir_part(filepath, dir1, sizeof(dir1));
		BLI_split_dir_part(mainvar->name, dir2, sizeof(dir2));

		/* just in case there is some subtle difference */
		BLI_cleanup_dir(mainvar->name, dir1);
		BLI_cleanup_dir(mainvar->name, dir2);

		if (G.relbase_valid && (BLI_path_cmp(dir1, dir2) == 0)) {
			write_flags &= ~G_FILE_RELATIVE_REMAP;
		}
		else {
			if (G.relbase_valid) {
				/* blend may not have been saved before. Tn this case
				 * we should not have any relative paths, but if there
				 * is somehow, an invalid or empty G.main->name it will
				 * print an error, don't try make the absolute in this case. */
				BKE_bpath_absolute_convert(mainvar, G.main->name, NULL);
			}
		}
	}

	if (write_flags & G_FILE_RELATIVE_REMAP) {
		/* note, making relative to something OTHER then G.main->name */
		BKE_bpath_relative_convert(mainvar, filepath, NULL);
	}

	/* actual file writing */
	const bool err = write_file_handle(mainvar, &ww, NULL, NULL, write_flags, thumb);

	ww.close(&ww);

	if (UNLIKELY(path_list_backup)) {
		BKE_bpath_list_restore(mainvar, path_list_flag, path_list_backup);
		BKE_bpath_list_free(path_list_backup);
	}

	if (err) {
		BKE_report(reports, RPT_ERROR, strerror(errno));
		remove(tempname);

		return 0;
	}

	/* file save to temporary file was successful */
	/* now do reverse file history (move .blend1 -> .blend2, .blend -> .blend1) */
	if (write_flags & G_FILE_HISTORY) {
		const bool err_hist = do_history(filepath, reports);
		if (err_hist) {
			BKE_report(reports, RPT_ERROR, "Version backup failed (file saved with @)");
			return 0;
		}
	}

	if (BLI_rename(tempname, filepath) != 0) {
		BKE_report(reports, RPT_ERROR, "Cannot change old file (file saved with @)");
		return 0;
	}

	return 1;
}

/**
 * \return Success.
 */
bool BLO_write_file_mem(Main *mainvar, MemFile *compare, MemFile *current, int write_flags)
{
	write_flags &= ~G_FILE_USERPREFS;

	const bool err = write_file_handle(mainvar, NULL, compare, current, write_flags, NULL);

	return (err == 0);
}<|MERGE_RESOLUTION|>--- conflicted
+++ resolved
@@ -1512,27 +1512,14 @@
 			SmokeModifierData *smd = (SmokeModifierData *)md;
 
 			if (smd->type & MOD_SMOKE_TYPE_DOMAIN) {
-<<<<<<< HEAD
-=======
+				writestruct(wd, DATA, SmokeDomainSettings, 1, smd->domain);
+
 				if (smd->domain) {
-					write_pointcaches(wd, &(smd->domain->ptcaches[0]));
-
-					/* create fake pointcache so that old blender versions can read it */
-					smd->domain->point_cache[1] = BKE_ptcache_add(&smd->domain->ptcaches[1]);
-					smd->domain->point_cache[1]->flag |= PTCACHE_DISK_CACHE | PTCACHE_FAKE_SMOKE;
-					smd->domain->point_cache[1]->step = 1;
-
-					write_pointcaches(wd, &(smd->domain->ptcaches[1]));
 
 					if (smd->domain->coba) {
 						writestruct(wd, DATA, ColorBand, 1, smd->domain->coba);
 					}
-				}
-
->>>>>>> 13ee9b8e
-				writestruct(wd, DATA, SmokeDomainSettings, 1, smd->domain);
-
-				if (smd->domain) {
+
 					writestruct(wd, DATA, EffectorWeights, 1, smd->domain->effector_weights);
 				}
 			}
