/* SPDX-FileCopyrightText: 2023 Blender Authors
 *
 * SPDX-License-Identifier: GPL-2.0-or-later */

/** \file
 * \ingroup blenloader
 *
 * Version patch user preferences.
 */
#define DNA_DEPRECATED_ALLOW
#include <cstring>

#include <fmt/format.h>

#include "BLI_listbase.h"
#include "BLI_map.hh"
#include "BLI_math_rotation.h"
#include "BLI_math_vector.h"
#include "BLI_string.h"
#include "BLI_string_utf8.h"
#include "BLI_string_utils.hh"
#include "BLI_utildefines.h"

#include "DNA_anim_types.h"
#include "DNA_curve_types.h"
#include "DNA_scene_types.h"
#include "DNA_space_types.h"
#include "DNA_userdef_types.h"
#include "DNA_windowmanager_types.h"

#include "BKE_addon.h"
#include "BKE_blender_version.h"
#include "BKE_colorband.hh"
#include "BKE_idprop.hh"
#include "BKE_keyconfig.h"
#include "BKE_main.hh"
#include "BKE_preferences.h"

#include "BLO_readfile.hh"
#include "BLO_userdef_default.h"

#include "BLT_translation.hh"

#include "DNA_brush_enums.h"

#include "GPU_platform.hh"

#include "MEM_guardedalloc.h"

#include "readfile.hh" /* Own include. */

#include "WM_keymap.hh"
#include "WM_types.hh"
#include "wm_event_types.hh"

/* Don't use translation strings in versioning!
 * These depend on the preferences already being read.
 * If this is important we can set the translations as part of versioning preferences,
 * however that should only be done if there are important use-cases. */
#if 0
#  include "BLT_translation.hh"
#else
#  define N_(msgid) msgid
#endif

/* For versioning we only ever want to manipulate preferences passed in. */
#define U BLI_STATIC_ASSERT(false, "Global 'U' not allowed, only use arguments passed in!")

static void do_versions_theme(const UserDef *userdef, bTheme *btheme)
{

#define USER_VERSION_ATLEAST(ver, subver) MAIN_VERSION_FILE_ATLEAST(userdef, ver, subver)
#define FROM_DEFAULT_V4_UCHAR(member) copy_v4_v4_uchar(btheme->member, U_theme_default.member)

  if (!USER_VERSION_ATLEAST(300, 41)) {
    MEMCPY_STRUCT_AFTER(btheme, &U_theme_default, name);
  }

  /* Again reset the theme, but only if stored with an early 3.1 alpha version. Some changes were
   * done in the release branch and then merged into the 3.1 branch (master). So the previous reset
   * wouldn't work for people who saved their preferences with a 3.1 build meanwhile. But we still
   * don't want to reset theme changes stored in the eventual 3.0 release once opened in a 3.1
   * build. */
  if (userdef->versionfile > 300 && !USER_VERSION_ATLEAST(301, 1)) {
    MEMCPY_STRUCT_AFTER(btheme, &U_theme_default, name);
  }

  if (!USER_VERSION_ATLEAST(301, 2)) {
    FROM_DEFAULT_V4_UCHAR(space_sequencer.mask);
  }

  if (!USER_VERSION_ATLEAST(302, 8)) {
    btheme->space_node.grid_levels = U_theme_default.space_node.grid_levels;
  }

  if (!USER_VERSION_ATLEAST(302, 9)) {
    FROM_DEFAULT_V4_UCHAR(space_sequencer.list);
    FROM_DEFAULT_V4_UCHAR(space_sequencer.list_title);
    FROM_DEFAULT_V4_UCHAR(space_sequencer.list_text);
    FROM_DEFAULT_V4_UCHAR(space_sequencer.list_text_hi);
  }

  if (!USER_VERSION_ATLEAST(306, 3)) {
    FROM_DEFAULT_V4_UCHAR(space_view3d.face_retopology);
  }

  if (!USER_VERSION_ATLEAST(306, 8)) {
    FROM_DEFAULT_V4_UCHAR(space_node.node_zone_simulation);
    FROM_DEFAULT_V4_UCHAR(space_action.simulated_frames);
  }

  if (!USER_VERSION_ATLEAST(400, 12)) {
    FROM_DEFAULT_V4_UCHAR(space_node.node_zone_repeat);
  }

  if (!USER_VERSION_ATLEAST(400, 14)) {
    FROM_DEFAULT_V4_UCHAR(space_view3d.asset_shelf.back);
    FROM_DEFAULT_V4_UCHAR(space_view3d.asset_shelf.header_back);
  }

  if (!USER_VERSION_ATLEAST(400, 24)) {
    FROM_DEFAULT_V4_UCHAR(tui.wcol_list_item.inner_sel);
    FROM_DEFAULT_V4_UCHAR(space_sequencer.transition);
  }

  if (!USER_VERSION_ATLEAST(400, 27)) {
    FROM_DEFAULT_V4_UCHAR(space_sequencer.keytype_keyframe);
    FROM_DEFAULT_V4_UCHAR(space_sequencer.keytype_breakdown);
    FROM_DEFAULT_V4_UCHAR(space_sequencer.keytype_movehold);
    FROM_DEFAULT_V4_UCHAR(space_sequencer.keytype_keyframe_select);
    FROM_DEFAULT_V4_UCHAR(space_sequencer.keytype_breakdown_select);
    FROM_DEFAULT_V4_UCHAR(space_sequencer.keytype_movehold_select);
    FROM_DEFAULT_V4_UCHAR(space_sequencer.keyborder);
    FROM_DEFAULT_V4_UCHAR(space_sequencer.keyborder_select);
    FROM_DEFAULT_V4_UCHAR(space_sequencer.transition);
  }

  if (!USER_VERSION_ATLEAST(400, 35)) {
    FROM_DEFAULT_V4_UCHAR(tui.wcol_list_item.item);
  }

  if (!USER_VERSION_ATLEAST(401, 4)) {
    FROM_DEFAULT_V4_UCHAR(space_view3d.edge_select);
    FROM_DEFAULT_V4_UCHAR(space_view3d.edge_mode_select);
    FROM_DEFAULT_V4_UCHAR(space_view3d.face_select);
    FROM_DEFAULT_V4_UCHAR(space_view3d.face_mode_select);
  }

  if (!USER_VERSION_ATLEAST(402, 13)) {
    FROM_DEFAULT_V4_UCHAR(space_text.hilite);
    FROM_DEFAULT_V4_UCHAR(space_console.console_cursor);
  }

  if (!USER_VERSION_ATLEAST(402, 16)) {
    BLI_uniquename(
        &userdef->themes, btheme, "Theme", '.', offsetof(bTheme, name), sizeof(btheme->name));
  }

  if (!USER_VERSION_ATLEAST(402, 17)) {
    FROM_DEFAULT_V4_UCHAR(space_action.keytype_generated);
    FROM_DEFAULT_V4_UCHAR(space_action.keytype_generated_select);
  }

  if (!USER_VERSION_ATLEAST(402, 21)) {
    FROM_DEFAULT_V4_UCHAR(space_image.asset_shelf.back);
    FROM_DEFAULT_V4_UCHAR(space_image.asset_shelf.header_back);
  }

  if (!USER_VERSION_ATLEAST(402, 47)) {
    FROM_DEFAULT_V4_UCHAR(space_view3d.time_gp_keyframe);
  }

  if (!USER_VERSION_ATLEAST(403, 1)) {
    FROM_DEFAULT_V4_UCHAR(space_sequencer.keytype_generated);
    FROM_DEFAULT_V4_UCHAR(space_sequencer.keytype_generated_select);
  }

  if (!USER_VERSION_ATLEAST(402, 62)) {
    FROM_DEFAULT_V4_UCHAR(space_sequencer.audio);
    FROM_DEFAULT_V4_UCHAR(space_sequencer.color_strip);
    FROM_DEFAULT_V4_UCHAR(space_sequencer.effect);
    FROM_DEFAULT_V4_UCHAR(space_sequencer.image);
    FROM_DEFAULT_V4_UCHAR(space_sequencer.mask);
    FROM_DEFAULT_V4_UCHAR(space_sequencer.meta);
    FROM_DEFAULT_V4_UCHAR(space_sequencer.movie);
    FROM_DEFAULT_V4_UCHAR(space_sequencer.movieclip);
    FROM_DEFAULT_V4_UCHAR(space_sequencer.scene);
    FROM_DEFAULT_V4_UCHAR(space_sequencer.text_strip);
    FROM_DEFAULT_V4_UCHAR(space_sequencer.transition);
  }

  if (!USER_VERSION_ATLEAST(403, 5)) {
    FROM_DEFAULT_V4_UCHAR(space_view3d.before_current_frame);
    FROM_DEFAULT_V4_UCHAR(space_view3d.after_current_frame);
    FROM_DEFAULT_V4_UCHAR(space_sequencer.before_current_frame);
    FROM_DEFAULT_V4_UCHAR(space_sequencer.after_current_frame);
  }

  if (!USER_VERSION_ATLEAST(403, 18)) {
    FROM_DEFAULT_V4_UCHAR(tui.icon_autokey);
  }

  if (!USER_VERSION_ATLEAST(403, 25)) {
    FROM_DEFAULT_V4_UCHAR(space_node.node_zone_foreach_geometry_element);
  }

  if (!USER_VERSION_ATLEAST(403, 27)) {
    FROM_DEFAULT_V4_UCHAR(tui.editor_border);
    FROM_DEFAULT_V4_UCHAR(tui.editor_outline);
    FROM_DEFAULT_V4_UCHAR(tui.editor_outline_active);
  }

  if (!USER_VERSION_ATLEAST(404, 7)) {
    if (btheme->space_view3d.face_front[0] == 0 && btheme->space_view3d.face_front[1] == 0 &&
        btheme->space_view3d.face_front[2] == 0xFF && btheme->space_view3d.face_front[3] == 0xB3)
    {
      /* Use new default value only if currently set to the old default value. */
      FROM_DEFAULT_V4_UCHAR(space_view3d.face_front);
    }
  }

  if (!USER_VERSION_ATLEAST(404, 12)) {
    FROM_DEFAULT_V4_UCHAR(space_sequencer.text_strip_cursor);
    FROM_DEFAULT_V4_UCHAR(space_sequencer.selected_text);
  }

  if (!USER_VERSION_ATLEAST(405, 3)) {
    FROM_DEFAULT_V4_UCHAR(tui.wcol_state.error);
    FROM_DEFAULT_V4_UCHAR(tui.wcol_state.warning);
    FROM_DEFAULT_V4_UCHAR(tui.wcol_state.info);
    FROM_DEFAULT_V4_UCHAR(tui.wcol_state.success);
  }

  if (!USER_VERSION_ATLEAST(405, 14)) {
    FROM_DEFAULT_V4_UCHAR(space_node.node_zone_closure);
  }

  if (!USER_VERSION_ATLEAST(405, 82)) {
    FROM_DEFAULT_V4_UCHAR(space_clip.anim_preview_range);
  }

  if (!USER_VERSION_ATLEAST(500, 5)) {
    FROM_DEFAULT_V4_UCHAR(space_properties.tab_back);
    FROM_DEFAULT_V4_UCHAR(space_view3d.tab_back);
    FROM_DEFAULT_V4_UCHAR(space_file.tab_back);
    FROM_DEFAULT_V4_UCHAR(space_graph.tab_back);
    FROM_DEFAULT_V4_UCHAR(space_info.tab_back);
    FROM_DEFAULT_V4_UCHAR(space_action.tab_back);
    FROM_DEFAULT_V4_UCHAR(space_nla.tab_back);
    FROM_DEFAULT_V4_UCHAR(space_sequencer.tab_back);
    FROM_DEFAULT_V4_UCHAR(space_image.tab_back);
    FROM_DEFAULT_V4_UCHAR(space_text.tab_back);
    FROM_DEFAULT_V4_UCHAR(space_outliner.tab_back);
    FROM_DEFAULT_V4_UCHAR(space_node.tab_back);
    FROM_DEFAULT_V4_UCHAR(space_preferences.tab_back);
    FROM_DEFAULT_V4_UCHAR(space_console.tab_back);
    FROM_DEFAULT_V4_UCHAR(space_clip.tab_back);
    FROM_DEFAULT_V4_UCHAR(space_topbar.tab_back);
    FROM_DEFAULT_V4_UCHAR(space_statusbar.tab_back);
    FROM_DEFAULT_V4_UCHAR(space_spreadsheet.tab_back);
  }

  if (!USER_VERSION_ATLEAST(500, 6)) {
    /* Match the selected/unselected outline colors. */
    copy_v4_v4_uchar(btheme->tui.wcol_box.outline_sel, U_theme_default.tui.wcol_box.outline);
    copy_v4_v4_uchar(btheme->tui.wcol_list_item.outline_sel,
                     U_theme_default.tui.wcol_list_item.outline);
    copy_v4_v4_uchar(btheme->tui.wcol_menu.outline_sel, U_theme_default.tui.wcol_menu.outline);
    copy_v4_v4_uchar(btheme->tui.wcol_menu_back.outline_sel,
                     U_theme_default.tui.wcol_menu_back.outline);
    copy_v4_v4_uchar(btheme->tui.wcol_menu_item.outline_sel,
                     U_theme_default.tui.wcol_menu_item.outline);
    copy_v4_v4_uchar(btheme->tui.wcol_num.outline_sel, U_theme_default.tui.wcol_num.outline);
    copy_v4_v4_uchar(btheme->tui.wcol_numslider.outline_sel,
                     U_theme_default.tui.wcol_numslider.outline);
    copy_v4_v4_uchar(btheme->tui.wcol_option.outline_sel, U_theme_default.tui.wcol_option.outline);
    copy_v4_v4_uchar(btheme->tui.wcol_pie_menu.outline_sel,
                     U_theme_default.tui.wcol_pie_menu.outline);
    copy_v4_v4_uchar(btheme->tui.wcol_progress.outline_sel,
                     U_theme_default.tui.wcol_progress.outline);
    copy_v4_v4_uchar(btheme->tui.wcol_pulldown.outline_sel,
                     U_theme_default.tui.wcol_pulldown.outline);
    copy_v4_v4_uchar(btheme->tui.wcol_radio.outline_sel, U_theme_default.tui.wcol_radio.outline);
    copy_v4_v4_uchar(btheme->tui.wcol_regular.outline_sel,
                     U_theme_default.tui.wcol_regular.outline);
    copy_v4_v4_uchar(btheme->tui.wcol_scroll.outline_sel, U_theme_default.tui.wcol_scroll.outline);
    copy_v4_v4_uchar(btheme->tui.wcol_tab.outline_sel, U_theme_default.tui.wcol_tab.outline);
    copy_v4_v4_uchar(btheme->tui.wcol_text.outline_sel, U_theme_default.tui.wcol_text.outline);
    copy_v4_v4_uchar(btheme->tui.wcol_toggle.outline_sel, U_theme_default.tui.wcol_toggle.outline);
    copy_v4_v4_uchar(btheme->tui.wcol_tool.outline_sel, U_theme_default.tui.wcol_tool.outline);
    copy_v4_v4_uchar(btheme->tui.wcol_toolbar_item.outline_sel,
                     U_theme_default.tui.wcol_toolbar_item.outline);
    copy_v4_v4_uchar(btheme->tui.wcol_tooltip.outline_sel,
                     U_theme_default.tui.wcol_tooltip.outline);
  }

  if (!USER_VERSION_ATLEAST(500, 9)) {
    copy_v4_v4_uchar(btheme->tui.panel_header, U_theme_default.tui.panel_header);
    copy_v4_v4_uchar(btheme->tui.panel_back, U_theme_default.tui.panel_back);
    copy_v4_v4_uchar(btheme->tui.panel_sub_back, U_theme_default.tui.panel_sub_back);
  }

  /**
   * Always bump subversion in BKE_blender_version.h when adding versioning
   * code here, and wrap it inside a USER_VERSION_ATLEAST check.
   *
   * \note Keep this message at the bottom of the function.
   */

#undef FROM_DEFAULT_V4_UCHAR

#undef USER_VERSION_ATLEAST
}

/** #UserDef.flag */
#define USER_LMOUSESELECT (1 << 14) /* deprecated */

static void do_version_select_mouse(const UserDef *userdef, wmKeyMapItem *kmi)
{
  /* Remove select/action mouse from user defined keymaps. */
  enum {
    ACTIONMOUSE = 0x0005,
    SELECTMOUSE = 0x0006,
    EVT_TWEAK_A = 0x5005,
    EVT_TWEAK_S = 0x5006,
  };
  const bool left = (userdef->flag & USER_LMOUSESELECT) != 0;

  switch (kmi->type) {
    case SELECTMOUSE:
      kmi->type = (left) ? LEFTMOUSE : RIGHTMOUSE;
      break;
    case ACTIONMOUSE:
      kmi->type = (left) ? RIGHTMOUSE : LEFTMOUSE;
      break;
    case EVT_TWEAK_S:
      kmi->type = (left) ? LEFTMOUSE : RIGHTMOUSE;
      kmi->val = KM_CLICK_DRAG;
      break;
    case EVT_TWEAK_A:
      kmi->type = (left) ? RIGHTMOUSE : LEFTMOUSE;
      kmi->val = KM_CLICK_DRAG;
      break;
    default:
      break;
  }
}

static void do_version_keyframe_jump(wmKeyMapItem *kmi)
{
  if (STREQ(kmi->idname, "GRAPH_OT_keyframe_jump")) {
    STRNCPY(kmi->idname, "SCREEN_OT_keyframe_jump");
  }
}

static bool keymap_item_has_invalid_wm_context_data_path(wmKeyMapItem *kmi, void * /*user_data*/)
{
  if (STRPREFIX(kmi->idname, "WM_OT_context_") && kmi->properties) {
    IDProperty *idprop = IDP_GetPropertyFromGroup(kmi->properties, "data_path");
    if (idprop && (idprop->type == IDP_STRING) &&
        STRPREFIX(static_cast<const char *>(idprop->data.pointer), "(null)"))
    {
      return true;
    }
  }
  return false;
}

/** Tweak event types have been removed, replace with click-drag. */
static bool keymap_item_update_tweak_event(wmKeyMapItem *kmi, void * /*user_data*/)
{
  /* Tweak events for L M R mouse-buttons. */
  enum {
    EVT_TWEAK_L = 0x5002,
    EVT_TWEAK_M = 0x5003,
    EVT_TWEAK_R = 0x5004,
  };
  switch (kmi->type) {
    case EVT_TWEAK_L:
      kmi->type = LEFTMOUSE;
      break;
    case EVT_TWEAK_M:
      kmi->type = MIDDLEMOUSE;
      break;
    case EVT_TWEAK_R:
      kmi->type = RIGHTMOUSE;
      break;
    default:
      kmi->direction = KM_ANY;
      return false;
  }

  if (kmi->val >= KM_DIRECTION_N && kmi->val <= KM_DIRECTION_NW) {
    kmi->direction = kmi->val;
  }
  else {
    kmi->direction = KM_ANY;
  }
  kmi->val = KM_CLICK_DRAG;
  return false;
}

static void keymap_update_brushes_handle_add_item(
    const blender::StringRef asset_prefix,
    const blender::StringRef tool_property,
    const blender::Map<blender::StringRef, blender::StringRefNull> &tool_tool_map,
    const blender::Map<blender::StringRef, blender::StringRef> &tool_asset_map,
    const blender::Map<int, blender::StringRef> &id_asset_map,
    wmKeyMapItem *kmi)
{
  std::optional<blender::StringRef> asset_id = {};
  std::optional<blender::StringRefNull> tool_id = {};
  if (STREQ(kmi->idname, "WM_OT_tool_set_by_id")) {
    IDProperty *idprop = IDP_GetPropertyFromGroup(kmi->properties, "name");
    if (idprop && (idprop->type == IDP_STRING)) {
      const blender::StringRef prop_val = IDP_String(idprop);
      if (!prop_val.startswith("builtin_brush.")) {
        return;
      }
      if (tool_asset_map.contains(prop_val)) {
        asset_id = tool_asset_map.lookup(prop_val);
      }
      else if (tool_tool_map.contains(prop_val)) {
        tool_id = tool_tool_map.lookup(prop_val);
      }
    }
  }
  else if (STREQ(kmi->idname, "PAINT_OT_brush_select")) {
    IDProperty *idprop = IDP_GetPropertyFromGroup(kmi->properties, tool_property);
    if (idprop && (idprop->type == IDP_INT)) {
      const int prop_val = IDP_Int(idprop);
      if (id_asset_map.contains(prop_val)) {
        asset_id = id_asset_map.lookup(prop_val);
      }
    }
  }

  if (asset_id) {
    const std::string full_path = fmt::format("{}{}", asset_prefix, *asset_id);

    WM_keymap_item_properties_reset(kmi, nullptr);
    STRNCPY(kmi->idname, "BRUSH_OT_asset_activate");
    IDP_AddToGroup(
        kmi->properties,
        blender::bke::idprop::create("asset_library_type", ASSET_LIBRARY_ESSENTIALS).release());
    IDP_AddToGroup(kmi->properties,
                   blender::bke::idprop::create("relative_asset_identifier", full_path).release());
  }
  else if (tool_id) {
    WM_keymap_item_properties_reset(kmi, nullptr);
    IDP_AddToGroup(kmi->properties, blender::bke::idprop::create("name", *tool_id).release());
  }
}

static void keymap_update_brushes_handle_remove_item(
    const blender::StringRef asset_prefix,
    const blender::StringRef tool_property,
    const blender::Map<int, blender::StringRef> &id_asset_map,
    wmKeyMapItem *kmi)
{
  std::optional<blender::StringRef> asset_id = {};
  /* Only the paint.brush_select operator is stored in the default keymap & applicable to be
   * updated if the user removed it in a previous version. */
  if (STREQ(kmi->idname, "PAINT_OT_brush_select")) {
    IDProperty *idprop = IDP_GetPropertyFromGroup(kmi->properties, tool_property);
    if (idprop && (idprop->type == IDP_INT)) {
      const int prop_val = IDP_Int(idprop);
      if (id_asset_map.contains(prop_val)) {
        asset_id = id_asset_map.lookup(prop_val);
      }
    }
  }

  if (asset_id) {
    const std::string full_path = fmt::format("{}{}", asset_prefix, *asset_id);

    WM_keymap_item_properties_reset(kmi, nullptr);
    STRNCPY(kmi->idname, "BRUSH_OT_asset_activate");
    IDP_AddToGroup(
        kmi->properties,
        blender::bke::idprop::create("asset_library_type", ASSET_LIBRARY_ESSENTIALS).release());
    IDP_AddToGroup(kmi->properties,
                   blender::bke::idprop::create("relative_asset_identifier", full_path).release());
  }
}

static void keymap_update_brushes(
    wmKeyMap *keymap,
    const blender::StringRef asset_prefix,
    const blender::StringRef tool_property,
    const blender::Map<blender::StringRef, blender::StringRefNull> &tool_tool_map,
    const blender::Map<blender::StringRef, blender::StringRef> &tool_asset_map,
    const blender::Map<int, blender::StringRef> &id_asset_map)
{
  LISTBASE_FOREACH (wmKeyMapDiffItem *, kmid, &keymap->diff_items) {
    if (kmid->add_item) {
      keymap_update_brushes_handle_add_item(asset_prefix,
                                            tool_property,
                                            tool_tool_map,
                                            tool_asset_map,
                                            id_asset_map,
                                            kmid->add_item);
    }
    if (kmid->remove_item) {
      keymap_update_brushes_handle_remove_item(
          asset_prefix, tool_property, id_asset_map, kmid->remove_item);
    }
  }
}

static void keymap_update_mesh_sculpt_brushes(wmKeyMap *keymap)
{
  constexpr blender::StringRef asset_prefix =
      "brushes/essentials_brushes-mesh_sculpt.blend/Brush/";
  constexpr blender::StringRef tool_property = "sculpt_tool";

  const auto tool_asset_map = []() {
    blender::Map<blender::StringRef, blender::StringRef> map;
    map.add_new("builtin_brush.Draw Sharp", "Draw Sharp");
    map.add_new("builtin_brush.Clay", "Clay");
    map.add_new("builtin_brush.Clay Strips", "Clay Strips");
    map.add_new("builtin_brush.Clay Thumb", "Clay Thumb");
    map.add_new("builtin_brush.Layer", "Layer");
    map.add_new("builtin_brush.Inflate", "Inflate/Deflate");
    map.add_new("builtin_brush.Blob", "Blob");
    map.add_new("builtin_brush.Crease", "Crease Polish");
    map.add_new("builtin_brush.Smooth", "Smooth");
    map.add_new("builtin_brush.Flatten", "Flatten/Contrast");
    map.add_new("builtin_brush.Fill", "Fill/Deepen");
    map.add_new("builtin_brush.Scrape", "Scrape/Fill");
    map.add_new("builtin_brush.Multi-plane Scrape", "Scrape Multiplane");
    map.add_new("builtin_brush.Pinch", "Pinch/Magnify");
    map.add_new("builtin_brush.Grab", "Grab");
    map.add_new("builtin_brush.Elastic Deform", "Elastic Grab");
    map.add_new("builtin_brush.Snake Hook", "Snake Hook");
    map.add_new("builtin_brush.Thumb", "Thumb");
    map.add_new("builtin_brush.Pose", "Pose");
    map.add_new("builtin_brush.Nudge", "Nudge");
    map.add_new("builtin_brush.Rotate", "Twist");
    map.add_new("builtin_brush.Slide Relax", "Relax Slide");
    map.add_new("builtin_brush.Boundary", "Boundary");
    map.add_new("builtin_brush.Cloth", "Drag Cloth");
    map.add_new("builtin_brush.Simplify", "Density");
    map.add_new("builtin_brush.Multires Displacement Eraser", "Erase Multires Displacement");
    map.add_new("builtin_brush.Multires Displacement Smear", "Smear Multires Displacement");
    map.add_new("builtin_brush.Smear", "Smear");

    return map;
  }();

  const auto tool_tool_map = []() {
    blender::Map<blender::StringRef, blender::StringRefNull> map;
    map.add_new("builtin_brush.Draw", "builtin.brush");
    map.add_new("builtin_brush.Paint", "builtin_brush.paint");
    map.add_new("builtin_brush.Mask", "builtin_brush.mask");
    map.add_new("builtin_brush.Draw Face Sets", "builtin_brush.draw_face_sets");
    return map;
  }();

  const auto id_asset_map = []() {
    blender::Map<int, blender::StringRef> map;
    map.add_new(SCULPT_BRUSH_TYPE_DRAW, "Draw");
    map.add_new(SCULPT_BRUSH_TYPE_DRAW_SHARP, "Draw Sharp");
    map.add_new(SCULPT_BRUSH_TYPE_CLAY, "Clay");
    map.add_new(SCULPT_BRUSH_TYPE_CLAY_STRIPS, "Clay Strips");
    map.add_new(SCULPT_BRUSH_TYPE_CLAY_THUMB, "Clay Thumb");
    map.add_new(SCULPT_BRUSH_TYPE_LAYER, "Layer");
    map.add_new(SCULPT_BRUSH_TYPE_INFLATE, "Inflate/Deflate");
    map.add_new(SCULPT_BRUSH_TYPE_BLOB, "Blob");
    map.add_new(SCULPT_BRUSH_TYPE_CREASE, "Crease Polish");
    map.add_new(SCULPT_BRUSH_TYPE_SMOOTH, "Smooth");
    map.add_new(SCULPT_BRUSH_TYPE_FLATTEN, "Flatten/Contrast");
    map.add_new(SCULPT_BRUSH_TYPE_FILL, "Fill/Deepen");
    map.add_new(SCULPT_BRUSH_TYPE_SCRAPE, "Scrape/Fill");
    map.add_new(SCULPT_BRUSH_TYPE_MULTIPLANE_SCRAPE, "Scrape Multiplane");
    map.add_new(SCULPT_BRUSH_TYPE_PINCH, "Pinch/Magnify");
    map.add_new(SCULPT_BRUSH_TYPE_GRAB, "Grab");
    map.add_new(SCULPT_BRUSH_TYPE_ELASTIC_DEFORM, "Elastic Grab");
    map.add_new(SCULPT_BRUSH_TYPE_SNAKE_HOOK, "Snake Hook");
    map.add_new(SCULPT_BRUSH_TYPE_THUMB, "Thumb");
    map.add_new(SCULPT_BRUSH_TYPE_POSE, "Pose");
    map.add_new(SCULPT_BRUSH_TYPE_NUDGE, "Nudge");
    map.add_new(SCULPT_BRUSH_TYPE_ROTATE, "Twist");
    map.add_new(SCULPT_BRUSH_TYPE_SLIDE_RELAX, "Relax Slide");
    map.add_new(SCULPT_BRUSH_TYPE_BOUNDARY, "Boundary");
    map.add_new(SCULPT_BRUSH_TYPE_CLOTH, "Drag Cloth");
    map.add_new(SCULPT_BRUSH_TYPE_SIMPLIFY, "Density");
    map.add_new(SCULPT_BRUSH_TYPE_MASK, "Mask");
    map.add_new(SCULPT_BRUSH_TYPE_DRAW_FACE_SETS, "Face Set Paint");
    map.add_new(SCULPT_BRUSH_TYPE_DISPLACEMENT_ERASER, "Erase Multires Displacement");
    map.add_new(SCULPT_BRUSH_TYPE_DISPLACEMENT_SMEAR, "Smear Multires Displacement");
    map.add_new(SCULPT_BRUSH_TYPE_PAINT, "Paint Hard");
    map.add_new(SCULPT_BRUSH_TYPE_SMEAR, "Smear");
    return map;
  }();

  keymap_update_brushes(
      keymap, asset_prefix, tool_property, tool_tool_map, tool_asset_map, id_asset_map);
}

static void keymap_update_mesh_vertex_paint_brushes(wmKeyMap *keymap)
{
  constexpr blender::StringRef asset_prefix =
      "brushes/essentials_brushes-mesh_vertex.blend/Brush/";
  constexpr blender::StringRef tool_property = "vertex_tool";

  const auto tool_tool_map = []() {
    blender::Map<blender::StringRef, blender::StringRefNull> map;
    map.add_new("builtin_brush.Draw", "builtin.brush");
    map.add_new("builtin_brush.Blur", "builtin_brush.blur");
    map.add_new("builtin_brush.Average", "builtin_brush.average");
    map.add_new("builtin_brush.Smear", "builtin_brush.smear");
    return map;
  }();

  const auto id_asset_map = []() {
    blender::Map<int, blender::StringRef> map;
    map.add_new(VPAINT_BRUSH_TYPE_DRAW, "Paint Hard");
    map.add_new(VPAINT_BRUSH_TYPE_BLUR, "Blur");
    map.add_new(VPAINT_BRUSH_TYPE_AVERAGE, "Average");
    map.add_new(VPAINT_BRUSH_TYPE_SMEAR, "Smear");
    return map;
  }();

  keymap_update_brushes(keymap, asset_prefix, tool_property, tool_tool_map, {}, id_asset_map);
}

static void keymap_update_mesh_weight_paint_brushes(wmKeyMap *keymap)
{
  constexpr blender::StringRef asset_prefix =
      "brushes/essentials_brushes-mesh_weight.blend/Brush/";
  constexpr blender::StringRef tool_property = "weight_tool";

  const auto tool_tool_map = []() {
    blender::Map<blender::StringRef, blender::StringRefNull> map;
    map.add_new("builtin_brush.Draw", "builtin.brush");
    map.add_new("builtin_brush.Blur", "builtin_brush.blur");
    map.add_new("builtin_brush.Average", "builtin_brush.average");
    map.add_new("builtin_brush.Smear", "builtin_brush.smear");
    return map;
  }();

  const auto asset_id_map = []() {
    blender::Map<int, blender::StringRef> map;
    map.add_new(WPAINT_BRUSH_TYPE_DRAW, "Paint");
    map.add_new(WPAINT_BRUSH_TYPE_BLUR, "Blur");
    map.add_new(WPAINT_BRUSH_TYPE_AVERAGE, "Average");
    map.add_new(WPAINT_BRUSH_TYPE_SMEAR, "Smear");
    return map;
  }();

  keymap_update_brushes(keymap, asset_prefix, tool_property, tool_tool_map, {}, asset_id_map);
}

static void keymap_update_mesh_texture_paint_brushes(wmKeyMap *keymap)
{
  constexpr blender::StringRef asset_prefix =
      "brushes/essentials_brushes-mesh_texture.blend/Brush/";
  constexpr blender::StringRef tool_property = "image_tool";

  const auto tool_tool_map = []() {
    blender::Map<blender::StringRef, blender::StringRefNull> map;
    map.add_new("builtin_brush.Draw", "builtin.brush");
    map.add_new("builtin_brush.Soften", "builtin_brush.soften");
    map.add_new("builtin_brush.Smear", "builtin_brush.smear");
    map.add_new("builtin_brush.Clone", "builtin_brush.clone");
    map.add_new("builtin_brush.Fill", "builtin_brush.fill");
    map.add_new("builtin_brush.Mask", "builtin_brush.mask");
    return map;
  }();

  const auto id_asset_map = []() {
    blender::Map<int, blender::StringRef> map;
    map.add_new(IMAGE_PAINT_BRUSH_TYPE_DRAW, "Paint Hard");
    map.add_new(IMAGE_PAINT_BRUSH_TYPE_SOFTEN, "Blur");
    map.add_new(IMAGE_PAINT_BRUSH_TYPE_SMEAR, "Smear");
    map.add_new(IMAGE_PAINT_BRUSH_TYPE_CLONE, "Clone");
    map.add_new(IMAGE_PAINT_BRUSH_TYPE_FILL, "Fill");
    map.add_new(IMAGE_PAINT_BRUSH_TYPE_MASK, "Mask");
    return map;
  }();

  keymap_update_brushes(keymap, asset_prefix, tool_property, tool_tool_map, {}, id_asset_map);
}

void blo_do_versions_userdef(UserDef *userdef)
{
/* #UserDef & #Main happen to have the same struct member. */
#define USER_VERSION_ATLEAST(ver, subver) MAIN_VERSION_FILE_ATLEAST(userdef, ver, subver)

  /* the UserDef struct is not corrected with do_versions() .... ugh! */
  if (userdef->menuthreshold1 == 0) {
    userdef->menuthreshold1 = 5;
    userdef->menuthreshold2 = 2;
  }
  if (userdef->mixbufsize == 0) {
    userdef->mixbufsize = 2048;
  }
  if (userdef->autokey_mode == 0) {
    /* 'add/replace' but not on */
    userdef->autokey_mode = 2;
  }
  if (userdef->savetime <= 0) {
    userdef->savetime = 1;
    // XXX      error(STRINGIFY(BLENDER_STARTUP_FILE)" is buggy, please consider removing it.\n");
  }
  if (userdef->gizmo_size == 0) {
    userdef->gizmo_size = 75;
    userdef->gizmo_flag |= USER_GIZMO_DRAW;
  }
  if (userdef->pad_rot_angle == 0.0f) {
    userdef->pad_rot_angle = 15.0f;
  }

  /* If the userdef was created on a different platform, it may have an
   * unsupported GPU backend selected.  If so, pick a supported default. */
#ifdef __APPLE__
  if (userdef->gpu_backend == GPU_BACKEND_OPENGL) {
    userdef->gpu_backend = GPU_BACKEND_METAL;
  }
#else
  if (userdef->gpu_backend == GPU_BACKEND_METAL) {
    userdef->gpu_backend = GPU_BACKEND_OPENGL;
  }
#endif

  /* graph editor - unselected F-Curve visibility */
  if (userdef->fcu_inactive_alpha == 0) {
    userdef->fcu_inactive_alpha = 0.25f;
  }

  if (!USER_VERSION_ATLEAST(192, 0)) {
    STRNCPY(userdef->sounddir, "/");
  }

  /* patch to set Dupli Armature */
  if (!USER_VERSION_ATLEAST(220, 0)) {
    userdef->dupflag |= USER_DUP_ARM;
  }

  /* added seam, normal color, undo */
  if (!USER_VERSION_ATLEAST(235, 0)) {
    userdef->uiflag |= USER_GLOBALUNDO;
    if (userdef->undosteps == 0) {
      userdef->undosteps = 32;
    }
  }
  if (!USER_VERSION_ATLEAST(236, 0)) {
    /* illegal combo... */
    if (userdef->flag & USER_LMOUSESELECT) {
      userdef->flag &= ~USER_TWOBUTTONMOUSE;
    }
  }
  if (!USER_VERSION_ATLEAST(240, 0)) {
    userdef->uiflag |= USER_PLAINMENUS;
  }
  if (!USER_VERSION_ATLEAST(242, 0)) {
    /* set defaults for 3D View rotating axis indicator */
    /* since size can't be set to 0, this indicates it's not saved in startup.blend */
    if (userdef->rvisize == 0) {
      userdef->rvisize = 15;
      userdef->rvibright = 8;
      userdef->uiflag |= USER_SHOW_GIZMO_NAVIGATE;
    }
  }
  if (!USER_VERSION_ATLEAST(244, 0)) {
    /* set default number of recently-used files (if not set) */
    if (userdef->recent_files == 0) {
      userdef->recent_files = 10;
    }
  }
  if (!USER_VERSION_ATLEAST(245, 3)) {
    if (userdef->coba_weight.tot == 0) {
      BKE_colorband_init(&userdef->coba_weight, true);
    }
  }
  if (!USER_VERSION_ATLEAST(245, 3)) {
    userdef->flag |= USER_ADD_VIEWALIGNED | USER_ADD_EDITMODE;
  }
  if (!USER_VERSION_ATLEAST(250, 0)) {
    /* adjust grease-pencil distances */
    userdef->gp_manhattandist = 1;
    userdef->gp_euclideandist = 2;

    /* adjust default interpolation for new IPO-curves */
    userdef->ipo_new = BEZT_IPO_BEZ;
  }

  if (!USER_VERSION_ATLEAST(250, 3)) {
    /* new audio system */
    if (userdef->audiochannels == 0) {
      userdef->audiochannels = 2;
    }
    if (userdef->audioformat == 0) {
      userdef->audioformat = 0x24;
    }
    if (userdef->audiorate == 0) {
      userdef->audiorate = 48000;
    }
  }

  if (!USER_VERSION_ATLEAST(250, 8)) {
    LISTBASE_FOREACH (wmKeyMap *, km, &userdef->user_keymaps) {
      if (STREQ(km->idname, "Armature_Sketch")) {
        STRNCPY(km->idname, "Armature Sketch");
      }
      else if (STREQ(km->idname, "View3D")) {
        STRNCPY(km->idname, "3D View");
      }
      else if (STREQ(km->idname, "View3D Generic")) {
        STRNCPY(km->idname, "3D View Generic");
      }
      else if (STREQ(km->idname, "EditMesh")) {
        STRNCPY(km->idname, "Mesh");
      }
      else if (STREQ(km->idname, "UVEdit")) {
        STRNCPY(km->idname, "UV Editor");
      }
      else if (STREQ(km->idname, "Animation_Channels")) {
        STRNCPY(km->idname, "Animation Channels");
      }
      else if (STREQ(km->idname, "GraphEdit Keys")) {
        STRNCPY(km->idname, "Graph Editor");
      }
      else if (STREQ(km->idname, "GraphEdit Generic")) {
        STRNCPY(km->idname, "Graph Editor Generic");
      }
      else if (STREQ(km->idname, "Action_Keys")) {
        STRNCPY(km->idname, "Dopesheet");
      }
      else if (STREQ(km->idname, "NLA Data")) {
        STRNCPY(km->idname, "NLA Editor");
      }
      else if (STREQ(km->idname, "Node Generic")) {
        STRNCPY(km->idname, "Node Editor");
      }
      else if (STREQ(km->idname, "Logic Generic")) {
        STRNCPY(km->idname, "Logic Editor");
      }
      else if (STREQ(km->idname, "File")) {
        STRNCPY(km->idname, "File Browser");
      }
      else if (STREQ(km->idname, "FileMain")) {
        STRNCPY(km->idname, "File Browser Main");
      }
      else if (STREQ(km->idname, "FileButtons")) {
        STRNCPY(km->idname, "File Browser Buttons");
      }
      else if (STREQ(km->idname, "Buttons Generic")) {
        STRNCPY(km->idname, "Property Editor");
      }
    }
  }

  if (!USER_VERSION_ATLEAST(252, 3)) {
    if (userdef->flag & USER_LMOUSESELECT) {
      userdef->flag &= ~USER_TWOBUTTONMOUSE;
    }
  }
  if (!USER_VERSION_ATLEAST(252, 4)) {
    /* default new handle type is auto handles */
    userdef->keyhandles_new = HD_AUTO;
  }

  if (!USER_VERSION_ATLEAST(257, 0)) {
    /* Clear #AUTOKEY_FLAG_ONLYKEYINGSET flag from user-preferences,
     * so that it doesn't linger around from old configurations like a ghost. */
    userdef->keying_flag &= ~AUTOKEY_FLAG_ONLYKEYINGSET;
  }

  if (!USER_VERSION_ATLEAST(260, 3)) {
    /* if new keyframes handle default is stuff "auto", make it "auto-clamped" instead
     * was changed in 260 as part of GSoC11, but version patch was wrong
     */
    if (userdef->keyhandles_new == HD_AUTO) {
      userdef->keyhandles_new = HD_AUTO_ANIM;
    }
  }

  if (!USER_VERSION_ATLEAST(267, 0)) {

    /* GL Texture Garbage Collection */
    if (userdef->textimeout == 0) {
      userdef->texcollectrate = 60;
      userdef->textimeout = 120;
    }
    if (userdef->memcachelimit <= 0) {
      userdef->memcachelimit = 32;
    }
    if (userdef->dbl_click_time == 0) {
      userdef->dbl_click_time = 350;
    }
    if (userdef->v2d_min_gridsize == 0) {
      userdef->v2d_min_gridsize = 35;
    }
    if (userdef->widget_unit == 0) {
      userdef->widget_unit = 20;
    }
    if (userdef->anisotropic_filter <= 0) {
      userdef->anisotropic_filter = 1;
    }

    if (userdef->ndof_translation_sensitivity == 0.0f) {
      userdef->ndof_translation_sensitivity = 1.0f;
      userdef->ndof_flag = (NDOF_LOCK_HORIZON | NDOF_SHOULD_PAN | NDOF_SHOULD_ZOOM |
                            NDOF_SHOULD_ROTATE);
    }

    if (userdef->ndof_rotation_sensitivity == 0.0f) {
      userdef->ndof_rotation_sensitivity = userdef->ndof_translation_sensitivity;

      if (!(userdef->flag & USER_TRACKBALL)) {
        userdef->ndof_flag |= NDOF_TURNTABLE;
      }
    }
  }

  if (!USER_VERSION_ATLEAST(269, 4)) {
    userdef->walk_navigation.mouse_speed = 1.0f;
    userdef->walk_navigation.walk_speed = 2.5f; /* m/s */
    userdef->walk_navigation.walk_speed_factor = 5.0f;
    userdef->walk_navigation.view_height = 1.6f;   /* m */
    userdef->walk_navigation.jump_height = 0.4f;   /* m */
    userdef->walk_navigation.teleport_time = 0.2f; /* s */
  }

  if (!USER_VERSION_ATLEAST(271, 5)) {
    userdef->pie_menu_radius = 100;
    userdef->pie_menu_threshold = 12;
    userdef->pie_animation_timeout = 6;
  }

  if (!USER_VERSION_ATLEAST(275, 2)) {
    userdef->ndof_deadzone = 0.0;
  }

  if (!USER_VERSION_ATLEAST(275, 4)) {
    userdef->node_margin = 80;
  }

  if (!USER_VERSION_ATLEAST(278, 6)) {
    /* Clear preference flags for re-use. */
    userdef->flag &= ~(USER_FLAG_NUMINPUT_ADVANCED | (1 << 2) | USER_FLAG_UNUSED_3 |
                       USER_FLAG_UNUSED_6 | USER_FLAG_UNUSED_7 | USER_INTERNET_ALLOW |
                       USER_DEVELOPER_UI);
    userdef->uiflag &= ~USER_HEADER_BOTTOM;
    userdef->transopts &= ~(USER_TR_UNUSED_3 | USER_TR_UNUSED_4 | USER_TR_UNUSED_6 |
                            USER_TR_UNUSED_7);

    userdef->uiflag |= USER_LOCK_CURSOR_ADJUST;
  }

  if (!USER_VERSION_ATLEAST(280, 20)) {
    userdef->gpu_viewport_quality = 0.6f;

    /* Reset theme, old themes will not be compatible with minor version updates from now on. */
    LISTBASE_FOREACH (bTheme *, btheme, &userdef->themes) {
      MEMCPY_STRUCT_AFTER(btheme, &U_theme_default, name);
    }

    /* Annotations - new layer color
     * Replace anything that used to be set if it looks like was left
     * on the old default (i.e. black), which most users used
     */
    if ((userdef->gpencil_new_layer_col[3] < 0.1f) || (userdef->gpencil_new_layer_col[0] < 0.1f)) {
      /* - New color matches the annotation pencil icon
       * - Non-full alpha looks better!
       */
      ARRAY_SET_ITEMS(userdef->gpencil_new_layer_col, 0.38f, 0.61f, 0.78f, 0.9f);
    }
  }

  if (!USER_VERSION_ATLEAST(280, 31)) {
    /* Remove select/action mouse from user defined keymaps. */
    LISTBASE_FOREACH (wmKeyMap *, keymap, &userdef->user_keymaps) {
      LISTBASE_FOREACH (wmKeyMapDiffItem *, kmdi, &keymap->diff_items) {
        if (kmdi->remove_item) {
          do_version_select_mouse(userdef, kmdi->remove_item);
        }
        if (kmdi->add_item) {
          do_version_select_mouse(userdef, kmdi->add_item);
        }
      }

      LISTBASE_FOREACH (wmKeyMapItem *, kmi, &keymap->items) {
        do_version_select_mouse(userdef, kmi);
      }
    }
  }

  if (!USER_VERSION_ATLEAST(280, 33)) {
    /* Enable GLTF addon by default. */
    BKE_addon_ensure(&userdef->addons, "io_scene_gltf2");

    userdef->pressure_threshold_max = 1.0f;
  }

  if (!USER_VERSION_ATLEAST(280, 35)) {
    /* Preserve RMB select setting after moving to Python and changing default value. */
    if (USER_VERSION_ATLEAST(280, 32) || !(userdef->flag & USER_LMOUSESELECT)) {
      BKE_keyconfig_pref_set_select_mouse(userdef, 1, false);
    }

    userdef->flag &= ~USER_LMOUSESELECT;
  }

  if (!USER_VERSION_ATLEAST(280, 38)) {
    copy_v4_fl4(userdef->light_param[0].vec, -0.580952, 0.228571, 0.781185, 0.0);
    copy_v4_fl4(userdef->light_param[0].col, 0.900000, 0.900000, 0.900000, 1.000000);
    copy_v4_fl4(userdef->light_param[0].spec, 0.318547, 0.318547, 0.318547, 1.000000);
    userdef->light_param[0].flag = 1;
    userdef->light_param[0].smooth = 0.1;

    copy_v4_fl4(userdef->light_param[1].vec, 0.788218, 0.593482, -0.162765, 0.0);
    copy_v4_fl4(userdef->light_param[1].col, 0.267115, 0.269928, 0.358840, 1.000000);
    copy_v4_fl4(userdef->light_param[1].spec, 0.090838, 0.090838, 0.090838, 1.000000);
    userdef->light_param[1].flag = 1;
    userdef->light_param[1].smooth = 0.25;

    copy_v4_fl4(userdef->light_param[2].vec, 0.696472, -0.696472, -0.172785, 0.0);
    copy_v4_fl4(userdef->light_param[2].col, 0.293216, 0.304662, 0.401968, 1.000000);
    copy_v4_fl4(userdef->light_param[2].spec, 0.069399, 0.020331, 0.020331, 1.000000);
    userdef->light_param[2].flag = 1;
    userdef->light_param[2].smooth = 0.4;

    copy_v4_fl4(userdef->light_param[3].vec, 0.021053, -0.989474, 0.143173, 0.0);
    copy_v4_fl4(userdef->light_param[3].col, 0.0, 0.0, 0.0, 1.0);
    copy_v4_fl4(userdef->light_param[3].spec, 0.072234, 0.082253, 0.162642, 1.000000);
    userdef->light_param[3].flag = 1;
    userdef->light_param[3].smooth = 0.7;

    copy_v3_fl3(userdef->light_ambient, 0.025000, 0.025000, 0.025000);

    userdef->flag &= ~USER_FLAG_UNUSED_4;

    userdef->uiflag &= ~(USER_HEADER_FROM_PREF | USER_REGISTER_ALL_USERS);
  }

  if (!USER_VERSION_ATLEAST(280, 41)) {
    if (userdef->pie_tap_timeout == 0) {
      userdef->pie_tap_timeout = 20;
    }
  }

  if (!USER_VERSION_ATLEAST(280, 44)) {
    userdef->uiflag &= ~(USER_NO_MULTITOUCH_GESTURES | USER_UIFLAG_UNUSED_1);
    userdef->uiflag2 &= ~USER_UIFLAG2_UNUSED_0;
    userdef->gp_settings &= ~GP_PAINT_UNUSED_0;
  }

  if (!USER_VERSION_ATLEAST(280, 50)) {
    /* 3ds is no longer enabled by default and not ported yet. */
    BKE_addon_remove_safe(&userdef->addons, "io_scene_3ds");
  }

  if (!USER_VERSION_ATLEAST(280, 51)) {
    userdef->move_threshold = 2;
  }

  if (!USER_VERSION_ATLEAST(280, 58)) {
    if (userdef->image_draw_method != IMAGE_DRAW_METHOD_GLSL) {
      userdef->image_draw_method = IMAGE_DRAW_METHOD_AUTO;
    }
  }

  /* Patch to set dupli light-probes and grease-pencil. */
  if (!USER_VERSION_ATLEAST(280, 58)) {
    userdef->dupflag |= USER_DUP_LIGHTPROBE;
    userdef->dupflag |= USER_DUP_GPENCIL;
  }

  if (!USER_VERSION_ATLEAST(280, 60)) {
    const float GPU_VIEWPORT_QUALITY_FXAA = 0.10f;
    const float GPU_VIEWPORT_QUALITY_TAA8 = 0.25f;
    const float GPU_VIEWPORT_QUALITY_TAA16 = 0.6f;
    const float GPU_VIEWPORT_QUALITY_TAA32 = 0.8f;

    if (userdef->gpu_viewport_quality <= GPU_VIEWPORT_QUALITY_FXAA) {
      userdef->viewport_aa = SCE_DISPLAY_AA_OFF;
    }
    else if (userdef->gpu_viewport_quality <= GPU_VIEWPORT_QUALITY_TAA8) {
      userdef->viewport_aa = SCE_DISPLAY_AA_FXAA;
    }
    else if (userdef->gpu_viewport_quality <= GPU_VIEWPORT_QUALITY_TAA16) {
      userdef->viewport_aa = SCE_DISPLAY_AA_SAMPLES_8;
    }
    else if (userdef->gpu_viewport_quality <= GPU_VIEWPORT_QUALITY_TAA32) {
      userdef->viewport_aa = SCE_DISPLAY_AA_SAMPLES_16;
    }
    else {
      userdef->viewport_aa = SCE_DISPLAY_AA_SAMPLES_32;
    }
  }

  if (!USER_VERSION_ATLEAST(280, 62)) {
    if (userdef->vbotimeout == 0) {
      userdef->vbocollectrate = 60;
      userdef->vbotimeout = 120;
    }

    if (userdef->lookdev_sphere_size == 0) {
      userdef->lookdev_sphere_size = 150;
    }

    userdef->pref_flag |= USER_PREF_FLAG_SAVE;
  }

  if (!USER_VERSION_ATLEAST(280, 73)) {
    userdef->drag_threshold = 30;
    userdef->drag_threshold_mouse = 3;
    userdef->drag_threshold_tablet = 10;
  }

  if (!USER_VERSION_ATLEAST(281, 9)) {
    /* X3D is no longer enabled by default. */
    BKE_addon_remove_safe(&userdef->addons, "io_scene_x3d");
  }

  if (!USER_VERSION_ATLEAST(281, 12)) {
    userdef->render_display_type = USER_RENDER_DISPLAY_WINDOW;
    userdef->filebrowser_display_type = USER_TEMP_SPACE_DISPLAY_WINDOW;
  }

  if (!USER_VERSION_ATLEAST(281, 13)) {
    userdef->auto_smoothing_new = FCURVE_SMOOTH_CONT_ACCEL;

    if (userdef->file_space_data.display_type == FILE_DEFAULTDISPLAY) {
      memcpy(
          &userdef->file_space_data, &U_default.file_space_data, sizeof(userdef->file_space_data));
    }
  }

  if (!USER_VERSION_ATLEAST(281, 16)) {
    wmKeyConfigFilterItemParams params{};
    params.check_item = true;
    params.check_diff_item_add = true;
    BKE_keyconfig_pref_filter_items(
        userdef, &params, keymap_item_has_invalid_wm_context_data_path, nullptr);
  }

  if (!USER_VERSION_ATLEAST(282, 1)) {
    userdef->file_space_data.filter_id = U_default.file_space_data.filter_id;
  }

  if (!USER_VERSION_ATLEAST(282, 4)) {
    if (userdef->view_rotate_sensitivity_turntable == 0.0f) {
      userdef->view_rotate_sensitivity_turntable = DEG2RADF(0.4f);
      userdef->view_rotate_sensitivity_trackball = 1.0f;
    }
    if (userdef->scrollback == 0) {
      userdef->scrollback = U_default.scrollback;
    }

    /* Enable Overlay Engine Smooth Wire by default */
    userdef->gpu_flag |= USER_GPU_FLAG_OVERLAY_SMOOTH_WIRE;
  }

  if (!USER_VERSION_ATLEAST(283, 13)) {
    /* If Translations is off then language should default to English. */
    if ((userdef->transopts & USER_DOTRANSLATE_DEPRECATED) == 0) {
      userdef->language = ULANGUAGE_ENGLISH;
    }
    /* Clear this deprecated flag. */
    userdef->transopts &= ~USER_DOTRANSLATE_DEPRECATED;
  }

  if (!USER_VERSION_ATLEAST(290, 7)) {
    userdef->statusbar_flag = STATUSBAR_SHOW_VERSION;
  }

  if (!USER_VERSION_ATLEAST(291, 1)) {
    if (userdef->collection_instance_empty_size == 0) {
      userdef->collection_instance_empty_size = 1.0f;
    }
  }

  if (!USER_VERSION_ATLEAST(292, 3)) {
    if (userdef->pixelsize == 0.0f) {
      userdef->pixelsize = 1.0f;
    }
    /* Clear old userdef flag for "Camera Parent Lock". */
    userdef->uiflag &= ~USER_UIFLAG_UNUSED_3;
  }

  if (!USER_VERSION_ATLEAST(292, 9)) {
    if (BLI_listbase_is_empty(&userdef->asset_libraries)) {
      BKE_preferences_asset_library_default_add(userdef);
    }
  }

  if (!USER_VERSION_ATLEAST(293, 1)) {
    /* This rename was made after 2.93.0, harmless to run when it's not needed. */
    const char *replace_table[][2] = {
        {"blender", "Blender"},
        {"blender_27x", "Blender_27x"},
        {"industry_compatible", "Industry_Compatible"},
    };
    const int replace_table_len = ARRAY_SIZE(replace_table);

    BLI_string_replace_table_exact(
        userdef->keyconfigstr, sizeof(userdef->keyconfigstr), replace_table, replace_table_len);
    LISTBASE_FOREACH (wmKeyConfigPref *, kpt, &userdef->user_keyconfig_prefs) {
      BLI_string_replace_table_exact(
          kpt->idname, sizeof(kpt->idname), replace_table, replace_table_len);
    }
  }

  if (!USER_VERSION_ATLEAST(293, 12)) {
    if (userdef->gizmo_size_navigate_v3d == 0) {
      userdef->gizmo_size_navigate_v3d = 80;
    }

    userdef->sequencer_proxy_setup = USER_SEQ_PROXY_SETUP_AUTOMATIC;
  }

  if (!USER_VERSION_ATLEAST(293, 13)) {
    BKE_addon_ensure(&userdef->addons, "pose_library");
  }

  if (!USER_VERSION_ATLEAST(300, 21)) {
    /* Deprecated userdef->flag USER_SAVE_PREVIEWS */
    userdef->file_preview_type = (userdef->flag & USER_FLAG_UNUSED_5) ? USER_FILE_PREVIEW_AUTO :
                                                                        USER_FILE_PREVIEW_NONE;
    /* Clear for reuse. */
    userdef->flag &= ~USER_FLAG_UNUSED_5;
  }

  if (!USER_VERSION_ATLEAST(300, 38)) {
    /* Patch to set Dupli Lattice/Camera/Speaker. */
    userdef->dupflag |= USER_DUP_LATTICE;
    userdef->dupflag |= USER_DUP_CAMERA;
    userdef->dupflag |= USER_DUP_SPEAKER;
  }

  if (!USER_VERSION_ATLEAST(300, 40)) {
    /* Rename the default asset library from "Default" to "User Library". This isn't bullet proof
     * since it doesn't handle translations and ignores user changes. But this was an alpha build
     * (experimental) feature and the name is just for display in the UI anyway. So it doesn't have
     * to work perfectly at all. */
    LISTBASE_FOREACH (bUserAssetLibrary *, asset_library, &userdef->asset_libraries) {
      /* Ignores translations, since that would depend on the current preferences (global `U`). */
      if (STREQ(asset_library->name, "Default")) {
        BKE_preferences_asset_library_name_set(
            userdef, asset_library, BKE_PREFS_ASSET_LIBRARY_DEFAULT_NAME);
      }
    }
  }

  if (!USER_VERSION_ATLEAST(300, 40)) {
    LISTBASE_FOREACH (uiStyle *, style, &userdef->uistyles) {
      const int default_title_points = 11; /* UI_DEFAULT_TITLE_POINTS */
      style->paneltitle.points = default_title_points;
      style->grouplabel.points = default_title_points;
    }
  }

  if (!USER_VERSION_ATLEAST(300, 43)) {
    userdef->ndof_flag |= NDOF_CAMERA_PAN_ZOOM;
  }

  if (!USER_VERSION_ATLEAST(302, 5)) {
    wmKeyConfigFilterItemParams params{};
    params.check_item = true;
    params.check_diff_item_add = true;
    BKE_keyconfig_pref_filter_items(userdef, &params, keymap_item_update_tweak_event, nullptr);
  }

  if (!USER_VERSION_ATLEAST(302, 11)) {
    userdef->dupflag |= USER_DUP_CURVES | USER_DUP_POINTCLOUD;
  }

  /* Set GPU backend to OpenGL. */
  if (!USER_VERSION_ATLEAST(305, 5)) {
#ifdef __APPLE__
    userdef->gpu_backend = GPU_BACKEND_METAL;
#else
    userdef->gpu_backend = GPU_BACKEND_OPENGL;
#endif
  }

  if (!USER_VERSION_ATLEAST(305, 10)) {
    LISTBASE_FOREACH (bUserAssetLibrary *, asset_library, &userdef->asset_libraries) {
      asset_library->import_method = ASSET_IMPORT_APPEND_REUSE;
    }
  }

  if (!USER_VERSION_ATLEAST(306, 2)) {
    userdef->animation_flag |= USER_ANIM_HIGH_QUALITY_DRAWING;
  }

  if (!USER_VERSION_ATLEAST(306, 4)) {
    /* Increase the number of recently-used files if using the old default value. */
    if (userdef->recent_files == 10) {
      userdef->recent_files = 20;
    }
  }

  if (!USER_VERSION_ATLEAST(306, 5)) {
    if (userdef->pythondir_legacy[0]) {
      bUserScriptDirectory *script_dir = MEM_callocN<bUserScriptDirectory>(
          "Versioning user script path");

      STRNCPY(script_dir->dir_path, userdef->pythondir_legacy);
      STRNCPY_UTF8(script_dir->name, DATA_("Untitled"));
      BLI_addhead(&userdef->script_directories, script_dir);
    }
  }

  if (!USER_VERSION_ATLEAST(306, 6)) {
    LISTBASE_FOREACH (bUserAssetLibrary *, asset_library, &userdef->asset_libraries) {
      asset_library->flag |= ASSET_LIBRARY_RELATIVE_PATH;
    }
  }

  if (!USER_VERSION_ATLEAST(400, 4)) {
    /* obj and ply python addons were removed. */
    BKE_addon_remove_safe(&userdef->addons, "io_mesh_ply");
    BKE_addon_remove_safe(&userdef->addons, "io_scene_obj");
  }

  if (!USER_VERSION_ATLEAST(400, 15)) {
    userdef->node_preview_res = 120;
  }

  if (!USER_VERSION_ATLEAST(400, 18)) {
    userdef->playback_fps_samples = 8;
  }

  if (!USER_VERSION_ATLEAST(400, 19)) {
    userdef->uiflag |= USER_NODE_AUTO_OFFSET;
  }

  if (!USER_VERSION_ATLEAST(400, 24)) {
    /* Clear deprecated USER_MENUFIXEDORDER user flag for reuse. */
    userdef->uiflag &= ~(1 << 23);
  }

  if (!USER_VERSION_ATLEAST(400, 26)) {
    userdef->animation_flag |= USER_ANIM_SHOW_CHANNEL_GROUP_COLORS;
  }

  if (!USER_VERSION_ATLEAST(400, 32)) {
    userdef->text_render |= USER_TEXT_RENDER_SUBPIXELAA;
  }

  if (!USER_VERSION_ATLEAST(401, 3)) {
    LISTBASE_FOREACH (uiStyle *, style, &userdef->uistyles) {
      style->paneltitle.character_weight = 400;
      style->grouplabel.character_weight = 400;
      style->widget.character_weight = 400;
    }
  }

  if (!USER_VERSION_ATLEAST(401, 9)) {
    userdef->key_insert_channels = (USER_ANIM_KEY_CHANNEL_LOCATION |
                                    USER_ANIM_KEY_CHANNEL_ROTATION | USER_ANIM_KEY_CHANNEL_SCALE |
                                    USER_ANIM_KEY_CHANNEL_CUSTOM_PROPERTIES);
  }

  if (!USER_VERSION_ATLEAST(401, 13)) {
    if (userdef->keying_flag & AUTOKEY_FLAG_INSERTNEEDED) {
      userdef->keying_flag |= MANUALKEY_FLAG_INSERTNEEDED;
    }
    userdef->keying_flag |= AUTOKEY_FLAG_INSERTNEEDED;
  }

  if (!USER_VERSION_ATLEAST(401, 21)) {
    LISTBASE_FOREACH (wmKeyMap *, km, &userdef->user_keymaps) {
      if (STREQ(km->idname, "NLA Channels")) {
        STRNCPY(km->idname, "NLA Tracks");
      }
    }
  }

  if (!USER_VERSION_ATLEAST(402, 36)) {
    /* Reset repositories. */
    while (!BLI_listbase_is_empty(&userdef->extension_repos)) {
      BKE_preferences_extension_repo_remove(
          userdef, static_cast<bUserExtensionRepo *>(userdef->extension_repos.first));
    }

    BKE_preferences_extension_repo_add_default_remote(userdef);
    BKE_preferences_extension_repo_add_default_user(userdef);
  }

  if (!USER_VERSION_ATLEAST(402, 42)) {
    /* 80 was the old default. */
    if (userdef->node_margin == 80) {
      userdef->node_margin = 40;
    }
  }

  if (!USER_VERSION_ATLEAST(402, 56)) {
    BKE_preferences_extension_repo_add_default_system(userdef);
  }

  if (!USER_VERSION_ATLEAST(402, 58)) {
    /* Remove add-ons which are no longer bundled by default
     * and have no upgrade path to extensions in the UI. */
    const char *addon_modules[] = {
        "depsgraph_debug",
        "io_coat3D",
        "io_import_images_as_planes",
        "io_mesh_stl",
        "io_scene_x3d",
    };
    for (int i = 0; i < ARRAY_SIZE(addon_modules); i++) {
      BKE_addon_remove_safe(&userdef->addons, addon_modules[i]);
    }
  }

  if (!USER_VERSION_ATLEAST(402, 59)) {
    userdef->network_timeout = 10;
    userdef->network_connection_limit = 5;
  }

  if (!USER_VERSION_ATLEAST(402, 63)) {
    userdef->statusbar_flag |= STATUSBAR_SHOW_EXTENSIONS_UPDATES;
  }

  if (!USER_VERSION_ATLEAST(402, 65)) {
    /* Bone Selection Sets is no longer an add-on, but core functionality. */
    BKE_addon_remove_safe(&userdef->addons, "bone_selection_sets");
  }

  if (!USER_VERSION_ATLEAST(403, 3)) {
    BKE_preferences_asset_shelf_settings_ensure_catalog_path_enabled(
        userdef, "VIEW3D_AST_brush_sculpt", "Brushes/Mesh Sculpt/Cloth");
    BKE_preferences_asset_shelf_settings_ensure_catalog_path_enabled(
        userdef, "VIEW3D_AST_brush_sculpt", "Brushes/Mesh Sculpt/General");
    BKE_preferences_asset_shelf_settings_ensure_catalog_path_enabled(
        userdef, "VIEW3D_AST_brush_sculpt", "Brushes/Mesh Sculpt/Paint");
  }

  if (!USER_VERSION_ATLEAST(403, 12)) {
    LISTBASE_FOREACH (uiStyle *, style, &userdef->uistyles) {
      style->tooltip.points = 11.0f; /* UI_DEFAULT_TOOLTIP_POINTS */
      style->tooltip.character_weight = 400;
      style->tooltip.shadow = 0;
      style->tooltip.shady = -1;
      style->tooltip.shadowalpha = 0.5f;
      style->tooltip.shadowcolor = 0.0f;
    }
  }
  if (!USER_VERSION_ATLEAST(403, 19)) {
    userdef->sequencer_editor_flag |= USER_SEQ_ED_CONNECT_STRIPS_BY_DEFAULT;
  }

  if (!USER_VERSION_ATLEAST(404, 3)) {
    userdef->uiflag &= ~USER_FILTER_BRUSHES_BY_TOOL;

    BKE_preferences_asset_shelf_settings_ensure_catalog_path_enabled(
        userdef, "VIEW3D_AST_brush_gpencil_paint", "Brushes/Grease Pencil Draw/Draw");
    BKE_preferences_asset_shelf_settings_ensure_catalog_path_enabled(
        userdef, "VIEW3D_AST_brush_gpencil_paint", "Brushes/Grease Pencil Draw/Erase");
    BKE_preferences_asset_shelf_settings_ensure_catalog_path_enabled(
        userdef, "VIEW3D_AST_brush_gpencil_paint", "Brushes/Grease Pencil Draw/Utilities");

    BKE_preferences_asset_shelf_settings_ensure_catalog_path_enabled(
        userdef, "VIEW3D_AST_brush_gpencil_sculpt", "Brushes/Grease Pencil Sculpt/Contrast");
    BKE_preferences_asset_shelf_settings_ensure_catalog_path_enabled(
        userdef, "VIEW3D_AST_brush_gpencil_sculpt", "Brushes/Grease Pencil Sculpt/Transform");
    BKE_preferences_asset_shelf_settings_ensure_catalog_path_enabled(
        userdef, "VIEW3D_AST_brush_gpencil_sculpt", "Brushes/Grease Pencil Sculpt/Utilities");
  }

  if (!USER_VERSION_ATLEAST(404, 9)) {
    LISTBASE_FOREACH (wmKeyMap *, keymap, &userdef->user_keymaps) {
      if (STREQ("Sculpt", keymap->idname)) {
        keymap_update_mesh_sculpt_brushes(keymap);
      }
      else if (STREQ("Vertex Paint", keymap->idname)) {
        keymap_update_mesh_vertex_paint_brushes(keymap);
      }
      else if (STREQ("Weight Paint", keymap->idname)) {
        keymap_update_mesh_weight_paint_brushes(keymap);
      }
      else if (STREQ("Image Paint", keymap->idname)) {
        keymap_update_mesh_texture_paint_brushes(keymap);
      }
    }
  }

  if (!USER_VERSION_ATLEAST(404, 28)) {
    userdef->ndof_flag |= NDOF_SHOW_GUIDE_ORBIT_CENTER | NDOF_ORBIT_CENTER_AUTO;
  }

  if (userdef->border_width == 0) {
    userdef->border_width = 2;
  }

  if (!USER_VERSION_ATLEAST(405, 10)) {
    static const blender::Map<std::string, std::string> keymap_renames = {
        {"SequencerCommon", "Video Sequence Editor"},
        {"SequencerPreview", "Preview"},

        {"Sequencer Tool: Cursor", "Preview Tool: Cursor"},
        {"Sequencer Tool: Sample", "Preview Tool: Sample"},
        {"Sequencer Tool: Move", "Preview Tool: Move"},
        {"Sequencer Tool: Rotate", "Preview Tool: Rotate"},
        {"Sequencer Tool: Scale", "Preview Tool: Scale"},

        {"Sequencer Timeline Tool: Select Box", "Sequencer Tool: Select Box"},
        {"Sequencer Timeline Tool: Select Box (fallback)",
         "Sequencer Tool: Select Box (fallback)"},

        {"Sequencer Preview Tool: Tweak", "Preview Tool: Tweak"},
        {"Sequencer Preview Tool: Tweak (fallback)", "Preview Tool: Tweak (fallback)"},
        {"Sequencer Preview Tool: Select Box", "Preview Tool: Select Box"},
        {"Sequencer Preview Tool: Select Box (fallback)", "Preview Tool: Select Box (fallback)"},
    };

    LISTBASE_FOREACH (wmKeyMap *, keymap, &userdef->user_keymaps) {
      std::string old_name(keymap->idname);
      if (const std::string *new_name = keymap_renames.lookup_ptr(old_name)) {
        STRNCPY(keymap->idname, new_name->c_str());
      }
    }
  }

  if (!USER_VERSION_ATLEAST(405, 11)) {
    wmKeyConfigFilterItemParams params{};
    params.check_item = true;
    params.check_diff_item_add = true;
    BKE_keyconfig_pref_filter_items(
        userdef,
        &params,
        [](wmKeyMapItem *kmi, void * /*user_data*/) -> bool {
          if (kmi->shift == KM_ANY && kmi->ctrl == KM_ANY && kmi->alt == KM_ANY &&
              kmi->oskey == KM_ANY)
          {
            kmi->hyper = KM_ANY;
          }
          return false;
        },
        nullptr);
  }

  if (!USER_VERSION_ATLEAST(405, 50)) {
    LISTBASE_FOREACH (wmKeyMap *, keymap, &userdef->user_keymaps) {
      LISTBASE_FOREACH (wmKeyMapDiffItem *, kmdi, &keymap->diff_items) {
        if (kmdi->remove_item) {
          do_version_keyframe_jump(kmdi->remove_item);
        }
        if (kmdi->add_item) {
          do_version_keyframe_jump(kmdi->add_item);
        }
      }

      LISTBASE_FOREACH (wmKeyMapItem *, kmi, &keymap->items) {
        do_version_keyframe_jump(kmi);
      }
    }
  }

  if (!USER_VERSION_ATLEAST(405, 86)) {
    if (userdef->gpu_shader_workers > 0) {
      userdef->shader_compilation_method = USER_SHADER_COMPILE_SUBPROCESS;
    }
  }

<<<<<<< HEAD
  {
    const bool has_polyhaven_library = [userdef]() {
      LISTBASE_FOREACH (bUserAssetLibrary *, asset_library, &userdef->asset_libraries) {
        if ((asset_library->flag & ASSET_LIBRARY_USE_REMOTE_URL) &&
            STREQ(asset_library->name, "Polyhaven"))
        {
          return true;
        }
      }
      return false;
    }();

    if (!has_polyhaven_library) {
      BKE_preferences_remote_asset_library_add(userdef, "Polyhaven", "/dummy/url/");
    }
=======
  if (!USER_VERSION_ATLEAST(500, 11)) {
    userdef->gpu_flag &= ~USER_GPU_FLAG_UNUSED_0;
>>>>>>> 6bb10e84
  }

  /**
   * Always bump subversion in BKE_blender_version.h when adding versioning
   * code here, and wrap it inside a USER_VERSION_ATLEAST check.
   *
   * \note Keep this message at the bottom of the function.
   */

  LISTBASE_FOREACH (bTheme *, btheme, &userdef->themes) {
    do_versions_theme(userdef, btheme);
  }
#undef USER_VERSION_ATLEAST
}

void BLO_sanitize_experimental_features_userpref_blend(UserDef *userdef)
{
  /* User preference experimental settings are only supported in alpha builds.
   * This prevents users corrupting data and relying on API that may change.
   *
   * If user preferences are saved this will be stored in disk as expected.
   * This only starts to take effect when there is a release branch (on beta).
   *
   * At that time master already has its version bumped so its user preferences
   * are not touched by these settings. */
#ifdef WITH_EXPERIMENTAL_FEATURES
  if (BKE_blender_version_is_alpha()) {
    return;
  }
#endif

  MEMSET_STRUCT_AFTER(&userdef->experimental, 0, SANITIZE_AFTER_HERE);
}

#undef USER_LMOUSESELECT<|MERGE_RESOLUTION|>--- conflicted
+++ resolved
@@ -1559,7 +1559,10 @@
     }
   }
 
-<<<<<<< HEAD
+  if (!USER_VERSION_ATLEAST(500, 11)) {
+    userdef->gpu_flag &= ~USER_GPU_FLAG_UNUSED_0;
+  }
+
   {
     const bool has_polyhaven_library = [userdef]() {
       LISTBASE_FOREACH (bUserAssetLibrary *, asset_library, &userdef->asset_libraries) {
@@ -1575,10 +1578,6 @@
     if (!has_polyhaven_library) {
       BKE_preferences_remote_asset_library_add(userdef, "Polyhaven", "/dummy/url/");
     }
-=======
-  if (!USER_VERSION_ATLEAST(500, 11)) {
-    userdef->gpu_flag &= ~USER_GPU_FLAG_UNUSED_0;
->>>>>>> 6bb10e84
   }
 
   /**
