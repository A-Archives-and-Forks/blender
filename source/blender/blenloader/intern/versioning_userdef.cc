--- conflicted
+++ resolved
@@ -1424,22 +1424,6 @@
     userdef->ndof_flag |= NDOF_SHOW_GUIDE_ORBIT_CENTER | NDOF_ORBIT_CENTER_AUTO;
   }
 
-<<<<<<< HEAD
-  {
-    const bool has_polyhaven_library = [userdef]() {
-      LISTBASE_FOREACH (bUserAssetLibrary *, asset_library, &userdef->asset_libraries) {
-        if ((asset_library->flag & ASSET_LIBRARY_USE_REMOTE_URL) &&
-            STREQ(asset_library->name, "Polyhaven"))
-        {
-          return true;
-        }
-      }
-      return false;
-    }();
-
-    if (!has_polyhaven_library) {
-      BKE_preferences_remote_asset_library_add(userdef, "Polyhaven", "/dummy/url/", "polyhaven");
-=======
   if (userdef->border_width == 0) {
     userdef->border_width = 2;
   }
@@ -1505,7 +1489,23 @@
       LISTBASE_FOREACH (wmKeyMapItem *, kmi, &keymap->items) {
         do_version_keyframe_jump(kmi);
       }
->>>>>>> 8fdeebbc
+    }
+  }
+
+  {
+    const bool has_polyhaven_library = [userdef]() {
+      LISTBASE_FOREACH (bUserAssetLibrary *, asset_library, &userdef->asset_libraries) {
+        if ((asset_library->flag & ASSET_LIBRARY_USE_REMOTE_URL) &&
+            STREQ(asset_library->name, "Polyhaven"))
+        {
+          return true;
+        }
+      }
+      return false;
+    }();
+
+    if (!has_polyhaven_library) {
+      BKE_preferences_remote_asset_library_add(userdef, "Polyhaven", "/dummy/url/", "polyhaven");
     }
   }
 
