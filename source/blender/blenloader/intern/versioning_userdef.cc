--- conflicted
+++ resolved
@@ -1396,7 +1396,9 @@
     }
   }
 
-<<<<<<< HEAD
+  if (!USER_VERSION_ATLEAST(404, 28)) {
+    userdef->ndof_flag |= NDOF_SHOW_GUIDE_ORBIT_CENTER | NDOF_ORBIT_CENTER_AUTO;
+  }
 
   {
     const bool has_polyhaven_library = [userdef]() {
@@ -1413,10 +1415,6 @@
     if (!has_polyhaven_library) {
       BKE_preferences_remote_asset_library_add(userdef, "Polyhaven", "/dummy/url/", "polyhaven");
     }
-=======
-  if (!USER_VERSION_ATLEAST(404, 28)) {
-    userdef->ndof_flag |= NDOF_SHOW_GUIDE_ORBIT_CENTER | NDOF_ORBIT_CENTER_AUTO;
->>>>>>> 4b996baa
   }
 
   /**
