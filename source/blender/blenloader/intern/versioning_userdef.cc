/* SPDX-FileCopyrightText: 2023 Blender Authors
 *
 * SPDX-License-Identifier: GPL-2.0-or-later */

/** \file
 * \ingroup blenloader
 *
 * Version patch user preferences.
 */
#define DNA_DEPRECATED_ALLOW
#include <cstring>

#include "BLI_listbase.h"
#include "BLI_math_rotation.h"
#include "BLI_math_vector.h"
#include "BLI_string.h"
#include "BLI_string_utf8.h"
#include "BLI_string_utils.hh"
#include "BLI_utildefines.h"

#include "DNA_anim_types.h"
#include "DNA_curve_types.h"
#include "DNA_scene_types.h"
#include "DNA_space_types.h"
#include "DNA_userdef_types.h"
#include "DNA_windowmanager_types.h"

#include "BKE_addon.h"
#include "BKE_blender_version.h"
#include "BKE_colorband.hh"
#include "BKE_idprop.hh"
#include "BKE_keyconfig.h"
#include "BKE_main.hh"
#include "BKE_preferences.h"

#include "BLO_readfile.hh"
#include "BLO_userdef_default.h"

#include "BLT_translation.hh"

#include "GPU_platform.hh"

#include "MEM_guardedalloc.h"

#include "readfile.hh" /* Own include. */

#include "WM_types.hh"
#include "wm_event_types.hh"

/* Don't use translation strings in versioning!
 * These depend on the preferences already being read.
 * If this is important we can set the translations as part of versioning preferences,
 * however that should only be done if there are important use-cases. */
#if 0
#  include "BLT_translation.hh"
#else
#  define N_(msgid) msgid
#endif

/* For versioning we only ever want to manipulate preferences passed in. */
#define U BLI_STATIC_ASSERT(false, "Global 'U' not allowed, only use arguments passed in!")

static void do_versions_theme(const UserDef *userdef, bTheme *btheme)
{

#define USER_VERSION_ATLEAST(ver, subver) MAIN_VERSION_FILE_ATLEAST(userdef, ver, subver)
#define FROM_DEFAULT_V4_UCHAR(member) copy_v4_v4_uchar(btheme->member, U_theme_default.member)

  if (!USER_VERSION_ATLEAST(300, 41)) {
    MEMCPY_STRUCT_AFTER(btheme, &U_theme_default, name);
  }

  /* Again reset the theme, but only if stored with an early 3.1 alpha version. Some changes were
   * done in the release branch and then merged into the 3.1 branch (master). So the previous reset
   * wouldn't work for people who saved their preferences with a 3.1 build meanwhile. But we still
   * don't want to reset theme changes stored in the eventual 3.0 release once opened in a 3.1
   * build. */
  if (userdef->versionfile > 300 && !USER_VERSION_ATLEAST(301, 1)) {
    MEMCPY_STRUCT_AFTER(btheme, &U_theme_default, name);
  }

  if (!USER_VERSION_ATLEAST(301, 2)) {
    FROM_DEFAULT_V4_UCHAR(space_sequencer.mask);
  }

  if (!USER_VERSION_ATLEAST(302, 8)) {
    btheme->space_node.grid_levels = U_theme_default.space_node.grid_levels;
  }

  if (!USER_VERSION_ATLEAST(302, 9)) {
    FROM_DEFAULT_V4_UCHAR(space_sequencer.list);
    FROM_DEFAULT_V4_UCHAR(space_sequencer.list_title);
    FROM_DEFAULT_V4_UCHAR(space_sequencer.list_text);
    FROM_DEFAULT_V4_UCHAR(space_sequencer.list_text_hi);
  }

  if (!USER_VERSION_ATLEAST(306, 3)) {
    FROM_DEFAULT_V4_UCHAR(space_view3d.face_retopology);
  }

  if (!USER_VERSION_ATLEAST(306, 8)) {
    FROM_DEFAULT_V4_UCHAR(space_node.node_zone_simulation);
    FROM_DEFAULT_V4_UCHAR(space_action.simulated_frames);
  }

  if (!USER_VERSION_ATLEAST(400, 12)) {
    FROM_DEFAULT_V4_UCHAR(space_node.node_zone_repeat);
  }

  if (!USER_VERSION_ATLEAST(400, 14)) {
    FROM_DEFAULT_V4_UCHAR(space_view3d.asset_shelf.back);
    FROM_DEFAULT_V4_UCHAR(space_view3d.asset_shelf.header_back);
  }

  if (!USER_VERSION_ATLEAST(400, 24)) {
    FROM_DEFAULT_V4_UCHAR(tui.wcol_list_item.inner_sel);
    FROM_DEFAULT_V4_UCHAR(space_sequencer.transition);
  }

  if (!USER_VERSION_ATLEAST(400, 27)) {
    FROM_DEFAULT_V4_UCHAR(space_sequencer.keytype_keyframe);
    FROM_DEFAULT_V4_UCHAR(space_sequencer.keytype_breakdown);
    FROM_DEFAULT_V4_UCHAR(space_sequencer.keytype_movehold);
    FROM_DEFAULT_V4_UCHAR(space_sequencer.keytype_keyframe_select);
    FROM_DEFAULT_V4_UCHAR(space_sequencer.keytype_breakdown_select);
    FROM_DEFAULT_V4_UCHAR(space_sequencer.keytype_movehold_select);
    FROM_DEFAULT_V4_UCHAR(space_sequencer.keyborder);
    FROM_DEFAULT_V4_UCHAR(space_sequencer.keyborder_select);
    FROM_DEFAULT_V4_UCHAR(space_sequencer.transition);
  }

  if (!USER_VERSION_ATLEAST(400, 35)) {
    FROM_DEFAULT_V4_UCHAR(tui.wcol_list_item.item);
  }

  if (!USER_VERSION_ATLEAST(401, 4)) {
    FROM_DEFAULT_V4_UCHAR(space_view3d.edge_select);
    FROM_DEFAULT_V4_UCHAR(space_view3d.edge_mode_select);
    FROM_DEFAULT_V4_UCHAR(space_view3d.face_select);
    FROM_DEFAULT_V4_UCHAR(space_view3d.face_mode_select);
  }

  if (!USER_VERSION_ATLEAST(402, 13)) {
    FROM_DEFAULT_V4_UCHAR(space_text.hilite);
    FROM_DEFAULT_V4_UCHAR(space_console.console_cursor);
  }

  if (!USER_VERSION_ATLEAST(402, 16)) {
    BLI_uniquename(
        &userdef->themes, btheme, "Theme", '.', offsetof(bTheme, name), sizeof(btheme->name));
  }

  if (!USER_VERSION_ATLEAST(402, 17)) {
    FROM_DEFAULT_V4_UCHAR(space_action.keytype_generated);
    FROM_DEFAULT_V4_UCHAR(space_action.keytype_generated_select);
  }

  if (!USER_VERSION_ATLEAST(402, 21)) {
    FROM_DEFAULT_V4_UCHAR(space_image.asset_shelf.back);
    FROM_DEFAULT_V4_UCHAR(space_image.asset_shelf.header_back);
  }

  if (!USER_VERSION_ATLEAST(402, 47)) {
    FROM_DEFAULT_V4_UCHAR(space_view3d.time_gp_keyframe);
  }

  if (!USER_VERSION_ATLEAST(403, 1)) {
    FROM_DEFAULT_V4_UCHAR(space_sequencer.keytype_generated);
    FROM_DEFAULT_V4_UCHAR(space_sequencer.keytype_generated_select);
  }

  if (!USER_VERSION_ATLEAST(402, 62)) {
    FROM_DEFAULT_V4_UCHAR(space_sequencer.audio);
    FROM_DEFAULT_V4_UCHAR(space_sequencer.color_strip);
    FROM_DEFAULT_V4_UCHAR(space_sequencer.effect);
    FROM_DEFAULT_V4_UCHAR(space_sequencer.image);
    FROM_DEFAULT_V4_UCHAR(space_sequencer.mask);
    FROM_DEFAULT_V4_UCHAR(space_sequencer.meta);
    FROM_DEFAULT_V4_UCHAR(space_sequencer.movie);
    FROM_DEFAULT_V4_UCHAR(space_sequencer.movieclip);
    FROM_DEFAULT_V4_UCHAR(space_sequencer.scene);
    FROM_DEFAULT_V4_UCHAR(space_sequencer.text_strip);
    FROM_DEFAULT_V4_UCHAR(space_sequencer.transition);
  }

  if (!USER_VERSION_ATLEAST(403, 5)) {
    FROM_DEFAULT_V4_UCHAR(space_view3d.before_current_frame);
    FROM_DEFAULT_V4_UCHAR(space_view3d.after_current_frame);
    FROM_DEFAULT_V4_UCHAR(space_sequencer.before_current_frame);
    FROM_DEFAULT_V4_UCHAR(space_sequencer.after_current_frame);
  }

  /**
   * Always bump subversion in BKE_blender_version.h when adding versioning
   * code here, and wrap it inside a USER_VERSION_ATLEAST check.
   *
   * \note Keep this message at the bottom of the function.
   */

#undef FROM_DEFAULT_V4_UCHAR

#undef USER_VERSION_ATLEAST
}

/** #UserDef.flag */
#define USER_LMOUSESELECT (1 << 14) /* deprecated */

static void do_version_select_mouse(const UserDef *userdef, wmKeyMapItem *kmi)
{
  /* Remove select/action mouse from user defined keymaps. */
  enum {
    ACTIONMOUSE = 0x0005,
    SELECTMOUSE = 0x0006,
    EVT_TWEAK_A = 0x5005,
    EVT_TWEAK_S = 0x5006,
  };
  const bool left = (userdef->flag & USER_LMOUSESELECT) != 0;

  switch (kmi->type) {
    case SELECTMOUSE:
      kmi->type = (left) ? LEFTMOUSE : RIGHTMOUSE;
      break;
    case ACTIONMOUSE:
      kmi->type = (left) ? RIGHTMOUSE : LEFTMOUSE;
      break;
    case EVT_TWEAK_S:
      kmi->type = (left) ? LEFTMOUSE : RIGHTMOUSE;
      kmi->val = KM_CLICK_DRAG;
      break;
    case EVT_TWEAK_A:
      kmi->type = (left) ? RIGHTMOUSE : LEFTMOUSE;
      kmi->val = KM_CLICK_DRAG;
      break;
    default:
      break;
  }
}

static bool keymap_item_has_invalid_wm_context_data_path(wmKeyMapItem *kmi, void * /*user_data*/)
{
  if (STRPREFIX(kmi->idname, "WM_OT_context_") && kmi->properties) {
    IDProperty *idprop = IDP_GetPropertyFromGroup(kmi->properties, "data_path");
    if (idprop && (idprop->type == IDP_STRING) &&
        STRPREFIX(static_cast<const char *>(idprop->data.pointer), "(null)"))
    {
      return true;
    }
  }
  return false;
}

/** Tweak event types have been removed, replace with click-drag. */
static bool keymap_item_update_tweak_event(wmKeyMapItem *kmi, void * /*user_data*/)
{
  /* Tweak events for L M R mouse-buttons. */
  enum {
    EVT_TWEAK_L = 0x5002,
    EVT_TWEAK_M = 0x5003,
    EVT_TWEAK_R = 0x5004,
  };
  switch (kmi->type) {
    case EVT_TWEAK_L:
      kmi->type = LEFTMOUSE;
      break;
    case EVT_TWEAK_M:
      kmi->type = MIDDLEMOUSE;
      break;
    case EVT_TWEAK_R:
      kmi->type = RIGHTMOUSE;
      break;
    default:
      kmi->direction = KM_ANY;
      return false;
  }

  if (kmi->val >= KM_DIRECTION_N && kmi->val <= KM_DIRECTION_NW) {
    kmi->direction = kmi->val;
  }
  else {
    kmi->direction = KM_ANY;
  }
  kmi->val = KM_CLICK_DRAG;
  return false;
}

void blo_do_versions_userdef(UserDef *userdef)
{
/* #UserDef & #Main happen to have the same struct member. */
#define USER_VERSION_ATLEAST(ver, subver) MAIN_VERSION_FILE_ATLEAST(userdef, ver, subver)

  /* the UserDef struct is not corrected with do_versions() .... ugh! */
  if (userdef->menuthreshold1 == 0) {
    userdef->menuthreshold1 = 5;
    userdef->menuthreshold2 = 2;
  }
  if (userdef->mixbufsize == 0) {
    userdef->mixbufsize = 2048;
  }
  if (userdef->autokey_mode == 0) {
    /* 'add/replace' but not on */
    userdef->autokey_mode = 2;
  }
  if (userdef->savetime <= 0) {
    userdef->savetime = 1;
    // XXX      error(STRINGIFY(BLENDER_STARTUP_FILE)" is buggy, please consider removing it.\n");
  }
  if (userdef->gizmo_size == 0) {
    userdef->gizmo_size = 75;
    userdef->gizmo_flag |= USER_GIZMO_DRAW;
  }
  if (userdef->pad_rot_angle == 0.0f) {
    userdef->pad_rot_angle = 15.0f;
  }

  /* If the userdef was created on a different platform, it may have an
   * unsupported GPU backend selected.  If so, pick a supported default. */
#ifdef __APPLE__
  if (userdef->gpu_backend == GPU_BACKEND_OPENGL) {
    userdef->gpu_backend = GPU_BACKEND_METAL;
  }
#else
  if (userdef->gpu_backend == GPU_BACKEND_METAL) {
    userdef->gpu_backend = GPU_BACKEND_OPENGL;
  }
#endif

  /* graph editor - unselected F-Curve visibility */
  if (userdef->fcu_inactive_alpha == 0) {
    userdef->fcu_inactive_alpha = 0.25f;
  }

  if (!USER_VERSION_ATLEAST(192, 0)) {
    STRNCPY(userdef->sounddir, "/");
  }

  /* patch to set Dupli Armature */
  if (!USER_VERSION_ATLEAST(220, 0)) {
    userdef->dupflag |= USER_DUP_ARM;
  }

  /* added seam, normal color, undo */
  if (!USER_VERSION_ATLEAST(235, 0)) {
    userdef->uiflag |= USER_GLOBALUNDO;
    if (userdef->undosteps == 0) {
      userdef->undosteps = 32;
    }
  }
  if (!USER_VERSION_ATLEAST(236, 0)) {
    /* illegal combo... */
    if (userdef->flag & USER_LMOUSESELECT) {
      userdef->flag &= ~USER_TWOBUTTONMOUSE;
    }
  }
  if (!USER_VERSION_ATLEAST(240, 0)) {
    userdef->uiflag |= USER_PLAINMENUS;
  }
  if (!USER_VERSION_ATLEAST(242, 0)) {
    /* set defaults for 3D View rotating axis indicator */
    /* since size can't be set to 0, this indicates it's not saved in startup.blend */
    if (userdef->rvisize == 0) {
      userdef->rvisize = 15;
      userdef->rvibright = 8;
      userdef->uiflag |= USER_SHOW_GIZMO_NAVIGATE;
    }
  }
  if (!USER_VERSION_ATLEAST(244, 0)) {
    /* set default number of recently-used files (if not set) */
    if (userdef->recent_files == 0) {
      userdef->recent_files = 10;
    }
  }
  if (!USER_VERSION_ATLEAST(245, 3)) {
    if (userdef->coba_weight.tot == 0) {
      BKE_colorband_init(&userdef->coba_weight, true);
    }
  }
  if (!USER_VERSION_ATLEAST(245, 3)) {
    userdef->flag |= USER_ADD_VIEWALIGNED | USER_ADD_EDITMODE;
  }
  if (!USER_VERSION_ATLEAST(250, 0)) {
    /* adjust grease-pencil distances */
    userdef->gp_manhattandist = 1;
    userdef->gp_euclideandist = 2;

    /* adjust default interpolation for new IPO-curves */
    userdef->ipo_new = BEZT_IPO_BEZ;
  }

  if (!USER_VERSION_ATLEAST(250, 3)) {
    /* new audio system */
    if (userdef->audiochannels == 0) {
      userdef->audiochannels = 2;
    }
    if (userdef->audioformat == 0) {
      userdef->audioformat = 0x24;
    }
    if (userdef->audiorate == 0) {
      userdef->audiorate = 48000;
    }
  }

  if (!USER_VERSION_ATLEAST(250, 8)) {
    LISTBASE_FOREACH (wmKeyMap *, km, &userdef->user_keymaps) {
      if (STREQ(km->idname, "Armature_Sketch")) {
        STRNCPY(km->idname, "Armature Sketch");
      }
      else if (STREQ(km->idname, "View3D")) {
        STRNCPY(km->idname, "3D View");
      }
      else if (STREQ(km->idname, "View3D Generic")) {
        STRNCPY(km->idname, "3D View Generic");
      }
      else if (STREQ(km->idname, "EditMesh")) {
        STRNCPY(km->idname, "Mesh");
      }
      else if (STREQ(km->idname, "UVEdit")) {
        STRNCPY(km->idname, "UV Editor");
      }
      else if (STREQ(km->idname, "Animation_Channels")) {
        STRNCPY(km->idname, "Animation Channels");
      }
      else if (STREQ(km->idname, "GraphEdit Keys")) {
        STRNCPY(km->idname, "Graph Editor");
      }
      else if (STREQ(km->idname, "GraphEdit Generic")) {
        STRNCPY(km->idname, "Graph Editor Generic");
      }
      else if (STREQ(km->idname, "Action_Keys")) {
        STRNCPY(km->idname, "Dopesheet");
      }
      else if (STREQ(km->idname, "NLA Data")) {
        STRNCPY(km->idname, "NLA Editor");
      }
      else if (STREQ(km->idname, "Node Generic")) {
        STRNCPY(km->idname, "Node Editor");
      }
      else if (STREQ(km->idname, "Logic Generic")) {
        STRNCPY(km->idname, "Logic Editor");
      }
      else if (STREQ(km->idname, "File")) {
        STRNCPY(km->idname, "File Browser");
      }
      else if (STREQ(km->idname, "FileMain")) {
        STRNCPY(km->idname, "File Browser Main");
      }
      else if (STREQ(km->idname, "FileButtons")) {
        STRNCPY(km->idname, "File Browser Buttons");
      }
      else if (STREQ(km->idname, "Buttons Generic")) {
        STRNCPY(km->idname, "Property Editor");
      }
    }
  }

  if (!USER_VERSION_ATLEAST(252, 3)) {
    if (userdef->flag & USER_LMOUSESELECT) {
      userdef->flag &= ~USER_TWOBUTTONMOUSE;
    }
  }
  if (!USER_VERSION_ATLEAST(252, 4)) {
    /* default new handle type is auto handles */
    userdef->keyhandles_new = HD_AUTO;
  }

  if (!USER_VERSION_ATLEAST(257, 0)) {
    /* Clear #AUTOKEY_FLAG_ONLYKEYINGSET flag from user-preferences,
     * so that it doesn't linger around from old configurations like a ghost. */
    userdef->keying_flag &= ~AUTOKEY_FLAG_ONLYKEYINGSET;
  }

  if (!USER_VERSION_ATLEAST(260, 3)) {
    /* if new keyframes handle default is stuff "auto", make it "auto-clamped" instead
     * was changed in 260 as part of GSoC11, but version patch was wrong
     */
    if (userdef->keyhandles_new == HD_AUTO) {
      userdef->keyhandles_new = HD_AUTO_ANIM;
    }
  }

  if (!USER_VERSION_ATLEAST(267, 0)) {

    /* GL Texture Garbage Collection */
    if (userdef->textimeout == 0) {
      userdef->texcollectrate = 60;
      userdef->textimeout = 120;
    }
    if (userdef->memcachelimit <= 0) {
      userdef->memcachelimit = 32;
    }
    if (userdef->dbl_click_time == 0) {
      userdef->dbl_click_time = 350;
    }
    if (userdef->v2d_min_gridsize == 0) {
      userdef->v2d_min_gridsize = 35;
    }
    if (userdef->widget_unit == 0) {
      userdef->widget_unit = 20;
    }
    if (userdef->anisotropic_filter <= 0) {
      userdef->anisotropic_filter = 1;
    }

    if (userdef->ndof_sensitivity == 0.0f) {
      userdef->ndof_sensitivity = 1.0f;
      userdef->ndof_flag = (NDOF_LOCK_HORIZON | NDOF_SHOULD_PAN | NDOF_SHOULD_ZOOM |
                            NDOF_SHOULD_ROTATE);
    }

    if (userdef->ndof_orbit_sensitivity == 0.0f) {
      userdef->ndof_orbit_sensitivity = userdef->ndof_sensitivity;

      if (!(userdef->flag & USER_TRACKBALL)) {
        userdef->ndof_flag |= NDOF_TURNTABLE;
      }
    }
  }

  if (!USER_VERSION_ATLEAST(269, 4)) {
    userdef->walk_navigation.mouse_speed = 1.0f;
    userdef->walk_navigation.walk_speed = 2.5f; /* m/s */
    userdef->walk_navigation.walk_speed_factor = 5.0f;
    userdef->walk_navigation.view_height = 1.6f;   /* m */
    userdef->walk_navigation.jump_height = 0.4f;   /* m */
    userdef->walk_navigation.teleport_time = 0.2f; /* s */
  }

  if (!USER_VERSION_ATLEAST(271, 5)) {
    userdef->pie_menu_radius = 100;
    userdef->pie_menu_threshold = 12;
    userdef->pie_animation_timeout = 6;
  }

  if (!USER_VERSION_ATLEAST(275, 2)) {
    userdef->ndof_deadzone = 0.0;
  }

  if (!USER_VERSION_ATLEAST(275, 4)) {
    userdef->node_margin = 80;
  }

  if (!USER_VERSION_ATLEAST(278, 6)) {
    /* Clear preference flags for re-use. */
    userdef->flag &= ~(USER_FLAG_NUMINPUT_ADVANCED | (1 << 2) | USER_FLAG_UNUSED_3 |
                       USER_FLAG_UNUSED_6 | USER_FLAG_UNUSED_7 | USER_INTERNET_ALLOW |
                       USER_DEVELOPER_UI);
    userdef->uiflag &= ~(USER_HEADER_BOTTOM);
    userdef->transopts &= ~(USER_TR_UNUSED_3 | USER_TR_UNUSED_4 | USER_TR_UNUSED_6 |
                            USER_TR_UNUSED_7);

    userdef->uiflag |= USER_LOCK_CURSOR_ADJUST;
  }

  if (!USER_VERSION_ATLEAST(280, 20)) {
    userdef->gpu_viewport_quality = 0.6f;

    /* Reset theme, old themes will not be compatible with minor version updates from now on. */
    LISTBASE_FOREACH (bTheme *, btheme, &userdef->themes) {
      MEMCPY_STRUCT_AFTER(btheme, &U_theme_default, name);
    }

    /* Annotations - new layer color
     * Replace anything that used to be set if it looks like was left
     * on the old default (i.e. black), which most users used
     */
    if ((userdef->gpencil_new_layer_col[3] < 0.1f) || (userdef->gpencil_new_layer_col[0] < 0.1f)) {
      /* - New color matches the annotation pencil icon
       * - Non-full alpha looks better!
       */
      ARRAY_SET_ITEMS(userdef->gpencil_new_layer_col, 0.38f, 0.61f, 0.78f, 0.9f);
    }
  }

  if (!USER_VERSION_ATLEAST(280, 31)) {
    /* Remove select/action mouse from user defined keymaps. */
    LISTBASE_FOREACH (wmKeyMap *, keymap, &userdef->user_keymaps) {
      LISTBASE_FOREACH (wmKeyMapDiffItem *, kmdi, &keymap->diff_items) {
        if (kmdi->remove_item) {
          do_version_select_mouse(userdef, kmdi->remove_item);
        }
        if (kmdi->add_item) {
          do_version_select_mouse(userdef, kmdi->add_item);
        }
      }

      LISTBASE_FOREACH (wmKeyMapItem *, kmi, &keymap->items) {
        do_version_select_mouse(userdef, kmi);
      }
    }
  }

  if (!USER_VERSION_ATLEAST(280, 33)) {
    /* Enable GLTF addon by default. */
    BKE_addon_ensure(&userdef->addons, "io_scene_gltf2");

    userdef->pressure_threshold_max = 1.0f;
  }

  if (!USER_VERSION_ATLEAST(280, 35)) {
    /* Preserve RMB select setting after moving to Python and changing default value. */
    if (USER_VERSION_ATLEAST(280, 32) || !(userdef->flag & USER_LMOUSESELECT)) {
      BKE_keyconfig_pref_set_select_mouse(userdef, 1, false);
    }

    userdef->flag &= ~USER_LMOUSESELECT;
  }

  if (!USER_VERSION_ATLEAST(280, 38)) {
    copy_v4_fl4(userdef->light_param[0].vec, -0.580952, 0.228571, 0.781185, 0.0);
    copy_v4_fl4(userdef->light_param[0].col, 0.900000, 0.900000, 0.900000, 1.000000);
    copy_v4_fl4(userdef->light_param[0].spec, 0.318547, 0.318547, 0.318547, 1.000000);
    userdef->light_param[0].flag = 1;
    userdef->light_param[0].smooth = 0.1;

    copy_v4_fl4(userdef->light_param[1].vec, 0.788218, 0.593482, -0.162765, 0.0);
    copy_v4_fl4(userdef->light_param[1].col, 0.267115, 0.269928, 0.358840, 1.000000);
    copy_v4_fl4(userdef->light_param[1].spec, 0.090838, 0.090838, 0.090838, 1.000000);
    userdef->light_param[1].flag = 1;
    userdef->light_param[1].smooth = 0.25;

    copy_v4_fl4(userdef->light_param[2].vec, 0.696472, -0.696472, -0.172785, 0.0);
    copy_v4_fl4(userdef->light_param[2].col, 0.293216, 0.304662, 0.401968, 1.000000);
    copy_v4_fl4(userdef->light_param[2].spec, 0.069399, 0.020331, 0.020331, 1.000000);
    userdef->light_param[2].flag = 1;
    userdef->light_param[2].smooth = 0.4;

    copy_v4_fl4(userdef->light_param[3].vec, 0.021053, -0.989474, 0.143173, 0.0);
    copy_v4_fl4(userdef->light_param[3].col, 0.0, 0.0, 0.0, 1.0);
    copy_v4_fl4(userdef->light_param[3].spec, 0.072234, 0.082253, 0.162642, 1.000000);
    userdef->light_param[3].flag = 1;
    userdef->light_param[3].smooth = 0.7;

    copy_v3_fl3(userdef->light_ambient, 0.025000, 0.025000, 0.025000);

    userdef->flag &= ~(USER_FLAG_UNUSED_4);

    userdef->uiflag &= ~(USER_HEADER_FROM_PREF | USER_REGISTER_ALL_USERS);
  }

  if (!USER_VERSION_ATLEAST(280, 41)) {
    if (userdef->pie_tap_timeout == 0) {
      userdef->pie_tap_timeout = 20;
    }
  }

  if (!USER_VERSION_ATLEAST(280, 44)) {
    userdef->uiflag &= ~(USER_NO_MULTITOUCH_GESTURES | USER_UIFLAG_UNUSED_1);
    userdef->uiflag2 &= ~(USER_UIFLAG2_UNUSED_0);
    userdef->gp_settings &= ~(GP_PAINT_UNUSED_0);
  }

  if (!USER_VERSION_ATLEAST(280, 50)) {
    /* 3ds is no longer enabled by default and not ported yet. */
    BKE_addon_remove_safe(&userdef->addons, "io_scene_3ds");
  }

  if (!USER_VERSION_ATLEAST(280, 51)) {
    userdef->move_threshold = 2;
  }

  if (!USER_VERSION_ATLEAST(280, 58)) {
    if (userdef->image_draw_method != IMAGE_DRAW_METHOD_GLSL) {
      userdef->image_draw_method = IMAGE_DRAW_METHOD_AUTO;
    }
  }

  /* Patch to set dupli light-probes and grease-pencil. */
  if (!USER_VERSION_ATLEAST(280, 58)) {
    userdef->dupflag |= USER_DUP_LIGHTPROBE;
    userdef->dupflag |= USER_DUP_GPENCIL;
  }

  if (!USER_VERSION_ATLEAST(280, 60)) {
    const float GPU_VIEWPORT_QUALITY_FXAA = 0.10f;
    const float GPU_VIEWPORT_QUALITY_TAA8 = 0.25f;
    const float GPU_VIEWPORT_QUALITY_TAA16 = 0.6f;
    const float GPU_VIEWPORT_QUALITY_TAA32 = 0.8f;

    if (userdef->gpu_viewport_quality <= GPU_VIEWPORT_QUALITY_FXAA) {
      userdef->viewport_aa = SCE_DISPLAY_AA_OFF;
    }
    else if (userdef->gpu_viewport_quality <= GPU_VIEWPORT_QUALITY_TAA8) {
      userdef->viewport_aa = SCE_DISPLAY_AA_FXAA;
    }
    else if (userdef->gpu_viewport_quality <= GPU_VIEWPORT_QUALITY_TAA16) {
      userdef->viewport_aa = SCE_DISPLAY_AA_SAMPLES_8;
    }
    else if (userdef->gpu_viewport_quality <= GPU_VIEWPORT_QUALITY_TAA32) {
      userdef->viewport_aa = SCE_DISPLAY_AA_SAMPLES_16;
    }
    else {
      userdef->viewport_aa = SCE_DISPLAY_AA_SAMPLES_32;
    }
  }

  if (!USER_VERSION_ATLEAST(280, 62)) {
    if (userdef->vbotimeout == 0) {
      userdef->vbocollectrate = 60;
      userdef->vbotimeout = 120;
    }

    if (userdef->lookdev_sphere_size == 0) {
      userdef->lookdev_sphere_size = 150;
    }

    userdef->pref_flag |= USER_PREF_FLAG_SAVE;
  }

  if (!USER_VERSION_ATLEAST(280, 73)) {
    userdef->drag_threshold = 30;
    userdef->drag_threshold_mouse = 3;
    userdef->drag_threshold_tablet = 10;
  }

  if (!USER_VERSION_ATLEAST(281, 9)) {
    /* X3D is no longer enabled by default. */
    BKE_addon_remove_safe(&userdef->addons, "io_scene_x3d");
  }

  if (!USER_VERSION_ATLEAST(281, 12)) {
    userdef->render_display_type = USER_RENDER_DISPLAY_WINDOW;
    userdef->filebrowser_display_type = USER_TEMP_SPACE_DISPLAY_WINDOW;
  }

  if (!USER_VERSION_ATLEAST(281, 13)) {
    userdef->auto_smoothing_new = FCURVE_SMOOTH_CONT_ACCEL;

    if (userdef->file_space_data.display_type == FILE_DEFAULTDISPLAY) {
      memcpy(
          &userdef->file_space_data, &U_default.file_space_data, sizeof(userdef->file_space_data));
    }
  }

  if (!USER_VERSION_ATLEAST(281, 16)) {
    wmKeyConfigFilterItemParams params{};
    params.check_item = true;
    params.check_diff_item_add = true;
    BKE_keyconfig_pref_filter_items(
        userdef, &params, keymap_item_has_invalid_wm_context_data_path, nullptr);
  }

  if (!USER_VERSION_ATLEAST(282, 1)) {
    userdef->file_space_data.filter_id = U_default.file_space_data.filter_id;
  }

  if (!USER_VERSION_ATLEAST(282, 4)) {
    if (userdef->view_rotate_sensitivity_turntable == 0.0f) {
      userdef->view_rotate_sensitivity_turntable = DEG2RADF(0.4f);
      userdef->view_rotate_sensitivity_trackball = 1.0f;
    }
    if (userdef->scrollback == 0) {
      userdef->scrollback = U_default.scrollback;
    }

    /* Enable Overlay Engine Smooth Wire by default */
    userdef->gpu_flag |= USER_GPU_FLAG_OVERLAY_SMOOTH_WIRE;
  }

  if (!USER_VERSION_ATLEAST(283, 13)) {
    /* If Translations is off then language should default to English. */
    if ((userdef->transopts & USER_DOTRANSLATE_DEPRECATED) == 0) {
      userdef->language = ULANGUAGE_ENGLISH;
    }
    /* Clear this deprecated flag. */
    userdef->transopts &= ~USER_DOTRANSLATE_DEPRECATED;
  }

  if (!USER_VERSION_ATLEAST(290, 7)) {
    userdef->statusbar_flag = STATUSBAR_SHOW_VERSION;
  }

  if (!USER_VERSION_ATLEAST(291, 1)) {
    if (userdef->collection_instance_empty_size == 0) {
      userdef->collection_instance_empty_size = 1.0f;
    }
  }

  if (!USER_VERSION_ATLEAST(292, 3)) {
    if (userdef->pixelsize == 0.0f) {
      userdef->pixelsize = 1.0f;
    }
    /* Clear old userdef flag for "Camera Parent Lock". */
    userdef->uiflag &= ~USER_UIFLAG_UNUSED_3;
  }

  if (!USER_VERSION_ATLEAST(292, 9)) {
    if (BLI_listbase_is_empty(&userdef->asset_libraries)) {
      BKE_preferences_asset_library_default_add(userdef);
    }
  }

  if (!USER_VERSION_ATLEAST(293, 1)) {
    /* This rename was made after 2.93.0, harmless to run when it's not needed. */
    const char *replace_table[][2] = {
        {"blender", "Blender"},
        {"blender_27x", "Blender_27x"},
        {"industry_compatible", "Industry_Compatible"},
    };
    const int replace_table_len = ARRAY_SIZE(replace_table);

    BLI_string_replace_table_exact(
        userdef->keyconfigstr, sizeof(userdef->keyconfigstr), replace_table, replace_table_len);
    LISTBASE_FOREACH (wmKeyConfigPref *, kpt, &userdef->user_keyconfig_prefs) {
      BLI_string_replace_table_exact(
          kpt->idname, sizeof(kpt->idname), replace_table, replace_table_len);
    }
  }

  if (!USER_VERSION_ATLEAST(293, 12)) {
    if (userdef->gizmo_size_navigate_v3d == 0) {
      userdef->gizmo_size_navigate_v3d = 80;
    }

    userdef->sequencer_proxy_setup = USER_SEQ_PROXY_SETUP_AUTOMATIC;
  }

  if (!USER_VERSION_ATLEAST(293, 13)) {
    BKE_addon_ensure(&userdef->addons, "pose_library");
  }

  if (!USER_VERSION_ATLEAST(300, 21)) {
    /* Deprecated userdef->flag USER_SAVE_PREVIEWS */
    userdef->file_preview_type = (userdef->flag & USER_FLAG_UNUSED_5) ? USER_FILE_PREVIEW_AUTO :
                                                                        USER_FILE_PREVIEW_NONE;
    /* Clear for reuse. */
    userdef->flag &= ~USER_FLAG_UNUSED_5;
  }

  if (!USER_VERSION_ATLEAST(300, 38)) {
    /* Patch to set Dupli Lattice/Camera/Speaker. */
    userdef->dupflag |= USER_DUP_LATTICE;
    userdef->dupflag |= USER_DUP_CAMERA;
    userdef->dupflag |= USER_DUP_SPEAKER;
  }

  if (!USER_VERSION_ATLEAST(300, 40)) {
    /* Rename the default asset library from "Default" to "User Library". This isn't bullet proof
     * since it doesn't handle translations and ignores user changes. But this was an alpha build
     * (experimental) feature and the name is just for display in the UI anyway. So it doesn't have
     * to work perfectly at all. */
    LISTBASE_FOREACH (bUserAssetLibrary *, asset_library, &userdef->asset_libraries) {
      /* Ignores translations, since that would depend on the current preferences (global `U`). */
      if (STREQ(asset_library->name, "Default")) {
        BKE_preferences_asset_library_name_set(
            userdef, asset_library, BKE_PREFS_ASSET_LIBRARY_DEFAULT_NAME);
      }
    }
  }

  if (!USER_VERSION_ATLEAST(300, 40)) {
    LISTBASE_FOREACH (uiStyle *, style, &userdef->uistyles) {
      const int default_title_points = 11; /* UI_DEFAULT_TITLE_POINTS */
      style->paneltitle.points = default_title_points;
      style->grouplabel.points = default_title_points;
    }
  }

  if (!USER_VERSION_ATLEAST(300, 43)) {
    userdef->ndof_flag |= NDOF_CAMERA_PAN_ZOOM;
  }

  if (!USER_VERSION_ATLEAST(302, 5)) {
    wmKeyConfigFilterItemParams params{};
    params.check_item = true;
    params.check_diff_item_add = true;
    BKE_keyconfig_pref_filter_items(userdef, &params, keymap_item_update_tweak_event, nullptr);
  }

  if (!USER_VERSION_ATLEAST(302, 11)) {
    userdef->dupflag |= USER_DUP_CURVES | USER_DUP_POINTCLOUD;
  }

  /* Set GPU backend to OpenGL. */
  if (!USER_VERSION_ATLEAST(305, 5)) {
#ifdef __APPLE__
    userdef->gpu_backend = GPU_BACKEND_METAL;
#else
    userdef->gpu_backend = GPU_BACKEND_OPENGL;
#endif
  }

  if (!USER_VERSION_ATLEAST(305, 10)) {
    LISTBASE_FOREACH (bUserAssetLibrary *, asset_library, &userdef->asset_libraries) {
      asset_library->import_method = ASSET_IMPORT_APPEND_REUSE;
    }
  }

  if (!USER_VERSION_ATLEAST(306, 2)) {
    userdef->animation_flag |= USER_ANIM_HIGH_QUALITY_DRAWING;
  }

  if (!USER_VERSION_ATLEAST(306, 4)) {
    /* Increase the number of recently-used files if using the old default value. */
    if (userdef->recent_files == 10) {
      userdef->recent_files = 20;
    }
  }

  if (!USER_VERSION_ATLEAST(306, 5)) {
    if (userdef->pythondir_legacy[0]) {
      bUserScriptDirectory *script_dir = static_cast<bUserScriptDirectory *>(
          MEM_callocN(sizeof(*script_dir), "Versioning user script path"));

      STRNCPY(script_dir->dir_path, userdef->pythondir_legacy);
      STRNCPY_UTF8(script_dir->name, DATA_("Untitled"));
      BLI_addhead(&userdef->script_directories, script_dir);
    }
  }

  if (!USER_VERSION_ATLEAST(306, 6)) {
    LISTBASE_FOREACH (bUserAssetLibrary *, asset_library, &userdef->asset_libraries) {
      asset_library->flag |= ASSET_LIBRARY_RELATIVE_PATH;
    }
  }

  if (!USER_VERSION_ATLEAST(400, 4)) {
    /* obj and ply python addons were removed. */
    BKE_addon_remove_safe(&userdef->addons, "io_mesh_ply");
    BKE_addon_remove_safe(&userdef->addons, "io_scene_obj");
  }

  if (!USER_VERSION_ATLEAST(400, 15)) {
    userdef->node_preview_res = 120;
  }

  if (!USER_VERSION_ATLEAST(400, 18)) {
    userdef->playback_fps_samples = 8;
  }

  if (!USER_VERSION_ATLEAST(400, 19)) {
    userdef->uiflag |= USER_NODE_AUTO_OFFSET;
  }

  if (!USER_VERSION_ATLEAST(400, 24)) {
    /* Clear deprecated USER_MENUFIXEDORDER user flag for reuse. */
    userdef->uiflag &= ~USER_UIFLAG_UNUSED_4;
  }

  if (!USER_VERSION_ATLEAST(400, 26)) {
    userdef->animation_flag |= USER_ANIM_SHOW_CHANNEL_GROUP_COLORS;
  }

  if (!USER_VERSION_ATLEAST(400, 32)) {
    userdef->text_render |= USER_TEXT_RENDER_SUBPIXELAA;
  }

  if (!USER_VERSION_ATLEAST(401, 3)) {
    LISTBASE_FOREACH (uiStyle *, style, &userdef->uistyles) {
      style->paneltitle.character_weight = 400;
      style->grouplabel.character_weight = 400;
      style->widgetlabel.character_weight = 400;
      style->widget.character_weight = 400;
    }
  }

  if (!USER_VERSION_ATLEAST(401, 9)) {
    userdef->key_insert_channels = (USER_ANIM_KEY_CHANNEL_LOCATION |
                                    USER_ANIM_KEY_CHANNEL_ROTATION | USER_ANIM_KEY_CHANNEL_SCALE |
                                    USER_ANIM_KEY_CHANNEL_CUSTOM_PROPERTIES);
  }

  if (!USER_VERSION_ATLEAST(401, 13)) {
    if (userdef->keying_flag & AUTOKEY_FLAG_INSERTNEEDED) {
      userdef->keying_flag |= MANUALKEY_FLAG_INSERTNEEDED;
    }
    userdef->keying_flag |= AUTOKEY_FLAG_INSERTNEEDED;
  }

  if (!USER_VERSION_ATLEAST(401, 21)) {
    LISTBASE_FOREACH (wmKeyMap *, km, &userdef->user_keymaps) {
      if (STREQ(km->idname, "NLA Channels")) {
        STRNCPY(km->idname, "NLA Tracks");
      }
    }
  }

  if (!USER_VERSION_ATLEAST(402, 36)) {
    /* Reset repositories. */
    while (!BLI_listbase_is_empty(&userdef->extension_repos)) {
      BKE_preferences_extension_repo_remove(
          userdef, static_cast<bUserExtensionRepo *>(userdef->extension_repos.first));
    }

    BKE_preferences_extension_repo_add_default_remote(userdef);
    BKE_preferences_extension_repo_add_default_user(userdef);
  }

  if (!USER_VERSION_ATLEAST(402, 42)) {
    /* 80 was the old default. */
    if (userdef->node_margin == 80) {
      userdef->node_margin = 40;
    }
  }

  if (!USER_VERSION_ATLEAST(402, 51)) {
    userdef->sequencer_editor_flag |= USER_SEQ_ED_SIMPLE_TWEAKING;
  }

  if (!USER_VERSION_ATLEAST(402, 56)) {
    BKE_preferences_extension_repo_add_default_system(userdef);
  }

  if (!USER_VERSION_ATLEAST(402, 58)) {
    /* Remove add-ons which are no longer bundled by default
     * and have no upgrade path to extensions in the UI. */
    const char *addon_modules[] = {
        "depsgraph_debug",
        "io_coat3D",
        "io_import_images_as_planes",
        "io_mesh_stl",
        "io_scene_x3d",
    };
    for (int i = 0; i < ARRAY_SIZE(addon_modules); i++) {
      BKE_addon_remove_safe(&userdef->addons, addon_modules[i]);
    }
  }

  if (!USER_VERSION_ATLEAST(402, 59)) {
    userdef->network_timeout = 10;
    userdef->network_connection_limit = 5;
  }

  if (!USER_VERSION_ATLEAST(402, 63)) {
    userdef->statusbar_flag |= STATUSBAR_SHOW_EXTENSIONS_UPDATES;
  }

<<<<<<< HEAD
  if (!USER_VERSION_ATLEAST(403, 3)) {
    BKE_preferences_asset_shelf_settings_ensure_catalog_path_enabled(
        userdef, "VIEW3D_AST_brush_sculpt", "Brushes/Mesh Sculpt/Cloth");
    BKE_preferences_asset_shelf_settings_ensure_catalog_path_enabled(
        userdef, "VIEW3D_AST_brush_sculpt", "Brushes/Mesh Sculpt/General");
    BKE_preferences_asset_shelf_settings_ensure_catalog_path_enabled(
        userdef, "VIEW3D_AST_brush_sculpt", "Brushes/Mesh Sculpt/Paint");
=======
  if (!USER_VERSION_ATLEAST(402, 65)) {
    /* Bone Selection Sets is no longer an add-on, but core functionality. */
    BKE_addon_remove_safe(&userdef->addons, "bone_selection_sets");
>>>>>>> 7d6835f0
  }

  /**
   * Always bump subversion in BKE_blender_version.h when adding versioning
   * code here, and wrap it inside a USER_VERSION_ATLEAST check.
   *
   * \note Keep this message at the bottom of the function.
   */

  LISTBASE_FOREACH (bTheme *, btheme, &userdef->themes) {
    do_versions_theme(userdef, btheme);
  }
#undef USER_VERSION_ATLEAST
}

void BLO_sanitize_experimental_features_userpref_blend(UserDef *userdef)
{
  /* User preference experimental settings are only supported in alpha builds.
   * This prevents users corrupting data and relying on API that may change.
   *
   * If user preferences are saved this will be stored in disk as expected.
   * This only starts to take effect when there is a release branch (on beta).
   *
   * At that time master already has its version bumped so its user preferences
   * are not touched by these settings. */
#ifdef WITH_EXPERIMENTAL_FEATURES
  if (BKE_blender_version_is_alpha()) {
    return;
  }
#endif

  MEMSET_STRUCT_AFTER(&userdef->experimental, 0, SANITIZE_AFTER_HERE);
}

#undef USER_LMOUSESELECT<|MERGE_RESOLUTION|>--- conflicted
+++ resolved
@@ -1023,7 +1023,11 @@
     userdef->statusbar_flag |= STATUSBAR_SHOW_EXTENSIONS_UPDATES;
   }
 
-<<<<<<< HEAD
+  if (!USER_VERSION_ATLEAST(402, 65)) {
+    /* Bone Selection Sets is no longer an add-on, but core functionality. */
+    BKE_addon_remove_safe(&userdef->addons, "bone_selection_sets");
+  }
+
   if (!USER_VERSION_ATLEAST(403, 3)) {
     BKE_preferences_asset_shelf_settings_ensure_catalog_path_enabled(
         userdef, "VIEW3D_AST_brush_sculpt", "Brushes/Mesh Sculpt/Cloth");
@@ -1031,11 +1035,6 @@
         userdef, "VIEW3D_AST_brush_sculpt", "Brushes/Mesh Sculpt/General");
     BKE_preferences_asset_shelf_settings_ensure_catalog_path_enabled(
         userdef, "VIEW3D_AST_brush_sculpt", "Brushes/Mesh Sculpt/Paint");
-=======
-  if (!USER_VERSION_ATLEAST(402, 65)) {
-    /* Bone Selection Sets is no longer an add-on, but core functionality. */
-    BKE_addon_remove_safe(&userdef->addons, "bone_selection_sets");
->>>>>>> 7d6835f0
   }
 
   /**
