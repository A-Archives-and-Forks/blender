--- conflicted
+++ resolved
@@ -2884,17 +2884,10 @@
       ToolSettings *ts = scene->toolsettings;
 
       /* Ensure new Paint modes. */
-<<<<<<< HEAD
-      BKE_paint_ensure_from_paintmode(bmain, scene, PAINT_MODE_GPENCIL);
-      BKE_paint_ensure_from_paintmode(bmain, scene, PAINT_MODE_VERTEX_GPENCIL);
-      BKE_paint_ensure_from_paintmode(bmain, scene, PAINT_MODE_SCULPT_GPENCIL);
-      BKE_paint_ensure_from_paintmode(bmain, scene, PAINT_MODE_WEIGHT_GPENCIL);
-=======
-      BKE_paint_ensure_from_paintmode(scene, PaintMode::GPencil);
-      BKE_paint_ensure_from_paintmode(scene, PaintMode::VertexGPencil);
-      BKE_paint_ensure_from_paintmode(scene, PaintMode::SculptGPencil);
-      BKE_paint_ensure_from_paintmode(scene, PaintMode::WeightGPencil);
->>>>>>> 359bfbcd
+      BKE_paint_ensure_from_paintmode(bmain, scene, PaintMode::GPencil);
+      BKE_paint_ensure_from_paintmode(bmain, scene, PaintMode::VertexGPencil);
+      BKE_paint_ensure_from_paintmode(bmain, scene, PaintMode::SculptGPencil);
+      BKE_paint_ensure_from_paintmode(bmain, scene, PaintMode::WeightGPencil);
 
       /* Set default Draw brush. */
       if (brush != nullptr) {
@@ -2935,15 +2928,9 @@
     /* Reset all grease pencil brushes. */
     LISTBASE_FOREACH (Scene *, scene, &bmain->scenes) {
       /* Ensure new Paint modes. */
-<<<<<<< HEAD
-      BKE_paint_ensure_from_paintmode(bmain, scene, PAINT_MODE_VERTEX_GPENCIL);
-      BKE_paint_ensure_from_paintmode(bmain, scene, PAINT_MODE_SCULPT_GPENCIL);
-      BKE_paint_ensure_from_paintmode(bmain, scene, PAINT_MODE_WEIGHT_GPENCIL);
-=======
-      BKE_paint_ensure_from_paintmode(scene, PaintMode::VertexGPencil);
-      BKE_paint_ensure_from_paintmode(scene, PaintMode::SculptGPencil);
-      BKE_paint_ensure_from_paintmode(scene, PaintMode::WeightGPencil);
->>>>>>> 359bfbcd
+      BKE_paint_ensure_from_paintmode(bmain, scene, PaintMode::VertexGPencil);
+      BKE_paint_ensure_from_paintmode(bmain, scene, PaintMode::SculptGPencil);
+      BKE_paint_ensure_from_paintmode(bmain, scene, PaintMode::WeightGPencil);
     }
   }
 
