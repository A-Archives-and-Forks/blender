/* SPDX-FileCopyrightText: 2023 Blender Authors
 *
 * SPDX-License-Identifier: GPL-2.0-or-later */

/** \file
 * \ingroup blenloader
 *
 * This file handles updating the `startup.blend`, this is used when reading old files.
 *
 * Unlike regular versioning this makes changes that ensure the startup file
 * has brushes and other presets setup to take advantage of newer features.
 *
 * To update preference defaults see `userdef_default.c`.
 */

#define DNA_DEPRECATED_ALLOW

#include "MEM_guardedalloc.h"

#include "BLI_listbase.h"
#include "BLI_math_rotation.h"
#include "BLI_math_vector.h"
#include "BLI_math_vector_types.hh"
#include "BLI_mempool.h"
#include "BLI_string.h"
#include "BLI_utildefines.h"

#include "DNA_camera_types.h"
#include "DNA_curveprofile_types.h"
#include "DNA_defaults.h"
#include "DNA_gpencil_legacy_types.h"
#include "DNA_light_types.h"
#include "DNA_mask_types.h"
#include "DNA_material_types.h"
#include "DNA_mesh_types.h"
#include "DNA_object_types.h"
#include "DNA_scene_types.h"
#include "DNA_screen_types.h"
#include "DNA_sequence_types.h"
#include "DNA_space_types.h"
#include "DNA_userdef_types.h"
#include "DNA_windowmanager_types.h"
#include "DNA_workspace_types.h"

#include "BKE_appdir.hh"
#include "BKE_attribute.hh"
#include "BKE_brush.hh"
#include "BKE_colortools.hh"
#include "BKE_curveprofile.h"
#include "BKE_customdata.hh"
#include "BKE_gpencil_legacy.h"
#include "BKE_idprop.hh"
#include "BKE_layer.hh"
#include "BKE_lib_id.hh"
#include "BKE_main.hh"
#include "BKE_main_namemap.hh"
#include "BKE_material.h"
#include "BKE_mesh.hh"
#include "BKE_node_runtime.hh"
#include "BKE_node_tree_update.hh"
#include "BKE_paint.hh"
#include "BKE_screen.hh"
#include "BKE_workspace.hh"

#include "BLO_readfile.hh"

#include "BLT_translation.hh"

#include "versioning_common.hh"

/* Make preferences read-only, use `versioning_userdef.cc`. */
#define U (*((const UserDef *)&U))

static bool blo_is_builtin_template(const char *app_template)
{
  /* For all builtin templates shipped with Blender. */
  return (
      !app_template ||
      STR_ELEM(app_template, N_("2D_Animation"), N_("Sculpting"), N_("VFX"), N_("Video_Editing")));
}

static void blo_update_defaults_screen(bScreen *screen,
                                       const char *app_template,
                                       const char *workspace_name)
{
  /* For all app templates. */
  LISTBASE_FOREACH (ScrArea *, area, &screen->areabase) {
    LISTBASE_FOREACH (ARegion *, region, &area->regionbase) {
      /* Some toolbars have been saved as initialized,
       * we don't want them to have odd zoom-level or scrolling set, see: #47047 */
      if (ELEM(region->regiontype, RGN_TYPE_UI, RGN_TYPE_TOOLS, RGN_TYPE_TOOL_PROPS)) {
        region->v2d.flag &= ~V2D_IS_INIT;
      }
    }

    /* Set default folder. */
    LISTBASE_FOREACH (SpaceLink *, sl, &area->spacedata) {
      if (sl->spacetype == SPACE_FILE) {
        SpaceFile *sfile = (SpaceFile *)sl;
        if (sfile->params) {
          const char *dir_default = BKE_appdir_folder_default();
          if (dir_default) {
            STRNCPY(sfile->params->dir, dir_default);
            sfile->params->file[0] = '\0';
          }
        }
      }
    }
  }

  /* For builtin templates only. */
  if (!blo_is_builtin_template(app_template)) {
    return;
  }

  LISTBASE_FOREACH (ScrArea *, area, &screen->areabase) {
    LISTBASE_FOREACH (ARegion *, region, &area->regionbase) {
      /* Remove all stored panels, we want to use defaults
       * (order, open/closed) as defined by UI code here! */
      BKE_area_region_panels_free(&region->panels);
      BLI_freelistN(&region->panels_category_active);

      /* Reset size so it uses consistent defaults from the region types. */
      region->sizex = 0;
      region->sizey = 0;
    }

    if (area->spacetype == SPACE_IMAGE) {
      if (STREQ(workspace_name, "UV Editing")) {
        SpaceImage *sima = static_cast<SpaceImage *>(area->spacedata.first);
        if (sima->mode == SI_MODE_VIEW) {
          sima->mode = SI_MODE_UV;
        }
      }
    }
    else if (area->spacetype == SPACE_ACTION) {
      /* Show markers region, hide channels and collapse summary in timelines. */
      SpaceAction *saction = static_cast<SpaceAction *>(area->spacedata.first);
      saction->flag |= SACTION_SHOW_MARKERS;
      if (saction->mode == SACTCONT_TIMELINE) {
        saction->ads.flag |= ADS_FLAG_SUMMARY_COLLAPSED;

        LISTBASE_FOREACH (ARegion *, region, &area->regionbase) {
          if (region->regiontype == RGN_TYPE_CHANNELS) {
            region->flag |= RGN_FLAG_HIDDEN;
          }
        }
      }
      else {
        /* Open properties panel by default. */
        LISTBASE_FOREACH (ARegion *, region, &area->regionbase) {
          if (region->regiontype == RGN_TYPE_UI) {
            region->flag &= ~RGN_FLAG_HIDDEN;
          }
        }
      }
    }
    else if (area->spacetype == SPACE_GRAPH) {
      SpaceGraph *sipo = static_cast<SpaceGraph *>(area->spacedata.first);
      sipo->flag |= SIPO_SHOW_MARKERS;
    }
    else if (area->spacetype == SPACE_NLA) {
      SpaceNla *snla = static_cast<SpaceNla *>(area->spacedata.first);
      snla->flag |= SNLA_SHOW_MARKERS;
    }
    else if (area->spacetype == SPACE_SEQ) {
      SpaceSeq *seq = static_cast<SpaceSeq *>(area->spacedata.first);
      seq->flag |= SEQ_SHOW_MARKERS | SEQ_ZOOM_TO_FIT | SEQ_USE_PROXIES | SEQ_SHOW_OVERLAY;
      seq->render_size = SEQ_RENDER_SIZE_PROXY_100;
      seq->timeline_overlay.flag |= SEQ_TIMELINE_SHOW_STRIP_SOURCE | SEQ_TIMELINE_SHOW_STRIP_NAME |
                                    SEQ_TIMELINE_SHOW_STRIP_DURATION | SEQ_TIMELINE_SHOW_GRID |
                                    SEQ_TIMELINE_SHOW_STRIP_COLOR_TAG |
                                    SEQ_TIMELINE_SHOW_STRIP_RETIMING | SEQ_TIMELINE_ALL_WAVEFORMS;
      seq->preview_overlay.flag |= SEQ_PREVIEW_SHOW_OUTLINE_SELECTED;
      seq->cache_overlay.flag = SEQ_CACHE_SHOW | SEQ_CACHE_SHOW_FINAL_OUT;
    }
    else if (area->spacetype == SPACE_TEXT) {
      /* Show syntax and line numbers in Script workspace text editor. */
      SpaceText *stext = static_cast<SpaceText *>(area->spacedata.first);
      stext->showsyntax = true;
      stext->showlinenrs = true;
    }
    else if (area->spacetype == SPACE_VIEW3D) {
      View3D *v3d = static_cast<View3D *>(area->spacedata.first);
      /* Screen space cavity by default for faster performance. */
      v3d->shading.cavity_type = V3D_SHADING_CAVITY_CURVATURE;
      v3d->shading.flag |= V3D_SHADING_SPECULAR_HIGHLIGHT;
      v3d->overlay.texture_paint_mode_opacity = 1.0f;
      v3d->overlay.weight_paint_mode_opacity = 1.0f;
      v3d->overlay.vertex_paint_mode_opacity = 1.0f;
      /* Clear this deprecated bit for later reuse. */
      v3d->overlay.edit_flag &= ~V3D_OVERLAY_EDIT_EDGES_DEPRECATED;
      /* grease pencil settings */
      v3d->vertex_opacity = 1.0f;
      v3d->gp_flag |= V3D_GP_SHOW_EDIT_LINES;
      /* Remove dither pattern in wireframe mode. */
      v3d->shading.xray_alpha_wire = 0.0f;
      v3d->clip_start = 0.01f;
      /* Skip startups that use the viewport color by default. */
      if (v3d->shading.background_type != V3D_SHADING_BACKGROUND_VIEWPORT) {
        copy_v3_fl(v3d->shading.background_color, 0.05f);
      }
      /* Disable Curve Normals. */
      v3d->overlay.edit_flag &= ~V3D_OVERLAY_EDIT_CU_NORMALS;
      v3d->overlay.normals_constant_screen_size = 7.0f;

      /* Level out the 3D Viewport camera rotation, see: #113751. */
      constexpr float viewports_to_level[][4] = {
          /* Animation, Modeling, Scripting, Texture Paint, UV Editing. */
          {0x1.6e7cb8p-1, -0x1.c1747p-2, -0x1.2997dap-2, -0x1.d5d806p-2},
          /* Layout. */
          {0x1.6e7cb8p-1, -0x1.c17478p-2, -0x1.2997dcp-2, -0x1.d5d80cp-2},
          /* Geometry Nodes. */
          {0x1.6e7cb6p-1, -0x1.c17476p-2, -0x1.2997dep-2, -0x1.d5d80cp-2},
      };

      constexpr float viewports_to_clear_ofs[][4] = {
          /* Geometry Nodes. */
          {0x1.6e7cb6p-1, -0x1.c17476p-2, -0x1.2997dep-2, -0x1.d5d80cp-2},
          /* Sculpting. */
          {0x1.885b28p-1, -0x1.2d10cp-1, -0x1.42ae54p-3, -0x1.a486a2p-3},
      };

      constexpr float unified_viewquat[4] = {
          0x1.6cbc88p-1, -0x1.c3a5c8p-2, -0x1.26413ep-2, -0x1.db430ap-2};

      LISTBASE_FOREACH (ARegion *, region, &area->regionbase) {
        if (region->regiontype == RGN_TYPE_WINDOW) {
          RegionView3D *rv3d = static_cast<RegionView3D *>(region->regiondata);

          for (int i = 0; i < ARRAY_SIZE(viewports_to_clear_ofs); i++) {
            if (equals_v4v4(rv3d->viewquat, viewports_to_clear_ofs[i])) {
              zero_v3(rv3d->ofs);
            }
          }

          for (int i = 0; i < ARRAY_SIZE(viewports_to_level); i++) {
            if (equals_v4v4(rv3d->viewquat, viewports_to_level[i])) {
              copy_qt_qt(rv3d->viewquat, unified_viewquat);
            }
          }
        }
      }
    }
    else if (area->spacetype == SPACE_CLIP) {
      SpaceClip *sclip = static_cast<SpaceClip *>(area->spacedata.first);
      sclip->around = V3D_AROUND_CENTER_MEDIAN;
      sclip->mask_info.blend_factor = 0.7f;
      sclip->mask_info.draw_flag = MASK_DRAWFLAG_SPLINE;
    }
  }

  /* Show tool-header by default (for most cases at least, hide for others). */
  const bool hide_image_tool_header = STREQ(workspace_name, "Rendering");
  LISTBASE_FOREACH (ScrArea *, area, &screen->areabase) {
    LISTBASE_FOREACH (SpaceLink *, sl, &area->spacedata) {
      ListBase *regionbase = (sl == static_cast<SpaceLink *>(area->spacedata.first)) ?
                                 &area->regionbase :
                                 &sl->regionbase;

      LISTBASE_FOREACH (ARegion *, region, regionbase) {
        if (region->regiontype == RGN_TYPE_TOOL_HEADER) {
          if (((sl->spacetype == SPACE_IMAGE) && hide_image_tool_header) ||
              sl->spacetype == SPACE_SEQ)
          {
            region->flag |= RGN_FLAG_HIDDEN;
          }
          else {
            region->flag &= ~(RGN_FLAG_HIDDEN | RGN_FLAG_HIDDEN_BY_USER);
          }
        }
      }
    }
  }

  /* 2D animation template. */
  if (app_template && STREQ(app_template, "2D_Animation")) {
    LISTBASE_FOREACH (ScrArea *, area, &screen->areabase) {
      if (area->spacetype == SPACE_ACTION) {
        SpaceAction *saction = static_cast<SpaceAction *>(area->spacedata.first);
        /* Enable Sliders. */
        saction->flag |= SACTION_SLIDERS;
      }
      else if (area->spacetype == SPACE_VIEW3D) {
        View3D *v3d = static_cast<View3D *>(area->spacedata.first);
        /* Set Material Color by default. */
        v3d->shading.color_type = V3D_SHADING_MATERIAL_COLOR;
        /* Enable Annotations. */
        v3d->flag2 |= V3D_SHOW_ANNOTATION;
      }
    }
  }
}

void BLO_update_defaults_workspace(WorkSpace *workspace, const char *app_template)
{
  LISTBASE_FOREACH (WorkSpaceLayout *, layout, &workspace->layouts) {
    if (layout->screen) {
      blo_update_defaults_screen(layout->screen, app_template, workspace->id.name + 2);
    }
  }

  if (blo_is_builtin_template(app_template)) {
    /* Clear all tools to use default options instead, ignore the tool saved in the file. */
    while (!BLI_listbase_is_empty(&workspace->tools)) {
      BKE_workspace_tool_remove(workspace, static_cast<bToolRef *>(workspace->tools.first));
    }

    /* For 2D animation template. */
    if (STREQ(workspace->id.name + 2, "Drawing")) {
      workspace->object_mode = OB_MODE_PAINT_GPENCIL_LEGACY;
    }

    /* For Sculpting template. */
    if (STREQ(workspace->id.name + 2, "Sculpting")) {
      LISTBASE_FOREACH (WorkSpaceLayout *, layout, &workspace->layouts) {
        bScreen *screen = layout->screen;
        if (screen) {
          LISTBASE_FOREACH (ScrArea *, area, &screen->areabase) {
            LISTBASE_FOREACH (ARegion *, region, &area->regionbase) {
              if (area->spacetype == SPACE_VIEW3D) {
                View3D *v3d = static_cast<View3D *>(area->spacedata.first);
                v3d->shading.flag &= ~V3D_SHADING_CAVITY;
                copy_v3_fl(v3d->shading.single_color, 1.0f);
                STRNCPY(v3d->shading.matcap, "basic_1");
              }
            }
          }
        }
      }
    }
  }
}

static void blo_update_defaults_scene(Main *bmain, Scene *scene)
{
  STRNCPY(scene->r.engine, RE_engine_id_BLENDER_EEVEE_NEXT);

  scene->r.cfra = 1.0f;

  /* Don't enable compositing nodes. */
  if (scene->nodetree) {
    blender::bke::ntreeFreeEmbeddedTree(scene->nodetree);
    MEM_freeN(scene->nodetree);
    scene->nodetree = nullptr;
    scene->use_nodes = false;
  }

  /* Rename render layers. */
  BKE_view_layer_rename(
      bmain, scene, static_cast<ViewLayer *>(scene->view_layers.first), "ViewLayer");

  /* Disable Z pass by default. */
  LISTBASE_FOREACH (ViewLayer *, view_layer, &scene->view_layers) {
    view_layer->passflag &= ~SCE_PASS_Z;
  }

  /* Display missing media by default. */
  if (scene->ed) {
    scene->ed->show_missing_media_flag |= SEQ_EDIT_SHOW_MISSING_MEDIA;
  }

  /* New EEVEE defaults. */
  scene->eevee.bloom_intensity = 0.05f;
  scene->eevee.bloom_clamp = 0.0f;
  scene->eevee.motion_blur_shutter_deprecated = 0.5f;

  copy_v3_v3(scene->display.light_direction, blender::float3(M_SQRT1_3));
  copy_v2_fl2(scene->safe_areas.title, 0.1f, 0.05f);
  copy_v2_fl2(scene->safe_areas.action, 0.035f, 0.035f);

  /* Change default cube-map quality. */
  scene->eevee.gi_filter_quality = 3.0f;

  /* Enable Soft Shadows by default. */
  scene->eevee.flag |= SCE_EEVEE_SHADOW_SOFT;

  /* Default Rotate Increment. */
  const float default_snap_angle_increment = DEG2RADF(5.0f);
  scene->toolsettings->snap_angle_increment_2d = default_snap_angle_increment;
  scene->toolsettings->snap_angle_increment_3d = default_snap_angle_increment;
  const float default_snap_angle_increment_precision = DEG2RADF(1.0f);
  scene->toolsettings->snap_angle_increment_2d_precision = default_snap_angle_increment_precision;
  scene->toolsettings->snap_angle_increment_3d_precision = default_snap_angle_increment_precision;

  /* Be sure `curfalloff` and primitive are initialized. */
  ToolSettings *ts = scene->toolsettings;
  if (ts->gp_sculpt.cur_falloff == nullptr) {
    ts->gp_sculpt.cur_falloff = BKE_curvemapping_add(1, 0.0f, 0.0f, 1.0f, 1.0f);
    CurveMapping *gp_falloff_curve = ts->gp_sculpt.cur_falloff;
    BKE_curvemapping_init(gp_falloff_curve);
    BKE_curvemap_reset(gp_falloff_curve->cm,
                       &gp_falloff_curve->clipr,
                       CURVE_PRESET_GAUSS,
                       CURVEMAP_SLOPE_POSITIVE);
  }
  if (ts->gp_sculpt.cur_primitive == nullptr) {
    ts->gp_sculpt.cur_primitive = BKE_curvemapping_add(1, 0.0f, 0.0f, 1.0f, 1.0f);
    CurveMapping *gp_primitive_curve = ts->gp_sculpt.cur_primitive;
    BKE_curvemapping_init(gp_primitive_curve);
    BKE_curvemap_reset(gp_primitive_curve->cm,
                       &gp_primitive_curve->clipr,
                       CURVE_PRESET_BELL,
                       CURVEMAP_SLOPE_POSITIVE);
  }

  if (ts->sculpt) {
    ts->sculpt->flags = static_cast<const Sculpt *>(DNA_struct_default_get(Sculpt))->flags;
  }

  /* Correct default startup UVs. */
  Mesh *mesh = static_cast<Mesh *>(BLI_findstring(&bmain->meshes, "Cube", offsetof(ID, name) + 2));
  if (mesh && (mesh->corners_num == 24) &&
      CustomData_has_layer(&mesh->corner_data, CD_PROP_FLOAT2))
  {
    const float uv_values[24][2] = {
        {0.625, 0.50}, {0.875, 0.50}, {0.875, 0.75}, {0.625, 0.75}, {0.375, 0.75}, {0.625, 0.75},
        {0.625, 1.00}, {0.375, 1.00}, {0.375, 0.00}, {0.625, 0.00}, {0.625, 0.25}, {0.375, 0.25},
        {0.125, 0.50}, {0.375, 0.50}, {0.375, 0.75}, {0.125, 0.75}, {0.375, 0.50}, {0.625, 0.50},
        {0.625, 0.75}, {0.375, 0.75}, {0.375, 0.25}, {0.625, 0.25}, {0.625, 0.50}, {0.375, 0.50},
    };
    float(*mloopuv)[2] = static_cast<float(*)[2]>(
        CustomData_get_layer_for_write(&mesh->corner_data, CD_PROP_FLOAT2, mesh->corners_num));
    memcpy(mloopuv, uv_values, sizeof(float[2]) * mesh->corners_num);
  }

  /* Make sure that the curve profile is initialized */
  if (ts->custom_bevel_profile_preset == nullptr) {
    ts->custom_bevel_profile_preset = BKE_curveprofile_add(PROF_PRESET_LINE);
  }

  /* Clear ID properties so Cycles gets defaults. */
  IDProperty *idprop = IDP_GetProperties(&scene->id);
  if (idprop) {
    IDP_ClearProperty(idprop);
  }

  if (ts->sculpt) {
    ts->sculpt->automasking_boundary_edges_propagation_steps = 1;
  }

  /* Ensure input_samples has a correct default value of 1. */
  if (ts->unified_paint_settings.input_samples == 0) {
    ts->unified_paint_settings.input_samples = 1;
  }
}

void BLO_update_defaults_startup_blend(Main *bmain, const char *app_template)
{
  /* For all app templates. */
  LISTBASE_FOREACH (WorkSpace *, workspace, &bmain->workspaces) {
    BLO_update_defaults_workspace(workspace, app_template);
  }

  /* Grease pencil materials and paint modes setup. */
  {
    /* Rename and fix materials and enable default object lights on. */
    if (app_template && STREQ(app_template, "2D_Animation")) {
      Material *ma = nullptr;
      do_versions_rename_id(bmain, ID_MA, "Black", "Solid Stroke");
      do_versions_rename_id(bmain, ID_MA, "Red", "Squares Stroke");
      do_versions_rename_id(bmain, ID_MA, "Grey", "Solid Fill");
      do_versions_rename_id(bmain, ID_MA, "Black Dots", "Dots Stroke");

      /* Dots Stroke. */
      ma = static_cast<Material *>(
          BLI_findstring(&bmain->materials, "Dots Stroke", offsetof(ID, name) + 2));
      if (ma == nullptr) {
        ma = BKE_gpencil_material_add(bmain, "Dots Stroke");
      }
      ma->gp_style->mode = GP_MATERIAL_MODE_DOT;

      /* Squares Stroke. */
      ma = static_cast<Material *>(
          BLI_findstring(&bmain->materials, "Squares Stroke", offsetof(ID, name) + 2));
      if (ma == nullptr) {
        ma = BKE_gpencil_material_add(bmain, "Squares Stroke");
      }
      ma->gp_style->mode = GP_MATERIAL_MODE_SQUARE;

      /* Change Solid Stroke settings. */
      ma = static_cast<Material *>(
          BLI_findstring(&bmain->materials, "Solid Stroke", offsetof(ID, name) + 2));
      if (ma != nullptr) {
        ma->gp_style->mix_rgba[3] = 1.0f;
        ma->gp_style->texture_offset[0] = -0.5f;
        ma->gp_style->mix_factor = 0.5f;
      }

      /* Change Solid Fill settings. */
      ma = static_cast<Material *>(
          BLI_findstring(&bmain->materials, "Solid Fill", offsetof(ID, name) + 2));
      if (ma != nullptr) {
        ma->gp_style->flag &= ~GP_MATERIAL_STROKE_SHOW;
        ma->gp_style->mix_rgba[3] = 1.0f;
        ma->gp_style->texture_offset[0] = -0.5f;
        ma->gp_style->mix_factor = 0.5f;
      }

      Object *ob = static_cast<Object *>(
          BLI_findstring(&bmain->objects, "Stroke", offsetof(ID, name) + 2));
      if (ob && ob->type == OB_GPENCIL_LEGACY) {
        ob->dtx |= OB_USE_GPENCIL_LIGHTS;
      }
    }

    /* Reset grease pencil paint modes. */
    LISTBASE_FOREACH (Scene *, scene, &bmain->scenes) {
      ToolSettings *ts = scene->toolsettings;

      /* Ensure new Paint modes. */
      BKE_paint_ensure_from_paintmode(bmain, scene, PaintMode::VertexGPencil);
      BKE_paint_ensure_from_paintmode(bmain, scene, PaintMode::SculptGPencil);
      BKE_paint_ensure_from_paintmode(bmain, scene, PaintMode::WeightGPencil);

      /* Enable cursor. */
      if (ts->gp_paint) {
        ts->gp_paint->paint.flags |= PAINT_SHOW_BRUSH;
      }

      /* Ensure Palette by default. */
      if (ts->gp_paint) {
        BKE_gpencil_palette_ensure(bmain, scene);
      }
    }
  }

  /* For builtin templates only. */
  if (!blo_is_builtin_template(app_template)) {
    return;
  }

  /* Work-spaces. */
  LISTBASE_FOREACH (wmWindowManager *, wm, &bmain->wm) {
    LISTBASE_FOREACH (wmWindow *, win, &wm->windows) {
      LISTBASE_FOREACH (WorkSpace *, workspace, &bmain->workspaces) {
        WorkSpaceLayout *layout = BKE_workspace_active_layout_for_workspace_get(
            win->workspace_hook, workspace);
        /* Name all screens by their workspaces (avoids 'Default.###' names). */
        /* Default only has one window. */
        if (layout->screen) {
          bScreen *screen = layout->screen;
          if (!STREQ(screen->id.name + 2, workspace->id.name + 2)) {
            BKE_libblock_rename(bmain, &screen->id, workspace->id.name + 2);
          }
        }

        /* For some reason we have unused screens, needed until re-saving.
         * Clear unused layouts because they're visible in the outliner & Python API. */
        LISTBASE_FOREACH_MUTABLE (WorkSpaceLayout *, layout_iter, &workspace->layouts) {
          if (layout != layout_iter) {
            BKE_workspace_layout_remove(bmain, workspace, layout_iter);
          }
        }
      }
    }
  }

  /* Scenes */
  LISTBASE_FOREACH (Scene *, scene, &bmain->scenes) {
    blo_update_defaults_scene(bmain, scene);

    if (app_template && STR_ELEM(app_template, "Video_Editing", "2D_Animation")) {
      /* Filmic is too slow, use standard until it is optimized. */
      STRNCPY(scene->view_settings.view_transform, "Standard");
      STRNCPY(scene->view_settings.look, "None");
    }
    else {
      /* Default to AgX view transform. */
      STRNCPY(scene->view_settings.view_transform, "AgX");
    }

    if (app_template && STREQ(app_template, "Video_Editing")) {
      /* Pass: no extra tweaks needed. Keep the view settings configured above, and rely on the
       * default state of enabled AV sync. */
    }
    else {
      /* AV Sync break physics sim caching, disable until that is fixed. */
      scene->audio.flag &= ~AUDIO_SYNC;
      scene->flag &= ~SCE_FRAME_DROP;
    }

    /* Change default selection mode for Grease Pencil. */
    if (app_template && STREQ(app_template, "2D_Animation")) {
      ToolSettings *ts = scene->toolsettings;
      ts->gpencil_selectmode_edit = GP_SELECTMODE_STROKE;
    }
  }

  /* Objects */
  do_versions_rename_id(bmain, ID_OB, "Lamp", "Light");
  do_versions_rename_id(bmain, ID_LA, "Lamp", "Light");

  if (app_template && STREQ(app_template, "2D_Animation")) {
    LISTBASE_FOREACH (Object *, object, &bmain->objects) {
      if (object->type == OB_GPENCIL_LEGACY) {
        /* Set grease pencil object in drawing mode */
        bGPdata *gpd = (bGPdata *)object->data;
        object->mode = OB_MODE_PAINT_GPENCIL_LEGACY;
        gpd->flag |= GP_DATA_STROKE_PAINTMODE;
        break;
      }
    }
  }

  LISTBASE_FOREACH (Mesh *, mesh, &bmain->meshes) {
    /* Match default for new meshes. */
    mesh->smoothresh_legacy = DEG2RADF(30);
    /* Match voxel remesher options for all existing meshes in templates. */
    mesh->flag |= ME_REMESH_REPROJECT_VOLUME | ME_REMESH_REPROJECT_ATTRIBUTES;

    /* For Sculpting template. */
    if (app_template && STREQ(app_template, "Sculpting")) {
      mesh->remesh_voxel_size = 0.035f;
      blender::bke::mesh_smooth_set(*mesh, false);
    }
    else {
      /* Remove sculpt-mask data in default mesh objects for all non-sculpt templates. */
      CustomData_free_layers(&mesh->vert_data, CD_PAINT_MASK, mesh->verts_num);
      CustomData_free_layers(&mesh->corner_data, CD_GRID_PAINT_MASK, mesh->corners_num);
    }
    mesh->attributes_for_write().remove(".sculpt_face_set");
  }

  LISTBASE_FOREACH (Camera *, camera, &bmain->cameras) {
    /* Initialize to a useful value. */
    camera->dof.focus_distance = 10.0f;
    camera->dof.aperture_fstop = 2.8f;
  }

  LISTBASE_FOREACH (Light *, light, &bmain->lights) {
    /* Fix lights defaults. */
    light->clipsta = 0.05f;
    light->att_dist = 40.0f;
  }

  /* Materials */
  LISTBASE_FOREACH (Material *, ma, &bmain->materials) {
    /* Update default material to be a bit more rough. */
    ma->roughness = 0.5f;

    if (ma->nodetree) {
      for (bNode *node : ma->nodetree->all_nodes()) {
        if (node->type == SH_NODE_BSDF_PRINCIPLED) {
          bNodeSocket *roughness_socket = blender::bke::nodeFindSocket(node, SOCK_IN, "Roughness");
          *version_cycles_node_socket_float_value(roughness_socket) = 0.5f;
          bNodeSocket *emission = blender::bke::nodeFindSocket(node, SOCK_IN, "Emission Color");
          copy_v4_fl(version_cycles_node_socket_rgba_value(emission), 1.0f);
          bNodeSocket *emission_strength = blender::bke::nodeFindSocket(
              node, SOCK_IN, "Emission Strength");
          *version_cycles_node_socket_float_value(emission_strength) = 0.0f;

          node->custom1 = SHD_GLOSSY_MULTI_GGX;
          node->custom2 = SHD_SUBSURFACE_RANDOM_WALK;
          BKE_ntree_update_tag_node_property(ma->nodetree, node);
        }
        else if (node->type == SH_NODE_SUBSURFACE_SCATTERING) {
          node->custom1 = SHD_SUBSURFACE_RANDOM_WALK;
          BKE_ntree_update_tag_node_property(ma->nodetree, node);
        }
      }
    }
  }

  /* Brushes */
  {
<<<<<<< HEAD
    /* Remove default brushes replaced by assets. Also remove outliner `treestore` that may point
     * to brushes. Normally the treestore is updated properly but it doesn't seem to update during
     * versioning code. It's not helpful anyway. */
    LISTBASE_FOREACH (bScreen *, screen, &bmain->screens) {
      LISTBASE_FOREACH (ScrArea *, area, &screen->areabase) {
        LISTBASE_FOREACH (SpaceLink *, space_link, &area->spacedata) {
          if (space_link->spacetype == SPACE_OUTLINER) {
            SpaceOutliner *space_outliner = reinterpret_cast<SpaceOutliner *>(space_link);
            if (space_outliner->treestore) {
              BLI_mempool_destroy(space_outliner->treestore);
              space_outliner->treestore = nullptr;
            }
          }
        }
=======
    /* Enable for UV sculpt (other brush types will be created as needed),
     * without this the grab brush will be active but not selectable from the list. */
    const char *brush_name = "Grab";
    Brush *brush = static_cast<Brush *>(
        BLI_findstring(&bmain->brushes, brush_name, offsetof(ID, name) + 2));
    if (brush) {
      brush->ob_mode |= OB_MODE_EDIT;
    }
  }

  LISTBASE_FOREACH (Brush *, brush, &bmain->brushes) {
    brush->blur_kernel_radius = 2;

    /* Grease Pencil brushes have specific alpha values set. */
    if (!brush->gpencil_settings) {
      /* Use full strength for all non-sculpt brushes,
       * when painting we want to use full color/weight always.
       *
       * Note that sculpt is an exception,
       * its values are overwritten by #BKE_brush_sculpt_reset below. */
      brush->alpha = 1.0;
    }

    /* Enable anti-aliasing by default. */
    brush->sampling_flag |= BRUSH_PAINT_ANTIALIASING;

    /* By default, each brush should use a single input sample. */
    brush->input_samples = 1;
  }

  {
    /* Change the spacing of the Smear brush to 3.0% */
    const char *brush_name;
    Brush *brush;

    brush_name = "Smear";
    brush = static_cast<Brush *>(
        BLI_findstring(&bmain->brushes, brush_name, offsetof(ID, name) + 2));
    if (brush) {
      brush->spacing = 3.0;
    }

    brush_name = "Draw Sharp";
    brush = static_cast<Brush *>(
        BLI_findstring(&bmain->brushes, brush_name, offsetof(ID, name) + 2));
    if (!brush) {
      brush = BKE_brush_add(bmain, brush_name, OB_MODE_SCULPT);
      id_us_min(&brush->id);
      brush->sculpt_tool = SCULPT_TOOL_DRAW_SHARP;
    }

    brush_name = "Elastic Deform";
    brush = static_cast<Brush *>(
        BLI_findstring(&bmain->brushes, brush_name, offsetof(ID, name) + 2));
    if (!brush) {
      brush = BKE_brush_add(bmain, brush_name, OB_MODE_SCULPT);
      id_us_min(&brush->id);
      brush->sculpt_tool = SCULPT_TOOL_ELASTIC_DEFORM;
    }

    brush_name = "Pose";
    brush = static_cast<Brush *>(
        BLI_findstring(&bmain->brushes, brush_name, offsetof(ID, name) + 2));
    if (!brush) {
      brush = BKE_brush_add(bmain, brush_name, OB_MODE_SCULPT);
      id_us_min(&brush->id);
      brush->sculpt_tool = SCULPT_TOOL_POSE;
    }

    brush_name = "Multi-plane Scrape";
    brush = static_cast<Brush *>(
        BLI_findstring(&bmain->brushes, brush_name, offsetof(ID, name) + 2));
    if (!brush) {
      brush = BKE_brush_add(bmain, brush_name, OB_MODE_SCULPT);
      id_us_min(&brush->id);
      brush->sculpt_tool = SCULPT_TOOL_MULTIPLANE_SCRAPE;
    }

    brush_name = "Clay Thumb";
    brush = static_cast<Brush *>(
        BLI_findstring(&bmain->brushes, brush_name, offsetof(ID, name) + 2));
    if (!brush) {
      brush = BKE_brush_add(bmain, brush_name, OB_MODE_SCULPT);
      id_us_min(&brush->id);
      brush->sculpt_tool = SCULPT_TOOL_CLAY_THUMB;
    }

    brush_name = "Cloth";
    brush = static_cast<Brush *>(
        BLI_findstring(&bmain->brushes, brush_name, offsetof(ID, name) + 2));
    if (!brush) {
      brush = BKE_brush_add(bmain, brush_name, OB_MODE_SCULPT);
      id_us_min(&brush->id);
      brush->sculpt_tool = SCULPT_TOOL_CLOTH;
    }

    brush_name = "Slide Relax";
    brush = static_cast<Brush *>(
        BLI_findstring(&bmain->brushes, brush_name, offsetof(ID, name) + 2));
    if (!brush) {
      brush = BKE_brush_add(bmain, brush_name, OB_MODE_SCULPT);
      id_us_min(&brush->id);
      brush->sculpt_tool = SCULPT_TOOL_SLIDE_RELAX;
    }

    brush_name = "Paint";
    brush = static_cast<Brush *>(
        BLI_findstring(&bmain->brushes, brush_name, offsetof(ID, name) + 2));
    if (!brush) {
      brush = BKE_brush_add(bmain, brush_name, OB_MODE_SCULPT);
      id_us_min(&brush->id);
      brush->sculpt_tool = SCULPT_TOOL_PAINT;
    }

    brush_name = "Smear";
    brush = static_cast<Brush *>(
        BLI_findstring(&bmain->brushes, brush_name, offsetof(ID, name) + 2));
    if (!brush) {
      brush = BKE_brush_add(bmain, brush_name, OB_MODE_SCULPT);
      id_us_min(&brush->id);
      brush->sculpt_tool = SCULPT_TOOL_SMEAR;
    }

    brush_name = "Boundary";
    brush = static_cast<Brush *>(
        BLI_findstring(&bmain->brushes, brush_name, offsetof(ID, name) + 2));
    if (!brush) {
      brush = BKE_brush_add(bmain, brush_name, OB_MODE_SCULPT);
      id_us_min(&brush->id);
      brush->sculpt_tool = SCULPT_TOOL_BOUNDARY;
    }

    brush_name = "Simplify";
    brush = static_cast<Brush *>(
        BLI_findstring(&bmain->brushes, brush_name, offsetof(ID, name) + 2));
    if (!brush) {
      brush = BKE_brush_add(bmain, brush_name, OB_MODE_SCULPT);
      id_us_min(&brush->id);
      brush->sculpt_tool = SCULPT_TOOL_SIMPLIFY;
    }

    brush_name = "Draw Face Sets";
    brush = static_cast<Brush *>(
        BLI_findstring(&bmain->brushes, brush_name, offsetof(ID, name) + 2));
    if (!brush) {
      brush = BKE_brush_add(bmain, brush_name, OB_MODE_SCULPT);
      id_us_min(&brush->id);
      brush->sculpt_tool = SCULPT_TOOL_DRAW_FACE_SETS;
    }

    brush_name = "Multires Displacement Eraser";
    brush = static_cast<Brush *>(
        BLI_findstring(&bmain->brushes, brush_name, offsetof(ID, name) + 2));
    if (!brush) {
      brush = BKE_brush_add(bmain, brush_name, OB_MODE_SCULPT);
      id_us_min(&brush->id);
      brush->sculpt_tool = SCULPT_TOOL_DISPLACEMENT_ERASER;
    }

    brush_name = "Multires Displacement Smear";
    brush = static_cast<Brush *>(
        BLI_findstring(&bmain->brushes, brush_name, offsetof(ID, name) + 2));
    if (!brush) {
      brush = BKE_brush_add(bmain, brush_name, OB_MODE_SCULPT);
      id_us_min(&brush->id);
      brush->sculpt_tool = SCULPT_TOOL_DISPLACEMENT_SMEAR;
    }
  }

  {
    LISTBASE_FOREACH (Brush *, brush, &bmain->brushes) {
      /* Use the same tool icon color in the brush cursor */
      if (brush->ob_mode & OB_MODE_SCULPT) {
        BLI_assert(brush->sculpt_tool != 0);
        BKE_brush_sculpt_reset(brush);
>>>>>>> 2276d0e7
      }
    }
    LISTBASE_FOREACH_MUTABLE (Brush *, brush, &bmain->brushes) {
      BKE_id_delete(bmain, brush);
    }
  }

  {
    LISTBASE_FOREACH (Light *, light, &bmain->lights) {
      light->shadow_maximum_resolution = 0.001f;
      light->transmission_fac = 1.0f;
      SET_FLAG_FROM_TEST(light->mode, false, LA_SHAD_RES_ABSOLUTE);
    }
  }
}<|MERGE_RESOLUTION|>--- conflicted
+++ resolved
@@ -664,7 +664,6 @@
 
   /* Brushes */
   {
-<<<<<<< HEAD
     /* Remove default brushes replaced by assets. Also remove outliner `treestore` that may point
      * to brushes. Normally the treestore is updated properly but it doesn't seem to update during
      * versioning code. It's not helpful anyway. */
@@ -679,183 +678,6 @@
             }
           }
         }
-=======
-    /* Enable for UV sculpt (other brush types will be created as needed),
-     * without this the grab brush will be active but not selectable from the list. */
-    const char *brush_name = "Grab";
-    Brush *brush = static_cast<Brush *>(
-        BLI_findstring(&bmain->brushes, brush_name, offsetof(ID, name) + 2));
-    if (brush) {
-      brush->ob_mode |= OB_MODE_EDIT;
-    }
-  }
-
-  LISTBASE_FOREACH (Brush *, brush, &bmain->brushes) {
-    brush->blur_kernel_radius = 2;
-
-    /* Grease Pencil brushes have specific alpha values set. */
-    if (!brush->gpencil_settings) {
-      /* Use full strength for all non-sculpt brushes,
-       * when painting we want to use full color/weight always.
-       *
-       * Note that sculpt is an exception,
-       * its values are overwritten by #BKE_brush_sculpt_reset below. */
-      brush->alpha = 1.0;
-    }
-
-    /* Enable anti-aliasing by default. */
-    brush->sampling_flag |= BRUSH_PAINT_ANTIALIASING;
-
-    /* By default, each brush should use a single input sample. */
-    brush->input_samples = 1;
-  }
-
-  {
-    /* Change the spacing of the Smear brush to 3.0% */
-    const char *brush_name;
-    Brush *brush;
-
-    brush_name = "Smear";
-    brush = static_cast<Brush *>(
-        BLI_findstring(&bmain->brushes, brush_name, offsetof(ID, name) + 2));
-    if (brush) {
-      brush->spacing = 3.0;
-    }
-
-    brush_name = "Draw Sharp";
-    brush = static_cast<Brush *>(
-        BLI_findstring(&bmain->brushes, brush_name, offsetof(ID, name) + 2));
-    if (!brush) {
-      brush = BKE_brush_add(bmain, brush_name, OB_MODE_SCULPT);
-      id_us_min(&brush->id);
-      brush->sculpt_tool = SCULPT_TOOL_DRAW_SHARP;
-    }
-
-    brush_name = "Elastic Deform";
-    brush = static_cast<Brush *>(
-        BLI_findstring(&bmain->brushes, brush_name, offsetof(ID, name) + 2));
-    if (!brush) {
-      brush = BKE_brush_add(bmain, brush_name, OB_MODE_SCULPT);
-      id_us_min(&brush->id);
-      brush->sculpt_tool = SCULPT_TOOL_ELASTIC_DEFORM;
-    }
-
-    brush_name = "Pose";
-    brush = static_cast<Brush *>(
-        BLI_findstring(&bmain->brushes, brush_name, offsetof(ID, name) + 2));
-    if (!brush) {
-      brush = BKE_brush_add(bmain, brush_name, OB_MODE_SCULPT);
-      id_us_min(&brush->id);
-      brush->sculpt_tool = SCULPT_TOOL_POSE;
-    }
-
-    brush_name = "Multi-plane Scrape";
-    brush = static_cast<Brush *>(
-        BLI_findstring(&bmain->brushes, brush_name, offsetof(ID, name) + 2));
-    if (!brush) {
-      brush = BKE_brush_add(bmain, brush_name, OB_MODE_SCULPT);
-      id_us_min(&brush->id);
-      brush->sculpt_tool = SCULPT_TOOL_MULTIPLANE_SCRAPE;
-    }
-
-    brush_name = "Clay Thumb";
-    brush = static_cast<Brush *>(
-        BLI_findstring(&bmain->brushes, brush_name, offsetof(ID, name) + 2));
-    if (!brush) {
-      brush = BKE_brush_add(bmain, brush_name, OB_MODE_SCULPT);
-      id_us_min(&brush->id);
-      brush->sculpt_tool = SCULPT_TOOL_CLAY_THUMB;
-    }
-
-    brush_name = "Cloth";
-    brush = static_cast<Brush *>(
-        BLI_findstring(&bmain->brushes, brush_name, offsetof(ID, name) + 2));
-    if (!brush) {
-      brush = BKE_brush_add(bmain, brush_name, OB_MODE_SCULPT);
-      id_us_min(&brush->id);
-      brush->sculpt_tool = SCULPT_TOOL_CLOTH;
-    }
-
-    brush_name = "Slide Relax";
-    brush = static_cast<Brush *>(
-        BLI_findstring(&bmain->brushes, brush_name, offsetof(ID, name) + 2));
-    if (!brush) {
-      brush = BKE_brush_add(bmain, brush_name, OB_MODE_SCULPT);
-      id_us_min(&brush->id);
-      brush->sculpt_tool = SCULPT_TOOL_SLIDE_RELAX;
-    }
-
-    brush_name = "Paint";
-    brush = static_cast<Brush *>(
-        BLI_findstring(&bmain->brushes, brush_name, offsetof(ID, name) + 2));
-    if (!brush) {
-      brush = BKE_brush_add(bmain, brush_name, OB_MODE_SCULPT);
-      id_us_min(&brush->id);
-      brush->sculpt_tool = SCULPT_TOOL_PAINT;
-    }
-
-    brush_name = "Smear";
-    brush = static_cast<Brush *>(
-        BLI_findstring(&bmain->brushes, brush_name, offsetof(ID, name) + 2));
-    if (!brush) {
-      brush = BKE_brush_add(bmain, brush_name, OB_MODE_SCULPT);
-      id_us_min(&brush->id);
-      brush->sculpt_tool = SCULPT_TOOL_SMEAR;
-    }
-
-    brush_name = "Boundary";
-    brush = static_cast<Brush *>(
-        BLI_findstring(&bmain->brushes, brush_name, offsetof(ID, name) + 2));
-    if (!brush) {
-      brush = BKE_brush_add(bmain, brush_name, OB_MODE_SCULPT);
-      id_us_min(&brush->id);
-      brush->sculpt_tool = SCULPT_TOOL_BOUNDARY;
-    }
-
-    brush_name = "Simplify";
-    brush = static_cast<Brush *>(
-        BLI_findstring(&bmain->brushes, brush_name, offsetof(ID, name) + 2));
-    if (!brush) {
-      brush = BKE_brush_add(bmain, brush_name, OB_MODE_SCULPT);
-      id_us_min(&brush->id);
-      brush->sculpt_tool = SCULPT_TOOL_SIMPLIFY;
-    }
-
-    brush_name = "Draw Face Sets";
-    brush = static_cast<Brush *>(
-        BLI_findstring(&bmain->brushes, brush_name, offsetof(ID, name) + 2));
-    if (!brush) {
-      brush = BKE_brush_add(bmain, brush_name, OB_MODE_SCULPT);
-      id_us_min(&brush->id);
-      brush->sculpt_tool = SCULPT_TOOL_DRAW_FACE_SETS;
-    }
-
-    brush_name = "Multires Displacement Eraser";
-    brush = static_cast<Brush *>(
-        BLI_findstring(&bmain->brushes, brush_name, offsetof(ID, name) + 2));
-    if (!brush) {
-      brush = BKE_brush_add(bmain, brush_name, OB_MODE_SCULPT);
-      id_us_min(&brush->id);
-      brush->sculpt_tool = SCULPT_TOOL_DISPLACEMENT_ERASER;
-    }
-
-    brush_name = "Multires Displacement Smear";
-    brush = static_cast<Brush *>(
-        BLI_findstring(&bmain->brushes, brush_name, offsetof(ID, name) + 2));
-    if (!brush) {
-      brush = BKE_brush_add(bmain, brush_name, OB_MODE_SCULPT);
-      id_us_min(&brush->id);
-      brush->sculpt_tool = SCULPT_TOOL_DISPLACEMENT_SMEAR;
-    }
-  }
-
-  {
-    LISTBASE_FOREACH (Brush *, brush, &bmain->brushes) {
-      /* Use the same tool icon color in the brush cursor */
-      if (brush->ob_mode & OB_MODE_SCULPT) {
-        BLI_assert(brush->sculpt_tool != 0);
-        BKE_brush_sculpt_reset(brush);
->>>>>>> 2276d0e7
       }
     }
     LISTBASE_FOREACH_MUTABLE (Brush *, brush, &bmain->brushes) {
