--- conflicted
+++ resolved
@@ -227,13 +227,8 @@
  * \{ */
 
 struct BLODataBlockInfo {
-<<<<<<< HEAD
-  char name[64] = ""; /* MAX_NAME */
+  char name[/*MAX_ID_NAME-2*/ 64] = "";
   AssetMetaData *asset_data = nullptr;
-=======
-  char name[/*MAX_ID_NAME-2*/ 64];
-  AssetMetaData *asset_data;
->>>>>>> 3b66d4af
   /** Ownership over #asset_data above can be "stolen out" of this struct, for more permanent
    * storage. In that case, set this to false to avoid double freeing of the stolen data. */
   bool free_asset_data = false;
