--- conflicted
+++ resolved
@@ -586,16 +586,10 @@
         /* 7 is for Blender, 2 colon separators, length of property
          * name and property value, followed by the nullptr-terminator
          * which isn't needed by JPEG but #BLI_snprintf_rlen requires it. */
-<<<<<<< HEAD
         const size_t text_length_required = 7 + 2 + strlen(prop->name) + strlen(IDP_String(prop)) +
                                             1;
-        if (text_length_required <= static_text_size) {
+        if (text_length_required > static_text_size) {
           text = MEM_malloc_arrayN<char>(text_length_required, "jpeg metadata field");
-=======
-        const int text_length_required = 7 + 2 + strlen(prop->name) + strlen(IDP_String(prop)) + 1;
-        if (text_length_required > static_text_size) {
-          text = static_cast<char *>(MEM_mallocN(text_length_required, "jpeg metadata field"));
->>>>>>> 9ad3b748
           text_size = text_length_required;
         }
 
