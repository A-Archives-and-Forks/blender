--- conflicted
+++ resolved
@@ -10,15 +10,11 @@
 #include "mtl_debug.hh"
 #include "mtl_framebuffer.hh"
 
-<<<<<<< HEAD
 #ifdef WITH_APPLE_CROSSPLATFORM
 #  include "intern/GHOST_ContextIOS.hh"
 #else
-#  include "intern/GHOST_ContextCGL.hh"
+#  include "intern/GHOST_ContextMTL.hh"
 #endif
-=======
-#include "intern/GHOST_ContextMTL.hh"
->>>>>>> ca0e6e77
 
 #include <fstream>
 
@@ -58,11 +54,7 @@
      *
      * NOTE: We currently stall until completion of GPU work upon ::submit if we have reached the
      * in-flight command buffer limit. */
-<<<<<<< HEAD
-    BLI_assert(MTLCommandBufferManager::num_active_cmd_bufs <
-=======
     BLI_assert(MTLCommandBufferManager::num_active_cmd_bufs_in_system <
->>>>>>> ca0e6e77
                GHOST_ContextMTL::max_command_buffer_count);
 
     if (G.debug & G_DEBUG_GPU) {
@@ -149,21 +141,13 @@
 
   /* If we have too many active command buffers in flight, wait until completed to avoid running
    * out. We can increase */
-<<<<<<< HEAD
-  if (MTLCommandBufferManager::num_active_cmd_bufs >=
-=======
   if (MTLCommandBufferManager::num_active_cmd_bufs_in_system >=
->>>>>>> ca0e6e77
       (GHOST_ContextMTL::max_command_buffer_count - 1))
   {
     wait = true;
     MTL_LOG_WARNING(
         "Maximum number of command buffers in flight. Host will wait until GPU work has "
-<<<<<<< HEAD
         "completed. Consider increasing GHOST_Context*::max_command_buffer_count or reducing "
-=======
-        "completed. Consider increasing GHOST_ContextMTL::max_command_buffer_count or reducing "
->>>>>>> ca0e6e77
         "work fragmentation to better utilize system hardware. Command buffers are flushed upon "
         "GPUContext switches, this is the most common cause of excessive command buffer "
         "generation.");
