--- conflicted
+++ resolved
@@ -10,14 +10,9 @@
   set(SRC
     glsl_preprocess.cc
 
-<<<<<<< HEAD
     glsl_preprocess.hh
-  )
-=======
-  glsl_preprocess.hh
-  shader_parser.hh
+    shader_parser.hh
 )
->>>>>>> ca754bc3
 
   if(WITH_GPU_SHADER_ASSERT)
     add_definitions(-DWITH_GPU_SHADER_ASSERT)
