/*
 * ***** BEGIN GPL LICENSE BLOCK *****
 *
 * This program is free software; you can redistribute it and/or
 * modify it under the terms of the GNU General Public License
 * as published by the Free Software Foundation; either version 2
 * of the License, or (at your option) any later version.
 *
 * This program is distributed in the hope that it will be useful,
 * but WITHOUT ANY WARRANTY; without even the implied warranty of
 * MERCHANTABILITY or FITNESS FOR A PARTICULAR PURPOSE.  See the
 * GNU General Public License for more details.
 *
 * You should have received a copy of the GNU General Public License
 * along with this program; if not, write to the Free Software  Foundation,
 * Inc., 51 Franklin Street, Fifth Floor, Boston, MA 02110-1301, USA.
 *
 * The Original Code is Copyright (C) 2005 by the Blender Foundation.
 * All rights reserved.
 *
 * Contributor(s): Daniel Dunbar
 *                 Ton Roosendaal,
 *                 Ben Batt,
 *                 Brecht Van Lommel,
 *                 Campbell Barton,
 *                 Patrice Bertrand
 *
 * ***** END GPL LICENSE BLOCK *****
 *
 */

/** \file blender/modifiers/intern/MOD_array.c
 *  \ingroup modifiers
 *
 * Array modifier: duplicates the object multiple times along an axis.
 */

#include "MEM_guardedalloc.h"

#include "BLI_math.h"
#include "BLI_utildefines.h"

#include "DNA_curve_types.h"
#include "DNA_mesh_types.h"
#include "DNA_meshdata_types.h"
#include "DNA_object_types.h"
#include "DNA_scene_types.h"

#include "BKE_cdderivedmesh.h"
#include "BKE_displist.h"
#include "BKE_curve.h"
#include "BKE_library_query.h"
#include "BKE_modifier.h"
#include "BKE_mesh.h"
#include "BKE_object_deform.h"

#include "MOD_util.h"

#include "DEG_depsgraph.h"

static void initData(ModifierData *md)
{
	ArrayModifierData *amd = (ArrayModifierData *) md;

	/* default to 2 duplicates distributed along the x-axis by an
	 * offset of 1 object-width
	 */
	amd->start_cap = amd->end_cap = amd->curve_ob = amd->offset_ob = NULL;
	amd->count = 2;
	zero_v3(amd->offset);
	amd->scale[0] = 1;
	amd->scale[1] = amd->scale[2] = 0;
	amd->length = 0;
	amd->merge_dist = 0.01;
	amd->fit_type = MOD_ARR_FIXEDCOUNT;
	amd->offset_type = MOD_ARR_OFF_RELATIVE;
	amd->flags = 0;
}

static void foreachObjectLink(
        ModifierData *md, Object *ob,
        ObjectWalkFunc walk, void *userData)
{
	ArrayModifierData *amd = (ArrayModifierData *) md;

	walk(userData, ob, &amd->start_cap, IDWALK_CB_NOP);
	walk(userData, ob, &amd->end_cap, IDWALK_CB_NOP);
	walk(userData, ob, &amd->curve_ob, IDWALK_CB_NOP);
	walk(userData, ob, &amd->offset_ob, IDWALK_CB_NOP);
}

static void updateDepsgraph(ModifierData *md, const ModifierUpdateDepsgraphContext *ctx)
{
	ArrayModifierData *amd = (ArrayModifierData *)md;
	if (amd->start_cap != NULL) {
		DEG_add_object_relation(ctx->node, amd->start_cap, DEG_OB_COMP_TRANSFORM, "Array Modifier Start Cap");
		DEG_add_object_relation(ctx->node, amd->start_cap, DEG_OB_COMP_GEOMETRY, "Array Modifier Start Cap");
	}
	if (amd->end_cap != NULL) {
		DEG_add_object_relation(ctx->node, amd->end_cap, DEG_OB_COMP_TRANSFORM, "Array Modifier End Cap");
		DEG_add_object_relation(ctx->node, amd->end_cap, DEG_OB_COMP_GEOMETRY, "Array Modifier End Cap");
	}
	if (amd->curve_ob) {
		struct Depsgraph *depsgraph = DEG_get_graph_from_handle(ctx->node);
		DEG_add_object_relation(ctx->node, amd->curve_ob, DEG_OB_COMP_GEOMETRY, "Array Modifier Curve");
		DEG_add_special_eval_flag(depsgraph, &amd->curve_ob->id, DAG_EVAL_NEED_CURVE_PATH);
	}
	if (amd->offset_ob != NULL) {
		DEG_add_object_relation(ctx->node, amd->offset_ob, DEG_OB_COMP_TRANSFORM, "Array Modifier Offset");
	}
}

BLI_INLINE float sum_v3(const float v[3])
{
	return v[0] + v[1] + v[2];
}

/* Structure used for sorting vertices, when processing doubles */
typedef struct SortVertsElem {
	int vertex_num;     /* The original index of the vertex, prior to sorting */
	float co[3];        /* Its coordinates */
	float sum_co;       /* sum_v3(co), just so we don't do the sum many times.  */
} SortVertsElem;


static int svert_sum_cmp(const void *e1, const void *e2)
{
	const SortVertsElem *sv1 = e1;
	const SortVertsElem *sv2 = e2;

	if      (sv1->sum_co > sv2->sum_co) return  1;
	else if (sv1->sum_co < sv2->sum_co) return -1;
	else                                return  0;
}

static void svert_from_mvert(SortVertsElem *sv, const MVert *mv, const int i_begin, const int i_end)
{
	int i;
	for (i = i_begin; i < i_end; i++, sv++, mv++) {
		sv->vertex_num = i;
		copy_v3_v3(sv->co, mv->co);
		sv->sum_co = sum_v3(mv->co);
	}
}

/**
 * Take as inputs two sets of verts, to be processed for detection of doubles and mapping.
 * Each set of verts is defined by its start within mverts array and its num_verts;
 * It builds a mapping for all vertices within source, to vertices within target, or -1 if no double found
 * The int doubles_map[num_verts_source] array must have been allocated by caller.
 */
static void dm_mvert_map_doubles(
        int *doubles_map,
        const MVert *mverts,
        const int target_start,
        const int target_num_verts,
        const int source_start,
        const int source_num_verts,
        const float dist)
{
	const float dist3 = ((float)M_SQRT3 + 0.00005f) * dist;   /* Just above sqrt(3) */
	int i_source, i_target, i_target_low_bound, target_end, source_end;
	SortVertsElem *sorted_verts_target, *sorted_verts_source;
	SortVertsElem *sve_source, *sve_target, *sve_target_low_bound;
	bool target_scan_completed;

	target_end = target_start + target_num_verts;
	source_end = source_start + source_num_verts;

	/* build array of MVerts to be tested for merging */
	sorted_verts_target = MEM_malloc_arrayN(target_num_verts, sizeof(SortVertsElem), __func__);
	sorted_verts_source = MEM_malloc_arrayN(source_num_verts, sizeof(SortVertsElem), __func__);

	/* Copy target vertices index and cos into SortVertsElem array */
	svert_from_mvert(sorted_verts_target, mverts + target_start, target_start, target_end);

	/* Copy source vertices index and cos into SortVertsElem array */
	svert_from_mvert(sorted_verts_source, mverts + source_start, source_start, source_end);

	/* sort arrays according to sum of vertex coordinates (sumco) */
	qsort(sorted_verts_target, target_num_verts, sizeof(SortVertsElem), svert_sum_cmp);
	qsort(sorted_verts_source, source_num_verts, sizeof(SortVertsElem), svert_sum_cmp);

	sve_target_low_bound = sorted_verts_target;
	i_target_low_bound = 0;
	target_scan_completed = false;

	/* Scan source vertices, in SortVertsElem sorted array, */
	/* all the while maintaining the lower bound of possible doubles in target vertices */
	for (i_source = 0, sve_source = sorted_verts_source;
	     i_source < source_num_verts;
	     i_source++, sve_source++)
	{
		int best_target_vertex = -1;
		float best_dist_sq = dist * dist;
		float sve_source_sumco;

		/* If source has already been assigned to a target (in an earlier call, with other chunks) */
		if (doubles_map[sve_source->vertex_num] != -1) {
			continue;
		}

		/* If target fully scanned already, then all remaining source vertices cannot have a double */
		if (target_scan_completed) {
			doubles_map[sve_source->vertex_num] = -1;
			continue;
		}

		sve_source_sumco = sum_v3(sve_source->co);

		/* Skip all target vertices that are more than dist3 lower in terms of sumco */
		/* and advance the overall lower bound, applicable to all remaining vertices as well. */
		while ((i_target_low_bound < target_num_verts) &&
		       (sve_target_low_bound->sum_co < sve_source_sumco - dist3))
		{
			i_target_low_bound++;
			sve_target_low_bound++;
		}
		/* If end of target list reached, then no more possible doubles */
		if (i_target_low_bound >= target_num_verts) {
			doubles_map[sve_source->vertex_num] = -1;
			target_scan_completed = true;
			continue;
		}
		/* Test target candidates starting at the low bound of possible doubles, ordered in terms of sumco */
		i_target = i_target_low_bound;
		sve_target = sve_target_low_bound;

		/* i_target will scan vertices in the [v_source_sumco - dist3;  v_source_sumco + dist3] range */

		while ((i_target < target_num_verts) &&
		       (sve_target->sum_co <= sve_source_sumco + dist3))
		{
			/* Testing distance for candidate double in target */
			/* v_target is within dist3 of v_source in terms of sumco;  check real distance */
			float dist_sq;
			if ((dist_sq = len_squared_v3v3(sve_source->co, sve_target->co)) <= best_dist_sq) {
				/* Potential double found */
				best_dist_sq = dist_sq;
				best_target_vertex = sve_target->vertex_num;

				/* If target is already mapped, we only follow that mapping if final target remains
				 * close enough from current vert (otherwise no mapping at all).
				 * Note that if we later find another target closer than this one, then we check it. But if other
				 * potential targets are farther, then there will be no mapping at all for this source. */
				while (best_target_vertex != -1 && !ELEM(doubles_map[best_target_vertex], -1, best_target_vertex)) {
					if (compare_len_v3v3(mverts[sve_source->vertex_num].co,
					                     mverts[doubles_map[best_target_vertex]].co,
					                     dist))
					{
						best_target_vertex = doubles_map[best_target_vertex];
					}
					else {
						best_target_vertex = -1;
					}
				}
			}
			i_target++;
			sve_target++;
		}
		/* End of candidate scan: if none found then no doubles */
		doubles_map[sve_source->vertex_num] = best_target_vertex;
	}

	MEM_freeN(sorted_verts_source);
	MEM_freeN(sorted_verts_target);
}


static void mesh_merge_transform(
        Mesh *result, Mesh *cap_mesh, float cap_offset[4][4],
        unsigned int cap_verts_index, unsigned int cap_edges_index, int cap_loops_index, int cap_polys_index,
        int cap_nverts, int cap_nedges, int cap_nloops, int cap_npolys, int *remap, int remap_len)
{
	int *index_orig;
	int i;
	MVert *mv;
	MEdge *me;
	MLoop *ml;
	MPoly *mp;
	MDeformVert *dvert;

	CustomData_copy_data(&cap_mesh->vdata, &result->vdata, 0, cap_verts_index, cap_nverts);
	CustomData_copy_data(&cap_mesh->edata, &result->edata, 0, cap_edges_index, cap_nedges);
	CustomData_copy_data(&cap_mesh->ldata, &result->ldata, 0, cap_loops_index, cap_nloops);
	CustomData_copy_data(&cap_mesh->pdata, &result->pdata, 0, cap_polys_index, cap_npolys);

	mv = result->mvert + cap_verts_index;

	for (i = 0; i < cap_nverts; i++, mv++) {
		mul_m4_v3(cap_offset, mv->co);
		/* Reset MVert flags for caps */
		mv->flag = mv->bweight = 0;
	}

	/* remap the vertex groups if necessary */
	dvert = result->dvert + cap_verts_index;
	if (dvert != NULL) {
		BKE_object_defgroup_index_map_apply(dvert, cap_nverts, remap, remap_len);
	}

	/* adjust cap edge vertex indices */
	me = result->medge + cap_edges_index;
	for (i = 0; i < cap_nedges; i++, me++) {
		me->v1 += cap_verts_index;
		me->v2 += cap_verts_index;
	}

	/* adjust cap poly loopstart indices */
	mp = result->mpoly + cap_polys_index;
	for (i = 0; i < cap_npolys; i++, mp++) {
		mp->loopstart += cap_loops_index;
	}

	/* adjust cap loop vertex and edge indices */
	ml = result->mloop + cap_loops_index;
	for (i = 0; i < cap_nloops; i++, ml++) {
		ml->v += cap_verts_index;
		ml->e += cap_edges_index;
	}

	/* set origindex */
	index_orig = CustomData_get_layer(&result->vdata, CD_ORIGINDEX);
	if (index_orig) {
		copy_vn_i(index_orig + cap_verts_index, cap_nverts, ORIGINDEX_NONE);
	}

	index_orig = CustomData_get_layer(&result->edata, CD_ORIGINDEX);
	if (index_orig) {
		copy_vn_i(index_orig + cap_edges_index, cap_nedges, ORIGINDEX_NONE);
	}

	index_orig = CustomData_get_layer(&result->pdata, CD_ORIGINDEX);
	if (index_orig) {
		copy_vn_i(index_orig + cap_polys_index, cap_npolys, ORIGINDEX_NONE);
	}

	index_orig = CustomData_get_layer(&result->ldata, CD_ORIGINDEX);
	if (index_orig) {
		copy_vn_i(index_orig + cap_loops_index, cap_nloops, ORIGINDEX_NONE);
	}
}

static Mesh *arrayModifier_doArray(
        ArrayModifierData *amd, const ModifierEvalContext *ctx, Mesh *mesh)
{
	const float eps = 1e-6f;
	const MVert *src_mvert;
	MVert *mv, *mv_prev, *result_dm_verts;

	MEdge *me;
	MLoop *ml;
	MPoly *mp;
	int i, j, c, count;
	float length = amd->length;
	/* offset matrix */
	float offset[4][4];
	float scale[3];
	bool offset_has_scale;
	float current_offset[4][4];
	float final_offset[4][4];
	int *full_doubles_map = NULL;
	int tot_doubles;

	const bool use_merge = (amd->flags & MOD_ARR_MERGE) != 0;
	const bool use_recalc_normals = (mesh->runtime.cd_dirty_vert & CD_MASK_NORMAL) || use_merge;
	const bool use_offset_ob = ((amd->offset_type & MOD_ARR_OFF_OBJ) && amd->offset_ob);

	int start_cap_nverts = 0, start_cap_nedges = 0, start_cap_npolys = 0, start_cap_nloops = 0;
	int end_cap_nverts = 0, end_cap_nedges = 0, end_cap_npolys = 0, end_cap_nloops = 0;
	int result_nverts = 0, result_nedges = 0, result_npolys = 0, result_nloops = 0;
	int chunk_nverts, chunk_nedges, chunk_nloops, chunk_npolys;
	int first_chunk_start, first_chunk_nverts, last_chunk_start, last_chunk_nverts;

	Mesh *result, *start_cap_mesh = NULL, *end_cap_mesh = NULL;

	int *vgroup_start_cap_remap = NULL;
	int vgroup_start_cap_remap_len = 0;
	int *vgroup_end_cap_remap = NULL;
	int vgroup_end_cap_remap_len = 0;

	chunk_nverts = mesh->totvert;
	chunk_nedges = mesh->totedge;
	chunk_nloops = mesh->totloop;
	chunk_npolys = mesh->totpoly;

	count = amd->count;

	if (amd->start_cap && amd->start_cap != ctx->object && amd->start_cap->type == OB_MESH) {
		vgroup_start_cap_remap = BKE_object_defgroup_index_map_create(
		                             amd->start_cap, ctx->object, &vgroup_start_cap_remap_len);

		start_cap_mesh = BKE_modifier_get_evaluated_mesh_from_object(amd->start_cap, ctx->flag);
		if (start_cap_mesh) {
			start_cap_nverts = start_cap_mesh->totvert;
			start_cap_nedges = start_cap_mesh->totedge;
			start_cap_nloops = start_cap_mesh->totloop;
			start_cap_npolys = start_cap_mesh->totpoly;
		}
	}
	if (amd->end_cap && amd->end_cap != ctx->object && amd->end_cap->type == OB_MESH) {
		vgroup_end_cap_remap = BKE_object_defgroup_index_map_create(
		                           amd->end_cap, ctx->object, &vgroup_end_cap_remap_len);

		end_cap_mesh = BKE_modifier_get_evaluated_mesh_from_object(amd->end_cap, ctx->flag);
		if (end_cap_mesh) {
			end_cap_nverts = end_cap_mesh->totvert;
			end_cap_nedges = end_cap_mesh->totedge;
			end_cap_nloops = end_cap_mesh->totloop;
			end_cap_npolys = end_cap_mesh->totpoly;
		}
	}

	/* Build up offset array, cumulating all settings options */

	unit_m4(offset);
	src_mvert = mesh->mvert;

	if (amd->offset_type & MOD_ARR_OFF_CONST) {
		add_v3_v3(offset[3], amd->offset);
	}

	if (amd->offset_type & MOD_ARR_OFF_RELATIVE) {
		float min[3], max[3];
		const MVert *src_mv;

		INIT_MINMAX(min, max);
		for (src_mv = src_mvert, j = chunk_nverts; j--; src_mv++) {
			minmax_v3v3_v3(min, max, src_mv->co);
		}

		for (j = 3; j--; ) {
			offset[3][j] += amd->scale[j] * (max[j] - min[j]);
		}
	}

	if (use_offset_ob) {
		float obinv[4][4];
		float result_mat[4][4];

		if (ctx->object)
			invert_m4_m4(obinv, ctx->object->obmat);
		else
			unit_m4(obinv);

		mul_m4_series(result_mat, offset,
		              obinv, amd->offset_ob->obmat);
		copy_m4_m4(offset, result_mat);
	}

	/* Check if there is some scaling.  If scaling, then we will not translate mapping */
	mat4_to_size(scale, offset);
	offset_has_scale = !is_one_v3(scale);

	if (amd->fit_type == MOD_ARR_FITCURVE && amd->curve_ob) {
		Curve *cu = amd->curve_ob->data;
		if (cu) {
			if (amd->curve_ob->curve_cache && amd->curve_ob->curve_cache->path) {
				float scale_fac = mat4_to_scale(amd->curve_ob->obmat);
				length = scale_fac * amd->curve_ob->curve_cache->path->totdist;
			}
		}
	}

	/* calculate the maximum number of copies which will fit within the
	 * prescribed length */
	if (amd->fit_type == MOD_ARR_FITLENGTH || amd->fit_type == MOD_ARR_FITCURVE) {
		float dist = len_v3(offset[3]);

		if (dist > eps) {
			/* this gives length = first copy start to last copy end
			 * add a tiny offset for floating point rounding errors */
			count = (length + eps) / dist + 1;
		}
		else {
			/* if the offset has no translation, just make one copy */
			count = 1;
		}
	}

	if (count < 1)
		count = 1;

	/* The number of verts, edges, loops, polys, before eventually merging doubles */
	result_nverts = chunk_nverts * count + start_cap_nverts + end_cap_nverts;
	result_nedges = chunk_nedges * count + start_cap_nedges + end_cap_nedges;
	result_nloops = chunk_nloops * count + start_cap_nloops + end_cap_nloops;
	result_npolys = chunk_npolys * count + start_cap_npolys + end_cap_npolys;

	/* Initialize a result dm */
	result = BKE_mesh_new_nomain_from_template(mesh, result_nverts, result_nedges, 0, result_nloops, result_npolys);
	result_dm_verts = result->mvert;

	if (use_merge) {
		/* Will need full_doubles_map for handling merge */
		full_doubles_map = MEM_malloc_arrayN(result_nverts, sizeof(int), "mod array doubles map");
		copy_vn_i(full_doubles_map, result_nverts, -1);
	}

	/* copy customdata to original geometry */
	CustomData_copy_data(&mesh->vdata, &result->vdata, 0, 0, chunk_nverts);
	CustomData_copy_data(&mesh->edata, &result->edata, 0, 0, chunk_nedges);
	CustomData_copy_data(&mesh->ldata, &result->ldata, 0, 0, chunk_nloops);
	CustomData_copy_data(&mesh->pdata, &result->pdata, 0, 0, chunk_npolys);

	/* Subsurf for eg wont have mesh data in the custom data arrays.
	 * now add mvert/medge/mpoly layers. */
	if (!CustomData_has_layer(&mesh->vdata, CD_MVERT)) {
		memcpy(result->mvert, mesh->mvert, sizeof(*result->mvert) * mesh->totvert);
	}
	if (!CustomData_has_layer(&mesh->edata, CD_MEDGE)) {
		memcpy(result->medge, mesh->medge, sizeof(*result->medge) * mesh->totedge);
	}
	if (!CustomData_has_layer(&mesh->pdata, CD_MPOLY)) {
		memcpy(result->mloop, mesh->mloop, sizeof(*result->mloop) * mesh->totloop);
		memcpy(result->mpoly, mesh->mpoly, sizeof(*result->mpoly) * mesh->totpoly);
	}

	/* Remember first chunk, in case of cap merge */
	first_chunk_start = 0;
	first_chunk_nverts = chunk_nverts;

	unit_m4(current_offset);
	for (c = 1; c < count; c++) {
		/* copy customdata to new geometry */
		CustomData_copy_data(&mesh->vdata, &result->vdata, 0, c * chunk_nverts, chunk_nverts);
		CustomData_copy_data(&mesh->edata, &result->edata, 0, c * chunk_nedges, chunk_nedges);
		CustomData_copy_data(&mesh->ldata, &result->ldata, 0, c * chunk_nloops, chunk_nloops);
		CustomData_copy_data(&mesh->pdata, &result->pdata, 0, c * chunk_npolys, chunk_npolys);

		mv_prev = result_dm_verts;
		mv = mv_prev + c * chunk_nverts;

		/* recalculate cumulative offset here */
		mul_m4_m4m4(current_offset, current_offset, offset);

		/* apply offset to all new verts */
		for (i = 0; i < chunk_nverts; i++, mv++, mv_prev++) {
			mul_m4_v3(current_offset, mv->co);

			/* We have to correct normals too, if we do not tag them as dirty! */
			if (!use_recalc_normals) {
				float no[3];
				normal_short_to_float_v3(no, mv->no);
				mul_mat3_m4_v3(current_offset, no);
				normalize_v3(no);
				normal_float_to_short_v3(mv->no, no);
			}
		}

		/* adjust edge vertex indices */
		me = result->medge + c * chunk_nedges;
		for (i = 0; i < chunk_nedges; i++, me++) {
			me->v1 += c * chunk_nverts;
			me->v2 += c * chunk_nverts;
		}

		mp = result->mpoly + c * chunk_npolys;
		for (i = 0; i < chunk_npolys; i++, mp++) {
			mp->loopstart += c * chunk_nloops;
		}

		/* adjust loop vertex and edge indices */
		ml = result->mloop + c * chunk_nloops;
		for (i = 0; i < chunk_nloops; i++, ml++) {
			ml->v += c * chunk_nverts;
			ml->e += c * chunk_nedges;
		}

		/* Handle merge between chunk n and n-1 */
		if (use_merge && (c >= 1)) {
			if (!offset_has_scale && (c >= 2)) {
				/* Mapping chunk 3 to chunk 2 is a translation of mapping 2 to 1
				 * ... that is except if scaling makes the distance grow */
				int k;
				int this_chunk_index = c * chunk_nverts;
				int prev_chunk_index = (c - 1) * chunk_nverts;
				for (k = 0; k < chunk_nverts; k++, this_chunk_index++, prev_chunk_index++) {
					int target = full_doubles_map[prev_chunk_index];
					if (target != -1) {
						target += chunk_nverts; /* translate mapping */
						while (target != -1 && !ELEM(full_doubles_map[target], -1, target)) {
							/* If target is already mapped, we only follow that mapping if final target remains
							 * close enough from current vert (otherwise no mapping at all). */
							if (compare_len_v3v3(result_dm_verts[this_chunk_index].co,
							                     result_dm_verts[full_doubles_map[target]].co,
							                     amd->merge_dist))
							{
								target = full_doubles_map[target];
							}
							else {
								target = -1;
							}
						}
					}
					full_doubles_map[this_chunk_index] = target;
				}
			}
			else {
				dm_mvert_map_doubles(
				        full_doubles_map,
				        result_dm_verts,
				        (c - 1) * chunk_nverts,
				        chunk_nverts,
				        c * chunk_nverts,
				        chunk_nverts,
				        amd->merge_dist);
			}
		}
	}

	/* handle UVs */
	if (chunk_nloops > 0 && is_zero_v2(amd->uv_offset) == false) {
		const int totuv = CustomData_number_of_layers(&result->ldata, CD_MLOOPUV);
		for (i = 0; i < totuv; i++) {
			MLoopUV *dmloopuv = CustomData_get_layer_n(&result->ldata, CD_MLOOPUV, i);
			dmloopuv += chunk_nloops;
			for (c = 1; c < count; c++) {
				const float uv_offset[2] = {
					amd->uv_offset[0] * (float)c,
					amd->uv_offset[1] * (float)c,
				};
				int l_index = chunk_nloops;
				for (; l_index-- != 0; dmloopuv++) {
					dmloopuv->uv[0] += uv_offset[0];
					dmloopuv->uv[1] += uv_offset[1];
				}
			}
		}
	}

	last_chunk_start = (count - 1) * chunk_nverts;
	last_chunk_nverts = chunk_nverts;

	copy_m4_m4(final_offset, current_offset);

	if (use_merge && (amd->flags & MOD_ARR_MERGEFINAL) && (count > 1)) {
		/* Merge first and last copies */
		dm_mvert_map_doubles(
		        full_doubles_map,
		        result_dm_verts,
		        last_chunk_start,
		        last_chunk_nverts,
		        first_chunk_start,
		        first_chunk_nverts,
		        amd->merge_dist);
	}

	/* start capping */
	if (start_cap_mesh) {
		float start_offset[4][4];
		int start_cap_start = result_nverts - start_cap_nverts - end_cap_nverts;
		invert_m4_m4(start_offset, offset);
		mesh_merge_transform(
		        result, start_cap_mesh, start_offset,
		        result_nverts - start_cap_nverts - end_cap_nverts,
		        result_nedges - start_cap_nedges - end_cap_nedges,
		        result_nloops - start_cap_nloops - end_cap_nloops,
		        result_npolys - start_cap_npolys - end_cap_npolys,
		        start_cap_nverts, start_cap_nedges, start_cap_nloops, start_cap_npolys,
		        vgroup_start_cap_remap, vgroup_start_cap_remap_len);
		/* Identify doubles with first chunk */
		if (use_merge) {
			dm_mvert_map_doubles(
			        full_doubles_map,
			        result_dm_verts,
			        first_chunk_start,
			        first_chunk_nverts,
			        start_cap_start,
			        start_cap_nverts,
			        amd->merge_dist);
		}
	}

	if (end_cap_mesh) {
		float end_offset[4][4];
		int end_cap_start = result_nverts - end_cap_nverts;
		mul_m4_m4m4(end_offset, current_offset, offset);
		mesh_merge_transform(
		        result, end_cap_mesh, end_offset,
		        result_nverts - end_cap_nverts,
		        result_nedges - end_cap_nedges,
		        result_nloops - end_cap_nloops,
		        result_npolys - end_cap_npolys,
		        end_cap_nverts, end_cap_nedges, end_cap_nloops, end_cap_npolys,
		        vgroup_end_cap_remap, vgroup_end_cap_remap_len);
		/* Identify doubles with last chunk */
		if (use_merge) {
			dm_mvert_map_doubles(
			        full_doubles_map,
			        result_dm_verts,
			        last_chunk_start,
			        last_chunk_nverts,
			        end_cap_start,
			        end_cap_nverts,
			        amd->merge_dist);
		}
	}
	/* done capping */

	/* Handle merging */
	tot_doubles = 0;
	if (use_merge) {
		for (i = 0; i < result_nverts; i++) {
			int new_i = full_doubles_map[i];
			if (new_i != -1) {
				/* We have to follow chains of doubles (merge start/end especially is likely to create some),
				 * those are not supported at all by CDDM_merge_verts! */
				while (!ELEM(full_doubles_map[new_i], -1, new_i)) {
					new_i = full_doubles_map[new_i];
				}
				if (i == new_i) {
					full_doubles_map[i] = -1;
				}
				else {
					full_doubles_map[i] = new_i;
					tot_doubles++;
				}
			}
		}
		if (tot_doubles > 0) {
			result = BKE_mesh_merge_verts(result, full_doubles_map, tot_doubles, MESH_MERGE_VERTS_DUMP_IF_EQUAL);
		}
		MEM_freeN(full_doubles_map);
	}

	/* In case org dm has dirty normals, or we made some merging, mark normals as dirty in new mesh!
	 * TODO: we may need to set other dirty flags as well?
	 */
	if (use_recalc_normals) {
		result->runtime.cd_dirty_vert |= CD_MASK_NORMAL;
	}

	if (vgroup_start_cap_remap) {
		MEM_freeN(vgroup_start_cap_remap);
	}
	if (vgroup_end_cap_remap) {
		MEM_freeN(vgroup_end_cap_remap);
	}

	return result;
}


<<<<<<< HEAD
static Mesh *applyModifier(ModifierData *md, const ModifierEvalContext *ctx,
                           Mesh *mesh)
=======
static DerivedMesh *applyModifier(
        ModifierData *md, Object *ob,
        DerivedMesh *dm,
        ModifierApplyFlag flag)
>>>>>>> c84b8d48
{
	ArrayModifierData *amd = (ArrayModifierData *) md;
	return arrayModifier_doArray(amd, ctx, mesh);
}


ModifierTypeInfo modifierType_Array = {
	/* name */              "Array",
	/* structName */        "ArrayModifierData",
	/* structSize */        sizeof(ArrayModifierData),
	/* type */              eModifierTypeType_Constructive,
	/* flags */             eModifierTypeFlag_AcceptsMesh |
	                        eModifierTypeFlag_SupportsMapping |
	                        eModifierTypeFlag_SupportsEditmode |
	                        eModifierTypeFlag_EnableInEditmode |
	                        eModifierTypeFlag_AcceptsCVs,

	/* copyData */          modifier_copyData_generic,

	/* deformVerts_DM */    NULL,
	/* deformMatrices_DM */ NULL,
	/* deformVertsEM_DM */  NULL,
	/* deformMatricesEM_DM*/NULL,
	/* applyModifier_DM */  NULL,
	/* applyModifierEM_DM */NULL,

	/* deformVerts */       NULL,
	/* deformMatrices */    NULL,
	/* deformVertsEM */     NULL,
	/* deformMatricesEM */  NULL,
	/* applyModifier */     applyModifier,
	/* applyModifierEM */   NULL,

	/* initData */          initData,
	/* requiredDataMask */  NULL,
	/* freeData */          NULL,
	/* isDisabled */        NULL,
	/* updateDepsgraph */   updateDepsgraph,
	/* dependsOnTime */     NULL,
	/* dependsOnNormals */	NULL,
	/* foreachObjectLink */ foreachObjectLink,
	/* foreachIDLink */     NULL,
	/* foreachTexLink */    NULL,
};<|MERGE_RESOLUTION|>--- conflicted
+++ resolved
@@ -742,15 +742,9 @@
 }
 
 
-<<<<<<< HEAD
-static Mesh *applyModifier(ModifierData *md, const ModifierEvalContext *ctx,
-                           Mesh *mesh)
-=======
-static DerivedMesh *applyModifier(
-        ModifierData *md, Object *ob,
-        DerivedMesh *dm,
-        ModifierApplyFlag flag)
->>>>>>> c84b8d48
+static Mesh *applyModifier(
+        ModifierData *md, const ModifierEvalContext *ctx,
+        Mesh *mesh)
 {
 	ArrayModifierData *amd = (ArrayModifierData *) md;
 	return arrayModifier_doArray(amd, ctx, mesh);
