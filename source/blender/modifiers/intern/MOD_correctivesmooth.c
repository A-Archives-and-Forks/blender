/* SPDX-License-Identifier: GPL-2.0-or-later
 * Copyright 2005 Blender Foundation. All rights reserved. */

/** \file
 * \ingroup modifiers
 *
 * Method of smoothing deformation, also known as 'delta-mush'.
 */

#include "BLI_utildefines.h"

#include "BLI_math.h"

#include "BLT_translation.h"

#include "DNA_defaults.h"
#include "DNA_mesh_types.h"
#include "DNA_meshdata_types.h"
#include "DNA_object_types.h"
#include "DNA_scene_types.h"
#include "DNA_screen_types.h"

#include "MEM_guardedalloc.h"

#include "BKE_context.h"
#include "BKE_deform.h"
#include "BKE_editmesh.h"
#include "BKE_lib_id.h"
#include "BKE_mesh.h"
#include "BKE_mesh_wrapper.h"
#include "BKE_screen.h"

#include "UI_interface.h"
#include "UI_resources.h"

#include "RNA_access.h"
#include "RNA_prototypes.h"

#include "MOD_modifiertypes.h"
#include "MOD_ui_common.h"
#include "MOD_util.h"

#include "BLO_read_write.h"

#include "DEG_depsgraph_query.h"

// #define DEBUG_TIME

#include "PIL_time.h"
#ifdef DEBUG_TIME
#  include "PIL_time_utildefines.h"
#endif

/* minor optimization, calculate this inline */
#define USE_TANGENT_CALC_INLINE

static void initData(ModifierData *md)
{
  CorrectiveSmoothModifierData *csmd = (CorrectiveSmoothModifierData *)md;

  BLI_assert(MEMCMP_STRUCT_AFTER_IS_ZERO(csmd, modifier));

  MEMCPY_STRUCT_AFTER(csmd, DNA_struct_default_get(CorrectiveSmoothModifierData), modifier);

  csmd->delta_cache.deltas = NULL;
}

#include "BLI_strict_flags.h"

static void copyData(const ModifierData *md, ModifierData *target, const int flag)
{
  const CorrectiveSmoothModifierData *csmd = (const CorrectiveSmoothModifierData *)md;
  CorrectiveSmoothModifierData *tcsmd = (CorrectiveSmoothModifierData *)target;

  BKE_modifier_copydata_generic(md, target, flag);

  if (csmd->bind_coords) {
    tcsmd->bind_coords = MEM_dupallocN(csmd->bind_coords);
  }

  tcsmd->delta_cache.deltas = NULL;
  tcsmd->delta_cache.totverts = 0;
}

static void freeBind(CorrectiveSmoothModifierData *csmd)
{
  MEM_SAFE_FREE(csmd->bind_coords);
  MEM_SAFE_FREE(csmd->delta_cache.deltas);

  csmd->bind_coords_num = 0;
}

static void freeData(ModifierData *md)
{
  CorrectiveSmoothModifierData *csmd = (CorrectiveSmoothModifierData *)md;
  freeBind(csmd);
}

static void requiredDataMask(Object *UNUSED(ob),
                             ModifierData *md,
                             CustomData_MeshMasks *r_cddata_masks)
{
  CorrectiveSmoothModifierData *csmd = (CorrectiveSmoothModifierData *)md;

  /* ask for vertex groups if we need them */
  if (csmd->defgrp_name[0] != '\0') {
    r_cddata_masks->vmask |= CD_MASK_MDEFORMVERT;
  }
}

/* check individual weights for changes and cache values */
static void mesh_get_weights(MDeformVert *dvert,
                             const int defgrp_index,
                             const uint verts_num,
                             const bool use_invert_vgroup,
                             float *smooth_weights)
{
  uint i;

  for (i = 0; i < verts_num; i++, dvert++) {
    const float w = BKE_defvert_find_weight(dvert, defgrp_index);

    if (use_invert_vgroup == false) {
      smooth_weights[i] = w;
    }
    else {
      smooth_weights[i] = 1.0f - w;
    }
  }
}

static void mesh_get_boundaries(Mesh *mesh, float *smooth_weights)
{
  const MPoly *mpoly = mesh->mpoly;
  const MLoop *mloop = mesh->mloop;
  const MEdge *medge = mesh->medge;
  uint mpoly_num, medge_num, i;
  ushort *boundaries;

  mpoly_num = (uint)mesh->totpoly;
  medge_num = (uint)mesh->totedge;

  boundaries = MEM_calloc_arrayN(medge_num, sizeof(*boundaries), __func__);

  /* count the number of adjacent faces */
  for (i = 0; i < mpoly_num; i++) {
    const MPoly *p = &mpoly[i];
    const int totloop = p->totloop;
    int j;
    for (j = 0; j < totloop; j++) {
      boundaries[mloop[p->loopstart + j].e]++;
    }
  }

  for (i = 0; i < medge_num; i++) {
    if (boundaries[i] == 1) {
      smooth_weights[medge[i].v1] = 0.0f;
      smooth_weights[medge[i].v2] = 0.0f;
    }
  }

  MEM_freeN(boundaries);
}

/* -------------------------------------------------------------------- */
/* Simple Weighted Smoothing
 *
 * (average of surrounding verts)
 */
static void smooth_iter__simple(CorrectiveSmoothModifierData *csmd,
                                Mesh *mesh,
                                float (*vertexCos)[3],
                                uint verts_num,
                                const float *smooth_weights,
                                uint iterations)
{
  const float lambda = csmd->lambda;
  uint i;

<<<<<<< HEAD
  const uint numEdges = (uint)mesh->totedge;
  const float projection = csmd->projection;

=======
  const uint edges_num = (uint)mesh->totedge;
>>>>>>> 42853bac
  const MEdge *edges = mesh->medge;
  const MVert *verts = mesh->mvert;
  float *vertex_edge_count_div;

  const float(*vertexNos)[3] = BKE_mesh_vertex_normals_ensure(mesh);

  struct SmoothingData_Simple {
    float delta[3];
  } *smooth_data = MEM_calloc_arrayN(verts_num, sizeof(*smooth_data), __func__);

  vertex_edge_count_div = MEM_calloc_arrayN(verts_num, sizeof(float), __func__);

  /* calculate as floats to avoid int->float conversion in #smooth_iter */
  for (i = 0; i < edges_num; i++) {
    vertex_edge_count_div[edges[i].v1] += 1.0f;
    vertex_edge_count_div[edges[i].v2] += 1.0f;
  }

  /* a little confusing, but we can include 'lambda' and smoothing weight
   * here to avoid multiplying for every iteration */
  if (smooth_weights == NULL) {
    for (i = 0; i < verts_num; i++) {
      vertex_edge_count_div[i] = lambda * (vertex_edge_count_div[i] ?
                                               (1.0f / vertex_edge_count_div[i]) :
                                               1.0f);
    }
  }
  else {
    for (i = 0; i < verts_num; i++) {
      vertex_edge_count_div[i] = smooth_weights[i] * lambda *
                                 (vertex_edge_count_div[i] ? (1.0f / vertex_edge_count_div[i]) :
                                                             1.0f);
    }
  }

  /* -------------------------------------------------------------------- */
  /* Main Smoothing Loop */

  while (iterations--) {
    for (i = 0; i < edges_num; i++) {
      struct SmoothingData_Simple *sd_v1;
      struct SmoothingData_Simple *sd_v2;
      float edge_dir[3];

      sub_v3_v3v3(edge_dir, vertexCos[edges[i].v2], vertexCos[edges[i].v1]);

      sd_v1 = &smooth_data[edges[i].v1];
      sd_v2 = &smooth_data[edges[i].v2];

      if (projection > 0.0f) {
        float edge_dir2[3];
        float no[3];

        copy_v3_v3(no, vertexNos[edges[i].v1]);
        madd_v3_v3v3fl(edge_dir2, edge_dir, no, -dot_v3v3(edge_dir, no) * projection);
        add_v3_v3(sd_v1->delta, edge_dir2);

        negate_v3(edge_dir);

        copy_v3_v3(no, vertexNos[edges[i].v2]);
        madd_v3_v3v3fl(edge_dir2, edge_dir, no, -dot_v3v3(edge_dir, no) * projection);
        add_v3_v3(sd_v2->delta, edge_dir2);
      }
      else {
        add_v3_v3(sd_v1->delta, edge_dir);
        sub_v3_v3(sd_v2->delta, edge_dir);
      }
    }

    for (i = 0; i < verts_num; i++) {
      struct SmoothingData_Simple *sd = &smooth_data[i];
      madd_v3_v3fl(vertexCos[i], sd->delta, vertex_edge_count_div[i]);
      /* zero for the next iteration (saves memset on entire array) */
      memset(sd, 0, sizeof(*sd));
    }
  }

  MEM_freeN(vertex_edge_count_div);
  MEM_freeN(smooth_data);
}

/* -------------------------------------------------------------------- */
/* Edge-Length Weighted Smoothing
 */
static void smooth_iter__length_weight(CorrectiveSmoothModifierData *csmd,
                                       Mesh *mesh,
                                       float (*vertexCos)[3],
                                       uint verts_num,
                                       const float *smooth_weights,
                                       uint iterations)
{
  const float eps = FLT_EPSILON * 10.0f;
  const uint edges_num = (uint)mesh->totedge;
  /* NOTE: the way this smoothing method works, its approx half as strong as the simple-smooth,
   * and 2.0 rarely spikes, double the value for consistent behavior. */
  const float lambda = csmd->lambda * 2.0f;
  const float projection = csmd->projection;
  const MEdge *edges = mesh->medge;
  const MVert *verts = mesh->mvert;
  float *vertex_edge_count;
  uint i;

  struct SmoothingData_Weighted {
    float delta[3];
    float edge_length_sum;
  } *smooth_data = MEM_calloc_arrayN(verts_num, sizeof(*smooth_data), __func__);

  /* calculate as floats to avoid int->float conversion in #smooth_iter */
  vertex_edge_count = MEM_calloc_arrayN(verts_num, sizeof(float), __func__);
  for (i = 0; i < edges_num; i++) {
    vertex_edge_count[edges[i].v1] += 1.0f;
    vertex_edge_count[edges[i].v2] += 1.0f;
  }

  /* -------------------------------------------------------------------- */
  /* Main Smoothing Loop */

  const float(*vertexNos)[3] = BKE_mesh_vertex_normals_ensure(mesh);

  while (iterations--) {
    for (i = 0; i < edges_num; i++) {
      struct SmoothingData_Weighted *sd_v1;
      struct SmoothingData_Weighted *sd_v2;
      float edge_dir[3];
      float edge_dist;

      sub_v3_v3v3(edge_dir, vertexCos[edges[i].v2], vertexCos[edges[i].v1]);
      edge_dist = len_v3(edge_dir);

      /* weight by distance */
      mul_v3_fl(edge_dir, edge_dist);

      sd_v1 = &smooth_data[edges[i].v1];
      sd_v2 = &smooth_data[edges[i].v2];

      if (projection > 0.0f) {
        float edge_dir2[3];
        float no[3];

        copy_v3_v3(no, vertexNos[edges[i].v1]);
        madd_v3_v3v3fl(edge_dir2, edge_dir, no, -dot_v3v3(edge_dir, no) * projection);
        add_v3_v3(sd_v1->delta, edge_dir2);

        negate_v3(edge_dir);

        copy_v3_v3(no, vertexNos[edges[i].v2]);
        madd_v3_v3v3fl(edge_dir2, edge_dir, no, -dot_v3v3(edge_dir, no) * projection);
        add_v3_v3(sd_v2->delta, edge_dir2);
      }
      else {
        add_v3_v3(sd_v1->delta, edge_dir);
        sub_v3_v3(sd_v2->delta, edge_dir);
      }

      sd_v1->edge_length_sum += edge_dist;
      sd_v2->edge_length_sum += edge_dist;
    }

    if (smooth_weights == NULL) {
      /* fast-path */
      for (i = 0; i < verts_num; i++) {
        struct SmoothingData_Weighted *sd = &smooth_data[i];
        /* Divide by sum of all neighbor distances (weighted) and amount of neighbors,
         * (mean average). */
        const float div = sd->edge_length_sum * vertex_edge_count[i];
        if (div > eps) {
#if 0
          /* first calculate the new location */
          mul_v3_fl(sd->delta, 1.0f / div);
          /* then interpolate */
          madd_v3_v3fl(vertexCos[i], sd->delta, lambda);
#else
          /* do this in one step */
          madd_v3_v3fl(vertexCos[i], sd->delta, lambda / div);
#endif
        }
        /* zero for the next iteration (saves memset on entire array) */
        memset(sd, 0, sizeof(*sd));
      }
    }
    else {
      for (i = 0; i < verts_num; i++) {
        struct SmoothingData_Weighted *sd = &smooth_data[i];
        const float div = sd->edge_length_sum * vertex_edge_count[i];
        if (div > eps) {
          const float lambda_w = lambda * smooth_weights[i];
          madd_v3_v3fl(vertexCos[i], sd->delta, lambda_w / div);
        }

        memset(sd, 0, sizeof(*sd));
      }
    }
  }

  MEM_freeN(vertex_edge_count);
  MEM_freeN(smooth_data);
}

static void smooth_iter(CorrectiveSmoothModifierData *csmd,
                        Mesh *mesh,
                        float (*vertexCos)[3],
                        uint verts_num,
                        const float *smooth_weights,
                        uint iterations)
{
  switch (csmd->smooth_type) {
    case MOD_CORRECTIVESMOOTH_SMOOTH_LENGTH_WEIGHT:
      smooth_iter__length_weight(csmd, mesh, vertexCos, verts_num, smooth_weights, iterations);
      break;

    /* case MOD_CORRECTIVESMOOTH_SMOOTH_SIMPLE: */
    default:
      smooth_iter__simple(csmd, mesh, vertexCos, verts_num, smooth_weights, iterations);
      break;
  }
}

static void smooth_verts(CorrectiveSmoothModifierData *csmd,
                         Mesh *mesh,
                         MDeformVert *dvert,
                         const int defgrp_index,
                         float (*vertexCos)[3],
                         uint verts_num)
{
  float *smooth_weights = NULL;

  if (dvert || (csmd->flag & MOD_CORRECTIVESMOOTH_PIN_BOUNDARY)) {

    smooth_weights = MEM_malloc_arrayN(verts_num, sizeof(float), __func__);

    if (dvert) {
      mesh_get_weights(dvert,
                       defgrp_index,
                       verts_num,
                       (csmd->flag & MOD_CORRECTIVESMOOTH_INVERT_VGROUP) != 0,
                       smooth_weights);
    }
    else {
      copy_vn_fl(smooth_weights, (int)verts_num, 1.0f);
    }

    if (csmd->flag & MOD_CORRECTIVESMOOTH_PIN_BOUNDARY) {
      mesh_get_boundaries(mesh, smooth_weights);
    }
  }

  smooth_iter(csmd, mesh, vertexCos, verts_num, smooth_weights, (uint)csmd->repeat);

  if (smooth_weights) {
    MEM_freeN(smooth_weights);
  }
}

/**
 * finalize after accumulation.
 */
static void calc_tangent_ortho(float ts[3][3])
{
  float v_tan_a[3], v_tan_b[3];
  float t_vec_a[3], t_vec_b[3];

  normalize_v3(ts[2]);

  copy_v3_v3(v_tan_a, ts[0]);
  copy_v3_v3(v_tan_b, ts[1]);

  cross_v3_v3v3(ts[1], ts[2], v_tan_a);
  mul_v3_fl(ts[1], dot_v3v3(ts[1], v_tan_b) < 0.0f ? -1.0f : 1.0f);

  /* Orthogonalize tangent. */
  mul_v3_v3fl(t_vec_a, ts[2], dot_v3v3(ts[2], v_tan_a));
  sub_v3_v3v3(ts[0], v_tan_a, t_vec_a);

  /* Orthogonalize bi-tangent. */
  mul_v3_v3fl(t_vec_a, ts[2], dot_v3v3(ts[2], ts[1]));
  mul_v3_v3fl(t_vec_b, ts[0], dot_v3v3(ts[0], ts[1]) / dot_v3v3(v_tan_a, v_tan_a));
  sub_v3_v3(ts[1], t_vec_a);
  sub_v3_v3(ts[1], t_vec_b);

  normalize_v3(ts[0]);
  normalize_v3(ts[1]);
}

/**
 * accumulate edge-vectors from all polys.
 */
static void calc_tangent_loop_accum(const float v_dir_prev[3],
                                    const float v_dir_next[3],
                                    float r_tspace[3][3])
{
  add_v3_v3v3(r_tspace[1], v_dir_prev, v_dir_next);

  if (compare_v3v3(v_dir_prev, v_dir_next, FLT_EPSILON * 10.0f) == false) {
    const float weight = fabsf(acosf(dot_v3v3(v_dir_next, v_dir_prev)));
    float nor[3];

    cross_v3_v3v3(nor, v_dir_prev, v_dir_next);
    normalize_v3(nor);

    cross_v3_v3v3(r_tspace[0], r_tspace[1], nor);

    mul_v3_fl(nor, weight);
    /* accumulate weighted normals */
    add_v3_v3(r_tspace[2], nor);
  }
}

static void calc_tangent_spaces(Mesh *mesh, float (*vertexCos)[3], float (*r_tangent_spaces)[3][3])
{
  const uint mpoly_num = (uint)mesh->totpoly;
#ifndef USE_TANGENT_CALC_INLINE
  const uint mvert_num = (uint)dm->getNumVerts(dm);
#endif
  const MPoly *mpoly = mesh->mpoly;
  const MLoop *mloop = mesh->mloop;
  uint i;

  for (i = 0; i < mpoly_num; i++) {
    const MPoly *mp = &mpoly[i];
    const MLoop *l_next = &mloop[mp->loopstart];
    const MLoop *l_term = l_next + mp->totloop;
    const MLoop *l_prev = l_term - 2;
    const MLoop *l_curr = l_term - 1;

    /* loop directions */
    float v_dir_prev[3], v_dir_next[3];

    /* needed entering the loop */
    sub_v3_v3v3(v_dir_prev, vertexCos[l_prev->v], vertexCos[l_curr->v]);
    normalize_v3(v_dir_prev);

    for (; l_next != l_term; l_prev = l_curr, l_curr = l_next, l_next++) {
      float(*ts)[3] = r_tangent_spaces[l_curr->v];

      /* re-use the previous value */
#if 0
      sub_v3_v3v3(v_dir_prev, vertexCos[l_prev->v], vertexCos[l_curr->v]);
      normalize_v3(v_dir_prev);
#endif
      sub_v3_v3v3(v_dir_next, vertexCos[l_curr->v], vertexCos[l_next->v]);
      normalize_v3(v_dir_next);

      calc_tangent_loop_accum(v_dir_prev, v_dir_next, ts);

      copy_v3_v3(v_dir_prev, v_dir_next);
    }
  }

  /* do inline */
#ifndef USE_TANGENT_CALC_INLINE
  for (i = 0; i < mvert_num; i++) {
    float(*ts)[3] = r_tangent_spaces[i];
    calc_tangent_ortho(ts);
  }
#endif
}

static void store_cache_settings(CorrectiveSmoothModifierData *csmd)
{
  csmd->delta_cache.lambda = csmd->lambda;
  csmd->delta_cache.repeat = csmd->repeat;
  csmd->delta_cache.flag = csmd->flag;
  csmd->delta_cache.smooth_type = csmd->smooth_type;
  csmd->delta_cache.rest_source = csmd->rest_source;
}

static bool cache_settings_equal(CorrectiveSmoothModifierData *csmd)
{
  return (csmd->delta_cache.lambda == csmd->lambda && csmd->delta_cache.repeat == csmd->repeat &&
          csmd->delta_cache.flag == csmd->flag &&
          csmd->delta_cache.smooth_type == csmd->smooth_type &&
          csmd->delta_cache.rest_source == csmd->rest_source);
}

/**
 * This calculates #CorrectiveSmoothModifierData.delta_cache
 * It's not run on every update (during animation for example).
 */
static void calc_deltas(CorrectiveSmoothModifierData *csmd,
                        Mesh *mesh,
                        MDeformVert *dvert,
                        const int defgrp_index,
                        const float (*rest_coords)[3],
                        uint verts_num)
{
  float(*smooth_vertex_coords)[3] = MEM_dupallocN(rest_coords);
  float(*tangent_spaces)[3][3];
  uint i;

  tangent_spaces = MEM_calloc_arrayN(verts_num, sizeof(float[3][3]), __func__);

  if (csmd->delta_cache.totverts != verts_num) {
    MEM_SAFE_FREE(csmd->delta_cache.deltas);
  }

  /* allocate deltas if they have not yet been allocated, otherwise we will just write over them */
  if (!csmd->delta_cache.deltas) {
    csmd->delta_cache.totverts = verts_num;
    csmd->delta_cache.deltas = MEM_malloc_arrayN(verts_num, sizeof(float[3]), __func__);
  }

  smooth_verts(csmd, mesh, dvert, defgrp_index, smooth_vertex_coords, verts_num);

  calc_tangent_spaces(mesh, smooth_vertex_coords, tangent_spaces);

  for (i = 0; i < verts_num; i++) {
    float imat[3][3], delta[3];

#ifdef USE_TANGENT_CALC_INLINE
    calc_tangent_ortho(tangent_spaces[i]);
#endif

    sub_v3_v3v3(delta, rest_coords[i], smooth_vertex_coords[i]);
    if (UNLIKELY(!invert_m3_m3(imat, tangent_spaces[i]))) {
      transpose_m3_m3(imat, tangent_spaces[i]);
    }
    mul_v3_m3v3(csmd->delta_cache.deltas[i], imat, delta);
  }

  MEM_freeN(tangent_spaces);
  MEM_freeN(smooth_vertex_coords);
}

static void correctivesmooth_modifier_do(ModifierData *md,
                                         Depsgraph *depsgraph,
                                         Object *ob,
                                         Mesh *mesh,
                                         float (*vertexCos)[3],
                                         uint verts_num,
                                         struct BMEditMesh *em)
{
  CorrectiveSmoothModifierData *csmd = (CorrectiveSmoothModifierData *)md;

  const bool force_delta_cache_update =
      /* XXX, take care! if mesh data itself changes we need to forcefully recalculate deltas */
      !cache_settings_equal(csmd) ||
      ((csmd->rest_source == MOD_CORRECTIVESMOOTH_RESTSOURCE_ORCO) &&
       (((ID *)ob->data)->recalc & ID_RECALC_ALL));

  bool use_only_smooth = (csmd->flag & MOD_CORRECTIVESMOOTH_ONLY_SMOOTH) != 0;
  MDeformVert *dvert = NULL;
  int defgrp_index;

  MOD_get_vgroup(ob, mesh, csmd->defgrp_name, &dvert, &defgrp_index);

  /* if rest bind_coords not are defined, set them (only run during bind) */
  if ((csmd->rest_source == MOD_CORRECTIVESMOOTH_RESTSOURCE_BIND) &&
      /* signal to recalculate, whoever sets MUST also free bind coords */
      (csmd->bind_coords_num == (uint)-1)) {
    if (DEG_is_active(depsgraph)) {
      BLI_assert(csmd->bind_coords == NULL);
      csmd->bind_coords = MEM_dupallocN(vertexCos);
      csmd->bind_coords_num = verts_num;
      BLI_assert(csmd->bind_coords != NULL);
      /* Copy bound data to the original modifier. */
      CorrectiveSmoothModifierData *csmd_orig = (CorrectiveSmoothModifierData *)
          BKE_modifier_get_original(ob, &csmd->modifier);
      csmd_orig->bind_coords = MEM_dupallocN(csmd->bind_coords);
      csmd_orig->bind_coords_num = csmd->bind_coords_num;
    }
    else {
      BKE_modifier_set_error(ob, md, "Attempt to bind from inactive dependency graph");
    }
  }

  if (UNLIKELY(use_only_smooth)) {
    smooth_verts(csmd, mesh, dvert, defgrp_index, vertexCos, verts_num);
    return;
  }

  if ((csmd->rest_source == MOD_CORRECTIVESMOOTH_RESTSOURCE_BIND) && (csmd->bind_coords == NULL)) {
    BKE_modifier_set_error(ob, md, "Bind data required");
    goto error;
  }

  /* If the number of verts has changed, the bind is invalid, so we do nothing */
  if (csmd->rest_source == MOD_CORRECTIVESMOOTH_RESTSOURCE_BIND) {
    if (csmd->bind_coords_num != verts_num) {
      BKE_modifier_set_error(
          ob, md, "Bind vertex count mismatch: %u to %u", csmd->bind_coords_num, verts_num);
      goto error;
    }
  }
  else {
    /* MOD_CORRECTIVESMOOTH_RESTSOURCE_ORCO */
    if (ob->type != OB_MESH) {
      BKE_modifier_set_error(ob, md, "Object is not a mesh");
      goto error;
    }
    else {
      uint me_numVerts = (uint)((em) ? em->bm->totvert : ((Mesh *)ob->data)->totvert);

      if (me_numVerts != verts_num) {
        BKE_modifier_set_error(
            ob, md, "Original vertex count mismatch: %u to %u", me_numVerts, verts_num);
        goto error;
      }
    }
  }

  /* check to see if our deltas are still valid */
  if (!csmd->delta_cache.deltas || (csmd->delta_cache.totverts != verts_num) ||
      force_delta_cache_update) {
    const float(*rest_coords)[3];
    bool is_rest_coords_alloc = false;

    store_cache_settings(csmd);

    if (csmd->rest_source == MOD_CORRECTIVESMOOTH_RESTSOURCE_BIND) {
      /* caller needs to do sanity check here */
      csmd->bind_coords_num = verts_num;
      rest_coords = csmd->bind_coords;
    }
    else {
      int me_numVerts;
      rest_coords = em ? BKE_editmesh_vert_coords_alloc_orco(em, &me_numVerts) :
                         BKE_mesh_vert_coords_alloc(ob->data, &me_numVerts);

      BLI_assert((uint)me_numVerts == verts_num);
      is_rest_coords_alloc = true;
    }

#ifdef DEBUG_TIME
    TIMEIT_START(corrective_smooth_deltas);
#endif

    calc_deltas(csmd, mesh, dvert, defgrp_index, rest_coords, verts_num);

#ifdef DEBUG_TIME
    TIMEIT_END(corrective_smooth_deltas);
#endif
    if (is_rest_coords_alloc) {
      MEM_freeN((void *)rest_coords);
    }
  }

  if (csmd->rest_source == MOD_CORRECTIVESMOOTH_RESTSOURCE_BIND) {
    /* this could be a check, but at this point it _must_ be valid */
    BLI_assert(csmd->bind_coords_num == verts_num && csmd->delta_cache.deltas);
  }

#ifdef DEBUG_TIME
  TIMEIT_START(corrective_smooth);
#endif

  /* do the actual delta mush */
  smooth_verts(csmd, mesh, dvert, defgrp_index, vertexCos, verts_num);

  {
    uint i;

    float(*tangent_spaces)[3][3];
    const float scale = csmd->scale;
    /* calloc, since values are accumulated */
    tangent_spaces = MEM_calloc_arrayN(verts_num, sizeof(float[3][3]), __func__);

    calc_tangent_spaces(mesh, vertexCos, tangent_spaces);

    for (i = 0; i < verts_num; i++) {
      float delta[3];

#ifdef USE_TANGENT_CALC_INLINE
      calc_tangent_ortho(tangent_spaces[i]);
#endif

      mul_v3_m3v3(delta, tangent_spaces[i], csmd->delta_cache.deltas[i]);
      madd_v3_v3fl(vertexCos[i], delta, scale);
    }

    MEM_freeN(tangent_spaces);
  }

#ifdef DEBUG_TIME
  TIMEIT_END(corrective_smooth);
#endif

  return;

  /* when the modifier fails to execute */
error:
  MEM_SAFE_FREE(csmd->delta_cache.deltas);
  csmd->delta_cache.totverts = 0;
}

static void deformVerts(ModifierData *md,
                        const ModifierEvalContext *ctx,
                        Mesh *mesh,
                        float (*vertexCos)[3],
                        int verts_num)
{
  Mesh *mesh_src = MOD_deform_mesh_eval_get(
      ctx->object, NULL, mesh, NULL, verts_num, false, false);

  correctivesmooth_modifier_do(
      md, ctx->depsgraph, ctx->object, mesh_src, vertexCos, (uint)verts_num, NULL);

  if (!ELEM(mesh_src, NULL, mesh)) {
    BKE_id_free(NULL, mesh_src);
  }
}

static void deformVertsEM(ModifierData *md,
                          const ModifierEvalContext *ctx,
                          struct BMEditMesh *editData,
                          Mesh *mesh,
                          float (*vertexCos)[3],
                          int verts_num)
{
  Mesh *mesh_src = MOD_deform_mesh_eval_get(
      ctx->object, editData, mesh, NULL, verts_num, false, false);

  /* TODO(Campbell): use edit-mode data only (remove this line). */
  if (mesh_src != NULL) {
    BKE_mesh_wrapper_ensure_mdata(mesh_src);
  }

  correctivesmooth_modifier_do(
      md, ctx->depsgraph, ctx->object, mesh_src, vertexCos, (uint)verts_num, editData);

  if (!ELEM(mesh_src, NULL, mesh)) {
    BKE_id_free(NULL, mesh_src);
  }
}

static void panel_draw(const bContext *UNUSED(C), Panel *panel)
{
  uiLayout *layout = panel->layout;

  PointerRNA ob_ptr;
  PointerRNA *ptr = modifier_panel_get_property_pointers(panel, &ob_ptr);

  uiLayoutSetPropSep(layout, true);

  uiItemR(layout, ptr, "factor", 0, IFACE_("Factor"), ICON_NONE);
  uiItemR(layout, ptr, "projection", 0, IFACE_("Projection"), ICON_NONE);
  uiItemR(layout, ptr, "iterations", 0, NULL, ICON_NONE);
  uiItemR(layout, ptr, "scale", 0, NULL, ICON_NONE);
  uiItemR(layout, ptr, "smooth_type", 0, NULL, ICON_NONE);

  modifier_vgroup_ui(layout, ptr, &ob_ptr, "vertex_group", "invert_vertex_group", NULL);

  uiItemR(layout, ptr, "use_only_smooth", 0, NULL, ICON_NONE);
  uiItemR(layout, ptr, "use_pin_boundary", 0, NULL, ICON_NONE);

  uiItemR(layout, ptr, "rest_source", 0, NULL, ICON_NONE);
  if (RNA_enum_get(ptr, "rest_source") == MOD_CORRECTIVESMOOTH_RESTSOURCE_BIND) {
    uiItemO(layout,
            (RNA_boolean_get(ptr, "is_bind") ? IFACE_("Unbind") : IFACE_("Bind")),
            ICON_NONE,
            "OBJECT_OT_correctivesmooth_bind");
  }

  modifier_panel_end(layout, ptr);
}

static void panelRegister(ARegionType *region_type)
{
  modifier_panel_register(region_type, eModifierType_CorrectiveSmooth, panel_draw);
}

static void blendWrite(BlendWriter *writer, const ModifierData *md)
{
  const CorrectiveSmoothModifierData *csmd = (const CorrectiveSmoothModifierData *)md;

  if (csmd->bind_coords) {
    BLO_write_float3_array(writer, csmd->bind_coords_num, (float *)csmd->bind_coords);
  }
}

bool dependsOnNormals(ModifierData *md)
{
  CorrectiveSmoothModifierData *csmd = (CorrectiveSmoothModifierData *)md;

  return csmd->projection > 0.0f;
}

static void blendRead(BlendDataReader *reader, ModifierData *md)
{
  CorrectiveSmoothModifierData *csmd = (CorrectiveSmoothModifierData *)md;

  if (csmd->bind_coords) {
    BLO_read_float3_array(reader, (int)csmd->bind_coords_num, (float **)&csmd->bind_coords);
  }

  /* runtime only */
  csmd->delta_cache.deltas = NULL;
  csmd->delta_cache.totverts = 0;
}

ModifierTypeInfo modifierType_CorrectiveSmooth = {
    /* name */ "CorrectiveSmooth",
    /* structName */ "CorrectiveSmoothModifierData",
    /* structSize */ sizeof(CorrectiveSmoothModifierData),
    /* srna */ &RNA_CorrectiveSmoothModifier,
    /* type */ eModifierTypeType_OnlyDeform,
    /* flags */ eModifierTypeFlag_AcceptsMesh | eModifierTypeFlag_SupportsEditmode,
    /* icon */ ICON_MOD_SMOOTH,

    /* copyData */ copyData,

    /* deformVerts */ deformVerts,
    /* deformMatrices */ NULL,
    /* deformVertsEM */ deformVertsEM,
    /* deformMatricesEM */ NULL,
    /* modifyMesh */ NULL,
    /* modifyGeometrySet */ NULL,

    /* initData */ initData,
    /* requiredDataMask */ requiredDataMask,
    /* freeData */ freeData,
    /* isDisabled */ NULL,
    /* updateDepsgraph */ NULL,
    /* dependsOnTime */ NULL,
    /* dependsOnNormals */ dependsOnNormals,
    /* foreachIDLink */ NULL,
    /* foreachTexLink */ NULL,
    /* freeRuntimeData */ NULL,
    /* panelRegister */ panelRegister,
    /* blendWrite */ blendWrite,
    /* blendRead */ blendRead,
};<|MERGE_RESOLUTION|>--- conflicted
+++ resolved
@@ -177,13 +177,8 @@
   const float lambda = csmd->lambda;
   uint i;
 
-<<<<<<< HEAD
-  const uint numEdges = (uint)mesh->totedge;
   const float projection = csmd->projection;
-
-=======
   const uint edges_num = (uint)mesh->totedge;
->>>>>>> 42853bac
   const MEdge *edges = mesh->medge;
   const MVert *verts = mesh->mvert;
   float *vertex_edge_count_div;
