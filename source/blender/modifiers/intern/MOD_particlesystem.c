/*
 * ***** BEGIN GPL LICENSE BLOCK *****
 *
 * This program is free software; you can redistribute it and/or
 * modify it under the terms of the GNU General Public License
 * as published by the Free Software Foundation; either version 2
 * of the License, or (at your option) any later version.
 *
 * This program is distributed in the hope that it will be useful,
 * but WITHOUT ANY WARRANTY; without even the implied warranty of
 * MERCHANTABILITY or FITNESS FOR A PARTICULAR PURPOSE.  See the
 * GNU General Public License for more details.
 *
 * You should have received a copy of the GNU General Public License
 * along with this program; if not, write to the Free Software  Foundation,
 * Inc., 51 Franklin Street, Fifth Floor, Boston, MA 02110-1301, USA.
 *
 * The Original Code is Copyright (C) 2005 by the Blender Foundation.
 * All rights reserved.
 *
 * Contributor(s): Daniel Dunbar
 *                 Ton Roosendaal,
 *                 Ben Batt,
 *                 Brecht Van Lommel,
 *                 Campbell Barton
 *
 * ***** END GPL LICENSE BLOCK *****
 *
 */

/** \file blender/modifiers/intern/MOD_particlesystem.c
 *  \ingroup modifiers
 */


#include <stddef.h>

#include "DNA_material_types.h"
#include "DNA_mesh_types.h"

#include "BLI_utildefines.h"


#include "BKE_cdderivedmesh.h"
#include "BKE_modifier.h"
#include "BKE_particle.h"

#include "MOD_util.h"


static void initData(ModifierData *md) 
{
	ParticleSystemModifierData *psmd = (ParticleSystemModifierData *) md;
	psmd->psys = NULL;
	psmd->dm_final = NULL;
	psmd->dm_deformed = NULL;
	psmd->totdmvert = psmd->totdmedge = psmd->totdmface = 0;
}
static void freeData(ModifierData *md)
{
	ParticleSystemModifierData *psmd = (ParticleSystemModifierData *) md;

	if (psmd->dm_final) {
		psmd->dm_final->needsFree = true;
		psmd->dm_final->release(psmd->dm_final);
		psmd->dm_final = NULL;
		if (psmd->dm_deformed) {
			psmd->dm_deformed->needsFree = true;
			psmd->dm_deformed->release(psmd->dm_deformed);
			psmd->dm_deformed = NULL;
		}
	}
	psmd->totdmvert = psmd->totdmedge = psmd->totdmface = 0;

	/* ED_object_modifier_remove may have freed this first before calling
	 * modifier_free (which calls this function) */
	if (psmd->psys)
		psmd->psys->flag |= PSYS_DELETE;
}

static void copyData(const ModifierData *md, ModifierData *target)
{
#if 0
	const ParticleSystemModifierData *psmd = (const ParticleSystemModifierData *) md;
#endif
	ParticleSystemModifierData *tpsmd = (ParticleSystemModifierData *) target;

	modifier_copyData_generic(md, target);

	tpsmd->dm_final = NULL;
	tpsmd->dm_deformed = NULL;
	tpsmd->totdmvert = tpsmd->totdmedge = tpsmd->totdmface = 0;
}

static CustomDataMask requiredDataMask(Object *UNUSED(ob), ModifierData *md)
{
	ParticleSystemModifierData *psmd = (ParticleSystemModifierData *) md;
	return psys_emitter_customdata_mask(psmd->psys);
}

/* saves the current emitter state for a particle system and calculates particles */
<<<<<<< HEAD
static void deformVerts(ModifierData *md, const ModifierEvalContext *ctx,
                        DerivedMesh *derivedData,
                        float (*vertexCos)[3],
                        int UNUSED(numVerts))
=======
static void deformVerts(
        ModifierData *md, Object *ob,
        DerivedMesh *derivedData,
        float (*vertexCos)[3],
        int UNUSED(numVerts),
        ModifierApplyFlag flag)
>>>>>>> c84b8d48
{
	DerivedMesh *dm = derivedData;
	ParticleSystemModifierData *psmd = (ParticleSystemModifierData *) md;
	ParticleSystem *psys = NULL;
	bool needsFree = false;
	/* float cfra = BKE_scene_frame_get(md->scene); */  /* UNUSED */

	if (ctx->object->particlesystem.first)
		psys = psmd->psys;
	else
		return;
	
	if (!psys_check_enabled(ctx->object, psys, (ctx->flag & MOD_APPLY_RENDER) != 0))
		return;

	if (dm == NULL) {
		dm = get_dm(ctx->object, NULL, NULL, vertexCos, false, true);

		if (!dm)
			return;

		needsFree = true;
	}

	/* clear old dm */
	if (psmd->dm_final) {
		psmd->dm_final->needsFree = true;
		psmd->dm_final->release(psmd->dm_final);
		if (psmd->dm_deformed) {
			psmd->dm_deformed->needsFree = 1;
			psmd->dm_deformed->release(psmd->dm_deformed);
			psmd->dm_deformed = NULL;
		}
	}
	else if (psmd->flag & eParticleSystemFlag_file_loaded) {
		/* in file read dm just wasn't saved in file so no need to reset everything */
		psmd->flag &= ~eParticleSystemFlag_file_loaded;
	}
	else {
		/* no dm before, so recalc particles fully */
		psys->recalc |= PSYS_RECALC_RESET;
	}

	/* make new dm */
	psmd->dm_final = CDDM_copy(dm);
	CDDM_apply_vert_coords(psmd->dm_final, vertexCos);
	CDDM_calc_normals(psmd->dm_final);

	if (needsFree) {
		dm->needsFree = true;
		dm->release(dm);
	}

	/* protect dm */
	psmd->dm_final->needsFree = false;

	DM_ensure_tessface(psmd->dm_final);

	if (!psmd->dm_final->deformedOnly) {
		/* XXX Think we can assume here that if current DM is not only-deformed, ob->deformedOnly has been set.
		 *     This is awfully weak though. :| */
		if (ctx->object->derivedDeform) {
			psmd->dm_deformed = CDDM_copy(ctx->object->derivedDeform);
		}
		else {  /* Can happen in some cases, e.g. when rendering from Edit mode... */
			psmd->dm_deformed = CDDM_from_mesh((Mesh *)ctx->object->data);
		}
		DM_ensure_tessface(psmd->dm_deformed);
	}

	/* report change in mesh structure */
	if (psmd->dm_final->getNumVerts(psmd->dm_final) != psmd->totdmvert ||
	    psmd->dm_final->getNumEdges(psmd->dm_final) != psmd->totdmedge ||
	    psmd->dm_final->getNumTessFaces(psmd->dm_final) != psmd->totdmface)
	{
		psys->recalc |= PSYS_RECALC_RESET;

		psmd->totdmvert = psmd->dm_final->getNumVerts(psmd->dm_final);
		psmd->totdmedge = psmd->dm_final->getNumEdges(psmd->dm_final);
		psmd->totdmface = psmd->dm_final->getNumTessFaces(psmd->dm_final);
	}

	if (!(ctx->object->transflag & OB_NO_PSYS_UPDATE)) {
		psmd->flag &= ~eParticleSystemFlag_psys_updated;
		particle_system_update(ctx->depsgraph, md->scene, ctx->object, psys, (ctx->flag & MOD_APPLY_RENDER) != 0);
		psmd->flag |= eParticleSystemFlag_psys_updated;
	}
}

/* disabled particles in editmode for now, until support for proper derivedmesh
 * updates is coded */
#if 0
static void deformVertsEM(
        ModifierData *md, Object *ob, EditMesh *editData,
        DerivedMesh *derivedData, float (*vertexCos)[3], int numVerts)
{
	DerivedMesh *dm = derivedData;

	if (!derivedData) dm = CDDM_from_editmesh(editData, ob->data);

	deformVerts(md, ob, dm, vertexCos, numVerts);

	if (!derivedData) dm->release(dm);
}
#endif


ModifierTypeInfo modifierType_ParticleSystem = {
	/* name */              "ParticleSystem",
	/* structName */        "ParticleSystemModifierData",
	/* structSize */        sizeof(ParticleSystemModifierData),
	/* type */              eModifierTypeType_OnlyDeform,
	/* flags */             eModifierTypeFlag_AcceptsMesh |
	                        eModifierTypeFlag_SupportsMapping |
	                        eModifierTypeFlag_UsesPointCache /* |
	                        eModifierTypeFlag_SupportsEditmode |
	                        eModifierTypeFlag_EnableInEditmode */,

	/* copyData */          copyData,

	/* deformVerts_DM */    deformVerts,
	/* deformVertsEM_DM */  NULL,
	/* deformMatrices_DM */ NULL,
	/* deformMatricesEM_DM*/NULL,
	/* applyModifier_DM */  NULL,
	/* applyModifierEM_DM */NULL,

	/* deformVerts */       NULL,
	/* deformMatrices */    NULL,
	/* deformVertsEM */     NULL,
	/* deformMatricesEM */  NULL,
	/* applyModifier */     NULL,
	/* applyModifierEM */   NULL,

	/* initData */          initData,
	/* requiredDataMask */  requiredDataMask,
	/* freeData */          freeData,
	/* isDisabled */        NULL,
	/* updateDepsgraph */   NULL,
	/* dependsOnTime */     NULL,
	/* dependsOnNormals */	NULL,
	/* foreachObjectLink */ NULL,
	/* foreachIDLink */     NULL,
	/* foreachTexLink */    NULL,
};<|MERGE_RESOLUTION|>--- conflicted
+++ resolved
@@ -99,19 +99,11 @@
 }
 
 /* saves the current emitter state for a particle system and calculates particles */
-<<<<<<< HEAD
-static void deformVerts(ModifierData *md, const ModifierEvalContext *ctx,
-                        DerivedMesh *derivedData,
-                        float (*vertexCos)[3],
-                        int UNUSED(numVerts))
-=======
 static void deformVerts(
-        ModifierData *md, Object *ob,
+        ModifierData *md, const ModifierEvalContext *ctx,
         DerivedMesh *derivedData,
         float (*vertexCos)[3],
-        int UNUSED(numVerts),
-        ModifierApplyFlag flag)
->>>>>>> c84b8d48
+        int UNUSED(numVerts))
 {
 	DerivedMesh *dm = derivedData;
 	ParticleSystemModifierData *psmd = (ParticleSystemModifierData *) md;
