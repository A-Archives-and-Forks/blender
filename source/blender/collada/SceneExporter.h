--- conflicted
+++ resolved
@@ -100,15 +100,9 @@
 
 private:
 	friend class ArmatureExporter;
-<<<<<<< HEAD
 	void exportHierarchy(bContext *C, struct Depsgraph *depsgraph, Scene *sce);
 	void writeNodes(bContext *C, struct Depsgraph *depsgraph, Object *ob, Scene *sce);
-	
-=======
-	void exportHierarchy(bContext *C, Scene *sce);
-	void writeNodes(bContext *C, Object *ob, Scene *sce);
 
->>>>>>> a25c11fd
 	ArmatureExporter *arm_exporter;
 	const ExportSettings *export_settings;
 };
