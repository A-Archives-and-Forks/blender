/* SPDX-FileCopyrightText: 2023 Blender Authors
 *
 * SPDX-License-Identifier: GPL-2.0-or-later */

/** \file
 * \ingroup editorui
 *
 * Base class for all views (UIs to display data sets) and view items, supporting common features.
 * https://wiki.blender.org/wiki/Source/Interface/Views
 *
 * One of the most important responsibilities of the base class is managing reconstruction,
 * enabling state that is persistent over reconstructions/redraws. Other features:
 * - Renaming
 * - Custom context menus
 * - Notifier listening
 * - Drag controllers (dragging view items)
 * - Drop targets (dropping onto/into view items)
 */

#pragma once

#include <array>
#include <memory>
#include <optional>

#include "DNA_defs.h"
#include "DNA_vec_types.h"

#include "BLI_span.hh"
#include "BLI_string_ref.hh"

#include "UI_interface.hh"

#include "WM_types.hh"

struct bContext;
struct uiBlock;
struct uiButViewItem;
struct uiLayout;
struct uiViewItemHandle;
struct ViewLink;
struct wmDrag;
struct wmNotifier;

namespace blender::ui {

class AbstractViewItem;
class AbstractViewItemDragController;

class AbstractView {
  friend class AbstractViewItem;
  friend struct ::ViewLink;

  bool is_reconstructed_ = false;
  /**
   * Only one item can be renamed at a time. So rather than giving each item an own rename buffer
   * (which just adds unused memory in most cases), have one here that is managed by the view.
   *
   * This fixed-size buffer is needed because that's what the rename button requires. In future we
   * may be able to bind the button to a `std::string` or similar.
   */
  std::unique_ptr<std::array<char, MAX_NAME>> rename_buffer_;

  /* See #get_bounds(). */
  std::optional<rcti> bounds_;

 public:
  virtual ~AbstractView() = default;

  /**
   * If a view wants to support dropping data into it, it has to return a drop target here.
   * That is an object implementing #DropTargetInterface.
   *
   * \note This drop target may be requested for each event. The view doesn't keep the drop target
   *       around currently. So it cannot contain persistent state.
   */
  virtual std::unique_ptr<DropTargetInterface> create_drop_target();

  /**
   * Iterate over all elements in the view executing \a iter_fn for each. Typically views would
   * want to implement their own `foreach_item()` function with a more specific type.
   */
  virtual void foreach_abstract_item(FunctionRef<void(AbstractViewItem &)> iter_fn) const = 0;

  /** Listen to a notifier, returning true if a redraw is needed. */
  virtual bool listen(const wmNotifier &) const;

  /**
   * Enable filtering. Typically used to enable a filter text button. Triggered on Ctrl+F by
   * default.
   * \return True when filtering was enabled successfully.
   */
  virtual bool begin_filtering(const bContext &C) const;

  virtual void draw_overlays(const ARegion &region) const;

  virtual void foreach_view_item(FunctionRef<void(AbstractViewItem &)> iter_fn) const = 0;

  /**
   * Makes \a item valid for display in this view. Behavior is undefined for items not registered
   * with this.
   */
  void register_item(AbstractViewItem &item);

  /** Only one item can be renamed at a time. */
  bool is_renaming() const;
  /** \return If renaming was started successfully. */
  bool begin_renaming();
  void end_renaming();
  Span<char> get_rename_buffer() const;
  MutableSpan<char> get_rename_buffer();
  /**
   * Get the rectangle containing all the view items that are in the layout, in button space.
   * Updated as part of #UI_block_end(), before that it's unset.
   */
  std::optional<rcti> get_bounds() const;

 protected:
  AbstractView() = default;

  /**
   * Items may want to do additional work when state changes. But these state changes can only be
   * reliably detected after the view has completed reconstruction (see #is_reconstructed()). So
   * the actual state changes are done in a delayed manner through this function.
   *
   * Overrides should call the base class implementation.
   */
  virtual void change_state_delayed();

  virtual void update_children_from_old(const AbstractView &old_view) = 0;

  /**
   * Match the view and its items against an earlier version of itself (if any) and copy the old UI
   * state (e.g. collapsed, active, selected, renaming, etc.) to the new one. See
   * #AbstractViewItem.update_from_old().
   * After this, reconstruction is complete (see #is_reconstructed()).
   */
  void update_from_old(uiBlock &new_block);
  /**
   * Check if the view is fully (re-)constructed. That means, both the build function and
   * #update_from_old() have finished.
   */
  bool is_reconstructed() const;
};

class AbstractViewItem {
  friend class AbstractView;
  friend class ViewItemAPIWrapper;

 protected:
  /**
   * The view this item is a part of, and was registered for using #AbstractView::register_item().
   * If this wasn't done, the behavior of items is undefined.
   */
  AbstractView *view_ = nullptr;
<<<<<<< HEAD
  /* Behavior toggles. */
=======
  /** See #view_item_button() */
  uiButViewItem *view_item_but_ = nullptr;
  bool is_activatable_ = true;
>>>>>>> 7fb58a33
  bool is_interactive_ = true;
  bool is_selectable_ = false;
  /* State properties. */
  bool is_active_ = false;
  bool is_selected_ = false;
  bool is_renaming_ = false;

  /** Cache filtered state here to avoid having to re-query. */
  mutable std::optional<bool> is_filtered_visible_;

 public:
  virtual ~AbstractViewItem() = default;

  virtual void build_context_menu(bContext &C, uiLayout &column) const;

  /**
   * Called when the view changes an item's state from inactive to active. Will only be called if
   * the state change is triggered through the view, not through external changes. E.g. a click on
   * an item calls it, a change in the value returned by #should_be_active() to reflect an external
   * state change does not.
   */
  virtual void on_activate(bContext &C);
  /**
   * If the result is not empty, it controls whether the item should be active or not, usually
   * depending on the data that the view represents. Note that since this is meant to reflect
   * externally managed state changes, #on_activate() will never be called if this returns true.
   */
  virtual std::optional<bool> should_be_active() const;

  /**
   * Queries if the view item supports renaming in principle. Renaming may still fail, e.g. if
   * another item is already being renamed.
   */
  virtual bool supports_renaming() const;
  /**
   * Try renaming the item, or the data it represents. Can assume
   * #AbstractViewItem::supports_renaming() returned true. Sub-classes that override this should
   * usually call this, unless they have a custom #AbstractViewItem.matches() implementation.
   *
   * \return True if the renaming was successful.
   */
  virtual bool rename(const bContext &C, StringRefNull new_name);
  /**
   * Get the string that should be used for renaming, typically the item's label. This string will
   * not be modified, but if the renaming is canceled, the value will be reset to this.
   */
  virtual StringRef get_rename_string() const;

  /**
   * If an item wants to support being dragged, it has to return a drag controller here.
   * That is an object implementing #AbstractViewItemDragController.
   */
  virtual std::unique_ptr<AbstractViewItemDragController> create_drag_controller() const;
  /**
   * If an item wants to support dropping data into it, it has to return a drop target here.
   * That is an object implementing #DropTargetInterface.
   *
   * \note This drop target may be requested for each event. The view doesn't keep a drop target
   *       around currently. So it can not contain persistent state.
   */
  virtual std::unique_ptr<DropTargetInterface> create_item_drop_target();

  /** Return the result of #is_filtered_visible(), but ensure the result is cached so it's only
   * queried once per redraw. */
  bool is_filtered_visible_cached() const;

  /** Get the view this item is registered for using #AbstractView::register_item(). */
  AbstractView &get_view() const;

  /**
   * Get the view item button (button of type #UI_BTYPE_VIEW_ITEM) created for this item. Every
   * visible item gets one during the layout building. Items that are not visible may not have one,
   * so null is a valid return value.
   */
  uiButViewItem *view_item_button() const;

  /** Disable the interacting with this item, meaning the buttons drawn will be disabled and there
   * will be no mouse hover feedback for the view row. */
  void disable_interaction();
  bool is_interactive() const;

  void disable_activatable();
  /**
   * Activates this item, deactivates other items, and calls the #AbstractViewItem::on_activate()
   * function. Should only be called when the item was activated through the view (e.g. through a
   * click), not if the view reflects an external change (e.g.
   * #AbstractViewItem::should_be_active() changes from returning false to returning true).
   *
   * Requires the view to have completed reconstruction, see #is_reconstructed(). Otherwise the
   * actual item state is unknown, possibly calling state-change update functions incorrectly.
   */
  void activate(bContext &C);
  void deactivate();
  /**
   * Activates this item and deactivates other items (only one can be active at any time).
   * Requires the view to have completed reconstruction, see #is_reconstructed(). Otherwise the
   * actual item state is unknown, possibly calling state-change update functions incorrectly.
   */
  virtual bool activate();
  virtual bool deactivate();
  /**
   * Requires the view to have completed reconstruction, see #is_reconstructed(). Otherwise we
   * can't be sure about the item state.
   */
  bool is_active() const;

  void enable_selectable();
  bool is_selectable() const;
  /**
   * Mark this item as selected if it supports selection (#AbstractViewItem::supports_selection()
   * returns true).
   * \return True if the selection state changed (redraw needed).
   */
  bool select();
  /**
   * Mark this item as not selected.
   * \return True if the selection state changed (redraw needed).
   */
  bool deselect();
  /**
   * Requires the view to have completed reconstruction, see #is_reconstructed(). Otherwise we
   * can't be sure about the item state.
   */
  bool is_selected() const;

  bool is_renaming() const;
  void begin_renaming();
  void end_renaming();
  void rename_apply(const bContext &C);

  template<typename ToType = AbstractViewItem>
  static ToType *from_item_handle(uiViewItemHandle *handle);

 protected:
  AbstractViewItem() = default;

  /**
   * Compare this item's identity to \a other to check if they represent the same data.
   * Implementations can assume that the types match already (caller must check).
   *
   * Used to recognize an item from a previous redraw, to be able to keep its state (e.g. active,
   * renaming, etc.).
   */
  virtual bool matches(const AbstractViewItem &other) const = 0;

  /**
   * Copy persistent state (e.g. active, selection, etc.) from a matching item of
   * the last redraw to this item. If sub-classes introduce more advanced state they should
   * override this and make it update their state accordingly.
   *
   * \note Always call the base class implementation when overriding this!
   */
  virtual void update_from_old(const AbstractViewItem &old);

  /**
   * Like #activate() but does not call #on_activate(). Use it to reflect changes in the active
   * state that happened externally.
   * Can be overridden to customize behavior but should always call the base class implementation.
   * \return true of the item was activated.
   */
  virtual bool set_state_active();

  /**
   * See #AbstractView::change_state_delayed(). Overrides should call the base class
   * implementation.
   */
  virtual void change_state_delayed();

  /**
   * \note Do not call this directly to avoid constantly rechecking the filter state. Instead use
   *       #is_filtered_visible_cached() for querying.
   */
  virtual bool is_filtered_visible() const;

  /**
   * Add a text button for renaming the item to \a block. This must be used for the built-in
   * renaming to work. This button is meant to appear temporarily. It is removed when renaming is
   * done.
   */
  void add_rename_button(uiBlock &block);
};

template<typename ToType> ToType *AbstractViewItem::from_item_handle(uiViewItemHandle *handle)
{
  static_assert(std::is_base_of<AbstractViewItem, ToType>::value,
                "Type must derive from and implement the AbstractViewItem interface");

  return dynamic_cast<ToType *>(reinterpret_cast<AbstractViewItem *>(handle));
}

/* ---------------------------------------------------------------------- */
/** \name Drag 'n Drop
 * \{ */

/**
 * Class to enable dragging a view item. An item can return a drag controller for itself by
 * implementing #AbstractViewItem::create_drag_controller().
 */
class AbstractViewItemDragController {
 protected:
  AbstractView &view_;

 public:
  AbstractViewItemDragController(AbstractView &view);
  virtual ~AbstractViewItemDragController() = default;

  virtual eWM_DragDataType get_drag_type() const = 0;
  virtual void *create_drag_data() const = 0;
  virtual void on_drag_start();

  /** Request the view the item is registered for as type #ViewType. Throws a `std::bad_cast`
   * exception if the view is not of the requested type. */
  template<class ViewType> inline ViewType &get_view() const;
};

template<class ViewType> ViewType &AbstractViewItemDragController::get_view() const
{
  static_assert(std::is_base_of<AbstractView, ViewType>::value,
                "Type must derive from and implement the ui::AbstractView interface");
  return dynamic_cast<ViewType &>(view_);
}

/** \} */

}  // namespace blender::ui<|MERGE_RESOLUTION|>--- conflicted
+++ resolved
@@ -153,13 +153,10 @@
    * If this wasn't done, the behavior of items is undefined.
    */
   AbstractView *view_ = nullptr;
-<<<<<<< HEAD
-  /* Behavior toggles. */
-=======
   /** See #view_item_button() */
   uiButViewItem *view_item_but_ = nullptr;
+  /* Behavior toggles. */
   bool is_activatable_ = true;
->>>>>>> 7fb58a33
   bool is_interactive_ = true;
   bool is_selectable_ = false;
   /* State properties. */
