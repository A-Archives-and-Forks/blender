--- conflicted
+++ resolved
@@ -900,17 +900,6 @@
 		}
 	}
 
-<<<<<<< HEAD
-#ifdef WITH_COMPOSITOR
-	if (ntree->type == NTREE_COMPOSIT && (snode->flag & SNODE_SHOW_HIGHLIGHT)) {
-		if (COM_isHighlightedbNode(node)) {
-			UI_GetThemeColorBlendShade4fv(color_id, TH_ACTIVE, 0.5f, 0, color);
-		}
-	}
-#endif
-
-=======
->>>>>>> d508b69e
 	glLineWidth(1.0f);
 
 	UI_draw_roundbox_corner_set(UI_CNR_TOP_LEFT | UI_CNR_TOP_RIGHT);
@@ -1044,22 +1033,8 @@
 		UI_GetThemeColorBlendShade4fv(color_id, TH_REDALERT, 0.5f, 0, color);
 	else
 		UI_GetThemeColor4fv(color_id, color);
-
-<<<<<<< HEAD
-#ifdef WITH_COMPOSITOR
-	if (ntree->type == NTREE_COMPOSIT && (snode->flag & SNODE_SHOW_HIGHLIGHT)) {
-		if (COM_isHighlightedbNode(node)) {
-			UI_GetThemeColorBlendShade4fv(color_id, TH_ACTIVE, 0.5f, 0, color);
-		}
-	}
-#else
-	(void)ntree;
-#endif
 	
 	UI_draw_roundbox_aa(true, rct->xmin, rct->ymin, rct->xmax, rct->ymax, hiddenrad, color);
-=======
-	UI_draw_roundbox(rct->xmin, rct->ymin, rct->xmax, rct->ymax, hiddenrad);
->>>>>>> d508b69e
 	
 	/* outline active and selected emphasis */
 	if (node->flag & SELECT) {
