--- conflicted
+++ resolved
@@ -682,12 +682,8 @@
 static int node_active_link_viewer_exec(bContext *C, wmOperator * /*op*/)
 {
   SpaceNode &snode = *CTX_wm_space_node(C);
-<<<<<<< HEAD
-  bNode *node = nodeGetActive(snode.edittree);
+  bNode *node = bke::nodeGetActive(snode.edittree);
   Main *bmain = CTX_data_main_from_id(C, &snode.edittree->id);
-=======
-  bNode *node = bke::nodeGetActive(snode.edittree);
->>>>>>> ea5e1fef
 
   if (!node) {
     return OPERATOR_CANCELLED;
