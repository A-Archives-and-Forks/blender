--- conflicted
+++ resolved
@@ -2716,13 +2716,8 @@
 	/* successful or not? */
 	if (ok) {
 		/* rebuild depsgraph, now that there are extra deps here */
-<<<<<<< HEAD
 		DEG_relations_tag_update(CTX_data_main(C));
-		
-=======
-		DAG_relations_tag_update(CTX_data_main(C));
-
->>>>>>> 44505b38
+
 		/* set notifier that keyframes have changed */
 		WM_event_add_notifier(C, NC_SCENE | ND_FRAME, CTX_data_scene(C));
 
