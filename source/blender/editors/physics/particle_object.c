--- conflicted
+++ resolved
@@ -959,16 +959,7 @@
 	
 	recalc_lengths(edit);
 	recalc_emitter_field(ob, psys);
-<<<<<<< HEAD
 	PE_update_object(eval_ctx, scene, ob, true);
-	
-	PTCacheUndo_clear(edit);
-	PE_undo_push(scene, view_layer, "Original");
-=======
-	PE_update_object(scene, ob, true);
-
-	PE_undo_push(scene, "Original");
->>>>>>> 473f17b3
 }
 
 static void remove_particle_systems_from_object(Object *ob_to)
