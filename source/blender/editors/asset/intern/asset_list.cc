--- conflicted
+++ resolved
@@ -215,33 +215,6 @@
   }
 }
 
-<<<<<<< HEAD
-=======
-void AssetList::ensurePreviewsJob(const bContext *C)
-{
-  FileList *files = filelist_;
-  int numfiles = filelist_files_ensure(files);
-
-  filelist_cache_previews_set(files, true);
-  filelist_file_cache_slidingwindow_set(files, 128);
-  /* TODO fetch all previews for now. */
-  filelist_file_cache_block(files, numfiles / 2);
-  filelist_cache_previews_update(files);
-
-  {
-    const bool previews_running = filelist_cache_previews_running(files) &&
-                                  !filelist_cache_previews_done(files);
-    if (previews_running) {
-      previews_timer_.ensureRunning(C);
-    }
-    else {
-      /* Preview is not running, no need to keep generating update events! */
-      previews_timer_.stop(C);
-    }
-  }
-}
-
->>>>>>> 143ca272
 void AssetList::clear(bContext *C)
 {
   /* Based on #ED_fileselect_clear() */
