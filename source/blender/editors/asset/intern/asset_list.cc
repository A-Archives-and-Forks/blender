--- conflicted
+++ resolved
@@ -373,13 +373,9 @@
   switch (eAssetLibraryType(library_reference.type)) {
     case ASSET_LIBRARY_ALL:
       return FILE_ASSET_LIBRARY_ALL;
-<<<<<<< HEAD
+    case ASSET_LIBRARY_ESSENTIALS:
     case ASSET_LIBRARY_CUSTOM_FROM_PREFERENCES:
     case ASSET_LIBRARY_CUSTOM_FROM_PROJECT:
-=======
-    case ASSET_LIBRARY_ESSENTIALS:
-    case ASSET_LIBRARY_CUSTOM:
->>>>>>> 08f24553
       return FILE_ASSET_LIBRARY;
     case ASSET_LIBRARY_LOCAL:
       return FILE_MAIN_ASSET;
