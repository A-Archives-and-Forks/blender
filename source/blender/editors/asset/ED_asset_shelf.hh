/* SPDX-FileCopyrightText: 2023 Blender Authors
 *
 * SPDX-License-Identifier: GPL-2.0-or-later */

/** \file
 * \ingroup edasset
 */

#pragma once

struct ARegion;
struct ARegionType;
struct AssetShelf;
struct AssetShelfSettings;
struct AssetShelfType;
struct bContext;
struct bContextDataResult;
struct BlendDataReader;
struct BlendWriter;
struct Main;
struct SpaceType;
<<<<<<< HEAD
struct uiBlock;
=======
>>>>>>> 4dbdd925
struct RegionPollParams;
struct wmWindowManager;

namespace blender {
class StringRef;
class StringRefNull;
}  // namespace blender

namespace blender::ed::asset::shelf {

/* -------------------------------------------------------------------- */
/** \name Asset Shelf Regions
 *
 * Naming conventions:
 * - #regions_xxx(): Applies to both regions (#RGN_TYPE_ASSET_SHELF and
 *   #RGN_TYPE_ASSET_SHELF_HEADER).
 * - #region_xxx(): Applies to the main shelf region (#RGN_TYPE_ASSET_SHELF).
 * - #header_region_xxx(): Applies to the shelf header region
 *   (#RGN_TYPE_ASSET_SHELF_HEADER).
 *
 * \{ */

bool regions_poll(const RegionPollParams *params);

/** Only needed for #RGN_TYPE_ASSET_SHELF (not #RGN_TYPE_ASSET_SHELF_HEADER). */
void *region_duplicate(void *regiondata);
void region_free(ARegion *region);
void region_init(wmWindowManager *wm, ARegion *region);
int region_snap(const ARegion *region, int size, int axis);
void region_on_user_resize(const ARegion *region);
void region_listen(const wmRegionListenerParams *params);
void region_layout(const bContext *C, ARegion *region);
void region_draw(const bContext *C, ARegion *region);
void region_on_poll_success(const bContext *C, ARegion *region);
void region_blend_read_data(BlendDataReader *reader, ARegion *region);
void region_blend_write(BlendWriter *writer, ARegion *region);
int region_prefsizey();

void header_region_init(wmWindowManager *wm, ARegion *region);
void header_region(const bContext *C, ARegion *region);
void header_region_listen(const wmRegionListenerParams *params);
int header_region_size();
void header_regiontype_register(ARegionType *region_type, const int space_type);

/** \} */

/* -------------------------------------------------------------------- */
<<<<<<< HEAD
/** \name Asset shelf type */

bool type_poll(const bContext &C, const SpaceType &space_type, const AssetShelfType *shelf_type);
AssetShelfType *type_find_from_idname(const SpaceType &space_type, StringRefNull idname);

/** \} */

/* -------------------------------------------------------------------- */
/** \name Asset shelf popup */

uiBlock *popup_block_create(const bContext *C, ARegion *region, AssetShelfType *shelf_type);
void type_popup_unlink(const AssetShelfType &shelf_type);
=======
/** \name Asset Shelf Type
 * \{ */

bool type_poll(const bContext &C, const SpaceType &space_type, const AssetShelfType *shelf_type);
>>>>>>> 4dbdd925

/** \} */

/* -------------------------------------------------------------------- */

void type_unlink(const Main &bmain, const AssetShelfType &shelf_type);

int tile_width(const AssetShelfSettings &settings);
int tile_height(const AssetShelfSettings &settings);

AssetShelf *active_shelf_from_area(const ScrArea *area);

int context(const bContext *C, const char *member, bContextDataResult *result);

}  // namespace blender::ed::asset::shelf<|MERGE_RESOLUTION|>--- conflicted
+++ resolved
@@ -19,10 +19,7 @@
 struct BlendWriter;
 struct Main;
 struct SpaceType;
-<<<<<<< HEAD
 struct uiBlock;
-=======
->>>>>>> 4dbdd925
 struct RegionPollParams;
 struct wmWindowManager;
 
@@ -70,8 +67,8 @@
 /** \} */
 
 /* -------------------------------------------------------------------- */
-<<<<<<< HEAD
-/** \name Asset shelf type */
+/** \name Asset Shelf Type
+ * \{ */
 
 bool type_poll(const bContext &C, const SpaceType &space_type, const AssetShelfType *shelf_type);
 AssetShelfType *type_find_from_idname(const SpaceType &space_type, StringRefNull idname);
@@ -79,16 +76,11 @@
 /** \} */
 
 /* -------------------------------------------------------------------- */
-/** \name Asset shelf popup */
+/** \name Asset Shelf Popup
+ * \{ */
 
 uiBlock *popup_block_create(const bContext *C, ARegion *region, AssetShelfType *shelf_type);
 void type_popup_unlink(const AssetShelfType &shelf_type);
-=======
-/** \name Asset Shelf Type
- * \{ */
-
-bool type_poll(const bContext &C, const SpaceType &space_type, const AssetShelfType *shelf_type);
->>>>>>> 4dbdd925
 
 /** \} */
 
