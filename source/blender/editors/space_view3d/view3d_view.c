--- conflicted
+++ resolved
@@ -49,7 +49,6 @@
 
 #include "DEG_depsgraph.h"
 
-
 #include "UI_resources.h"
 
 #include "GPU_glew.h"
@@ -74,42 +73,13 @@
 #  include "BL_System.h"
 #endif
 
-
 #include "view3d_intern.h"  /* own include */
 
-<<<<<<< HEAD
-/* use this call when executing an operator,
- * event system doesn't set for each event the
- * opengl drawing context */
-void view3d_operator_needs_opengl(const bContext *C)
-{
-	wmWindow *win = CTX_wm_window(C);
-	ARegion *ar = CTX_wm_region(C);
-	
-	view3d_region_operator_needs_opengl(win, ar);
-}
-
-void view3d_region_operator_needs_opengl(wmWindow *win, ARegion *ar)
-{
-	/* for debugging purpose, context should always be OK */
-	if ((ar == NULL) || (ar->regiontype != RGN_TYPE_WINDOW)) {
-		printf("view3d_region_operator_needs_opengl error, wrong region\n");
-	}
-	else {
-		RegionView3D *rv3d = ar->regiondata;
-		
-		wmSubWindowSet(win, ar->swinid);
-		gpuLoadProjectionMatrix(rv3d->winmat);
-		gpuLoadMatrix(rv3d->viewmat);
-	}
-}
-=======
 /* -------------------------------------------------------------------- */
 /** \name Smooth View Operator & Utilities
  *
  * Use for view transitions to have smooth (animated) transitions.
  * \{ */
->>>>>>> d386d4e7
 
 /* This operator is one of the 'timer refresh' ones like animation playback */
 
@@ -1027,51 +997,13 @@
 	return hits;
 }
 
-<<<<<<< HEAD
+/** \} */
+
+/* -------------------------------------------------------------------- */
+/** \name View Layer Utilities
+ * \{ */
+
 int ED_view3d_view_layer_set(int lay, const int *values, int *active)
-=======
-/** \} */
-
-/* -------------------------------------------------------------------- */
-/** \name Local View Operators
- * \{ */
-
-static unsigned int free_localbit(Main *bmain)
-{
-	unsigned int lay;
-	ScrArea *sa;
-	bScreen *sc;
-	
-	lay = 0;
-	
-	/* sometimes we loose a localview: when an area is closed */
-	/* check all areas: which localviews are in use? */
-	for (sc = bmain->screen.first; sc; sc = sc->id.next) {
-		for (sa = sc->areabase.first; sa; sa = sa->next) {
-			SpaceLink *sl = sa->spacedata.first;
-			for (; sl; sl = sl->next) {
-				if (sl->spacetype == SPACE_VIEW3D) {
-					View3D *v3d = (View3D *) sl;
-					lay |= v3d->lay;
-				}
-			}
-		}
-	}
-	
-	if ((lay & 0x01000000) == 0) return 0x01000000;
-	if ((lay & 0x02000000) == 0) return 0x02000000;
-	if ((lay & 0x04000000) == 0) return 0x04000000;
-	if ((lay & 0x08000000) == 0) return 0x08000000;
-	if ((lay & 0x10000000) == 0) return 0x10000000;
-	if ((lay & 0x20000000) == 0) return 0x20000000;
-	if ((lay & 0x40000000) == 0) return 0x40000000;
-	if ((lay & 0x80000000) == 0) return 0x80000000;
-	
-	return 0;
-}
-
-int ED_view3d_scene_layer_set(int lay, const int *values, int *active)
->>>>>>> d386d4e7
 {
 	int i, tot = 0;
 	
@@ -1109,269 +1041,6 @@
 	return lay;
 }
 
-<<<<<<< HEAD
-=======
-static bool view3d_localview_init(
-        wmWindowManager *wm, wmWindow *win,
-        Main *bmain, Scene *scene, ScrArea *sa, const int smooth_viewtx,
-        ReportList *reports)
-{
-	View3D *v3d = sa->spacedata.first;
-	Base *base;
-	float min[3], max[3], box[3], mid[3];
-	float size = 0.0f;
-	unsigned int locallay;
-	bool ok = false;
-
-	if (v3d->localvd) {
-		return ok;
-	}
-
-	INIT_MINMAX(min, max);
-
-	locallay = free_localbit(bmain);
-
-	if (locallay == 0) {
-		BKE_report(reports, RPT_ERROR, "No more than 8 local views");
-		ok = false;
-	}
-	else {
-		if (scene->obedit) {
-			BKE_object_minmax(scene->obedit, min, max, false);
-			
-			ok = true;
-		
-			BASACT->lay |= locallay;
-			scene->obedit->lay = BASACT->lay;
-		}
-		else {
-			for (base = FIRSTBASE; base; base = base->next) {
-				if (TESTBASE(v3d, base)) {
-					BKE_object_minmax(base->object, min, max, false);
-					base->lay |= locallay;
-					base->object->lay = base->lay;
-					ok = true;
-				}
-			}
-		}
-
-		sub_v3_v3v3(box, max, min);
-		size = max_fff(box[0], box[1], box[2]);
-	}
-	
-	if (ok == true) {
-		ARegion *ar;
-		
-		v3d->localvd = MEM_mallocN(sizeof(View3D), "localview");
-		
-		memcpy(v3d->localvd, v3d, sizeof(View3D));
-
-		mid_v3_v3v3(mid, min, max);
-
-		copy_v3_v3(v3d->cursor, mid);
-
-		for (ar = sa->regionbase.first; ar; ar = ar->next) {
-			if (ar->regiontype == RGN_TYPE_WINDOW) {
-				RegionView3D *rv3d = ar->regiondata;
-				bool ok_dist = true;
-
-				/* new view values */
-				Object *camera_old = NULL;
-				float dist_new, ofs_new[3];
-
-				rv3d->localvd = MEM_mallocN(sizeof(RegionView3D), "localview region");
-				memcpy(rv3d->localvd, rv3d, sizeof(RegionView3D));
-
-				negate_v3_v3(ofs_new, mid);
-
-				if (rv3d->persp == RV3D_CAMOB) {
-					rv3d->persp = RV3D_PERSP;
-					camera_old = v3d->camera;
-				}
-
-				if (rv3d->persp == RV3D_ORTHO) {
-					if (size < 0.0001f) {
-						ok_dist = false;
-					}
-				}
-
-				if (ok_dist) {
-					dist_new = ED_view3d_radius_to_dist(v3d, ar, rv3d->persp, true, (size / 2) * VIEW3D_MARGIN);
-					if (rv3d->persp == RV3D_PERSP) {
-						/* don't zoom closer than the near clipping plane */
-						dist_new = max_ff(dist_new, v3d->near * 1.5f);
-					}
-				}
-
-				ED_view3d_smooth_view_ex(
-				        wm, win, sa, v3d, ar, smooth_viewtx,
-				            &(const V3D_SmoothParams) {
-				                .camera_old = camera_old,
-				                .ofs = ofs_new, .quat = rv3d->viewquat,
-				                .dist = ok_dist ? &dist_new : NULL, .lens = &v3d->lens});
-			}
-		}
-		
-		v3d->lay = locallay;
-	}
-	else {
-		/* clear flags */ 
-		for (base = FIRSTBASE; base; base = base->next) {
-			if (base->lay & locallay) {
-				base->lay -= locallay;
-				if (base->lay == 0) base->lay = v3d->layact;
-				if (base->object != scene->obedit) base->flag |= SELECT;
-				base->object->lay = base->lay;
-			}
-		}
-	}
-
-	DAG_on_visible_update(bmain, false);
-
-	return ok;
-}
-
-static void restore_localviewdata(wmWindowManager *wm, wmWindow *win, Main *bmain, Scene *scene, ScrArea *sa, const int smooth_viewtx)
-{
-	const bool free = true;
-	ARegion *ar;
-	View3D *v3d = sa->spacedata.first;
-	Object *camera_old, *camera_new;
-	
-	if (v3d->localvd == NULL) return;
-	
-	camera_old = v3d->camera;
-	camera_new = v3d->localvd->camera;
-
-	v3d->lay = v3d->localvd->lay;
-	v3d->layact = v3d->localvd->layact;
-	v3d->drawtype = v3d->localvd->drawtype;
-	v3d->camera = v3d->localvd->camera;
-	
-	if (free) {
-		MEM_freeN(v3d->localvd);
-		v3d->localvd = NULL;
-	}
-	
-	for (ar = sa->regionbase.first; ar; ar = ar->next) {
-		if (ar->regiontype == RGN_TYPE_WINDOW) {
-			RegionView3D *rv3d = ar->regiondata;
-			
-			if (rv3d->localvd) {
-				Object *camera_old_rv3d, *camera_new_rv3d;
-
-				camera_old_rv3d = (rv3d->persp          == RV3D_CAMOB) ? camera_old : NULL;
-				camera_new_rv3d = (rv3d->localvd->persp == RV3D_CAMOB) ? camera_new : NULL;
-
-				rv3d->view = rv3d->localvd->view;
-				rv3d->persp = rv3d->localvd->persp;
-				rv3d->camzoom = rv3d->localvd->camzoom;
-
-				ED_view3d_smooth_view_ex(
-				        wm, win, sa,
-				        v3d, ar, smooth_viewtx,
-				        &(const V3D_SmoothParams) {
-				            .camera_old = camera_old_rv3d, .camera = camera_new_rv3d,
-				            .ofs = rv3d->localvd->ofs, .quat = rv3d->localvd->viewquat,
-				            .dist = &rv3d->localvd->dist});
-
-				if (free) {
-					MEM_freeN(rv3d->localvd);
-					rv3d->localvd = NULL;
-				}
-			}
-
-			ED_view3d_shade_update(bmain, scene, v3d, sa);
-		}
-	}
-}
-
-static bool view3d_localview_exit(
-        wmWindowManager *wm, wmWindow *win,
-        Main *bmain, Scene *scene, ScrArea *sa, const int smooth_viewtx)
-{
-	View3D *v3d = sa->spacedata.first;
-	struct Base *base;
-	unsigned int locallay;
-	
-	if (v3d->localvd) {
-		
-		locallay = v3d->lay & 0xFF000000;
-
-		restore_localviewdata(wm, win, bmain, scene, sa, smooth_viewtx);
-
-		/* for when in other window the layers have changed */
-		if (v3d->scenelock) v3d->lay = scene->lay;
-		
-		for (base = FIRSTBASE; base; base = base->next) {
-			if (base->lay & locallay) {
-				base->lay -= locallay;
-				if (base->lay == 0) base->lay = v3d->layact;
-				if (base->object != scene->obedit) {
-					base->flag |= SELECT;
-					base->object->flag |= SELECT;
-				}
-				base->object->lay = base->lay;
-			}
-		}
-		
-		DAG_on_visible_update(bmain, false);
-
-		return true;
-	}
-	else {
-		return false;
-	}
-}
-
-static int localview_exec(bContext *C, wmOperator *op)
-{
-	const int smooth_viewtx = WM_operator_smooth_viewtx_get(op);
-	wmWindowManager *wm = CTX_wm_manager(C);
-	wmWindow *win = CTX_wm_window(C);
-	Main *bmain = CTX_data_main(C);
-	Scene *scene = CTX_data_scene(C);
-	ScrArea *sa = CTX_wm_area(C);
-	View3D *v3d = CTX_wm_view3d(C);
-	bool changed;
-	
-	if (v3d->localvd) {
-		changed = view3d_localview_exit(wm, win, bmain, scene, sa, smooth_viewtx);
-	}
-	else {
-		changed = view3d_localview_init(wm, win, bmain, scene, sa, smooth_viewtx, op->reports);
-	}
-
-	if (changed) {
-		DAG_id_type_tag(bmain, ID_OB);
-		ED_area_tag_redraw(sa);
-
-		/* unselected objects become selected when exiting */
-		if (v3d->localvd == NULL) {
-			WM_event_add_notifier(C, NC_SCENE | ND_OB_SELECT, scene);
-		}
-
-		return OPERATOR_FINISHED;
-	}
-	else {
-		return OPERATOR_CANCELLED;
-	}
-}
-
-void VIEW3D_OT_localview(wmOperatorType *ot)
-{
-	/* identifiers */
-	ot->name = "Local View";
-	ot->description = "Toggle display of selected object(s) separately and centered in view";
-	ot->idname = "VIEW3D_OT_localview";
-	
-	/* api callbacks */
-	ot->exec = localview_exec;
-	ot->flag = OPTYPE_UNDO; /* localview changes object layer bitflags */
-	
-	ot->poll = ED_operator_view3d_active;
-}
-
 /** \} */
 
 /* -------------------------------------------------------------------- */
@@ -1380,7 +1049,6 @@
  * Start the game engine (handles context switching).
  * \{ */
 
->>>>>>> d386d4e7
 #ifdef WITH_GAMEENGINE
 
 static ListBase queue_back;
