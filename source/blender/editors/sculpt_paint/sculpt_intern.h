/*
 * This program is free software; you can redistribute it and/or
 * modify it under the terms of the GNU General Public License
 * as published by the Free Software Foundation; either version 2
 * of the License, or (at your option) any later version.
 *
 * This program is distributed in the hope that it will be useful,
 * but WITHOUT ANY WARRANTY; without even the implied warranty of
 * MERCHANTABILITY or FITNESS FOR A PARTICULAR PURPOSE.  See the
 * GNU General Public License for more details.
 *
 * You should have received a copy of the GNU General Public License
 * along with this program; if not, write to the Free Software Foundation,
 * Inc., 51 Franklin Street, Fifth Floor, Boston, MA 02110-1301, USA.
 *
 * The Original Code is Copyright (C) 2006 by Nicholas Bishop
 * All rights reserved.
 */

/** \file
 * \ingroup edsculpt
 */

#pragma once

#include "DNA_brush_types.h"
#include "DNA_key_types.h"
#include "DNA_listBase.h"
#include "DNA_meshdata_types.h"
#include "DNA_vec_types.h"

#include "BLI_bitmap.h"
#include "BLI_compiler_compat.h"
#include "BLI_gsqueue.h"
#include "BLI_threads.h"

#include "ED_view3d.h"

#include "BKE_attribute.h"
#include "BKE_brush_engine.h"
#include "BKE_paint.h"
#include "BKE_pbvh.h"

#include "bmesh.h"

struct AutomaskingCache;
struct KeyBlock;
struct Object;
struct SculptUndoNode;
struct bContext;
struct BrushChannelSet;
struct TaskParallelTLS;

enum ePaintSymmetryFlags;

void SCULPT_clear_scl_pointers(SculptSession *ss);

/*
maximum symmetry passes returned by SCULPT_get_symmetry_pass.
enough for about ~30 radial symmetry passes, which seems like plenty

used by various code that needs to statically store per-pass state.
*/
#define SCULPT_MAX_SYMMETRY_PASSES 255

bool SCULPT_mode_poll(struct bContext *C);
bool SCULPT_mode_poll_view3d(struct bContext *C);
/**
 * Checks for a brush, not just sculpt mode.
 */
bool SCULPT_poll(struct bContext *C);
bool SCULPT_poll_view3d(struct bContext *C);

bool SCULPT_vertex_colors_poll(struct bContext *C);
bool SCULPT_vertex_colors_poll_no_bmesh(struct bContext *C);

/* Updates */

typedef enum SculptUpdateType {
  SCULPT_UPDATE_COORDS = 1 << 0,
  SCULPT_UPDATE_MASK = 1 << 1,
  SCULPT_UPDATE_VISIBILITY = 1 << 2,
  SCULPT_UPDATE_COLOR = 1 << 3,
} SculptUpdateType;

<<<<<<< HEAD
void SCULPT_flush_update_step(struct bContext *C, SculptUpdateType update_flags);
void SCULPT_flush_update_done(const struct bContext *C, Object *ob, SculptUpdateType update_flags);
void SCULPT_flush_stroke_deform(struct Sculpt *sd, Object *ob, bool is_proxy_used);

/* Should be used after modifying the mask or Face Sets IDs. */
void SCULPT_tag_update_overlays(struct bContext *C);
=======
void SCULPT_flush_update_step(bContext *C, SculptUpdateType update_flags);
void SCULPT_flush_update_done(const bContext *C, Object *ob, SculptUpdateType update_flags);
/**
 * Flush displacement from deformed PBVH to original layer.
 */
void SCULPT_flush_stroke_deform(struct Sculpt *sd, Object *ob, bool is_proxy_used);

/**
 * Should be used after modifying the mask or Face Sets IDs.
 */
void SCULPT_tag_update_overlays(bContext *C);
>>>>>>> 8c7d970e

/* Stroke */

typedef struct SculptCursorGeometryInfo {
  float location[3];
  float back_location[3];
  float normal[3];
  float active_vertex_co[3];
} SculptCursorGeometryInfo;

/**
 * Do a ray-cast in the tree to find the 3d brush location
 * (This allows us to ignore the GL depth buffer)
 * Returns 0 if the ray doesn't hit the mesh, non-zero otherwise.
 */
bool SCULPT_stroke_get_location(struct bContext *C, float out[3], const float mouse[2]);
/**
 * Gets the normal, location and active vertex location of the geometry under the cursor. This also
 * updates the active vertex and cursor related data of the SculptSession using the mouse position
 */
bool SCULPT_cursor_geometry_info_update(bContext *C,
                                        SculptCursorGeometryInfo *out,
                                        const float mouse[2],
                                        bool use_sampled_normal,
                                        bool use_back_depth);
void SCULPT_geometry_preview_lines_update(bContext *C, struct SculptSession *ss, float radius);

void SCULPT_stroke_modifiers_check(const bContext *C, Object *ob, const Brush *brush);
float SCULPT_raycast_init(struct ViewContext *vc,
                          const float mouse[2],
                          float ray_start[3],
                          float ray_end[3],
                          float ray_normal[3],
                          bool original);

/* Symmetry */
char SCULPT_mesh_symmetry_xyz_get(Object *object);

/* Sculpt PBVH abstraction API */

void SCULPT_vertex_random_access_ensure(struct SculptSession *ss);
void SCULPT_face_random_access_ensure(struct SculptSession *ss);

int SCULPT_vertex_valence_get(const struct SculptSession *ss, SculptVertRef vertex);
int SCULPT_vertex_count_get(const struct SculptSession *ss);

bool SCULPT_vertex_color_get(const SculptSession *ss, SculptVertRef vertex, float out[4]);
void SCULPT_vertex_color_set(const SculptSession *ss, SculptVertRef vertex, float color[4]);
bool SCULPT_has_colors(const SculptSession *ss);

const float *SCULPT_vertex_co_get(struct SculptSession *ss, SculptVertRef index);
void SCULPT_vertex_normal_get(SculptSession *ss, SculptVertRef index, float no[3]);
float SCULPT_vertex_mask_get(struct SculptSession *ss, SculptVertRef index);

const float *SCULPT_vertex_persistent_co_get(SculptSession *ss, SculptVertRef index);
void SCULPT_vertex_persistent_normal_get(SculptSession *ss, SculptVertRef index, float no[3]);

bool SCULPT_has_persistent_base(SculptSession *ss);

<<<<<<< HEAD
/* Coordinates used for manipulating the base mesh when Grab Active Vertex is enabled. */
const float *SCULPT_vertex_co_for_grab_active_get(SculptSession *ss, SculptVertRef index);

/* Returns the info of the limit surface when Multires is available, otherwise it returns the
 * current coordinate of the vertex. */
void SCULPT_vertex_limit_surface_get(SculptSession *ss, SculptVertRef index, float r_co[3]);
=======
/**
 * Coordinates used for manipulating the base mesh when Grab Active Vertex is enabled.
 */
const float *SCULPT_vertex_co_for_grab_active_get(SculptSession *ss, int index);

/**
 * Returns the info of the limit surface when multi-res is available,
 * otherwise it returns the current coordinate of the vertex.
 */
void SCULPT_vertex_limit_surface_get(SculptSession *ss, int index, float r_co[3]);
>>>>>>> 8c7d970e

/**
 * Returns the pointer to the coordinates that should be edited from a brush tool iterator
 * depending on the given deformation target.
 */
float *SCULPT_brush_deform_target_vertex_co_get(SculptSession *ss,
                                                const int deform_target,
                                                PBVHVertexIter *iter);

struct _SculptNeighborRef {
  SculptVertRef vertex;
  SculptEdgeRef edge;
};

#define SCULPT_VERTEX_NEIGHBOR_FIXED_CAPACITY 12

typedef struct SculptVertexNeighborIter {
  /* Storage */
  struct _SculptNeighborRef *neighbors;
  int *neighbor_indices;

  int size;
  int capacity;
  struct _SculptNeighborRef neighbors_fixed[SCULPT_VERTEX_NEIGHBOR_FIXED_CAPACITY];
  int neighbor_indices_fixed[SCULPT_VERTEX_NEIGHBOR_FIXED_CAPACITY];

  /* Internal iterator. */
  int num_duplicates;
  int i;

  /* Public */
  SculptVertRef vertex;
  SculptEdgeRef edge;
  int index;
  bool has_edge;  // does this iteration step have an edge, fake neighbors do not
  bool is_duplicate;
  bool no_free;
} SculptVertexNeighborIter;

void SCULPT_vertex_neighbors_get(const struct SculptSession *ss,
                                 const SculptVertRef vref,
                                 const bool include_duplicates,
                                 SculptVertexNeighborIter *iter);

/* Iterator over neighboring vertices. */
#define SCULPT_VERTEX_NEIGHBORS_ITER_BEGIN(ss, v_index, neighbor_iterator) \
  SCULPT_vertex_neighbors_get(ss, v_index, false, &neighbor_iterator); \
  for (neighbor_iterator.i = 0; neighbor_iterator.i < neighbor_iterator.size; \
       neighbor_iterator.i++) { \
    neighbor_iterator.has_edge = neighbor_iterator.neighbors[neighbor_iterator.i].edge.i != \
                                 SCULPT_REF_NONE; \
    neighbor_iterator.vertex = neighbor_iterator.neighbors[neighbor_iterator.i].vertex; \
    neighbor_iterator.edge = neighbor_iterator.neighbors[neighbor_iterator.i].edge; \
    neighbor_iterator.index = neighbor_iterator.neighbor_indices[neighbor_iterator.i];

/* Iterate over neighboring and duplicate vertices (for PBVH_GRIDS). Duplicates come
 * first since they are nearest for floodfill. */
#define SCULPT_VERTEX_DUPLICATES_AND_NEIGHBORS_ITER_BEGIN(ss, v_index, neighbor_iterator) \
  SCULPT_vertex_neighbors_get(ss, v_index, true, &neighbor_iterator); \
  for (neighbor_iterator.i = neighbor_iterator.size - 1; neighbor_iterator.i >= 0; \
       neighbor_iterator.i--) { \
    neighbor_iterator.has_edge = neighbor_iterator.neighbors[neighbor_iterator.i].edge.i != \
                                 SCULPT_REF_NONE; \
    neighbor_iterator.vertex = neighbor_iterator.neighbors[neighbor_iterator.i].vertex; \
    neighbor_iterator.edge = neighbor_iterator.neighbors[neighbor_iterator.i].edge; \
    neighbor_iterator.index = neighbor_iterator.neighbor_indices[neighbor_iterator.i]; \
    neighbor_iterator.is_duplicate = (neighbor_iterator.i >= \
                                      neighbor_iterator.size - neighbor_iterator.num_duplicates);

#define SCULPT_VERTEX_NEIGHBORS_ITER_END(neighbor_iterator) \
  } \
  if (!neighbor_iterator.no_free && \
      neighbor_iterator.neighbors != neighbor_iterator.neighbors_fixed) { \
    MEM_freeN(neighbor_iterator.neighbors); \
    MEM_freeN(neighbor_iterator.neighbor_indices); \
  } \
  ((void)0)

#define SCULPT_VERTEX_NEIGHBORS_ITER_FREE(neighbor_iterator) \
  if (neighbor_iterator.neighbors && !neighbor_iterator.no_free && \
      neighbor_iterator.neighbors != neighbor_iterator.neighbors_fixed) { \
    MEM_freeN(neighbor_iterator.neighbors); \
    MEM_freeN(neighbor_iterator.neighbor_indices); \
  } \
  ((void)0)

SculptVertRef SCULPT_active_vertex_get(SculptSession *ss);
const float *SCULPT_active_vertex_co_get(SculptSession *ss);
float *SCULPT_vertex_origco_get(SculptSession *ss, SculptVertRef vertex);
float *SCULPT_vertex_origno_get(SculptSession *ss, SculptVertRef vertex);

void SCULPT_active_vertex_normal_get(SculptSession *ss, float normal[3]);
MSculptVert *SCULPT_vertex_get_sculptvert(const SculptSession *ss, SculptVertRef vertex);

/* Returns PBVH deformed vertices array if shape keys or deform modifiers are used, otherwise
 * returns mesh original vertices array. */
struct MVert *SCULPT_mesh_deformed_mverts_get(SculptSession *ss);

/* Fake Neighbors */

#define FAKE_NEIGHBOR_NONE -1

void SCULPT_fake_neighbors_ensure(struct Sculpt *sd, Object *ob, const float max_dist);
void SCULPT_fake_neighbors_enable(Object *ob);
void SCULPT_fake_neighbors_disable(Object *ob);
void SCULPT_fake_neighbors_free(struct Object *ob);

/* Vertex Info. */
void SCULPT_boundary_info_ensure(Object *object);
void SCULPT_connected_components_ensure(Object *ob);

/* this is a bitmask */
typedef enum SculptCornerType {
  SCULPT_CORNER_NONE = 0,
  SCULPT_CORNER_MESH = 1 << 0,
  SCULPT_CORNER_FACE_SET = 1 << 1,
  SCULPT_CORNER_SEAM = 1 << 2,
  SCULPT_CORNER_SHARP = 1 << 3,
  SCULPT_CORNER_UV = 1 << 4,
} SculptCornerType;

int SCULPT_get_tool(const SculptSession *ss, const struct Brush *br);

/* Sculpt API to get brush channel data
If ss->cache exists then ss->cache->channels_final
will be used, otherwise brush and tool settings channels
will be used (taking inheritence into account).
*/

float SCULPT_get_float_intern(const SculptSession *ss,
                              const char *idname,
                              const Sculpt *sd,
                              const Brush *br);
#define SCULPT_get_float(ss, idname, sd, br) \
  SCULPT_get_float_intern(ss, BRUSH_BUILTIN_##idname, sd, br)

int SCULPT_get_int_intern(const SculptSession *ss,
                          const char *idname,
                          const Sculpt *sd,
                          const Brush *br);
#define SCULPT_get_int(ss, idname, sd, br) \
  SCULPT_get_int_intern(ss, BRUSH_BUILTIN_##idname, sd, br)
#define SCULPT_get_bool(ss, idname, sd, br) SCULPT_get_int(ss, idname, sd, br)

int SCULPT_get_vector_intern(
    const SculptSession *ss, const char *idname, float out[4], const Sculpt *sd, const Brush *br);
#define SCULPT_get_vector(ss, idname, out, sd, br) \
  SCULPT_get_vector_intern(ss, BRUSH_BUILTIN_##idname, out, sd, br)

BrushChannel *SCULPT_get_final_channel_intern(const SculptSession *ss,
                                              const char *idname,
                                              const Sculpt *sd,
                                              const Brush *br);
#define SCULPT_get_final_channel(ss, idname, sd, br) \
  SCULPT_get_final_channel_intern(ss, BRUSH_BUILTIN_##idname, sd, br)

SculptCornerType SCULPT_vertex_is_corner(const SculptSession *ss,
                                         const SculptVertRef index,
                                         SculptCornerType cornertype);

typedef enum SculptBoundaryType {
  SCULPT_BOUNDARY_MESH = 1 << 0,
  SCULPT_BOUNDARY_FACE_SET = 1 << 1,
  SCULPT_BOUNDARY_SEAM = 1 << 2,
  SCULPT_BOUNDARY_SHARP = 1 << 3,
  SCULPT_BOUNDARY_UV = 1 << 4,
  SCULPT_BOUNDARY_ALL = (1 << 0) | (1 << 1) | (1 << 2) | (1 << 3) | (1 << 4),
  SCULPT_BOUNDARY_DEFAULT = (1 << 0) | (1 << 3) | (1 << 4)  // mesh and sharp
} SculptBoundaryType;

/* Boundary Info needs to be initialized in order to use this function. */
SculptBoundaryType SCULPT_vertex_is_boundary(const SculptSession *ss,
                                             const SculptVertRef index,
                                             SculptBoundaryType boundary_types);

void SCULPT_connected_components_ensure(Object *ob);

/* Sculpt Visibility API */

void SCULPT_vertex_visible_set(SculptSession *ss, SculptVertRef index, bool visible);
bool SCULPT_vertex_visible_get(SculptSession *ss, SculptVertRef index);

void SCULPT_visibility_sync_all_face_sets_to_vertices(struct Object *ob);
void SCULPT_visibility_sync_all_vertex_to_face_sets(struct SculptSession *ss);

/* Face Sets API */

typedef struct SculptFaceSetIsland {
  SculptFaceRef *faces;
  int totface;
} SculptFaceSetIsland;

typedef struct SculptFaceSetIslands {
  SculptFaceSetIsland *islands;
  int totisland;
} SculptFaceSetIslands;

SculptFaceSetIslands *SCULPT_face_set_islands_get(SculptSession *ss, int fset);
void SCULPT_face_set_islands_free(SculptSession *ss, SculptFaceSetIslands *islands);
SculptFaceSetIsland *SCULPT_face_set_island_get(SculptSession *ss, SculptFaceRef face, int fset);
void SCULPT_face_set_island_free(SculptFaceSetIsland *island);

void SCULPT_face_normal_get(SculptSession *ss, SculptFaceRef face, float no[3]);

int SCULPT_active_face_set_get(SculptSession *ss);
int SCULPT_vertex_face_set_get(SculptSession *ss, SculptVertRef vertex);
void SCULPT_vertex_face_set_set(SculptSession *ss, SculptVertRef vertex, int face_set);
void SCULPT_vertex_face_set_increase(SculptSession *ss, SculptVertRef vertex, const int increase);

bool SCULPT_vertex_has_face_set(SculptSession *ss, SculptVertRef index, int face_set);
bool SCULPT_vertex_has_unique_face_set(const SculptSession *ss, SculptVertRef index);

int SCULPT_face_set_next_available_get(SculptSession *ss);

void SCULPT_face_set_visibility_set(SculptSession *ss, int face_set, bool visible);
bool SCULPT_vertex_all_face_sets_visible_get(const SculptSession *ss, SculptVertRef index);
bool SCULPT_vertex_any_face_set_visible_get(SculptSession *ss, SculptVertRef index);

void SCULPT_face_sets_visibility_invert(SculptSession *ss);
void SCULPT_face_sets_visibility_all_set(SculptSession *ss, bool visible);

<<<<<<< HEAD
void SCULPT_face_ensure_original(SculptSession *ss, struct Object *ob);
int SCULPT_face_set_original_get(SculptSession *ss, SculptFaceRef face);
void SCULPT_face_check_origdata(SculptSession *ss, SculptFaceRef face);

int SCULPT_face_set_get(SculptSession *ss, SculptFaceRef face);

// returns previous face set
int SCULPT_face_set_set(SculptSession *ss, SculptFaceRef face, int fset);
int SCULPT_face_set_flag_get(SculptSession *ss, SculptFaceRef face, char flag);
int SCULPT_face_set_flag_set(SculptSession *ss, SculptFaceRef face, char flag, bool state);

=======
/**
 * Returns true when the step belongs to the stroke that is directly performed by the brush and
 * not by one of the symmetry passes.
 */
>>>>>>> 8c7d970e
bool SCULPT_stroke_is_main_symmetry_pass(struct StrokeCache *cache);
/**
 * Return true only once per stroke on the first symmetry pass, regardless of the symmetry passes
 * enabled.
 *
 * This should be used for functionality that needs to be computed once per stroke of a particular
 * tool (allocating memory, updating random seeds...).
 */
bool SCULPT_stroke_is_first_brush_step(struct StrokeCache *cache);
/**
 * Returns true on the first brush step of each symmetry pass.
 */
bool SCULPT_stroke_is_first_brush_step_of_symmetry_pass(struct StrokeCache *cache);

void SCULPT_ensure_epmap(SculptSession *ss);

/* Sculpt Original Data */
typedef struct {
  struct BMLog *bm_log;

  struct SculptUndoNode *unode;
  int datatype;
  float (*coords)[3];
  short (*normals)[3];
  const float *vmasks;
  float (*colors)[4];
  short _no[3];

  /* Original coordinate, normal, and mask. */
  const float *co;
  const short *no;
  float mask;
  const float *col;
  struct PBVH *pbvh;
  struct SculptSession *ss;
} SculptOrigVertData;

<<<<<<< HEAD
typedef struct SculptSmoothArgs {
  float projection, slide_fset, bound_smooth;
  SculptCustomLayer *bound_scl;
  bool do_origco : 1;
  bool do_weighted_smooth : 1;
  bool preserve_fset_boundaries : 1;
  float bound_smooth_radius;  // if 0, ss->cache->radius will be used
  float vel_smooth_fac;
  SculptCustomLayer *vel_scl;
  float bevel_smooth_factor;
} SculptSmoothArgs;
=======
/**
 * Initialize a #SculptOrigVertData for accessing original vertex data;
 * handles #BMesh, #Mesh, and multi-resolution.
 */
void SCULPT_orig_vert_data_init(SculptOrigVertData *data, Object *ob, PBVHNode *node);
/**
 * Update a #SculptOrigVertData for a particular vertex from the PBVH iterator.
 */
void SCULPT_orig_vert_data_update(SculptOrigVertData *orig_data, PBVHVertexIter *iter);
/**
 * Initialize a #SculptOrigVertData for accessing original vertex data;
 * handles #BMesh, #Mesh, and multi-resolution.
 */
void SCULPT_orig_vert_data_unode_init(SculptOrigVertData *data,
                                      Object *ob,
                                      struct SculptUndoNode *unode);
>>>>>>> 8c7d970e

/* Utils. */
void SCULPT_calc_brush_plane(struct Sculpt *sd,
                             struct Object *ob,
                             struct PBVHNode **nodes,
                             int totnode,
                             float r_area_no[3],
                             float r_area_co[3]);

void SCULPT_calc_area_normal(
    Sculpt *sd, Object *ob, PBVHNode **nodes, int totnode, float r_area_no[3]);

SculptVertRef SCULPT_nearest_vertex_get(struct Sculpt *sd,
                                        struct Object *ob,
                                        const float co[3],
                                        float max_distance,
                                        bool use_original);

int SCULPT_plane_point_side(const float co[3], const float plane[4]);
int SCULPT_plane_trim(const struct StrokeCache *cache,
                      const struct Brush *brush,
                      const float val[3]);
/**
 * Handles clipping against a mirror modifier and #SCULPT_LOCK_X/Y/Z axis flags.
 */
void SCULPT_clip(Sculpt *sd, SculptSession *ss, float co[3], const float val[3]);

float SCULPT_brush_plane_offset_get(Sculpt *sd, SculptSession *ss);

ePaintSymmetryAreas SCULPT_get_vertex_symm_area(const float co[3]);
bool SCULPT_check_vertex_pivot_symmetry(const float vco[3], const float pco[3], const char symm);
/**
 * Checks if a vertex is inside the brush radius from any of its mirrored axis.
 */
bool SCULPT_is_vertex_inside_brush_radius_symm(const float vertex[3],
                                               const float br_co[3],
                                               float radius,
                                               char symm);
bool SCULPT_is_symmetry_iteration_valid(char i, char symm);
void SCULPT_flip_v3_by_symm_area(float v[3],
                                 const ePaintSymmetryFlags symm,
                                 const ePaintSymmetryAreas symmarea,
                                 const float pivot[3]);
void SCULPT_flip_quat_by_symm_area(float quat[4],
                                   const ePaintSymmetryFlags symm,
                                   const ePaintSymmetryAreas symmarea,
                                   const float pivot[3]);

/* Flood Fill. */
typedef struct {
  GSQueue *queue;
  BLI_bitmap *visited_vertices;
} SculptFloodFill;

void SCULPT_floodfill_init(struct SculptSession *ss, SculptFloodFill *flood);
void SCULPT_floodfill_add_active(struct Sculpt *sd,
                                 struct Object *ob,
                                 struct SculptSession *ss,
                                 SculptFloodFill *flood,
                                 float radius);
void SCULPT_floodfill_add_initial_with_symmetry(struct Sculpt *sd,
                                                struct Object *ob,
                                                struct SculptSession *ss,
                                                SculptFloodFill *flood,
                                                SculptVertRef index,
                                                float radius);

void SCULPT_floodfill_add_initial(SculptFloodFill *flood, SculptVertRef index);
void SCULPT_floodfill_add_and_skip_initial(struct SculptSession *ss,
                                           SculptFloodFill *flood,
                                           SculptVertRef vertex);
void SCULPT_floodfill_execute(struct SculptSession *ss,
                              SculptFloodFill *flood,
                              bool (*func)(SculptSession *ss,
                                           SculptVertRef from_v,
                                           SculptVertRef to_v,
                                           bool is_duplicate,
                                           void *userdata),
                              void *userdata);
void SCULPT_floodfill_free(SculptFloodFill *flood);

/* Dynamic topology */

enum eDynTopoWarnFlag {
  DYNTOPO_WARN_EDATA = (1 << 1),
  DYNTOPO_WARN_MODIFIER = (1 << 3),
  DYNTOPO_ERROR_MULTIRES = (1 << 4)
};

struct Mesh;

void SCULPT_update_customdata_refs(SculptSession *ss, Object *ob);

void SCULPT_dyntopo_node_layers_update_offsets(SculptSession *ss, Object *ob);
void SCULPT_dynamic_topology_sync_layers(Object *ob, struct Mesh *me);

void SCULPT_dynamic_topology_enable_ex(struct Main *bmain,
                                       struct Depsgraph *depsgraph,
                                       Scene *scene,
                                       Object *ob);
void SCULPT_dynamic_topology_disable(bContext *C, struct SculptUndoNode *unode);
void sculpt_dynamic_topology_disable_with_undo(struct Main *bmain,
                                               struct Depsgraph *depsgraph,
                                               Scene *scene,
                                               Object *ob);

/**
 * Returns true if the stroke will use dynamic topology, false
 * otherwise.
 *
 * Factors: some brushes like grab cannot do dynamic topology.
 * Others, like smooth, are better without.
 * Same goes for alt-key smoothing.
 */
bool SCULPT_stroke_is_dynamic_topology(const SculptSession *ss, const Brush *brush);

void SCULPT_dynamic_topology_triangulate(struct SculptSession *ss, struct BMesh *bm);
void SCULPT_dyntopo_node_layers_add(struct SculptSession *ss, Object *ob);
void SCULPT_dyntopo_save_origverts(struct SculptSession *ss);

enum eDynTopoWarnFlag SCULPT_dynamic_topology_check(Scene *scene, Object *ob);

void SCULPT_pbvh_clear(Object *ob);

/* Auto-masking. */
float SCULPT_automasking_factor_get(struct AutomaskingCache *automasking,
                                    SculptSession *ss,
                                    SculptVertRef vert);

/* Returns the automasking cache depending on the active tool. Used for code that can run both for
 * brushes and filter. */
struct AutomaskingCache *SCULPT_automasking_active_cache_get(SculptSession *ss);

struct AutomaskingCache *SCULPT_automasking_cache_init(Sculpt *sd, const Brush *brush, Object *ob);
void SCULPT_automasking_cache_free(SculptSession *ss,
                                   Object *ob,
                                   struct AutomaskingCache *automasking);

bool SCULPT_is_automasking_mode_enabled(const SculptSession *ss,
                                        const Sculpt *sd,
                                        const Brush *br,
                                        const eAutomasking_flag mode);
bool SCULPT_is_automasking_enabled(Sculpt *sd, const SculptSession *ss, const Brush *br);
void SCULPT_automasking_step_update(struct AutomaskingCache *automasking,
                                    SculptSession *ss,
                                    Sculpt *sd,
                                    const Brush *brush);

typedef enum eBoundaryAutomaskMode {
  AUTOMASK_INIT_BOUNDARY_EDGES = 1,
  AUTOMASK_INIT_BOUNDARY_FACE_SETS = 2,
} eBoundaryAutomaskMode;

void SCULPT_boundary_automasking_init(Object *ob,
                                      eBoundaryAutomaskMode mode,
                                      int propagation_steps,
                                      SculptCustomLayer *factorlayer);

/* Geodesic distances. */

/**
 * Returns an array indexed by vertex index containing the geodesic distance to the closest vertex
 * in the initial vertex set. The caller is responsible for freeing the array.
 * Geodesic distances will only work when used with PBVH_FACES, for other types of PBVH it will
 * fallback to euclidean distances to one of the initial vertices in the set.
 */
float *SCULPT_geodesic_distances_create(struct Object *ob,
                                        struct GSet *initial_vertices,
                                        const float limit_radius,
                                        SculptVertRef *r_closest_verts,
                                        float (*vertco_override)[3]);
float *SCULPT_geodesic_from_vertex_and_symm(struct Sculpt *sd,
                                            struct Object *ob,
                                            const SculptVertRef vertex,
                                            const float limit_radius);
float *SCULPT_geodesic_from_vertex(Object *ob,
                                   const SculptVertRef vertex,
                                   const float limit_radius);

/* Filters. */
void SCULPT_filter_cache_init(struct bContext *C,
                              struct Object *ob,
                              Sculpt *sd,
                              const int undo_type);
void SCULPT_filter_cache_free(SculptSession *ss, struct Object *ob);

void SCULPT_mask_filter_smooth_apply(
    Sculpt *sd, Object *ob, PBVHNode **nodes, const int totnode, const int smooth_iterations);

/* Brushes. */

/* Cloth Brush. */

/**
 * Main Brush Function.
 */
void SCULPT_do_cloth_brush(struct Sculpt *sd,
                           struct Object *ob,
                           struct PBVHNode **nodes,
                           int totnode);

void SCULPT_cloth_simulation_free(struct SculptClothSimulation *cloth_sim);

/* Public functions. */

struct SculptClothSimulation *SCULPT_cloth_brush_simulation_create(
    struct SculptSession *ss,
    struct Object *ob,
    const float cloth_mass,
    const float cloth_damping,
    const float cloth_softbody_strength,
    const bool use_collisions,
    const bool needs_deform_coords,
    const bool use_bending);
void SCULPT_cloth_brush_simulation_init(struct SculptSession *ss,
                                        struct SculptClothSimulation *cloth_sim);

void SCULPT_cloth_sim_activate_nodes(struct SculptClothSimulation *cloth_sim,
                                     PBVHNode **nodes,
                                     int totnode);

void SCULPT_cloth_brush_store_simulation_state(struct SculptSession *ss,
                                               struct SculptClothSimulation *cloth_sim);

void SCULPT_cloth_brush_do_simulation_step(struct Sculpt *sd,
                                           struct Object *ob,
                                           struct SculptClothSimulation *cloth_sim,
                                           struct PBVHNode **nodes,
                                           int totnode);

void SCULPT_cloth_brush_ensure_nodes_constraints(struct Sculpt *sd,
                                                 struct Object *ob,
                                                 struct PBVHNode **nodes,
                                                 int totnode,
                                                 struct SculptClothSimulation *cloth_sim,
                                                 float initial_location[3],
                                                 const float radius);

<<<<<<< HEAD
void SCULPT_cloth_simulation_limits_draw(const SculptSession *ss,
                                         const Sculpt *sd,
                                         const uint gpuattr,
=======
/**
 * Cursor drawing function.
 */
void SCULPT_cloth_simulation_limits_draw(const uint gpuattr,
>>>>>>> 8c7d970e
                                         const struct Brush *brush,
                                         const float location[3],
                                         const float normal[3],
                                         const float rds,
                                         const float line_width,
                                         const float outline_col[3],
                                         const float alpha);
void SCULPT_cloth_plane_falloff_preview_draw(const uint gpuattr,
                                             struct SculptSession *ss,
                                             const float outline_col[3],
                                             float outline_alpha);

PBVHNode **SCULPT_cloth_brush_affected_nodes_gather(SculptSession *ss,
                                                    Brush *brush,
                                                    int *r_totnode);

BLI_INLINE bool SCULPT_is_cloth_deform_brush(const Brush *brush)
{
  return (brush->sculpt_tool == SCULPT_TOOL_CLOTH && ELEM(brush->cloth_deform_type,
                                                          BRUSH_CLOTH_DEFORM_GRAB,
                                                          BRUSH_CLOTH_DEFORM_SNAKE_HOOK)) ||
         /* All brushes that are not the cloth brush deform the simulation using softbody
          * constraints instead of applying forces. */
         (brush->sculpt_tool != SCULPT_TOOL_CLOTH &&
          brush->deform_target == BRUSH_DEFORM_TARGET_CLOTH_SIM);
}

BLI_INLINE bool SCULPT_tool_needs_all_pbvh_nodes(const Brush *brush)
{
  if (brush->sculpt_tool == SCULPT_TOOL_ELASTIC_DEFORM) {
    /* Elastic deformations in any brush need all nodes to avoid artifacts as the effect
     * of the Kelvinlet is not constrained by the radius. */
    return true;
  }

  if (brush->sculpt_tool == SCULPT_TOOL_POSE) {
    /* Pose needs all nodes because it applies all symmetry iterations at the same time
     * and the IK chain can grow to any area of the model. */
    /* TODO: This can be optimized by filtering the nodes after calculating the chain. */
    return true;
  }

  if (brush->sculpt_tool == SCULPT_TOOL_ARRAY) {
    /* Array Brush updates and modifies the entire mesh. */
    return true;
  }

  if (brush->sculpt_tool == SCULPT_TOOL_BOUNDARY) {
    /* Boundary needs all nodes because it is not possible to know where the boundary
     * deformation is going to be propagated before calculating it. */
    /* TODO: after calculating the boundary info in the first iteration, it should be
     * possible to get the nodes that have vertices included in any boundary deformation
     * and cache them. */
    return true;
  }

  if (brush->sculpt_tool == SCULPT_TOOL_SNAKE_HOOK &&
      brush->snake_hook_deform_type == BRUSH_SNAKE_HOOK_DEFORM_ELASTIC) {
    /* Snake hook in elastic deform type has same requirements as the elastic deform tool. */
    return true;
  }
  return false;
}

/* Pose Brush. */

/**
 * Main Brush Function.
 */
void SCULPT_do_pose_brush(struct Sculpt *sd,
                          struct Object *ob,
                          struct PBVHNode **nodes,
                          int totnode);
/**
 * Calculate the pose origin and (Optionally the pose factor)
 * that is used when using the pose brush.
 *
 * \param r_pose_origin: Must be a valid pointer.
 * \param r_pose_factor: Optional, when set to NULL it won't be calculated.
 */
void SCULPT_pose_calc_pose_data(struct Sculpt *sd,
                                struct Object *ob,
                                struct SculptSession *ss,
                                float initial_location[3],
                                float radius,
                                float pose_offset,
                                float *r_pose_origin,
                                float *r_pose_factor);
void SCULPT_pose_brush_init(struct Sculpt *sd,
                            struct Object *ob,
                            struct SculptSession *ss,
                            struct Brush *br);
struct SculptPoseIKChain *SCULPT_pose_ik_chain_init(struct Sculpt *sd,
                                                    struct Object *ob,
                                                    struct SculptSession *ss,
                                                    struct Brush *br,
                                                    const float initial_location[3],
                                                    const float radius);
void SCULPT_pose_ik_chain_free(struct SculptPoseIKChain *ik_chain);

/* Boundary Brush. */
<<<<<<< HEAD
struct SculptBoundary *SCULPT_boundary_data_init(struct Sculpt *sd,
                                                 Object *object,
=======

/**
 * Main function to get #SculptBoundary data both for brush deformation and viewport preview.
 * Can return NULL if there is no boundary from the given vertex using the given radius.
 */
struct SculptBoundary *SCULPT_boundary_data_init(Object *object,
>>>>>>> 8c7d970e
                                                 Brush *brush,
                                                 const SculptVertRef initial_vertex,
                                                 const float radius);
void SCULPT_boundary_data_free(struct SculptBoundary *boundary);
/* Main Brush Function. */
void SCULPT_do_boundary_brush(struct Sculpt *sd,
                              struct Object *ob,
                              struct PBVHNode **nodes,
                              int totnode);

void SCULPT_boundary_edges_preview_draw(const uint gpuattr,
                                        struct SculptSession *ss,
                                        const float outline_col[3],
                                        const float outline_alpha);
void SCULPT_boundary_pivot_line_preview_draw(const uint gpuattr, struct SculptSession *ss);

/* Array Brush. */
void SCULPT_do_array_brush(Sculpt *sd, Object *ob, PBVHNode **nodes, int totnode);
void SCULPT_array_datalayers_free(SculptArray *array, Object *ob);
void SCULPT_array_path_draw(const uint gpuattr, Brush *brush, SculptSession *ss);

/* Multi-plane Scrape Brush. */
/* Main Brush Function. */
void SCULPT_do_multiplane_scrape_brush(Sculpt *sd, Object *ob, PBVHNode **nodes, int totnode);
void SCULPT_multiplane_scrape_preview_draw(const uint gpuattr,
                                           Brush *brush,
                                           SculptSession *ss,
                                           const float outline_col[3],
                                           const float outline_alpha);
/* Draw Face Sets Brush. */
void SCULPT_do_draw_face_sets_brush(Sculpt *sd, Object *ob, PBVHNode **nodes, int totnode);

/* Paint Brush. */
void SCULPT_do_paint_brush(Sculpt *sd, Object *ob, PBVHNode **nodes, int totnode);

/* Smear Brush. */
void SCULPT_do_smear_brush(Sculpt *sd, Object *ob, PBVHNode **nodes, int totnode);

<<<<<<< HEAD
/* Topology rake */
void SCULPT_bmesh_four_neighbor_average(SculptSession *ss,
                                        float avg[3],
                                        float direction[3],
                                        struct BMVert *v,
                                        float projection,
                                        bool check_fsets,
                                        int cd_temp,
                                        int cd_sculpt_vert,
                                        bool do_origco);

/* Smoothing api */
void SCULPT_neighbor_coords_average(SculptSession *ss,
                                    float result[3],
                                    SculptVertRef index,
                                    float projection,
                                    bool check_fsets,
                                    bool weighted);
float SCULPT_neighbor_mask_average(SculptSession *ss, SculptVertRef index);
void SCULPT_neighbor_color_average(SculptSession *ss, float result[4], SculptVertRef index);

/* Mask the mesh boundaries smoothing only the mesh surface without using automasking. */

void SCULPT_neighbor_coords_average_interior(SculptSession *ss,
                                             float result[3],
                                             SculptVertRef vertex,
                                             SculptSmoothArgs *args);

BLI_INLINE bool SCULPT_need_reproject(SculptSession *ss)
{
  return ss->bm && CustomData_has_layer(&ss->bm->ldata, CD_MLOOPUV);
}

void SCULPT_reproject_cdata(SculptSession *ss,
                            SculptVertRef vertex,
                            float origco[3],
                            float origno[3]);

void SCULPT_smooth_vcol_boundary(
    Sculpt *sd, Object *ob, PBVHNode **nodes, const int totnode, float bstrength);
=======
/* Smooth Brush. */

/**
 * For bmesh: Average surrounding verts based on an orthogonality measure.
 * Naturally converges to a quad-like structure.
 */
void SCULPT_bmesh_four_neighbor_average(float avg[3], float direction[3], struct BMVert *v);

void SCULPT_neighbor_coords_average(SculptSession *ss, float result[3], int index);
float SCULPT_neighbor_mask_average(SculptSession *ss, int index);
void SCULPT_neighbor_color_average(SculptSession *ss, float result[4], int index);

/**
 * Mask the mesh boundaries smoothing only the mesh surface without using auto-masking.
 */
void SCULPT_neighbor_coords_average_interior(SculptSession *ss, float result[3], int index);
>>>>>>> 8c7d970e

void SCULPT_smooth(Sculpt *sd,
                   Object *ob,
                   PBVHNode **nodes,
                   const int totnode,
                   float bstrength,
                   const bool smooth_mask,
                   float projection,
                   bool do_origco);

void SCULPT_do_smooth_brush(
    Sculpt *sd, Object *ob, PBVHNode **nodes, int totnode, float projection, bool do_origco);

/* Surface Smooth Brush. */

void SCULPT_surface_smooth_laplacian_step(SculptSession *ss,
                                          float *disp,
                                          const float co[3],
                                          struct SculptCustomLayer *scl,
                                          const SculptVertRef v_index,
                                          const float origco[3],
                                          const float alpha,
                                          const float projection,
                                          bool check_fsets,
                                          bool weighted);

void SCULPT_surface_smooth_displace_step(SculptSession *ss,
                                         float *co,
                                         struct SculptCustomLayer *scl,
                                         const SculptVertRef v_index,
                                         const float beta,
                                         const float fade);
void SCULPT_do_surface_smooth_brush(Sculpt *sd, Object *ob, PBVHNode **nodes, int totnode);

/* Directional Smooth Brush. */
void SCULPT_do_directional_smooth_brush(Sculpt *sd, Object *ob, PBVHNode **nodes, int totnode);

/* Uniform Weights Smooth Brush. */
void SCULPT_do_uniform_weights_smooth_brush(Sculpt *sd, Object *ob, PBVHNode **nodes, int totnode);

/* Slide/Relax */
void SCULPT_relax_vertex(struct SculptSession *ss,
                         struct PBVHVertexIter *vd,
                         float factor,
                         SculptBoundaryType boundary_mask,
                         float *r_final_pos);

/* Symmetrize Map. */
void SCULPT_do_symmetrize_brush(Sculpt *sd, Object *ob, PBVHNode **nodes, int totnode);

/* Undo */

typedef enum {
  SCULPT_UNDO_COORDS = 1 << 0,
  SCULPT_UNDO_HIDDEN = 1 << 1,
  SCULPT_UNDO_MASK = 1 << 2,
  SCULPT_UNDO_DYNTOPO_BEGIN = 1 << 3,
  SCULPT_UNDO_DYNTOPO_END = 1 << 4,
  SCULPT_UNDO_DYNTOPO_SYMMETRIZE = 1 << 5,
  SCULPT_UNDO_GEOMETRY = 1 << 6,
  SCULPT_UNDO_FACE_SETS = 1 << 7,
  SCULPT_UNDO_COLOR = 1 << 8,
} SculptUndoType;

/* Storage of geometry for the undo node.
 * Is used as a storage for either original or modified geometry. */
typedef struct SculptUndoNodeGeometry {
  /* Is used for sanity check, helping with ensuring that two and only two
   * geometry pushes happened in the undo stack. */
  bool is_initialized;

  CustomData vdata;
  CustomData edata;
  CustomData ldata;
  CustomData pdata;
  int totvert;
  int totedge;
  int totloop;
  int totpoly;
} SculptUndoNodeGeometry;

typedef struct SculptUndoNode {
  struct SculptUndoNode *next, *prev;

  SculptUndoType type;

  char idname[MAX_ID_NAME]; /* Name instead of pointer. */
  void *node;               /* only during push, not valid afterwards! */

  float (*co)[3];
  float (*orig_co)[3];
  short (*no)[3];
  float (*col)[4];
  float *mask;
  int totvert;

  /* non-multires */
  int maxvert;          /* to verify if totvert it still the same */
  SculptVertRef *index; /* to restore into right location */
  BLI_bitmap *vert_hidden;

  /* multires */
  int maxgrid;  /* same for grid */
  int gridsize; /* same for grid */
  int totgrid;  /* to restore into right location */
  int *grids;   /* to restore into right location */
  BLI_bitmap **grid_hidden;

  /* bmesh */
  struct BMLogEntry *bm_entry;
  bool applied;

  /* shape keys */
  char shapeName[sizeof(((KeyBlock *)0))->name];

  /* Geometry modification operations.
   *
   * Original geometry is stored before some modification is run and is used to restore state of
   * the object when undoing the operation
   *
   * Modified geometry is stored after the modification and is used to redo the modification. */
  bool geometry_clear_pbvh;
  SculptUndoNodeGeometry geometry_original;
  SculptUndoNodeGeometry geometry_modified;

  /* Geometry at the bmesh enter moment. */
  SculptUndoNodeGeometry geometry_bmesh_enter;

  /* pivot */
  float pivot_pos[3];
  float pivot_rot[4];

  /* Sculpt Face Sets */
  int *face_sets;

  // dyntopo stuff

  int *nodemap;
  int nodemap_size;
  int typemask;

  size_t undo_size;
  // int gen, lasthash;
} SculptUndoNode;

/* Factor of brush to have rake point following behind
 * (could be configurable but this is reasonable default). */
#define SCULPT_RAKE_BRUSH_FACTOR 0.25f

struct SculptRakeData {
  float follow_dist;
  float follow_co[3];
};

/* Single struct used by all BLI_task threaded callbacks, let's avoid adding 10's of those... */
typedef struct SculptThreadedTaskData {
  struct bContext *C;
  struct Sculpt *sd;
  struct Object *ob;
  struct SculptSession *ss;
  const struct Brush *brush;
  struct PBVHNode **nodes;
  int totnode;

  struct VPaint *vp;
  struct VPaintData *vpd;
  struct WPaintData *wpd;
  struct WeightPaintInfo *wpi;
  unsigned int *lcol;
  struct Mesh *me;
  /* For passing generic params. */
  void *custom_data;

  /* Data specific to some callbacks. */

  /* NOTE: even if only one or two of those are used at a time,
   *       keeping them separated, names help figuring out
   *       what it is, and memory overhead is ridiculous anyway. */
  float flippedbstrength;
  float angle;
  float strength;
  bool smooth_mask;
  bool has_bm_orco;

  struct SculptProjectVector *spvc;
  float *offset;
  float *grab_delta;
  float *cono;
  float *area_no;
  float *area_no_sp;
  float *area_co;
  float (*mat)[4];
  float (*vertCos)[3];

  /* When true, the displacement stored in the proxies will be aplied to the original coordinates
   * instead of to the current coordinates. */
  bool use_proxies_orco;

  /* X and Z vectors aligned to the stroke direction for operations where perpendicular vectors to
   * the stroke direction are needed. */
  float (*stroke_xz)[3];

  int filter_type;
  float filter_strength;
  float *filter_fill_color;

  bool use_area_cos;
  bool use_area_nos;

  /* 0=towards view, 1=flipped */
  float (*area_cos)[3];
  float (*area_nos)[3];
  int *count_no;
  int *count_co;

  bool any_vertex_sampled;

  float *wet_mix_sampled_color;
  float hue_offset;

  float *prev_mask;
  float *new_mask;
  float *next_mask;
  float mask_interpolation;

  float *pose_factor;
  float *pose_initial_co;
  int pose_chain_segment;

  float multiplane_scrape_angle;
  float multiplane_scrape_planes[2][4];

  float max_distance_squared;
  float nearest_vertex_search_co[3];

  /* Stabilized strength for the Clay Thumb brush. */
  float clay_strength;

  int mask_expand_update_it;
  bool mask_expand_invert_mask;
  bool mask_expand_use_normals;
  bool mask_expand_keep_prev_mask;
  bool mask_expand_create_face_set;

  float transform_mats[8][4][4];
  float elastic_transform_mat[4][4];
  float elastic_transform_pivot[3];
  float elastic_transform_radius;

  /* Boundary brush */
  float boundary_deform_strength;

  float cloth_time_step;
  SculptClothSimulation *cloth_sim;
  float *cloth_sim_initial_location;
  float cloth_sim_radius;

  float dirty_mask_min;
  float dirty_mask_max;
  bool dirty_mask_dirty_only;

  /* Mask By Color Tool */

  float mask_by_color_threshold;
  bool mask_by_color_invert;
  bool mask_by_color_preserve_mask;

  /* Index of the vertex that is going to be used as a reference for the colors. */
  SculptVertRef mask_by_color_vertex;
  float *mask_by_color_floodfill;

  int face_set, face_set2;
  int filter_undo_type;

  int mask_init_mode;
  int mask_init_seed;

  ThreadMutex mutex;

  // Layer brush
  int cd_temp, cd_temp2, cd_temp3, cd_sculpt_vert;

  float smooth_projection;
  float rake_projection;
  SculptCustomLayer *scl, *scl2;
  bool do_origco;
  float *brush_color;

  float fset_slide, bound_smooth;
  float crease_pinch_factor;
  bool use_curvature;
  float vel_smooth_fac;
  int iterations;
} SculptThreadedTaskData;

/*************** Brush testing declarations ****************/
typedef struct SculptBrushTest {
  float radius_squared;
  float radius;
  float location[3];
  float dist;
  int mirror_symmetry_pass;

  int radial_symmetry_pass;
  float symm_rot_mat_inv[4][4];

  /* For circle (not sphere) projection. */
  float plane_view[4];

  /* Some tool code uses a plane for its calculations. */
  float plane_tool[4];

  /* View3d clipping - only set rv3d for clipping */
  struct RegionView3D *clip_rv3d;
} SculptBrushTest;

typedef bool (*SculptBrushTestFn)(SculptBrushTest *test, const float co[3]);

typedef struct {
  struct Sculpt *sd;
  struct SculptSession *ss;
  float radius_squared;
  const float *center;
  bool original;
  /* This ignores fully masked and fully hidden nodes. */
  bool ignore_fully_ineffective;
  struct Object *ob;
  struct Brush *brush;
} SculptSearchSphereData;

typedef struct {
  struct Sculpt *sd;
  struct SculptSession *ss;
  float radius_squared;
  bool original;
  bool ignore_fully_ineffective;
  struct DistRayAABB_Precalc *dist_ray_to_aabb_precalc;
} SculptSearchCircleData;

void SCULPT_brush_test_init(struct SculptSession *ss, SculptBrushTest *test);
bool SCULPT_brush_test_sphere(SculptBrushTest *test, const float co[3]);
bool SCULPT_brush_test_sphere_sq(SculptBrushTest *test, const float co[3]);
bool SCULPT_brush_test_sphere_fast(const SculptBrushTest *test, const float co[3]);
bool SCULPT_brush_test_cube(SculptBrushTest *test,
                            const float co[3],
                            const float local[4][4],
                            const float roundness);
bool SCULPT_brush_test_circle_sq(SculptBrushTest *test, const float co[3]);
/**
 * Test AABB against sphere.
 */
bool SCULPT_search_sphere_cb(PBVHNode *node, void *data_v);
/**
 * 2D projection (distance to line).
 */
bool SCULPT_search_circle_cb(PBVHNode *node, void *data_v);

void SCULPT_combine_transform_proxies(Sculpt *sd, Object *ob);

SculptBrushTestFn SCULPT_brush_test_init_with_falloff_shape(SculptSession *ss,
                                                            SculptBrushTest *test,
                                                            char falloff_shape);
const float *SCULPT_brush_frontface_normal_from_falloff_shape(SculptSession *ss,
                                                              char falloff_shape);

/**
 * Return a multiplier for brush strength on a particular vertex.
 */
float SCULPT_brush_strength_factor(struct SculptSession *ss,
                                   const struct Brush *br,
                                   const float point[3],
                                   const float len,
                                   const short vno[3],
                                   const float fno[3],
                                   const float mask,
                                   const SculptVertRef vertex_index,
                                   const int thread_id);

/**
 * Tilts a normal by the x and y tilt values using the view axis.
 */
void SCULPT_tilt_apply_to_normal(float r_normal[3],
                                 struct StrokeCache *cache,
                                 const float tilt_strength);

/**
 * Get effective surface normal with pen tilt and tilt strength applied to it.
 */
void SCULPT_tilt_effective_normal_get(const SculptSession *ss, const Brush *brush, float r_no[3]);

/**
 * Expose 'calc_area_normal' externally (just for vertex paint).
 */
bool SCULPT_pbvh_calc_area_normal(const struct Brush *brush,
                                  Object *ob,
                                  PBVHNode **nodes,
                                  int totnode,
                                  bool use_threading,
                                  float r_area_no[3]);

/* Cache stroke properties. Used because
 * RNA property lookup isn't particularly fast.
 *
 * For descriptions of these settings, check the operator properties.
 */

#define SCULPT_CLAY_STABILIZER_LEN 10
#define SCULPT_SPEED_MA_SIZE 4
#define GRAB_DELTA_MA_SIZE 3

typedef struct AutomaskingSettings {
  /* Flags from eAutomasking_flag. */
  int flags;
  int initial_face_set;
  int current_face_set;  // used by faceset draw tool
  float concave_factor;
} AutomaskingSettings;

typedef struct AutomaskingCache {
  AutomaskingSettings settings;
  /* Precomputed auto-mask factor indexed by vertex, owned by the auto-masking system and
   * initialized in #SCULPT_automasking_cache_init when needed. */
  // float *factor;
  SculptCustomLayer *factorlayer;
} AutomaskingCache;

typedef struct StrokeCache {
  BrushMappingData input_mapping;

  /* Invariants */
  float initial_radius;
  float scale[3];
  int flag;
  float clip_tolerance[3];
  float initial_mouse[2];

  struct BrushChannelSet *channels_final;

  /* Variants */
  float radius;
  float radius_squared;
  float true_location[3];
  float true_last_location[3];
  float location[3];
  float last_location[3];

  /* Used for alternating between deformation in brushes that need to apply different ones to
   * achieve certain effects. */
  int iteration_count;

  /* Original pixel radius with the pressure curve applied for dyntopo detail size */
  float dyntopo_pixel_radius;

  bool is_last_valid;

  bool pen_flip;
  bool invert;
  float pressure;
  float bstrength;
  float normal_weight; /* from brush (with optional override) */
  float x_tilt;
  float y_tilt;

  /* Position of the mouse corresponding to the stroke location, modified by the paint_stroke
   * operator according to the stroke type. */
  float mouse[2];
  /* Position of the mouse event in screen space, not modified by the stroke type. */
  float mouse_event[2];

  float (*prev_colors)[4];

  /* Multires Displacement Smear. */
  float (*prev_displacement)[3];
  float (*limit_surface_co)[3];

  /* The rest is temporary storage that isn't saved as a property */

  bool first_time; /* Beginning of stroke may do some things special */

  /* from ED_view3d_ob_project_mat_get() */
  float projection_mat[4][4];

  /* Clean this up! */
  struct ViewContext *vc;
  struct Brush *brush;

  float special_rotation;
  float grab_delta[3], grab_delta_symmetry[3];
  float old_grab_location[3], orig_grab_location[3];

  // next_grab_delta is same as grab_delta except in smooth rake mode
  float prev_grab_delta[3], next_grab_delta[3];
  float prev_grab_delta_symmetry[3], next_grab_delta_symmetry[3];
  float grab_delta_avg[GRAB_DELTA_MA_SIZE][3];
  int grab_delta_avg_cur;

  /* screen-space rotation defined by mouse motion */
  float rake_rotation[4], rake_rotation_symmetry[4];
  bool is_rake_rotation_valid;
  struct SculptRakeData rake_data;

  /* Geodesic distances. */
  float *geodesic_dists[PAINT_SYMM_AREAS];

  /* Face Sets */
  int paint_face_set;

  /* Symmetry index between 0 and 7 bit combo 0 is Brush only;
   * 1 is X mirror; 2 is Y mirror; 3 is XY; 4 is Z; 5 is XZ; 6 is YZ; 7 is XYZ */
  int symmetry;
  int boundary_symmetry;    // controls splitting face sets by mirror axis
  int mirror_symmetry_pass; /* The symmetry pass we are currently on between 0 and 7. */
  float true_view_normal[3];
  float view_normal[3];

  float view_origin[3];
  float true_view_origin[3];

  /* sculpt_normal gets calculated by calc_sculpt_normal(), then the
   * sculpt_normal_symm gets updated quickly with the usual symmetry
   * transforms */
  float sculpt_normal[3];
  float sculpt_normal_symm[3];

  /* Used for area texture mode, local_mat gets calculated by
   * calc_brush_local_mat() and used in tex_strength(). */
  float brush_local_mat[4][4];

  float plane_offset[3]; /* used to shift the plane around when doing tiled strokes */
  int tile_pass;

  float last_center[3];
  int radial_symmetry_pass;
  float symm_rot_mat[4][4];
  float symm_rot_mat_inv[4][4];
  bool original;
  float anchored_location[3];

  /* Fairing. */

  /* Paint Brush. */
  struct {
    float hardness;
    float flow;
    float wet_mix;
    float wet_persistence;
    float density;
  } paint_brush;

  /* Pose brush */
  struct SculptPoseIKChain *pose_ik_chain;

  /* Enhance Details. */
  float (*detail_directions)[3];

  /* Clay Thumb brush */
  /* Angle of the front tilting plane of the brush to simulate clay accumulation. */
  float clay_thumb_front_angle;
  /* Stores pressure samples to get an stabilized strength and radius variation. */
  float clay_pressure_stabilizer[SCULPT_CLAY_STABILIZER_LEN];
  int clay_pressure_stabilizer_index;

  /* Cloth brush */
  struct SculptClothSimulation *cloth_sim;
  float initial_location[3];
  float true_initial_location[3];
  float initial_normal[3];
  float true_initial_normal[3];

  /* Boundary brush */
  struct SculptBoundary *boundaries[PAINT_SYMM_AREAS];

  /* Surface Smooth Brush */
  /* Stores the displacement produced by the laplacian step of HC smooth. */
  float (*surface_smooth_laplacian_disp)[3];

  /* Layer brush */
  float *layer_displacement_factor;
  int *layer_stroke_id;

  float vertex_rotation; /* amount to rotate the vertices when using rotate brush */
  struct Dial *dial;

  char saved_active_brush_name[MAX_ID_NAME];
  char saved_mask_brush_tool;
  int saved_smooth_size; /* smooth tool copies the size of the current tool */
  bool alt_smooth;

  /* Scene Project Brush */
  struct SnapObjectContext *snap_context;
  struct Depsgraph *depsgraph;

  float plane_trim_squared;

  bool supports_gravity;
  float true_gravity_direction[3];
  float gravity_direction[3];

  /* Auto-masking. */
  AutomaskingCache *automasking;

  float stroke_local_mat[4][4];
  float multiplane_scrape_angle;

  float wet_mix_prev_color[4];
  float density_seed;

  rcti previous_r; /* previous redraw rectangle */
  rcti current_r;  /* current redraw rectangle */

  float stroke_distance;    // copy of PaintStroke->stroke_distance
  float stroke_distance_t;  // copy of PaintStroke->stroke_distance_t

  float last_dyntopo_t;
  float last_smooth_t[SCULPT_MAX_SYMMETRY_PASSES];
  float last_rake_t[SCULPT_MAX_SYMMETRY_PASSES];

  int layer_disp_map_size;
  BLI_bitmap *layer_disp_map;

  struct PaintStroke *stroke;
  struct bContext *C;

  struct BrushCommandList *commandlist;
  bool use_plane_trim;

  struct NeighborCache *ncache;
  float speed_avg[SCULPT_SPEED_MA_SIZE];  // moving average for speed
  int speed_avg_cur;
  double last_speed_time;

  // if nonzero, override brush sculpt tool
  int tool_override;
  BrushChannelSet *tool_override_channels;
} StrokeCache;

/* Sculpt Filters */
typedef enum SculptFilterOrientation {
  SCULPT_FILTER_ORIENTATION_LOCAL = 0,
  SCULPT_FILTER_ORIENTATION_WORLD = 1,
  SCULPT_FILTER_ORIENTATION_VIEW = 2,
} SculptFilterOrientation;

/* Defines how transform tools are going to apply its displacement. */
typedef enum SculptTransformDisplacementMode {
  /* Displaces the elements from their original coordinates. */
  SCULPT_TRANSFORM_DISPLACEMENT_ORIGINAL = 0,
  /* Displaces the elements incrementally from their previous position. */
  SCULPT_TRANSFORM_DISPLACEMENT_INCREMENTAL = 1,
} SculptTransformDisplacementMode;

/* Filter orientation utils. */
void SCULPT_filter_to_orientation_space(float r_v[3], struct FilterCache *filter_cache);
void SCULPT_filter_to_object_space(float r_v[3], struct FilterCache *filter_cache);
void SCULPT_filter_zero_disabled_axis_components(float r_v[3], struct FilterCache *filter_cache);

/* Sculpt Expand. */
typedef enum eSculptExpandFalloffType {
  SCULPT_EXPAND_FALLOFF_GEODESIC,
  SCULPT_EXPAND_FALLOFF_TOPOLOGY,
  SCULPT_EXPAND_FALLOFF_TOPOLOGY_DIAGONALS,
  SCULPT_EXPAND_FALLOFF_NORMALS,
  SCULPT_EXPAND_FALLOFF_SPHERICAL,
  SCULPT_EXPAND_FALLOFF_BOUNDARY_TOPOLOGY,
  SCULPT_EXPAND_FALLOFF_BOUNDARY_FACE_SET,
  SCULPT_EXPAND_FALLOFF_ACTIVE_FACE_SET,
  SCULPT_EXPAND_FALLOFF_POLY_LOOP,
} eSculptExpandFalloffType;

typedef enum eSculptExpandTargetType {
  SCULPT_EXPAND_TARGET_MASK,
  SCULPT_EXPAND_TARGET_FACE_SETS,
  SCULPT_EXPAND_TARGET_COLORS,
} eSculptExpandTargetType;

typedef enum eSculptExpandRecursionType {
  SCULPT_EXPAND_RECURSION_TOPOLOGY,
  SCULPT_EXPAND_RECURSION_GEODESICS,
} eSculptExpandRecursionType;

#define EXPAND_SYMM_AREAS 8

typedef struct ExpandCache {
  /* Target data elements that the expand operation will affect. */
  eSculptExpandTargetType target;

  /* Falloff data. */
  eSculptExpandFalloffType falloff_type;

  /* Indexed by vertex index, precalculated falloff value of that vertex (without any falloff
   * editing modification applied). */
  float *vert_falloff;
  /* Max falloff value in *vert_falloff. */
  float max_vert_falloff;

  /* Indexed by base mesh poly index, precalculated falloff value of that face. These values are
   * calculated from the per vertex falloff (*vert_falloff) when needed. */
  float *face_falloff;
  float max_face_falloff;

  /* Falloff value of the active element (vertex or base mesh face) that Expand will expand to. */
  float active_falloff;

  /* When set to true, expand skips all falloff computations and considers all elements as enabled.
   */
  bool all_enabled;

  /* Initial mouse and cursor data from where the current falloff started. This data can be changed
   * during the execution of Expand by moving the origin. */
  float initial_mouse_move[2];
  float initial_mouse[2];
  SculptVertRef initial_active_vertex;
  int initial_active_face_set;

  /* Maximum number of vertices allowed in the SculptSession for previewing the falloff using
   * geodesic distances. */
  int max_geodesic_move_preview;

  /* Original falloff type before starting the move operation. */
  eSculptExpandFalloffType move_original_falloff_type;
  /* Falloff type using when moving the origin for preview. */
  eSculptExpandFalloffType move_preview_falloff_type;

  /* Face set ID that is going to be used when creating a new Face Set. */
  int next_face_set;

  /* Face Set ID of the Face set selected for editing. */
  int update_face_set;

  /* Mouse position since the last time the origin was moved. Used for reference when moving the
   * initial position of Expand. */
  float original_mouse_move[2];

  /* Active components checks. */
  /* Indexed by symmetry pass index, contains the connected component ID found in
   * SculptSession->vertex_info.connected_component. Other connected components not found in this
   * array will be ignored by Expand. */
  int active_connected_components[EXPAND_SYMM_AREAS];

  /* Snapping. */
  /* GSet containing all Face Sets IDs that Expand will use to snap the new data. */
  GSet *snap_enabled_face_sets;

  /* Texture distortion data. */
  Brush *brush;
  struct Scene *scene;
  struct MTex *mtex;

  /* Controls how much texture distortion will be applied to the current falloff */
  float texture_distortion_strength;

  /* Cached PBVH nodes. This allows to skip gathering all nodes from the PBVH each time expand
   * needs to update the state of the elements. */
  PBVHNode **nodes;
  int totnode;

  /* Expand state options. */

  /* Number of loops (times that the falloff is going to be repeated). */
  int loop_count;

  /* Invert the falloff result. */
  bool invert;

  /* When set to true, preserves the previous state of the data and adds the new one on top. */
  bool preserve;

  /* When true, preserve mode will flip in inverse mode */
  bool preserve_flip_inverse;

  /* When set to true, the mask or colors will be applied as a gradient. */
  bool falloff_gradient;

  /* When set to true, Expand will use the Brush falloff curve data to shape the gradient. */
  bool brush_gradient;

  /* When set to true, Expand will move the origin (initial active vertex and cursor position)
   * instead of updating the active vertex and active falloff. */
  bool move;

  /* When set to true, Expand will snap the new data to the Face Sets IDs found in
   * *original_face_sets. */
  bool snap;

  /* When set to true, Expand will use the current Face Set ID to modify an existing Face Set
   * instead of creating a new one. */
  bool modify_active_face_set;

  /* When set to true, Expand will reposition the sculpt pivot to the boundary of the expand result
   * after finishing the operation. */
  bool reposition_pivot;

  /* Color target data type related data. */
  float fill_color[4];
  short blend_mode;

  /* Face Sets at the first step of the expand operation, before starting modifying the active
   * vertex and active falloff. These are not the original Face Sets of the sculpt before starting
   * the operator as they could have been modified by Expand when initializing the operator and
   * before starting changing the active vertex. These Face Sets are used for restoring and
   * checking the Face Sets state while the Expand operation modal runs. */
  int *initial_face_sets;

  /* Original data of the sculpt as it was before running the Expand operator. */
  float *original_mask;
  int *original_face_sets;
  float (*original_colors)[4];
} ExpandCache;

typedef enum eSculptGradientType {
  SCULPT_GRADIENT_LINEAR,
  SCULPT_GRADIENT_SPHERICAL,
  SCULPT_GRADIENT_RADIAL,
  SCULPT_GRADIENT_ANGLE,
  SCULPT_GRADIENT_REFLECTED,
} eSculptGradientType;
typedef struct SculptGradientContext {

  eSculptGradientType gradient_type;
  ViewContext vc;

  int symm;

  int update_type;
  float line_points[2][2];

  float line_length;

  float depth_point[3];

  float gradient_plane[4];
  float initial_location[3];

  float gradient_line[3];
  float initial_projected_location[2];

  float strength;
  void (*sculpt_gradient_begin)(struct bContext *);

  void (*sculpt_gradient_apply_for_element)(struct Sculpt *,
                                            struct SculptSession *,
                                            SculptOrigVertData *orig_data,
                                            PBVHVertexIter *vd,
                                            float gradient_value,
                                            float fade_value);
  void (*sculpt_gradient_node_update)(struct PBVHNode *);
  void (*sculpt_gradient_end)(struct bContext *);
} SculptGradientContext;

/* IPMask filter vertex callback function. */
typedef float(SculptIPMaskFilterStepVertexCB)(struct SculptSession *, SculptVertRef, float *);

typedef struct MaskFilterDeltaStep {
  int totelem;
  int *index;
  float *delta;
} MaskFilterDeltaStep;

typedef struct FilterCache {
  bool enabled_axis[3];
  bool enabled_force_axis[3];
  int random_seed;

  /* Used for alternating between filter operations in filters that need to apply different ones to
   * achieve certain effects. */
  int iteration_count;

  /* Stores the displacement produced by the laplacian step of HC smooth. */
  float (*surface_smooth_laplacian_disp)[3];
  float surface_smooth_shape_preservation;
  float surface_smooth_current_vertex;

  /* Sharpen mesh filter. */
  float sharpen_smooth_ratio;
  float sharpen_intensify_detail_strength;
  int sharpen_curvature_smooth_iterations;
  float *sharpen_factor;
  float (*detail_directions)[3];

  /* Sphere mesh filter. */
  float sphere_center[3];
  float sphere_radius;

  /* Filter orientation. */
  SculptFilterOrientation orientation;
  float obmat[4][4];
  float obmat_inv[4][4];
  float viewmat[4][4];
  float viewmat_inv[4][4];

  /* Displacement eraser. */
  float (*limit_surface_co)[3];

  /* unmasked nodes */
  PBVHNode **nodes;
  int totnode;

  /* Cloth filter. */
  SculptClothSimulation *cloth_sim;
  float cloth_sim_pinch_point[3];

  /* mask expand iteration caches */
  int mask_update_current_it;
  int mask_update_last_it;
  int *mask_update_it;
  float *normal_factor;
  float *edge_factor;
  float *prev_mask;
  float mask_expand_initial_co[3];

  int new_face_set;
  int *prev_face_set;

  int active_face_set;

  /* Transform. */
  SculptTransformDisplacementMode transform_displacement_mode;

  /* Gradient. */
  SculptGradientContext *gradient_context;

  /* Auto-masking. */
  AutomaskingCache *automasking;

  /* Mask Filter. */
  int mask_filter_current_step;
  float *mask_filter_ref;
  SculptIPMaskFilterStepVertexCB *mask_filter_step_forward;
  SculptIPMaskFilterStepVertexCB *mask_filter_step_backward;

  GHash *mask_delta_step;

  bool preserve_fset_boundaries;
  bool weighted_smooth;
  float hard_edge_fac;
  bool hard_edge_mode;
  float bound_smooth_radius;
  float bevel_smooth_fac;
} FilterCache;

/**
 * Flip all the edit-data across the axis/axes specified by \a symm.
 * Used to calculate multiple modifications to the mesh when symmetry is enabled.
 */
void SCULPT_cache_calc_brushdata_symm(StrokeCache *cache,
                                      const char symm,
                                      const char axis,
                                      const float angle);
void SCULPT_cache_free(SculptSession *ss, struct Object *ob, StrokeCache *cache);

bool SCULPT_vertex_check_origdata(SculptSession *ss, SculptVertRef vertex);

void SCULPT_orig_vert_data_init(SculptOrigVertData *data,
                                Object *ob,
                                PBVHNode *node,
                                SculptUndoType type);
void SCULPT_orig_vert_data_update(SculptOrigVertData *orig_data, SculptVertRef vertex);
void SCULPT_orig_vert_data_unode_init(SculptOrigVertData *data,
                                      Object *ob,
                                      struct SculptUndoNode *unode);

SculptUndoNode *SCULPT_undo_push_node(Object *ob, PBVHNode *node, SculptUndoType type);
SculptUndoNode *SCULPT_undo_get_node(PBVHNode *node, SculptUndoType type);
SculptUndoNode *SCULPT_undo_get_first_node(void);
void SCULPT_undo_push_begin(struct Object *ob, const char *name);
void SCULPT_undo_push_end(struct Object *ob);
void SCULPT_undo_push_end_ex(struct Object *ob, const bool use_nested_undo);

void SCULPT_vertcos_to_key(Object *ob, KeyBlock *kb, const float (*vertCos)[3]);

/**
 * Copy the PBVH bounding box into the object's bounding box.
 */
void SCULPT_update_object_bounding_box(struct Object *ob);

/**
 * Get a screen-space rectangle of the modified area.
 */
bool SCULPT_get_redraw_rect(struct ARegion *region,
                            struct RegionView3D *rv3d,
                            Object *ob,
                            rcti *rect);

/* Poly Loops. */
SculptEdgeRef sculpt_poly_loop_initial_edge_from_cursor(Object *ob);
BLI_bitmap *sculpt_poly_loop_from_cursor(struct Object *ob);

/* Operators. */

/* Face Set by Topology. */
void SCULPT_OT_face_set_by_topology(struct wmOperatorType *ot);

/* Expand. */

void SCULPT_OT_expand(struct wmOperatorType *ot);
void sculpt_expand_modal_keymap(struct wmKeyConfig *keyconf);

/* Gestures. */

void SCULPT_OT_face_set_lasso_gesture(struct wmOperatorType *ot);
void SCULPT_OT_face_set_box_gesture(struct wmOperatorType *ot);

void SCULPT_OT_trim_lasso_gesture(struct wmOperatorType *ot);
void SCULPT_OT_trim_box_gesture(struct wmOperatorType *ot);

void SCULPT_OT_project_line_gesture(struct wmOperatorType *ot);
void SCULPT_OT_project_lasso_gesture(struct wmOperatorType *ot);
void SCULPT_OT_project_box_gesture(struct wmOperatorType *ot);

/* Face Sets. */

void SCULPT_OT_face_sets_randomize_colors(struct wmOperatorType *ot);
void SCULPT_OT_face_sets_change_visibility(struct wmOperatorType *ot);
void SCULPT_OT_face_sets_init(struct wmOperatorType *ot);
void SCULPT_OT_face_sets_create(struct wmOperatorType *ot);
void SCULPT_OT_face_sets_edit(struct wmOperatorType *ot);

/* Transform. */

void SCULPT_OT_set_pivot_position(struct wmOperatorType *ot);

/* Mesh Filter. */

void SCULPT_OT_mesh_filter(struct wmOperatorType *ot);

/* Cloth Filter. */

void SCULPT_OT_cloth_filter(struct wmOperatorType *ot);

/* Color Filter. */

void SCULPT_OT_color_filter(struct wmOperatorType *ot);

/* Mask filter and Dirty Mask. */

void SCULPT_OT_mask_filter(struct wmOperatorType *ot);
void SCULPT_OT_dirty_mask(struct wmOperatorType *ot);

void SCULPT_OT_ipmask_filter(struct wmOperatorType *ot);

/* Mask and Face Sets Expand. */

void SCULPT_OT_mask_expand(struct wmOperatorType *ot);

/* Mask Init. */

void SCULPT_OT_mask_init(struct wmOperatorType *ot);

/* Detail size. */

void SCULPT_OT_detail_flood_fill(struct wmOperatorType *ot);
void SCULPT_OT_sample_detail_size(struct wmOperatorType *ot);
void SCULPT_OT_set_detail_size(struct wmOperatorType *ot);
void SCULPT_OT_dyntopo_detail_size_edit(struct wmOperatorType *ot);

/* Dyntopo. */
<<<<<<< HEAD
void SCULPT_OT_dynamic_topology_toggle(struct wmOperatorType *ot);
bool SCULPT_ensure_dyntopo_node_undo(struct Object *ob,
                                     struct PBVHNode *node,
                                     SculptUndoType type,
                                     int extraType);

float SCULPT_calc_concavity(SculptSession *ss, SculptVertRef vref);

typedef struct SculptCurvatureData {
  float ks[3];
  float principle[3][3];  // normalized
} SculptCurvatureData;

/*
If useAccurateSolver is false, a faster but less accurate
power solver will be used.  If true then BLI_eigen_solve_selfadjoint_m3
will be called.
*/
bool SCULPT_calc_principle_curvatures(SculptSession *ss,
                                      SculptVertRef vertex,
                                      SculptCurvatureData *out,
                                      bool useAccurateSolver);

void SCULPT_curvature_begin(SculptSession *ss, struct PBVHNode *node, bool useAccurateSolver);
void SCULPT_curvature_dir_get(SculptSession *ss,
                              SculptVertRef v,
                              float dir[3],
                              bool useAccurateSolver);

/*

DEPRECATED in favor of SCULPT_temp_customlayer_ensure
which works with all three PBVH types

Ensure a named temporary layer exists, creating it if necassary.
The layer will be marked with CD_FLAG_TEMPORARY.
*/
void SCULPT_dyntopo_ensure_templayer(
    SculptSession *ss, struct Object *ob, int type, const char *name, bool not_temporary);

bool SCULPT_dyntopo_has_templayer(SculptSession *ss, int type, const char *name);

/* Get a named temporary vertex customdata layer offset, if it exists.  If not
  -1 is returned.*/
int SCULPT_dyntopo_get_templayer(SculptSession *ss, int type, const char *name);

void SCULPT_ensure_persistent_layers(SculptSession *ss, struct Object *ob);

#define SCULPT_LAYER_PERS_CO "Persistent Base Co"
#define SCULPT_LAYER_PERS_NO "Persistent Base No"
#define SCULPT_LAYER_PERS_DISP "Persistent Base Height"
#define SCULPT_LAYER_DISP "__temp_layer_disp"
#define SCULPT_LAYER_STROKE_ID "__temp_layer_strokeid"

// these tools don't support dynamic pbvh splitting during the stroke
#define DYNTOPO_HAS_DYNAMIC_SPLIT(tool) true

/*get current symmetry pass index inclusive of both
  mirror and radial symmetry*/
int SCULPT_get_symmetry_pass(const SculptSession *ss);

void SCULPT_on_sculptsession_bmesh_free(SculptSession *ss);
void SCULPT_reorder_bmesh(SculptSession *ss);

static inline void *SCULPT_temp_cdata_get(const SculptVertRef vertex, const SculptCustomLayer *scl)
{
  if (scl->data) {
    char *p = (char *)scl->data;
    int idx = (int)vertex.i;

    if (scl->from_bmesh) {
      BMElem *v = (BMElem *)vertex.i;
      idx = v->head.index;
    }

    return p + scl->elemsize * (int)idx;
  }
  else {
    BMElem *v = (BMElem *)vertex.i;
    return BM_ELEM_CD_GET_VOID_P(v, scl->cd_offset);
  }

  return NULL;
}

// arg, duplicate functions!
static inline void *SCULPT_temp_cdata_get_f(const SculptFaceRef vertex,
                                            const SculptCustomLayer *scl)
{
  if (scl->data) {
    char *p = (char *)scl->data;
    int idx = (int)vertex.i;

    if (scl->from_bmesh) {
      BMElem *v = (BMElem *)vertex.i;
      idx = v->head.index;
    }

    return p + scl->elemsize * (int)idx;
  }
  else {
    BMElem *v = (BMElem *)vertex.i;
    return BM_ELEM_CD_GET_VOID_P(v, scl->cd_offset);
  }

  return NULL;
}

/*
create a custom vertex or face attribute.
always create all of your attributes together with SCULPT_temp_customlayer_ensure,

then initialize their SculptCustomLayer's with SCULPT_temp_customlayer_get
afterwards.  Otherwise customdata offsets might be wrong (for PBVH_BMESH).

return true on success.  if false, layer was not created.

Access per element data with SCULPT_temp_cdata_get.
*/

bool SCULPT_temp_customlayer_ensure(SculptSession *ss,
                                    Object *ob,
                                    AttributeDomain domain,
                                    int proptype,
                                    const char *name,
                                    SculptLayerParams *params);
bool SCULPT_temp_customlayer_get(SculptSession *ss,
                                 Object *ob,
                                 AttributeDomain domain,
                                 int proptype,
                                 const char *name,
                                 SculptCustomLayer *scl,
                                 SculptLayerParams *params);
bool SCULPT_temp_customlayer_release(SculptSession *ss, struct Object *ob, SculptCustomLayer *scl);
bool SCULPT_temp_customlayer_has(SculptSession *ss,
                                 AttributeDomain domain,
                                 int proptype,
                                 const char *name);
void SCULPT_release_customlayers(SculptSession *ss, struct Object *ob, bool non_customdata_only);

bool SCULPT_dyntopo_automasking_init(const SculptSession *ss,
                                     Sculpt *sd,
                                     const Brush *br,
                                     Object *ob,
                                     DyntopoMaskCB *r_mask_cb,
                                     void **r_mask_cb_data);
void SCULPT_dyntopo_automasking_end(void *mask_data);
void SCULPT_uv_brush(Sculpt *sd, Object *ob, PBVHNode **nodes, int totnode);

// returns true if edge disk list around vertex was sorted
// be careful of this function.
bool SCULPT_dyntopo_check_disk_sort(SculptSession *ss, SculptVertRef vertex);
void SCULT_dyntopo_flag_all_disk_sort(SculptSession *ss);

// call SCULPT_cotangents_begin in the main thread before any calls to this function
void SCULPT_dyntopo_get_cotangents(SculptSession *ss,
                                   SculptVertRef vertex,
                                   float *r_ws,
                                   float *r_cot1,
                                   float *r_cot2,
                                   float *r_area,
                                   float *r_totarea);

// call SCULPT_cotangents_begin in the main thread before any calls to this function
void SCULPT_get_cotangents(SculptSession *ss,
                           SculptVertRef vertex,
                           float *r_ws,
                           float *r_cot1,
                           float *r_cot2,
                           float *r_area,
                           float *r_totarea);

// call this in the main thread before any calls to SCULPT_get_cotangents
void SCULPT_cotangents_begin(struct Object *ob, SculptSession *ss);
char SCULPT_mesh_fset_boundary_symmetry_get(struct Object *object);

// exponent to make boundary_smooth_factor more user-friendly
#define BOUNDARY_SMOOTH_EXP 2.0

// edges

SculptBoundaryType SCULPT_edge_is_boundary(const SculptSession *ss,
                                           const SculptEdgeRef edge,
                                           SculptBoundaryType typemask);
void SCULPT_edge_get_verts(const SculptSession *ss,
                           const SculptEdgeRef edge,
                           SculptVertRef *r_v1,
                           SculptVertRef *r_v2);
SculptVertRef SCULPT_edge_other_vertex(const SculptSession *ss,
                                       const SculptEdgeRef edge,
                                       const SculptVertRef vertex);

#define SCULPT_REPLAY
#ifdef SCULPT_REPLAY
struct SculptReplayLog;
struct SculptBrushSample;

#  ifdef WIN32
#    define REPLAY_EXPORT __declspec(dllexport)
#  else
#    define REPLAY_EXPORT
#  endif

void SCULPT_replay_log_free(struct SculptReplayLog *log);
struct SculptReplayLog *SCULPT_replay_log_create();
void SCULPT_replay_log_end();
void SCULPT_replay_log_start();
char *SCULPT_replay_serialize();
void SCULPT_replay_log_append(struct Sculpt *sd, struct SculptSession *ss, struct Object *ob);
void SCULPT_replay_test(void);

#endif

struct BMesh *SCULPT_dyntopo_empty_bmesh();

/* initializes customdata layer used by SCULPT_neighbor_coords_average_interior when bound_smooth >
 * 0.0f*/
void SCULPT_bound_smooth_ensure(SculptSession *ss, struct Object *ob);

#define SCULPT_stroke_needs_original(brush) \
  ELEM(brush->sculpt_tool, \
       SCULPT_TOOL_DRAW_SHARP, \
       SCULPT_TOOL_GRAB, \
       SCULPT_TOOL_ROTATE, \
       SCULPT_TOOL_THUMB, \
       SCULPT_TOOL_ELASTIC_DEFORM, \
       SCULPT_TOOL_BOUNDARY, \
       SCULPT_TOOL_POSE)

void SCULPT_undo_ensure_bmlog(struct Object *ob);

enum { SCULPT_SHARP_SIMPLE, SCULPT_SHARP_PLANE };

/* utility functions for brushes */
void SCULPT_calc_area_center(
    struct Sculpt *sd, struct Object *ob, PBVHNode **nodes, int totnode, float r_area_co[3]);
/* This calculates flatten center and area normal together,
 * amortizing the memory bandwidth and loop overhead to calculate both at the same time. */
void SCULPT_calc_area_normal_and_center(struct Sculpt *sd,
                                        struct Object *ob,
                                        PBVHNode **nodes,
                                        int totnode,
                                        float r_area_no[3],
                                        float r_area_co[3]);

/* sculpt_brushes.c */

void SCULPT_do_twist_brush(struct Sculpt *sd,
                           struct Object *ob,
                           struct PBVHNode **nodes,
                           int totnode);
void SCULPT_do_fill_brush(struct Sculpt *sd,
                          struct Object *ob,
                          struct PBVHNode **nodes,
                          int totnode);
void SCULPT_do_scrape_brush(struct Sculpt *sd,
                            struct Object *ob,
                            struct PBVHNode **nodes,
                            int totnode);
void SCULPT_do_clay_thumb_brush(struct Sculpt *sd,
                                struct Object *ob,
                                struct PBVHNode **nodes,
                                int totnode);
void SCULPT_do_flatten_brush(struct Sculpt *sd,
                             struct Object *ob,
                             struct PBVHNode **nodes,
                             int totnode);
void SCULPT_do_clay_brush(struct Sculpt *sd,
                          struct Object *ob,
                          struct PBVHNode **nodes,
                          int totnode);
void SCULPT_do_clay_strips_brush(struct Sculpt *sd,
                                 struct Object *ob,
                                 struct PBVHNode **nodes,
                                 int totnode);
void SCULPT_do_snake_hook_brush(struct Sculpt *sd,
                                struct Object *ob,
                                struct PBVHNode **nodes,
                                int totnode);
void SCULPT_do_thumb_brush(struct Sculpt *sd,
                           struct Object *ob,
                           struct PBVHNode **nodes,
                           int totnode);
void SCULPT_do_rotate_brush(struct Sculpt *sd,
                            struct Object *ob,
                            struct PBVHNode **nodes,
                            int totnode);
void SCULPT_do_layer_brush(struct Sculpt *sd,
                           struct Object *ob,
                           struct PBVHNode **nodes,
                           int totnode);
void SCULPT_do_inflate_brush(struct Sculpt *sd,
                             struct Object *ob,
                             struct PBVHNode **nodes,
                             int totnode);
void SCULPT_do_nudge_brush(struct Sculpt *sd,
                           struct Object *ob,
                           struct PBVHNode **nodes,
                           int totnode);
void SCULPT_do_crease_brush(struct Sculpt *sd,
                            struct Object *ob,
                            struct PBVHNode **nodes,
                            int totnode);
void SCULPT_do_pinch_brush(struct Sculpt *sd,
                           struct Object *ob,
                           struct PBVHNode **nodes,
                           int totnode);
void SCULPT_do_grab_brush(struct Sculpt *sd,
                          struct Object *ob,
                          struct PBVHNode **nodes,
                          int totnode);
void SCULPT_do_elastic_deform_brush(struct Sculpt *sd,
                                    struct Object *ob,
                                    struct PBVHNode **nodes,
                                    int totnode);
void SCULPT_do_draw_sharp_brush(struct Sculpt *sd,
                                struct Object *ob,
                                struct PBVHNode **nodes,
                                int totnode);
void SCULPT_do_scene_project_brush(struct Sculpt *sd,
                                   struct Object *ob,
                                   struct PBVHNode **nodes,
                                   int totnode);
void SCULPT_do_slide_brush(struct Sculpt *sd,
                           struct Object *ob,
                           struct PBVHNode **nodes,
                           int totnode);
void SCULPT_do_relax_brush(Sculpt *sd, Object *ob, PBVHNode **nodes, int totnode);
void SCULPT_do_fairing_brush(struct Sculpt *sd,
                             struct Object *ob,
                             struct PBVHNode **nodes,
                             int totnode);
void SCULPT_do_displacement_smear_brush(struct Sculpt *sd,
                                        struct Object *ob,
                                        struct PBVHNode **nodes,
                                        int totnode);
void SCULPT_do_displacement_eraser_brush(struct Sculpt *sd,
                                         struct Object *ob,
                                         struct PBVHNode **nodes,
                                         int totnode);
void SCULPT_do_draw_brush(struct Sculpt *sd,
                          struct Object *ob,
                          struct PBVHNode **nodes,
                          int totnode);
void SCULPT_do_mask_brush_draw(struct Sculpt *sd,
                               struct Object *ob,
                               struct PBVHNode **nodes,
                               int totnode);
void SCULPT_do_mask_brush(struct Sculpt *sd,
                          struct Object *ob,
                          struct PBVHNode **nodes,
                          int totnode);
void SCULPT_bmesh_topology_rake(struct Sculpt *sd,
                                struct Object *ob,
                                struct PBVHNode **nodes,
                                const int totnode,
                                float bstrength,
                                bool needs_origco);

void SCULPT_stroke_cache_snap_context_init(struct bContext *C, struct Object *ob);
void SCULPT_fairing_brush_exec_fairing_for_cache(struct Sculpt *sd, struct Object *ob);
void SCULPT_do_auto_face_set(Sculpt *sd, Object *ob, PBVHNode **nodes, int totnode);

/* end sculpt_brushes.c stuff */

void SCULPT_OT_brush_stroke(struct wmOperatorType *ot);

typedef struct SculptFaceSetDrawData {
  struct Sculpt *sd;
  struct Object *ob;
  PBVHNode **nodes;
  int totnode;
  struct Brush *brush;
  float bstrength;

  int faceset;
  int count;
  bool use_fset_curve;
  bool use_fset_strength;

  float *prev_stroke_direction;
  float *stroke_direction;
  float *next_stroke_direction;
  struct BrushChannel *curve_ch;
} SculptFaceSetDrawData;

void do_draw_face_sets_brush_task_cb_ex(void *__restrict userdata,
                                        const int n,
                                        const struct TaskParallelTLS *__restrict tls);
=======

void SCULPT_OT_dynamic_topology_toggle(struct wmOperatorType *ot);
>>>>>>> 8c7d970e
<|MERGE_RESOLUTION|>--- conflicted
+++ resolved
@@ -83,26 +83,18 @@
   SCULPT_UPDATE_COLOR = 1 << 3,
 } SculptUpdateType;
 
-<<<<<<< HEAD
 void SCULPT_flush_update_step(struct bContext *C, SculptUpdateType update_flags);
 void SCULPT_flush_update_done(const struct bContext *C, Object *ob, SculptUpdateType update_flags);
+
+/**
+ * Flush displacement from deformed PBVH to original layer.
+ */
 void SCULPT_flush_stroke_deform(struct Sculpt *sd, Object *ob, bool is_proxy_used);
 
-/* Should be used after modifying the mask or Face Sets IDs. */
+/**
+ * Should be used after modifying the mask or Face Sets IDs.
+ */
 void SCULPT_tag_update_overlays(struct bContext *C);
-=======
-void SCULPT_flush_update_step(bContext *C, SculptUpdateType update_flags);
-void SCULPT_flush_update_done(const bContext *C, Object *ob, SculptUpdateType update_flags);
-/**
- * Flush displacement from deformed PBVH to original layer.
- */
-void SCULPT_flush_stroke_deform(struct Sculpt *sd, Object *ob, bool is_proxy_used);
-
-/**
- * Should be used after modifying the mask or Face Sets IDs.
- */
-void SCULPT_tag_update_overlays(bContext *C);
->>>>>>> 8c7d970e
 
 /* Stroke */
 
@@ -162,25 +154,16 @@
 
 bool SCULPT_has_persistent_base(SculptSession *ss);
 
-<<<<<<< HEAD
-/* Coordinates used for manipulating the base mesh when Grab Active Vertex is enabled. */
+/**
+ * Coordinates used for manipulating the base mesh when Grab Active Vertex is enabled.
+ */
 const float *SCULPT_vertex_co_for_grab_active_get(SculptSession *ss, SculptVertRef index);
-
-/* Returns the info of the limit surface when Multires is available, otherwise it returns the
- * current coordinate of the vertex. */
-void SCULPT_vertex_limit_surface_get(SculptSession *ss, SculptVertRef index, float r_co[3]);
-=======
-/**
- * Coordinates used for manipulating the base mesh when Grab Active Vertex is enabled.
- */
-const float *SCULPT_vertex_co_for_grab_active_get(SculptSession *ss, int index);
 
 /**
  * Returns the info of the limit surface when multi-res is available,
  * otherwise it returns the current coordinate of the vertex.
  */
-void SCULPT_vertex_limit_surface_get(SculptSession *ss, int index, float r_co[3]);
->>>>>>> 8c7d970e
+void SCULPT_vertex_limit_surface_get(SculptSession *ss, SculptVertRef index, float r_co[3]);
 
 /**
  * Returns the pointer to the coordinates that should be edited from a brush tool iterator
@@ -195,7 +178,7 @@
   SculptEdgeRef edge;
 };
 
-#define SCULPT_VERTEX_NEIGHBOR_FIXED_CAPACITY 12
+#  define SCULPT_VERTEX_NEIGHBOR_FIXED_CAPACITY 12
 
 typedef struct SculptVertexNeighborIter {
   /* Storage */
@@ -226,46 +209,47 @@
                                  SculptVertexNeighborIter *iter);
 
 /* Iterator over neighboring vertices. */
-#define SCULPT_VERTEX_NEIGHBORS_ITER_BEGIN(ss, v_index, neighbor_iterator) \
-  SCULPT_vertex_neighbors_get(ss, v_index, false, &neighbor_iterator); \
-  for (neighbor_iterator.i = 0; neighbor_iterator.i < neighbor_iterator.size; \
-       neighbor_iterator.i++) { \
-    neighbor_iterator.has_edge = neighbor_iterator.neighbors[neighbor_iterator.i].edge.i != \
-                                 SCULPT_REF_NONE; \
-    neighbor_iterator.vertex = neighbor_iterator.neighbors[neighbor_iterator.i].vertex; \
-    neighbor_iterator.edge = neighbor_iterator.neighbors[neighbor_iterator.i].edge; \
-    neighbor_iterator.index = neighbor_iterator.neighbor_indices[neighbor_iterator.i];
+#  define SCULPT_VERTEX_NEIGHBORS_ITER_BEGIN(ss, v_index, neighbor_iterator) \
+    SCULPT_vertex_neighbors_get(ss, v_index, false, &neighbor_iterator); \
+    for (neighbor_iterator.i = 0; neighbor_iterator.i < neighbor_iterator.size; \
+         neighbor_iterator.i++) { \
+      neighbor_iterator.has_edge = neighbor_iterator.neighbors[neighbor_iterator.i].edge.i != \
+                                   SCULPT_REF_NONE; \
+      neighbor_iterator.vertex = neighbor_iterator.neighbors[neighbor_iterator.i].vertex; \
+      neighbor_iterator.edge = neighbor_iterator.neighbors[neighbor_iterator.i].edge; \
+      neighbor_iterator.index = neighbor_iterator.neighbor_indices[neighbor_iterator.i];
 
 /* Iterate over neighboring and duplicate vertices (for PBVH_GRIDS). Duplicates come
  * first since they are nearest for floodfill. */
-#define SCULPT_VERTEX_DUPLICATES_AND_NEIGHBORS_ITER_BEGIN(ss, v_index, neighbor_iterator) \
-  SCULPT_vertex_neighbors_get(ss, v_index, true, &neighbor_iterator); \
-  for (neighbor_iterator.i = neighbor_iterator.size - 1; neighbor_iterator.i >= 0; \
-       neighbor_iterator.i--) { \
-    neighbor_iterator.has_edge = neighbor_iterator.neighbors[neighbor_iterator.i].edge.i != \
-                                 SCULPT_REF_NONE; \
-    neighbor_iterator.vertex = neighbor_iterator.neighbors[neighbor_iterator.i].vertex; \
-    neighbor_iterator.edge = neighbor_iterator.neighbors[neighbor_iterator.i].edge; \
-    neighbor_iterator.index = neighbor_iterator.neighbor_indices[neighbor_iterator.i]; \
-    neighbor_iterator.is_duplicate = (neighbor_iterator.i >= \
-                                      neighbor_iterator.size - neighbor_iterator.num_duplicates);
-
-#define SCULPT_VERTEX_NEIGHBORS_ITER_END(neighbor_iterator) \
-  } \
-  if (!neighbor_iterator.no_free && \
-      neighbor_iterator.neighbors != neighbor_iterator.neighbors_fixed) { \
-    MEM_freeN(neighbor_iterator.neighbors); \
-    MEM_freeN(neighbor_iterator.neighbor_indices); \
-  } \
-  ((void)0)
-
-#define SCULPT_VERTEX_NEIGHBORS_ITER_FREE(neighbor_iterator) \
-  if (neighbor_iterator.neighbors && !neighbor_iterator.no_free && \
-      neighbor_iterator.neighbors != neighbor_iterator.neighbors_fixed) { \
-    MEM_freeN(neighbor_iterator.neighbors); \
-    MEM_freeN(neighbor_iterator.neighbor_indices); \
-  } \
-  ((void)0)
+#  define SCULPT_VERTEX_DUPLICATES_AND_NEIGHBORS_ITER_BEGIN(ss, v_index, neighbor_iterator) \
+    SCULPT_vertex_neighbors_get(ss, v_index, true, &neighbor_iterator); \
+    for (neighbor_iterator.i = neighbor_iterator.size - 1; neighbor_iterator.i >= 0; \
+         neighbor_iterator.i--) { \
+      neighbor_iterator.has_edge = neighbor_iterator.neighbors[neighbor_iterator.i].edge.i != \
+                                   SCULPT_REF_NONE; \
+      neighbor_iterator.vertex = neighbor_iterator.neighbors[neighbor_iterator.i].vertex; \
+      neighbor_iterator.edge = neighbor_iterator.neighbors[neighbor_iterator.i].edge; \
+      neighbor_iterator.index = neighbor_iterator.neighbor_indices[neighbor_iterator.i]; \
+      neighbor_iterator.is_duplicate = (neighbor_iterator.i >= \
+                                        neighbor_iterator.size - \
+                                            neighbor_iterator.num_duplicates);
+
+#  define SCULPT_VERTEX_NEIGHBORS_ITER_END(neighbor_iterator) \
+    } \
+    if (!neighbor_iterator.no_free && \
+        neighbor_iterator.neighbors != neighbor_iterator.neighbors_fixed) { \
+      MEM_freeN(neighbor_iterator.neighbors); \
+      MEM_freeN(neighbor_iterator.neighbor_indices); \
+    } \
+    ((void)0)
+
+#  define SCULPT_VERTEX_NEIGHBORS_ITER_FREE(neighbor_iterator) \
+    if (neighbor_iterator.neighbors && !neighbor_iterator.no_free && \
+        neighbor_iterator.neighbors != neighbor_iterator.neighbors_fixed) { \
+      MEM_freeN(neighbor_iterator.neighbors); \
+      MEM_freeN(neighbor_iterator.neighbor_indices); \
+    } \
+    ((void)0)
 
 SculptVertRef SCULPT_active_vertex_get(SculptSession *ss);
 const float *SCULPT_active_vertex_co_get(SculptSession *ss);
@@ -281,7 +265,7 @@
 
 /* Fake Neighbors */
 
-#define FAKE_NEIGHBOR_NONE -1
+#  define FAKE_NEIGHBOR_NONE -1
 
 void SCULPT_fake_neighbors_ensure(struct Sculpt *sd, Object *ob, const float max_dist);
 void SCULPT_fake_neighbors_enable(Object *ob);
@@ -314,28 +298,28 @@
                               const char *idname,
                               const Sculpt *sd,
                               const Brush *br);
-#define SCULPT_get_float(ss, idname, sd, br) \
-  SCULPT_get_float_intern(ss, BRUSH_BUILTIN_##idname, sd, br)
+#  define SCULPT_get_float(ss, idname, sd, br) \
+    SCULPT_get_float_intern(ss, BRUSH_BUILTIN_##idname, sd, br)
 
 int SCULPT_get_int_intern(const SculptSession *ss,
                           const char *idname,
                           const Sculpt *sd,
                           const Brush *br);
-#define SCULPT_get_int(ss, idname, sd, br) \
-  SCULPT_get_int_intern(ss, BRUSH_BUILTIN_##idname, sd, br)
-#define SCULPT_get_bool(ss, idname, sd, br) SCULPT_get_int(ss, idname, sd, br)
+#  define SCULPT_get_int(ss, idname, sd, br) \
+    SCULPT_get_int_intern(ss, BRUSH_BUILTIN_##idname, sd, br)
+#  define SCULPT_get_bool(ss, idname, sd, br) SCULPT_get_int(ss, idname, sd, br)
 
 int SCULPT_get_vector_intern(
     const SculptSession *ss, const char *idname, float out[4], const Sculpt *sd, const Brush *br);
-#define SCULPT_get_vector(ss, idname, out, sd, br) \
-  SCULPT_get_vector_intern(ss, BRUSH_BUILTIN_##idname, out, sd, br)
+#  define SCULPT_get_vector(ss, idname, out, sd, br) \
+    SCULPT_get_vector_intern(ss, BRUSH_BUILTIN_##idname, out, sd, br)
 
 BrushChannel *SCULPT_get_final_channel_intern(const SculptSession *ss,
                                               const char *idname,
                                               const Sculpt *sd,
                                               const Brush *br);
-#define SCULPT_get_final_channel(ss, idname, sd, br) \
-  SCULPT_get_final_channel_intern(ss, BRUSH_BUILTIN_##idname, sd, br)
+#  define SCULPT_get_final_channel(ss, idname, sd, br) \
+    SCULPT_get_final_channel_intern(ss, BRUSH_BUILTIN_##idname, sd, br)
 
 SculptCornerType SCULPT_vertex_is_corner(const SculptSession *ss,
                                          const SculptVertRef index,
@@ -402,7 +386,6 @@
 void SCULPT_face_sets_visibility_invert(SculptSession *ss);
 void SCULPT_face_sets_visibility_all_set(SculptSession *ss, bool visible);
 
-<<<<<<< HEAD
 void SCULPT_face_ensure_original(SculptSession *ss, struct Object *ob);
 int SCULPT_face_set_original_get(SculptSession *ss, SculptFaceRef face);
 void SCULPT_face_check_origdata(SculptSession *ss, SculptFaceRef face);
@@ -414,13 +397,12 @@
 int SCULPT_face_set_flag_get(SculptSession *ss, SculptFaceRef face, char flag);
 int SCULPT_face_set_flag_set(SculptSession *ss, SculptFaceRef face, char flag, bool state);
 
-=======
 /**
  * Returns true when the step belongs to the stroke that is directly performed by the brush and
  * not by one of the symmetry passes.
  */
->>>>>>> 8c7d970e
 bool SCULPT_stroke_is_main_symmetry_pass(struct StrokeCache *cache);
+
 /**
  * Return true only once per stroke on the first symmetry pass, regardless of the symmetry passes
  * enabled.
@@ -457,7 +439,6 @@
   struct SculptSession *ss;
 } SculptOrigVertData;
 
-<<<<<<< HEAD
 typedef struct SculptSmoothArgs {
   float projection, slide_fset, bound_smooth;
   SculptCustomLayer *bound_scl;
@@ -469,24 +450,6 @@
   SculptCustomLayer *vel_scl;
   float bevel_smooth_factor;
 } SculptSmoothArgs;
-=======
-/**
- * Initialize a #SculptOrigVertData for accessing original vertex data;
- * handles #BMesh, #Mesh, and multi-resolution.
- */
-void SCULPT_orig_vert_data_init(SculptOrigVertData *data, Object *ob, PBVHNode *node);
-/**
- * Update a #SculptOrigVertData for a particular vertex from the PBVH iterator.
- */
-void SCULPT_orig_vert_data_update(SculptOrigVertData *orig_data, PBVHVertexIter *iter);
-/**
- * Initialize a #SculptOrigVertData for accessing original vertex data;
- * handles #BMesh, #Mesh, and multi-resolution.
- */
-void SCULPT_orig_vert_data_unode_init(SculptOrigVertData *data,
-                                      Object *ob,
-                                      struct SculptUndoNode *unode);
->>>>>>> 8c7d970e
 
 /* Utils. */
 void SCULPT_calc_brush_plane(struct Sculpt *sd,
@@ -725,16 +688,12 @@
                                                  float initial_location[3],
                                                  const float radius);
 
-<<<<<<< HEAD
+/**
+ * Cursor drawing function.
+ */
 void SCULPT_cloth_simulation_limits_draw(const SculptSession *ss,
                                          const Sculpt *sd,
                                          const uint gpuattr,
-=======
-/**
- * Cursor drawing function.
- */
-void SCULPT_cloth_simulation_limits_draw(const uint gpuattr,
->>>>>>> 8c7d970e
                                          const struct Brush *brush,
                                          const float location[3],
                                          const float normal[3],
@@ -836,17 +795,12 @@
 void SCULPT_pose_ik_chain_free(struct SculptPoseIKChain *ik_chain);
 
 /* Boundary Brush. */
-<<<<<<< HEAD
+
+/**
+ Initialize topological boundary data for PBVH_FACES/PBVH_GRIDS
+ */
 struct SculptBoundary *SCULPT_boundary_data_init(struct Sculpt *sd,
                                                  Object *object,
-=======
-
-/**
- * Main function to get #SculptBoundary data both for brush deformation and viewport preview.
- * Can return NULL if there is no boundary from the given vertex using the given radius.
- */
-struct SculptBoundary *SCULPT_boundary_data_init(Object *object,
->>>>>>> 8c7d970e
                                                  Brush *brush,
                                                  const SculptVertRef initial_vertex,
                                                  const float radius);
@@ -885,8 +839,10 @@
 /* Smear Brush. */
 void SCULPT_do_smear_brush(Sculpt *sd, Object *ob, PBVHNode **nodes, int totnode);
 
-<<<<<<< HEAD
-/* Topology rake */
+/**
+ * For bmesh: Average surrounding verts based on an orthogonality measure.
+ * Naturally converges to a quad-like structure.
+ */
 void SCULPT_bmesh_four_neighbor_average(SculptSession *ss,
                                         float avg[3],
                                         float direction[3],
@@ -926,24 +882,6 @@
 
 void SCULPT_smooth_vcol_boundary(
     Sculpt *sd, Object *ob, PBVHNode **nodes, const int totnode, float bstrength);
-=======
-/* Smooth Brush. */
-
-/**
- * For bmesh: Average surrounding verts based on an orthogonality measure.
- * Naturally converges to a quad-like structure.
- */
-void SCULPT_bmesh_four_neighbor_average(float avg[3], float direction[3], struct BMVert *v);
-
-void SCULPT_neighbor_coords_average(SculptSession *ss, float result[3], int index);
-float SCULPT_neighbor_mask_average(SculptSession *ss, int index);
-void SCULPT_neighbor_color_average(SculptSession *ss, float result[4], int index);
-
-/**
- * Mask the mesh boundaries smoothing only the mesh surface without using auto-masking.
- */
-void SCULPT_neighbor_coords_average_interior(SculptSession *ss, float result[3], int index);
->>>>>>> 8c7d970e
 
 void SCULPT_smooth(Sculpt *sd,
                    Object *ob,
@@ -1091,7 +1029,7 @@
 
 /* Factor of brush to have rake point following behind
  * (could be configurable but this is reasonable default). */
-#define SCULPT_RAKE_BRUSH_FACTOR 0.25f
+#  define SCULPT_RAKE_BRUSH_FACTOR 0.25f
 
 struct SculptRakeData {
   float follow_dist;
@@ -1350,9 +1288,9 @@
  * For descriptions of these settings, check the operator properties.
  */
 
-#define SCULPT_CLAY_STABILIZER_LEN 10
-#define SCULPT_SPEED_MA_SIZE 4
-#define GRAB_DELTA_MA_SIZE 3
+#  define SCULPT_CLAY_STABILIZER_LEN 10
+#  define SCULPT_SPEED_MA_SIZE 4
+#  define GRAB_DELTA_MA_SIZE 3
 
 typedef struct AutomaskingSettings {
   /* Flags from eAutomasking_flag. */
@@ -1624,7 +1562,7 @@
   SCULPT_EXPAND_RECURSION_GEODESICS,
 } eSculptExpandRecursionType;
 
-#define EXPAND_SYMM_AREAS 8
+#  define EXPAND_SYMM_AREAS 8
 
 typedef struct ExpandCache {
   /* Target data elements that the expand operation will affect. */
@@ -2000,7 +1938,7 @@
 void SCULPT_OT_dyntopo_detail_size_edit(struct wmOperatorType *ot);
 
 /* Dyntopo. */
-<<<<<<< HEAD
+
 void SCULPT_OT_dynamic_topology_toggle(struct wmOperatorType *ot);
 bool SCULPT_ensure_dyntopo_node_undo(struct Object *ob,
                                      struct PBVHNode *node,
@@ -2049,14 +1987,14 @@
 
 void SCULPT_ensure_persistent_layers(SculptSession *ss, struct Object *ob);
 
-#define SCULPT_LAYER_PERS_CO "Persistent Base Co"
-#define SCULPT_LAYER_PERS_NO "Persistent Base No"
-#define SCULPT_LAYER_PERS_DISP "Persistent Base Height"
-#define SCULPT_LAYER_DISP "__temp_layer_disp"
-#define SCULPT_LAYER_STROKE_ID "__temp_layer_strokeid"
+#  define SCULPT_LAYER_PERS_CO "Persistent Base Co"
+#  define SCULPT_LAYER_PERS_NO "Persistent Base No"
+#  define SCULPT_LAYER_PERS_DISP "Persistent Base Height"
+#  define SCULPT_LAYER_DISP "__temp_layer_disp"
+#  define SCULPT_LAYER_STROKE_ID "__temp_layer_strokeid"
 
 // these tools don't support dynamic pbvh splitting during the stroke
-#define DYNTOPO_HAS_DYNAMIC_SPLIT(tool) true
+#  define DYNTOPO_HAS_DYNAMIC_SPLIT(tool) true
 
 /*get current symmetry pass index inclusive of both
   mirror and radial symmetry*/
@@ -2178,7 +2116,7 @@
 char SCULPT_mesh_fset_boundary_symmetry_get(struct Object *object);
 
 // exponent to make boundary_smooth_factor more user-friendly
-#define BOUNDARY_SMOOTH_EXP 2.0
+#  define BOUNDARY_SMOOTH_EXP 2.0
 
 // edges
 
@@ -2193,16 +2131,16 @@
                                        const SculptEdgeRef edge,
                                        const SculptVertRef vertex);
 
-#define SCULPT_REPLAY
-#ifdef SCULPT_REPLAY
+#  define SCULPT_REPLAY
+#  ifdef SCULPT_REPLAY
 struct SculptReplayLog;
 struct SculptBrushSample;
 
-#  ifdef WIN32
-#    define REPLAY_EXPORT __declspec(dllexport)
-#  else
-#    define REPLAY_EXPORT
-#  endif
+#    ifdef WIN32
+#      define REPLAY_EXPORT __declspec(dllexport)
+#    else
+#      define REPLAY_EXPORT
+#    endif
 
 void SCULPT_replay_log_free(struct SculptReplayLog *log);
 struct SculptReplayLog *SCULPT_replay_log_create();
@@ -2212,7 +2150,7 @@
 void SCULPT_replay_log_append(struct Sculpt *sd, struct SculptSession *ss, struct Object *ob);
 void SCULPT_replay_test(void);
 
-#endif
+#  endif
 
 struct BMesh *SCULPT_dyntopo_empty_bmesh();
 
@@ -2220,15 +2158,15 @@
  * 0.0f*/
 void SCULPT_bound_smooth_ensure(SculptSession *ss, struct Object *ob);
 
-#define SCULPT_stroke_needs_original(brush) \
-  ELEM(brush->sculpt_tool, \
-       SCULPT_TOOL_DRAW_SHARP, \
-       SCULPT_TOOL_GRAB, \
-       SCULPT_TOOL_ROTATE, \
-       SCULPT_TOOL_THUMB, \
-       SCULPT_TOOL_ELASTIC_DEFORM, \
-       SCULPT_TOOL_BOUNDARY, \
-       SCULPT_TOOL_POSE)
+#  define SCULPT_stroke_needs_original(brush) \
+    ELEM(brush->sculpt_tool, \
+         SCULPT_TOOL_DRAW_SHARP, \
+         SCULPT_TOOL_GRAB, \
+         SCULPT_TOOL_ROTATE, \
+         SCULPT_TOOL_THUMB, \
+         SCULPT_TOOL_ELASTIC_DEFORM, \
+         SCULPT_TOOL_BOUNDARY, \
+         SCULPT_TOOL_POSE)
 
 void SCULPT_undo_ensure_bmlog(struct Object *ob);
 
@@ -2389,8 +2327,4 @@
 
 void do_draw_face_sets_brush_task_cb_ex(void *__restrict userdata,
                                         const int n,
-                                        const struct TaskParallelTLS *__restrict tls);
-=======
-
-void SCULPT_OT_dynamic_topology_toggle(struct wmOperatorType *ot);
->>>>>>> 8c7d970e
+                                        const struct TaskParallelTLS *__restrict tls);