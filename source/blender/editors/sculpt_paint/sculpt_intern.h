/* SPDX-License-Identifier: GPL-2.0-or-later
 * Copyright 2006 by Nicholas Bishop. All rights reserved. */

/** \file
 * \ingroup edsculpt
 */

#pragma once

#include "DNA_brush_types.h"
#include "DNA_key_types.h"
#include "DNA_listBase.h"
#include "DNA_meshdata_types.h"
#include "DNA_scene_types.h"
#include "DNA_vec_types.h"

#include "BLI_bitmap.h"
#include "BLI_compiler_attrs.h"
#include "BLI_compiler_compat.h"
#include "BLI_gsqueue.h"
#include "BLI_threads.h"

#include "ED_view3d.h"

#include "BKE_attribute.h"
#include "BKE_brush_engine.h"
#include "BKE_paint.h"
#include "BKE_pbvh.h"

#include "bmesh.h"

#ifdef __cplusplus
extern "C" {
#endif

struct AutomaskingCache;
struct AutomaskingNodeData;
struct Image;
struct ImageUser;
struct KeyBlock;
struct Object;
struct SculptUndoNode;
struct bContext;
struct BrushChannelSet;
struct TaskParallelTLS;

enum ePaintSymmetryFlags;
struct PaintModeSettings;
struct wmKeyConfig;
struct wmOperator;
struct wmOperatorType;

/*
maximum symmetry passes returned by SCULPT_get_symmetry_pass.
enough for about ~30 radial symmetry passes, which seems like plenty

used by various code that needs to statically store per-pass state.
*/
#define SCULPT_MAX_SYMMETRY_PASSES 255

/* Updates */

/* -------------------------------------------------------------------- */
/** \name Sculpt Types
 * \{ */

enum { SCULPT_SHARP_SIMPLE, SCULPT_SHARP_PLANE };

typedef enum SculptUpdateType {
  SCULPT_UPDATE_COORDS = 1 << 0,
  SCULPT_UPDATE_MASK = 1 << 1,
  SCULPT_UPDATE_VISIBILITY = 1 << 2,
  SCULPT_UPDATE_COLOR = 1 << 3,
  SCULPT_UPDATE_IMAGE = 1 << 4,
} SculptUpdateType;

typedef struct SculptCursorGeometryInfo {
  float location[3];
  float back_location[3];
  float normal[3];
  float active_vertex_co[3];
} SculptCursorGeometryInfo;

struct _SculptNeighborRef {
  PBVHVertRef vertex;
  PBVHEdgeRef edge;
};

#define SCULPT_VERTEX_NEIGHBOR_FIXED_CAPACITY 12

typedef struct SculptVertexNeighborIter {
  /* Storage */
  struct _SculptNeighborRef *neighbors;
  int *neighbor_indices;

  int size;
  int capacity;
  struct _SculptNeighborRef neighbors_fixed[SCULPT_VERTEX_NEIGHBOR_FIXED_CAPACITY];
  int neighbor_indices_fixed[SCULPT_VERTEX_NEIGHBOR_FIXED_CAPACITY];

  /* Internal iterator. */
  int num_duplicates;
  int i;

  /* Public */
  PBVHVertRef vertex;
  PBVHEdgeRef edge;
  int index;
  bool has_edge;  // does this iteration step have an edge, fake neighbors do not
  bool is_duplicate;
  bool no_free;
} SculptVertexNeighborIter;

typedef struct SculptFaceSetIsland {
  PBVHFaceRef *faces;
  int totface;
} SculptFaceSetIsland;

typedef struct SculptFaceSetIslands {
  SculptFaceSetIsland *islands;
  int totisland;
} SculptFaceSetIslands;

/* Sculpt Original Data */
typedef struct {
  struct BMLog *bm_log;

  struct SculptUndoNode *unode;
  int datatype;
  float (*coords)[3];
  float (*normals)[3];
  const float *vmasks;
  float (*colors)[4];
  float _no[3];

  /* Original coordinate, normal, and mask. */
  const float *co;
  const float *no;
  float mask;
  const float *col;
  struct PBVH *pbvh;
  struct SculptSession *ss;
} SculptOrigVertData;

typedef struct SculptSmoothArgs {
  float projection, slide_fset, bound_smooth;
  SculptAttribute *bound_scl;
  bool do_origco : 1;
  bool do_weighted_smooth : 1;
  bool preserve_fset_boundaries : 1;
  float bound_smooth_radius;  // if 0, ss->cache->radius will be used
  float vel_smooth_fac;
  SculptAttribute *vel_scl;
  float bevel_smooth_factor;
} SculptSmoothArgs;

typedef struct {
  GSQueue *queue;
  BLI_bitmap *visited_verts;
} SculptFloodFill;

typedef enum eBoundaryAutomaskMode {
  AUTOMASK_INIT_BOUNDARY_EDGES = 1,
  AUTOMASK_INIT_BOUNDARY_FACE_SETS = 2,
} eBoundaryAutomaskMode;

typedef enum {
  SCULPT_UNDO_COORDS = 1 << 0,
  SCULPT_UNDO_HIDDEN = 1 << 1,
  SCULPT_UNDO_MASK = 1 << 2,
  SCULPT_UNDO_DYNTOPO_BEGIN = 1 << 3,
  SCULPT_UNDO_DYNTOPO_END = 1 << 4,
  SCULPT_UNDO_DYNTOPO_SYMMETRIZE = 1 << 5,
  SCULPT_UNDO_GEOMETRY = 1 << 6,
  SCULPT_UNDO_FACE_SETS = 1 << 7,
  SCULPT_UNDO_COLOR = 1 << 8,
} SculptUndoType;

/* Storage of geometry for the undo node.
 * Is used as a storage for either original or modified geometry. */
typedef struct SculptUndoNodeGeometry {
  /* Is used for sanity check, helping with ensuring that two and only two
   * geometry pushes happened in the undo stack. */
  bool is_initialized;

  CustomData vdata;
  CustomData edata;
  CustomData ldata;
  CustomData pdata;
  int totvert;
  int totedge;
  int totloop;
  int totpoly;
} SculptUndoNodeGeometry;

typedef struct SculptUndoNode {
  struct SculptUndoNode *next, *prev;

  SculptUndoType type;

  char idname[MAX_ID_NAME]; /* Name instead of pointer. */
  void *node;               /* only during push, not valid afterwards! */

  float (*co)[3];
  float (*orig_co)[3];
  float (*no)[3];
  float (*col)[4];
  float *mask;
  int totvert;

  float (*loop_col)[4];
  float (*orig_loop_col)[4];
  int totloop;

  /* non-multires */
  int maxvert;        /* to verify if totvert it still the same */
  PBVHVertRef *index; /* to restore into right location */
  int maxloop;
  int *loop_index;

  BLI_bitmap *vert_hidden;

  /* multires */
  int maxgrid;  /* same for grid */
  int gridsize; /* same for grid */
  int totgrid;  /* to restore into right location */
  int *grids;   /* to restore into right location */
  BLI_bitmap **grid_hidden;

  /* bmesh */
  struct BMLogEntry *bm_entry;
  bool applied;

  /* shape keys */
  char shapeName[sizeof(((KeyBlock *)0))->name];

  /* Geometry modification operations.
   *
   * Original geometry is stored before some modification is run and is used to restore state of
   * the object when undoing the operation
   *
   * Modified geometry is stored after the modification and is used to redo the modification. */
  bool geometry_clear_pbvh;
  SculptUndoNodeGeometry geometry_original;
  SculptUndoNodeGeometry geometry_modified;

  /* pivot */
  float pivot_pos[3];
  float pivot_rot[4];

  /* Sculpt Face Sets */
  int *face_sets;

  // dyntopo stuff

  int *nodemap;
  int nodemap_size;
  int typemask;

  size_t undo_size;
  // int gen, lasthash;
} SculptUndoNode;

/* Factor of brush to have rake point following behind
 * (could be configurable but this is reasonable default). */
#define SCULPT_RAKE_BRUSH_FACTOR 0.25f

struct SculptRakeData {
  float follow_dist;
  float follow_co[3];
};

/**
 * Generic thread data. The size of this struct has gotten a little out of hand;
 * normally we would split it up, but it might be better to see if we can't eliminate it
 * altogether after moving to C++ (where we'll be able to use lambdas).
 */
typedef struct SculptThreadedTaskData {
  struct bContext *C;
  struct Sculpt *sd;
  struct Object *ob;
  struct SculptSession *ss;
  const struct Brush *brush;
  struct PBVHNode **nodes;
  int totnode;

  struct VPaint *vp;
  struct WPaintData *wpd;
  struct WeightPaintInfo *wpi;
  unsigned int *lcol;
  struct Mesh *me;
  /* For passing generic params. */
  void *custom_data;

  /* Data specific to some callbacks. */

  /* NOTE: even if only one or two of those are used at a time,
   *       keeping them separated, names help figuring out
   *       what it is, and memory overhead is ridiculous anyway. */
  float flippedbstrength;
  float angle;
  float strength;
  bool smooth_mask;
  bool has_bm_orco;

  struct SculptProjectVector *spvc;
  float *offset;
  float *grab_delta;
  float *cono;
  float *area_no;
  float *area_no_sp;
  float *area_co;
  float (*mat)[4];
  float (*vertCos)[3];

  /* When true, the displacement stored in the proxies will be applied to the original
   * coordinates instead of to the current coordinates. */
  bool use_proxies_orco;

  /* X and Z vectors aligned to the stroke direction for operations where perpendicular vectors
   * to the stroke direction are needed. */
  float (*stroke_xz)[3];

  int filter_type;
  float filter_strength;
  float *filter_fill_color;

  bool use_area_cos;
  bool use_area_nos;

  /* 0=towards view, 1=flipped */
  float (*area_cos)[3];
  float (*area_nos)[3];
  int *count_no;
  int *count_co;

  bool any_vertex_sampled;

  float *wet_mix_sampled_color;
  float hue_offset;

  float *prev_mask;
  float *new_mask;
  float *next_mask;
  float mask_interpolation;

  float *pose_factor;
  float *pose_initial_co;
  int pose_chain_segment;

  float multiplane_scrape_angle;
  float multiplane_scrape_planes[2][4];

  float max_distance_squared;
  float nearest_vertex_search_co[3];

  /* Stabilized strength for the Clay Thumb brush. */
  float clay_strength;

  int mask_expand_update_it;
  bool mask_expand_invert_mask;
  bool mask_expand_use_normals;
  bool mask_expand_keep_prev_mask;
  bool mask_expand_create_face_set;

  float transform_mats[8][4][4];
  float elastic_transform_mat[4][4];
  float elastic_transform_pivot[3];
  float elastic_transform_pivot_init[3];
  float elastic_transform_radius;

  /* Boundary brush */
  float boundary_deform_strength;

  float cloth_time_step;
  SculptClothSimulation *cloth_sim;
  float *cloth_sim_initial_location;
  float cloth_sim_radius;

  /* Mask By Color Tool */

  float mask_by_color_threshold;
  bool mask_by_color_invert;
  bool mask_by_color_preserve_mask;

  /* Index of the vertex that is going to be used as a reference for the colors. */
  PBVHVertRef mask_by_color_vertex;
  float *mask_by_color_floodfill;

  int face_set, face_set2;
  int filter_undo_type;

  int mask_init_mode;
  int mask_init_seed;

  ThreadMutex mutex;
<<<<<<< HEAD

  // Layer brush
  int cd_temp, cd_temp2, cd_temp3, cd_sculpt_vert;

  float smooth_projection;
  float rake_projection;
  SculptAttribute *scl, *scl2;
  bool do_origco;
  float *brush_color;

  float fset_slide, bound_smooth;
  float crease_pinch_factor;
  bool use_curvature;
  float vel_smooth_fac;
  int iterations;
=======
  int iteration;
>>>>>>> 5fe146e5
} SculptThreadedTaskData;

/*************** Brush testing declarations ****************/
typedef struct SculptBrushTest {
  float radius_squared;
  float radius;
  float location[3];
  float dist;
  ePaintSymmetryFlags mirror_symmetry_pass;

  int radial_symmetry_pass;
  float symm_rot_mat_inv[4][4];

  float tip_roundness;
  float tip_scale_x;

  float cube_matrix[4][4];

  /* For circle (not sphere) projection. */
  float plane_view[4];

  /* Some tool code uses a plane for its calculations. */
  float plane_tool[4];

  /* View3d clipping - only set rv3d for clipping */
  struct RegionView3D *clip_rv3d;
} SculptBrushTest;

typedef bool (*SculptBrushTestFn)(SculptBrushTest *test, const float co[3]);

typedef struct {
  struct Sculpt *sd;
  struct SculptSession *ss;
  float radius_squared;
  const float *center;
  bool original;
  /* This ignores fully masked and fully hidden nodes. */
  bool ignore_fully_ineffective;
  struct Object *ob;
  struct Brush *brush;
} SculptSearchSphereData;

typedef struct {
  struct Sculpt *sd;
  struct SculptSession *ss;
  float radius_squared;
  bool original;
  bool ignore_fully_ineffective;
  struct DistRayAABB_Precalc *dist_ray_to_aabb_precalc;
} SculptSearchCircleData;

/* Sculpt Filters */
typedef enum SculptFilterOrientation {
  SCULPT_FILTER_ORIENTATION_LOCAL = 0,
  SCULPT_FILTER_ORIENTATION_WORLD = 1,
  SCULPT_FILTER_ORIENTATION_VIEW = 2,
} SculptFilterOrientation;

/* Defines how transform tools are going to apply its displacement. */
typedef enum SculptTransformDisplacementMode {
  /* Displaces the elements from their original coordinates. */
  SCULPT_TRANSFORM_DISPLACEMENT_ORIGINAL = 0,
  /* Displaces the elements incrementally from their previous position. */
  SCULPT_TRANSFORM_DISPLACEMENT_INCREMENTAL = 1,
} SculptTransformDisplacementMode;

#define SCULPT_CLAY_STABILIZER_LEN 10
#define SCULPT_SPEED_MA_SIZE 4
#define GRAB_DELTA_MA_SIZE 3

typedef struct AutomaskingSettings {
  /* Flags from eAutomasking_flag. */
  int flags;
  int initial_face_set;
  int current_face_set;  // used by faceset draw tool
  bool original_normal;

  float cavity_factor;
  int cavity_blur_steps;
  struct CurveMapping *cavity_curve;

  float start_normal_limit, start_normal_falloff;
  float view_normal_limit, view_normal_falloff;
} AutomaskingSettings;

typedef struct AutomaskingCache {
  AutomaskingSettings settings;

  bool can_reuse_mask;
  uchar current_stroke_id;
} AutomaskingCache;

typedef enum eSculptGradientType {
  SCULPT_GRADIENT_LINEAR,
  SCULPT_GRADIENT_SPHERICAL,
  SCULPT_GRADIENT_RADIAL,
  SCULPT_GRADIENT_ANGLE,
  SCULPT_GRADIENT_REFLECTED,
} eSculptGradientType;
typedef struct SculptGradientContext {
  eSculptGradientType gradient_type;
  ViewContext vc;

  int symm;

  int update_type;
  float line_points[2][2];

  float line_length;

  float depth_point[3];

  float gradient_plane[4];
  float initial_location[3];

  float gradient_line[3];
  float initial_projected_location[2];

  float strength;
  void (*sculpt_gradient_begin)(struct bContext *);

  void (*sculpt_gradient_apply_for_element)(struct Sculpt *,
                                            struct SculptSession *,
                                            SculptOrigVertData *orig_data,
                                            PBVHVertexIter *vd,
                                            float gradient_value,
                                            float fade_value);
  void (*sculpt_gradient_node_update)(struct PBVHNode *);
  void (*sculpt_gradient_end)(struct bContext *);
} SculptGradientContext;

/* IPMask filter vertex callback function. */
typedef float(SculptIPMaskFilterStepVertexCB)(struct SculptSession *, PBVHVertRef, float *);

typedef struct FilterCache {
  bool enabled_axis[3];
  bool enabled_force_axis[3];
  int random_seed;

  /* Used for alternating between filter operations in filters that need to apply different ones
   * to achieve certain effects. */
  int iteration_count;

  /* Stores the displacement produced by the laplacian step of HC smooth. */
  float (*surface_smooth_laplacian_disp)[3];
  float surface_smooth_shape_preservation;
  float surface_smooth_current_vertex;

  /* Sharpen mesh filter. */
  float sharpen_smooth_ratio;
  float sharpen_intensify_detail_strength;
  int sharpen_curvature_smooth_iterations;
  float *sharpen_factor;
  float (*detail_directions)[3];

  /* Sphere mesh filter. */
  float sphere_center[3];
  float sphere_radius;

  /* Filter orientation. */
  SculptFilterOrientation orientation;
  float obmat[4][4];
  float obmat_inv[4][4];
  float viewmat[4][4];
  float viewmat_inv[4][4];

  /* Displacement eraser. */
  float (*limit_surface_co)[3];

  /* unmasked nodes */
  PBVHNode **nodes;
  int totnode;

  /* Cloth filter. */
  SculptClothSimulation *cloth_sim;
  float cloth_sim_pinch_point[3];

  /* mask expand iteration caches */
  int mask_update_current_it;
  int mask_update_last_it;
  int *mask_update_it;
  float *normal_factor;
  float *edge_factor;
  float *prev_mask;
  float mask_expand_initial_co[3];

  int new_face_set;
  int *prev_face_set;

  int active_face_set;

  /* Transform. */
  SculptTransformDisplacementMode transform_displacement_mode;

  /* Gradient. */
  SculptGradientContext *gradient_context;

  /* Auto-masking. */
  AutomaskingCache *automasking;
  float initial_normal[3];
  float view_normal[3];

  /* Mask Filter. */
  int mask_filter_current_step;
  float *mask_filter_ref;
  SculptIPMaskFilterStepVertexCB *mask_filter_step_forward;
  SculptIPMaskFilterStepVertexCB *mask_filter_step_backward;

  GHash *mask_delta_step;

  bool preserve_fset_boundaries;
  bool weighted_smooth;
  float hard_edge_fac;
  bool hard_edge_mode;
  float bound_smooth_radius;
  float bevel_smooth_fac;

  float (*pre_smoothed_color)[3];
} FilterCache;

/**
 * This structure contains all the temporary data
 * needed for individual brush strokes.
 */
typedef struct StrokeCache {
  BrushMappingData input_mapping;

  /* Invariants */
  float initial_radius;
  float scale[3];
  int flag;
  float clip_tolerance[3];
  float clip_mirror_mtx[4][4];
  float initial_mouse[2];

  struct BrushChannelSet *channels_final;

  /* Variants */
  float radius;
  float radius_squared;
  float true_location[3];
  float true_last_location[3];
  float location[3];
  float last_location[3];

  /* Used for alternating between deformation in brushes that need to apply different ones to
   * achieve certain effects. */
  int iteration_count;

  /* Original pixel radius with the pressure curve applied for dyntopo detail size */
  float dyntopo_pixel_radius;

  bool is_last_valid;

  bool pen_flip;
  bool invert;
  float pressure;
  float bstrength;
  float normal_weight; /* from brush (with optional override) */
  float x_tilt;
  float y_tilt;

  /* Position of the mouse corresponding to the stroke location, modified by the paint_stroke
   * operator according to the stroke type. */
  float mouse[2];
  /* Position of the mouse event in screen space, not modified by the stroke type. */
  float mouse_event[2];

  float (*prev_colors)[4];
  void *prev_colors_vpaint;

  /* Multires Displacement Smear. */
  float (*prev_displacement)[3];
  float (*limit_surface_co)[3];

  /* The rest is temporary storage that isn't saved as a property */

  bool first_time; /* Beginning of stroke may do some things special */

  /* from ED_view3d_ob_project_mat_get() */
  float projection_mat[4][4];

  /* Clean this up! */
  struct ViewContext *vc;
  struct Brush *brush;

  float special_rotation;
  float grab_delta[3], grab_delta_symmetry[3];
  float old_grab_location[3], orig_grab_location[3];

  // next_grab_delta is same as grab_delta except in smooth rake mode
  float prev_grab_delta[3], next_grab_delta[3];
  float prev_grab_delta_symmetry[3], next_grab_delta_symmetry[3];
  float grab_delta_avg[GRAB_DELTA_MA_SIZE][3];
  int grab_delta_avg_cur;

  /* screen-space rotation defined by mouse motion */
  float rake_rotation[4], rake_rotation_symmetry[4];
  bool is_rake_rotation_valid;
  struct SculptRakeData rake_data;

  /* Geodesic distances. */
  float *geodesic_dists[PAINT_SYMM_AREAS];

  /* Face Sets */
  int paint_face_set;

  /* Symmetry index between 0 and 7 bit combo 0 is Brush only;
   * 1 is X mirror; 2 is Y mirror; 3 is XY; 4 is Z; 5 is XZ; 6 is YZ; 7 is XYZ */
  int symmetry;
<<<<<<< HEAD
  int boundary_symmetry;    // controls splitting face sets by mirror axis
  int mirror_symmetry_pass; /* The symmetry pass we are currently on between 0 and 7. */
=======
  ePaintSymmetryFlags
      mirror_symmetry_pass; /* The symmetry pass we are currently on between 0 and 7. */
>>>>>>> 5fe146e5
  float true_view_normal[3];
  float view_normal[3];

  float view_origin[3];
  float true_view_origin[3];

  /* sculpt_normal gets calculated by calc_sculpt_normal(), then the
   * sculpt_normal_symm gets updated quickly with the usual symmetry
   * transforms */
  float sculpt_normal[3];
  float sculpt_normal_symm[3];

  float cached_area_normal[3];

  /* Used for area texture mode, local_mat gets calculated by
   * calc_brush_local_mat() and used in tex_strength(). */
  float brush_local_mat[4][4];

  float plane_offset[3]; /* used to shift the plane around when doing tiled strokes */
  int tile_pass;

  float last_center[3];
  int radial_symmetry_pass;
  float symm_rot_mat[4][4];
  float symm_rot_mat_inv[4][4];
  bool original;
  float anchored_location[3];

  /* Fairing. */

  /* Paint Brush. */
  struct {
    float hardness;
    float flow;
    float wet_mix;
    float wet_persistence;
    float density;
  } paint_brush;

  /* Pose brush */
  struct SculptPoseIKChain *pose_ik_chain;

  /* Enhance Details. */
  float (*detail_directions)[3];

  /* Clay Thumb brush */
  /* Angle of the front tilting plane of the brush to simulate clay accumulation. */
  float clay_thumb_front_angle;
  /* Stores pressure samples to get an stabilized strength and radius variation. */
  float clay_pressure_stabilizer[SCULPT_CLAY_STABILIZER_LEN];
  int clay_pressure_stabilizer_index;

  /* Cloth brush */
  struct SculptClothSimulation *cloth_sim;
  float initial_location[3];
  float true_initial_location[3];
  float initial_normal[3];
  float true_initial_normal[3];

  /* Boundary brush */
  struct SculptBoundary *boundaries[PAINT_SYMM_AREAS];

  /* Surface Smooth Brush */
  /* Stores the displacement produced by the laplacian step of HC smooth. */
  float (*surface_smooth_laplacian_disp)[3];

  /* Layer brush */
  float *layer_displacement_factor;
  int *layer_stroke_id;

  float vertex_rotation; /* amount to rotate the vertices when using rotate brush */
  struct Dial *dial;

  char saved_active_brush_name[MAX_ID_NAME];
  char saved_mask_brush_tool;
  int saved_smooth_size; /* smooth tool copies the size of the current tool */
  bool alt_smooth;

  /* Scene Project Brush */
  struct SnapObjectContext *snap_context;
  struct Depsgraph *depsgraph;

  float plane_trim_squared;

  bool supports_gravity;
  float true_gravity_direction[3];
  float gravity_direction[3];

  /* Auto-masking. */
  AutomaskingCache *automasking;

  float stroke_local_mat[4][4];
  float multiplane_scrape_angle;

  float wet_mix_prev_color[4];
  float density_seed;

  rcti previous_r; /* previous redraw rectangle */
  rcti current_r;  /* current redraw rectangle */

  float stroke_distance;    // copy of PaintStroke->stroke_distance
  float stroke_distance_t;  // copy of PaintStroke->stroke_distance_t
  float stroke_spacing_t;
  float last_stroke_distance_t;

  float last_dyntopo_t;
  float last_smooth_t[SCULPT_MAX_SYMMETRY_PASSES];
  float last_rake_t[SCULPT_MAX_SYMMETRY_PASSES];

  int layer_disp_map_size;
  BLI_bitmap *layer_disp_map;

  struct PaintStroke *stroke;
  struct bContext *C;

  struct BrushCommandList *commandlist;
  bool use_plane_trim;

  struct NeighborCache *ncache;
  float speed_avg[SCULPT_SPEED_MA_SIZE];  // moving average for speed
  int speed_avg_cur;
  double last_speed_time;

  // if nonzero, override brush sculpt tool
  int tool_override;
  BrushChannelSet *tool_override_channels;

  float mouse_cubic[4][3];
  float world_cubic[4][3];
  float world_cubic_arclength;
  float mouse_cubic_arclength;
  bool has_cubic;
  int stroke_id;
} StrokeCache;

/* Sculpt Expand. */
typedef enum eSculptExpandFalloffType {
  SCULPT_EXPAND_FALLOFF_GEODESIC,
  SCULPT_EXPAND_FALLOFF_TOPOLOGY,
  SCULPT_EXPAND_FALLOFF_TOPOLOGY_DIAGONALS,
  SCULPT_EXPAND_FALLOFF_NORMALS,
  SCULPT_EXPAND_FALLOFF_SPHERICAL,
  SCULPT_EXPAND_FALLOFF_BOUNDARY_TOPOLOGY,
  SCULPT_EXPAND_FALLOFF_BOUNDARY_FACE_SET,
  SCULPT_EXPAND_FALLOFF_ACTIVE_FACE_SET,
  SCULPT_EXPAND_FALLOFF_POLY_LOOP,
} eSculptExpandFalloffType;

typedef enum eSculptExpandTargetType {
  SCULPT_EXPAND_TARGET_MASK,
  SCULPT_EXPAND_TARGET_FACE_SETS,
  SCULPT_EXPAND_TARGET_COLORS,
} eSculptExpandTargetType;

typedef enum eSculptExpandRecursionType {
  SCULPT_EXPAND_RECURSION_TOPOLOGY,
  SCULPT_EXPAND_RECURSION_GEODESICS,
} eSculptExpandRecursionType;

#define EXPAND_SYMM_AREAS 8

typedef struct ExpandCache {
  /* Target data elements that the expand operation will affect. */
  eSculptExpandTargetType target;

  /* Falloff data. */
  eSculptExpandFalloffType falloff_type;

  /* Indexed by vertex index, precalculated falloff value of that vertex (without any falloff
   * editing modification applied). */
  float *vert_falloff;
  /* Max falloff value in *vert_falloff. */
  float max_vert_falloff;

  /* Indexed by base mesh poly index, precalculated falloff value of that face. These values are
   * calculated from the per vertex falloff (*vert_falloff) when needed. */
  float *face_falloff;
  float max_face_falloff;

  /* Falloff value of the active element (vertex or base mesh face) that Expand will expand to.
   */
  float active_falloff;

  /* When set to true, expand skips all falloff computations and considers all elements as
   * enabled.
   */
  bool all_enabled;

  /* Initial mouse and cursor data from where the current falloff started. This data can be
   * changed during the execution of Expand by moving the origin. */
  float initial_mouse_move[2];
  float initial_mouse[2];
  PBVHVertRef initial_active_vertex;
  int initial_active_face_set;

  /* Maximum number of vertices allowed in the SculptSession for previewing the falloff using
   * geodesic distances. */
  int max_geodesic_move_preview;

  /* Original falloff type before starting the move operation. */
  eSculptExpandFalloffType move_original_falloff_type;
  /* Falloff type using when moving the origin for preview. */
  eSculptExpandFalloffType move_preview_falloff_type;

  /* Face set ID that is going to be used when creating a new Face Set. */
  int next_face_set;

  /* Face Set ID of the Face set selected for editing. */
  int update_face_set;

  /* Mouse position since the last time the origin was moved. Used for reference when moving the
   * initial position of Expand. */
  float original_mouse_move[2];

  /* Active components checks. */
  /* Indexed by symmetry pass index, contains the connected component ID found in
   * SculptSession->vertex_info.connected_component. Other connected components not found in this
   * array will be ignored by Expand. */
  int active_connected_components[EXPAND_SYMM_AREAS];

  /* Snapping. */
  /* GSet containing all Face Sets IDs that Expand will use to snap the new data. */
  GSet *snap_enabled_face_sets;

  /* Texture distortion data. */
  Brush *brush;
  struct Scene *scene;
  struct MTex *mtex;

  /* Controls how much texture distortion will be applied to the current falloff */
  float texture_distortion_strength;

  /* Cached PBVH nodes. This allows to skip gathering all nodes from the PBVH each time expand
   * needs to update the state of the elements. */
  PBVHNode **nodes;
  int totnode;

  /* Expand state options. */

  /* Number of loops (times that the falloff is going to be repeated). */
  int loop_count;

  /* Invert the falloff result. */
  bool invert;

  /* When set to true, preserves the previous state of the data and adds the new one on top. */
  bool preserve;

  /* When true, preserve mode will flip in inverse mode */
  bool preserve_flip_inverse;

  /* When set to true, the mask or colors will be applied as a gradient. */
  bool falloff_gradient;

  /* When set to true, Expand will use the Brush falloff curve data to shape the gradient. */
  bool brush_gradient;

  /* When set to true, Expand will move the origin (initial active vertex and cursor position)
   * instead of updating the active vertex and active falloff. */
  bool move;

  /* When set to true, Expand will snap the new data to the Face Sets IDs found in
   * *original_face_sets. */
  bool snap;

  /* When set to true, Expand will use the current Face Set ID to modify an existing Face Set
   * instead of creating a new one. */
  bool modify_active_face_set;

  /* When set to true, Expand will reposition the sculpt pivot to the boundary of the expand
   * result after finishing the operation. */
  bool reposition_pivot;

  /* Color target data type related data. */
  float fill_color[4];
  short blend_mode;

  /* Face Sets at the first step of the expand operation, before starting modifying the active
   * vertex and active falloff. These are not the original Face Sets of the sculpt before
   * starting the operator as they could have been modified by Expand when initializing the
   * operator and before starting changing the active vertex. These Face Sets are used for
   * restoring and checking the Face Sets state while the Expand operation modal runs. */
  int *initial_face_sets;

  /* Original data of the sculpt as it was before running the Expand operator. */
  float *original_mask;
  int *original_face_sets;
  float (*original_colors)[4];
} ExpandCache;

typedef struct MaskFilterDeltaStep {
  int totelem;
  int *index;
  float *delta;
} MaskFilterDeltaStep;

typedef struct SculptCurvatureData {
  float ks[3];
  float principle[3][3];  // normalized
} SculptCurvatureData;

typedef struct SculptFaceSetDrawData {
  struct Sculpt *sd;
  struct Object *ob;
  PBVHNode **nodes;
  int totnode;
  struct Brush *brush;
  float bstrength;

  int faceset;
  int count;
  bool use_fset_curve;
  bool use_fset_strength;

  float *prev_stroke_direction;
  float *stroke_direction;
  float *next_stroke_direction;
  struct BrushChannel *curve_ch;
} SculptFaceSetDrawData;

enum eDynTopoWarnFlag {
  DYNTOPO_WARN_EDATA = (1 << 1),
  DYNTOPO_WARN_MODIFIER = (1 << 3),
  DYNTOPO_ERROR_MULTIRES = (1 << 4)
};

/** \} */

/* -------------------------------------------------------------------- */
/** \name Sculpt Poll Functions
 * \{ */

bool SCULPT_mode_poll(struct bContext *C);
bool SCULPT_mode_poll_view3d(struct bContext *C);
/**
 * Checks for a brush, not just sculpt mode.
 */
bool SCULPT_poll(struct bContext *C);
bool SCULPT_poll_view3d(struct bContext *C);

/**
 * Returns true if sculpt session can handle color attributes
 * (BKE_pbvh_type(ss->pbvh) == PBVH_FACES).  If false an error
 * message will be shown to the user.  Operators should return
 * OPERATOR_CANCELLED in this case.
 *
 * NOTE: Does not check if a color attribute actually exists.
 * Calling code must handle this itself; in most cases a call to
 * BKE_sculpt_color_layer_create_if_needed() is sufficient.
 */
bool SCULPT_handles_colors_report(struct SculptSession *ss, struct ReportList *reports);

/** \} */

/* -------------------------------------------------------------------- */
/** \name Sculpt Update Functions
 * \{ */

void SCULPT_flush_update_step(bContext *C, SculptUpdateType update_flags);
void SCULPT_flush_update_done(const bContext *C, Object *ob, SculptUpdateType update_flags);

typedef enum PBVHClearFlags {
  PBVH_CLEAR_CACHE_PBVH = 1 << 1,
  PBVH_CLEAR_FREE_BMESH = 1 << 2,
} PBVHClearFlags;

void SCULPT_pbvh_clear(Object *ob, bool cache_pbvh);

/**
 * Flush displacement from deformed PBVH to original layer.
 */
void SCULPT_flush_stroke_deform(struct Sculpt *sd, Object *ob, bool is_proxy_used);

/**
 * Should be used after modifying the mask or Face Sets IDs.
 */
void SCULPT_tag_update_overlays(bContext *C);
/** \} */

/* -------------------------------------------------------------------- */
/** \name Stroke Functions
 * \{ */

/* Stroke */

/**
 * Do a ray-cast in the tree to find the 3d brush location
 * (This allows us to ignore the GL depth buffer)
 * Returns 0 if the ray doesn't hit the mesh, non-zero otherwise.
 */
bool SCULPT_stroke_get_location(struct bContext *C,
                                float out[3],
                                const float mouse[2],
                                bool force_original);
/**
 * Gets the normal, location and active vertex location of the geometry under the cursor. This
 * also updates the active vertex and cursor related data of the SculptSession using the mouse
 * position
 */
bool SCULPT_cursor_geometry_info_update(bContext *C,
                                        SculptCursorGeometryInfo *out,
                                        const float mouse[2],
                                        bool use_sampled_normal,
                                        bool use_back_depth);
void SCULPT_geometry_preview_lines_update(bContext *C, struct SculptSession *ss, float radius);

void SCULPT_stroke_modifiers_check(const bContext *C, Object *ob, const Brush *brush);
float SCULPT_raycast_init(struct ViewContext *vc,
                          const float mval[2],
                          float ray_start[3],
                          float ray_end[3],
                          float ray_normal[3],
                          bool original);

/* Symmetry */
char SCULPT_mesh_symmetry_xyz_get(Object *object);

/**
 * Returns true when the step belongs to the stroke that is directly performed by the brush and
 * not by one of the symmetry passes.
 */
bool SCULPT_stroke_is_main_symmetry_pass(struct StrokeCache *cache);
/**
 * Return true only once per stroke on the first symmetry pass, regardless of the symmetry passes
 * enabled.
 *
 * This should be used for functionality that needs to be computed once per stroke of a
 * particular tool (allocating memory, updating random seeds...).
 */
bool SCULPT_stroke_is_first_brush_step(struct StrokeCache *cache);
/**
 * Returns true on the first brush step of each symmetry pass.
 */
bool SCULPT_stroke_is_first_brush_step_of_symmetry_pass(struct StrokeCache *cache);

/** \} */

/* -------------------------------------------------------------------- */
/** \name Sculpt mesh accessor API
 * \{ */

/** Ensure random access; required for PBVH_BMESH */
void SCULPT_vertex_random_access_ensure(struct SculptSession *ss);

/** Ensure random access; required for PBVH_BMESH */
void SCULPT_face_random_access_ensure(struct SculptSession *ss);

int SCULPT_vertex_valence_get(const struct SculptSession *ss, PBVHVertRef vertex);
int SCULPT_vertex_count_get(const struct SculptSession *ss);

const float *SCULPT_vertex_co_get(struct SculptSession *ss, PBVHVertRef vertex);
void SCULPT_vertex_normal_get(SculptSession *ss, PBVHVertRef vertex, float no[3]);
float *SCULPT_vertex_origco_get(SculptSession *ss, PBVHVertRef vertex);
float *SCULPT_vertex_origno_get(SculptSession *ss, PBVHVertRef vertex);

const float *SCULPT_vertex_persistent_co_get(SculptSession *ss, PBVHVertRef vertex);
void SCULPT_vertex_persistent_normal_get(SculptSession *ss, PBVHVertRef vertex, float no[3]);

float SCULPT_vertex_mask_get(struct SculptSession *ss, PBVHVertRef vertex);
void SCULPT_vertex_color_get(const SculptSession *ss, PBVHVertRef vertex, float r_color[4]);
void SCULPT_vertex_color_set(SculptSession *ss, PBVHVertRef vertex, const float color[4]);

bool SCULPT_vertex_is_occluded(SculptSession *ss, PBVHVertRef vertex, bool original);

/** Returns true if a color attribute exists in the current sculpt session. */
bool SCULPT_has_colors(const SculptSession *ss);

/** Returns true if the active color attribute is on loop (ATTR_DOMAIN_CORNER) domain. */
bool SCULPT_has_loop_colors(const struct Object *ob);

bool SCULPT_has_persistent_base(SculptSession *ss);

/**
 * Coordinates used for manipulating the base mesh when Grab Active Vertex is enabled.
 */
const float *SCULPT_vertex_co_for_grab_active_get(SculptSession *ss, PBVHVertRef vertex);

/**
 * Returns the info of the limit surface when multi-res is available,
 * otherwise it returns the current coordinate of the vertex.
 */
void SCULPT_vertex_limit_surface_get(SculptSession *ss, PBVHVertRef vertex, float r_co[3]);

/**
 * Returns the pointer to the coordinates that should be edited from a brush tool iterator
 * depending on the given deformation target.
 */
float *SCULPT_brush_deform_target_vertex_co_get(SculptSession *ss,
                                                int deform_target,
                                                PBVHVertexIter *iter);

void SCULPT_vertex_neighbors_get(const struct SculptSession *ss,
                                 const PBVHVertRef vref,
                                 const bool include_duplicates,
                                 SculptVertexNeighborIter *iter);

/* Iterator over neighboring vertices. */
#define SCULPT_VERTEX_NEIGHBORS_ITER_BEGIN(ss, v_index, neighbor_iterator) \
  SCULPT_vertex_neighbors_get(ss, v_index, false, &neighbor_iterator); \
  for (neighbor_iterator.i = 0; neighbor_iterator.i < neighbor_iterator.size; \
       neighbor_iterator.i++) { \
    neighbor_iterator.has_edge = neighbor_iterator.neighbors[neighbor_iterator.i].edge.i != \
                                 PBVH_REF_NONE; \
    neighbor_iterator.vertex = neighbor_iterator.neighbors[neighbor_iterator.i].vertex; \
    neighbor_iterator.edge = neighbor_iterator.neighbors[neighbor_iterator.i].edge; \
    neighbor_iterator.index = neighbor_iterator.neighbor_indices[neighbor_iterator.i];

/* Iterate over neighboring and duplicate vertices (for PBVH_GRIDS). Duplicates come
 * first since they are nearest for floodfill. */
#define SCULPT_VERTEX_DUPLICATES_AND_NEIGHBORS_ITER_BEGIN(ss, v_index, neighbor_iterator) \
  SCULPT_vertex_neighbors_get(ss, v_index, true, &neighbor_iterator); \
  for (neighbor_iterator.i = neighbor_iterator.size - 1; neighbor_iterator.i >= 0; \
       neighbor_iterator.i--) { \
    neighbor_iterator.has_edge = neighbor_iterator.neighbors[neighbor_iterator.i].edge.i != \
                                 PBVH_REF_NONE; \
    neighbor_iterator.vertex = neighbor_iterator.neighbors[neighbor_iterator.i].vertex; \
    neighbor_iterator.edge = neighbor_iterator.neighbors[neighbor_iterator.i].edge; \
    neighbor_iterator.index = neighbor_iterator.neighbor_indices[neighbor_iterator.i]; \
    neighbor_iterator.is_duplicate = (neighbor_iterator.i >= \
                                      neighbor_iterator.size - neighbor_iterator.num_duplicates);

#define SCULPT_VERTEX_NEIGHBORS_ITER_END(neighbor_iterator) \
  } \
  if (!neighbor_iterator.no_free && \
      neighbor_iterator.neighbors != neighbor_iterator.neighbors_fixed) { \
    MEM_freeN(neighbor_iterator.neighbors); \
    MEM_freeN(neighbor_iterator.neighbor_indices); \
  } \
  ((void)0)

#define SCULPT_VERTEX_NEIGHBORS_ITER_FREE(neighbor_iterator) \
  if (neighbor_iterator.neighbors && !neighbor_iterator.no_free && \
      neighbor_iterator.neighbors != neighbor_iterator.neighbors_fixed) { \
    MEM_freeN(neighbor_iterator.neighbors); \
    MEM_freeN(neighbor_iterator.neighbor_indices); \
  } \
  ((void)0)

PBVHVertRef SCULPT_active_vertex_get(SculptSession *ss);
const float *SCULPT_active_vertex_co_get(SculptSession *ss);
void SCULPT_active_vertex_normal_get(SculptSession *ss, float normal[3]);

/* Returns PBVH deformed vertices array if shape keys or deform modifiers are used, otherwise
 * returns mesh original vertices array. */
struct MVert *SCULPT_mesh_deformed_mverts_get(SculptSession *ss);

/* Fake Neighbors */

#define FAKE_NEIGHBOR_NONE -1

void SCULPT_fake_neighbors_ensure(struct Sculpt *sd, Object *ob, float max_dist);
void SCULPT_fake_neighbors_enable(Object *ob);
void SCULPT_fake_neighbors_disable(Object *ob);
void SCULPT_fake_neighbors_free(struct Object *ob);

/* Vertex Info. */
void SCULPT_boundary_info_ensure(Object *object);

/* Boundary Info needs to be initialized in order to use this function. */
eSculptCorner SCULPT_vertex_is_corner(const SculptSession *ss,
                                      const PBVHVertRef index,
                                      eSculptCorner cornertype);

/* Boundary Info needs to be initialized in order to use this function. */
eSculptBoundary SCULPT_vertex_is_boundary(const SculptSession *ss,
                                          const PBVHVertRef index,
                                          eSculptBoundary boundary_types);

void SCULPT_connected_components_ensure(Object *ob);

/** \} */

/* -------------------------------------------------------------------- */
/** \name Sculpt Visibility API
 * \{ */

void SCULPT_vertex_visible_set(SculptSession *ss, PBVHVertRef vertex, bool visible);
bool SCULPT_vertex_visible_get(SculptSession *ss, PBVHVertRef vertex);
bool SCULPT_vertex_all_faces_visible_get(const SculptSession *ss, PBVHVertRef vertex);
bool SCULPT_vertex_any_face_visible_get(SculptSession *ss, PBVHVertRef vertex);

void SCULPT_face_visibility_all_invert(SculptSession *ss);
void SCULPT_face_visibility_all_set(SculptSession *ss, bool visible);

void SCULPT_visibility_sync_all_from_faces(struct Object *ob);

/** \} */

/* -------------------------------------------------------------------- */
/** \name Face API
 * \{ */

PBVHEdgeRef sculpt_poly_loop_initial_edge_from_cursor(Object *ob);
BLI_bitmap *sculpt_poly_loop_from_cursor(struct Object *ob);

SculptFaceSetIslands *SCULPT_face_set_islands_get(SculptSession *ss, int fset);
void SCULPT_face_set_islands_free(SculptSession *ss, SculptFaceSetIslands *islands);

SculptFaceSetIsland *SCULPT_face_set_island_get(SculptSession *ss, PBVHFaceRef face, int fset);
void SCULPT_face_set_island_free(SculptFaceSetIsland *island);

void SCULPT_face_normal_get(SculptSession *ss, PBVHFaceRef face, float no[3]);

/** \} */

/* -------------------------------------------------------------------- */
/** \name Face Sets API
 * \{ */

int SCULPT_active_face_set_get(SculptSession *ss);
int SCULPT_vertex_face_set_get(SculptSession *ss, PBVHVertRef vertex);
void SCULPT_vertex_face_set_set(SculptSession *ss, PBVHVertRef vertex, int face_set);

bool SCULPT_vertex_has_face_set(SculptSession *ss, PBVHVertRef vertex, int face_set);
bool SCULPT_vertex_has_unique_face_set(const SculptSession *ss, PBVHVertRef vertex);

int SCULPT_face_set_next_available_get(SculptSession *ss);

void SCULPT_face_set_visibility_set(SculptSession *ss, int face_set, bool visible);

int SCULPT_face_set_get(SculptSession *ss, PBVHFaceRef face);
int SCULPT_face_set_set(SculptSession *ss, PBVHFaceRef face, int fset);

int SCULPT_face_set_original_get(SculptSession *ss, PBVHFaceRef face);

bool SCULPT_face_select_get(SculptSession *ss, PBVHFaceRef face);

/** \} */

/* -------------------------------------------------------------------- */
/** \name Original Data API
 * \{ */

MSculptVert *SCULPT_vertex_get_sculptvert(const SculptSession *ss, PBVHVertRef vertex);

/**
 * DEPRECATED: use SCULPT_vertex_check_origdata and SCULPT_vertex_get_sculptvert
 * Initialize a #SculptOrigVertData for accessing original vertex data;
 * handles #BMesh, #Mesh, and multi-resolution.
 */
void SCULPT_orig_vert_data_init(SculptOrigVertData *data,
                                Object *ob,
                                PBVHNode *node,
                                SculptUndoType type);
/**
 * DEPRECATED: use SCULPT_vertex_check_origdata and SCULPT_vertex_get_sculptvert
 * Update a #SculptOrigVertData for a particular vertex from the PBVH iterator.
 */
void SCULPT_orig_vert_data_update(SculptOrigVertData *orig_data, PBVHVertRef vertex);

/**
 * DEPRECATED: use SCULPT_vertex_check_origdata and SCULPT_vertex_get_sculptvert
 * Initialize a #SculptOrigVertData for accessing original vertex data;
 * handles #BMesh, #Mesh, and multi-resolution.
 */
void SCULPT_orig_vert_data_unode_init(SculptOrigVertData *data,
                                      Object *ob,
                                      struct SculptUndoNode *unode);

void SCULPT_face_check_origdata(SculptSession *ss, PBVHFaceRef face);
bool SCULPT_vertex_check_origdata(SculptSession *ss, PBVHVertRef vertex);

/** check that original face set values are up to date
 * TODO: rename to SCULPT_face_set_original_ensure
 */
void SCULPT_face_ensure_original(SculptSession *ss, struct Object *ob);

/** \} */

/* -------------------------------------------------------------------- */
/** \name Brush Utilities.
 * \{ */

BLI_INLINE bool SCULPT_tool_needs_all_pbvh_nodes(const Brush *brush)
{
  if (brush->sculpt_tool == SCULPT_TOOL_ELASTIC_DEFORM) {
    /* Elastic deformations in any brush need all nodes to avoid artifacts as the effect
     * of the Kelvinlet is not constrained by the radius. */
    return true;
  }

  if (brush->sculpt_tool == SCULPT_TOOL_POSE) {
    /* Pose needs all nodes because it applies all symmetry iterations at the same time
     * and the IK chain can grow to any area of the model. */
    /* TODO: This can be optimized by filtering the nodes after calculating the chain. */
    return true;
  }

  if (brush->sculpt_tool == SCULPT_TOOL_BOUNDARY) {
    /* Boundary needs all nodes because it is not possible to know where the boundary
     * deformation is going to be propagated before calculating it. */
    /* TODO: after calculating the boundary info in the first iteration, it should be
     * possible to get the nodes that have vertices included in any boundary deformation
     * and cache them. */
    return true;
  }

  if (brush->sculpt_tool == SCULPT_TOOL_SNAKE_HOOK &&
      brush->snake_hook_deform_type == BRUSH_SNAKE_HOOK_DEFORM_ELASTIC) {
    /* Snake hook in elastic deform type has same requirements as the elastic deform tool. */
    return true;
  }
  return false;
}

void SCULPT_calc_brush_plane(struct Sculpt *sd,
                             struct Object *ob,
                             struct PBVHNode **nodes,
                             int totnode,
                             float r_area_no[3],
                             float r_area_co[3]);

void SCULPT_calc_area_normal(
    Sculpt *sd, Object *ob, PBVHNode **nodes, int totnode, float r_area_no[3]);
/**
 * This calculates flatten center and area normal together,
 * amortizing the memory bandwidth and loop overhead to calculate both at the same time.
 */
void SCULPT_calc_area_normal_and_center(
    Sculpt *sd, Object *ob, PBVHNode **nodes, int totnode, float r_area_no[3], float r_area_co[3]);
void SCULPT_calc_area_center(
    Sculpt *sd, Object *ob, PBVHNode **nodes, int totnode, float r_area_co[3]);

PBVHVertRef SCULPT_nearest_vertex_get(struct Sculpt *sd,
                                      struct Object *ob,
                                      const float co[3],
                                      float max_distance,
                                      bool use_original);

int SCULPT_plane_point_side(const float co[3], const float plane[4]);
int SCULPT_plane_trim(const struct StrokeCache *cache,
                      const struct Brush *brush,
                      const float val[3]);
/**
 * Handles clipping against a mirror modifier and #SCULPT_LOCK_X/Y/Z axis flags.
 */
void SCULPT_clip(Sculpt *sd, SculptSession *ss, float co[3], const float val[3]);

float SCULPT_brush_plane_offset_get(Sculpt *sd, SculptSession *ss);

ePaintSymmetryAreas SCULPT_get_vertex_symm_area(const float co[3]);
bool SCULPT_check_vertex_pivot_symmetry(const float vco[3], const float pco[3], char symm);
/**
 * Checks if a vertex is inside the brush radius from any of its mirrored axis.
 */
bool SCULPT_is_vertex_inside_brush_radius_symm(const float vertex[3],
                                               const float br_co[3],
                                               float radius,
                                               char symm);
bool SCULPT_is_symmetry_iteration_valid(char i, char symm);
void SCULPT_flip_v3_by_symm_area(float v[3],
                                 ePaintSymmetryFlags symm,
                                 ePaintSymmetryAreas symmarea,
                                 const float pivot[3]);
void SCULPT_flip_quat_by_symm_area(float quat[4],
                                   ePaintSymmetryFlags symm,
                                   ePaintSymmetryAreas symmarea,
                                   const float pivot[3]);

/**
 * Initialize a point-in-brush test with a given falloff shape.
 *
 * \param falloff_shape: #PAINT_FALLOFF_SHAPE_SPHERE, #PAINT_FALLOFF_SHAPE_TUBE or
 * #PAINT_FALLOFF_SHAPE_NOOP \return The brush falloff function, or nullptr if falloff_shape was
 * #PAINT_FALLOFF_SHAPE_NOOP
 */
SculptBrushTestFn SCULPT_brush_test_init(const SculptSession *ss,
                                         SculptBrushTest *test,
                                         eBrushFalloffShape falloff_mode);
SculptBrushTestFn SCULPT_brush_test_init_ex(const SculptSession *ss,
                                            SculptBrushTest *test,
                                            eBrushFalloffShape falloff_mode,
                                            float tip_roundness,
                                            float tip_scale_x);

bool SCULPT_brush_test_sphere(SculptBrushTest *test, const float co[3]);
bool SCULPT_brush_test_sphere_sq(SculptBrushTest *test, const float co[3]);
bool SCULPT_brush_test_sphere_fast(const SculptBrushTest *test, const float co[3]);
bool SCULPT_brush_test_cube(SculptBrushTest *test,
                            const float co[3],
                            const float local[4][4],
                            float roundness,
                            bool test_z);
bool SCULPT_brush_test_circle_sq(SculptBrushTest *test, const float co[3]);
/**
 * Test AABB against sphere.
 */
bool SCULPT_search_sphere_cb(PBVHNode *node, void *data_v);
/**
 * 2D projection (distance to line).
 */
bool SCULPT_search_circle_cb(PBVHNode *node, void *data_v);

void SCULPT_combine_transform_proxies(Sculpt *sd, Object *ob);

/**
 * Initialize a point-in-brush test with a given falloff shape.
 *
 * \param falloff_shape: #PAINT_FALLOFF_SHAPE_SPHERE or #PAINT_FALLOFF_SHAPE_TUBE.
 * \return The brush falloff function.
 */

SculptBrushTestFn SCULPT_brush_test_init_with_falloff_shape(SculptSession *ss,
                                                            SculptBrushTest *test,
                                                            char falloff_shape);
const float *SCULPT_brush_frontface_normal_from_falloff_shape(SculptSession *ss,
                                                              char falloff_shape);

/**
 * Return a multiplier for brush strength on a particular vertex.
 */
float SCULPT_brush_strength_factor(struct SculptSession *ss,
                                   const struct Brush *br,
                                   const float point[3],
                                   float len,
                                   const float vno[3],
                                   const float fno[3],
                                   float mask,
                                   const PBVHVertRef vertex,
                                   int thread_id,
                                   struct AutomaskingNodeData *automask_data);

/**
 * Tilts a normal by the x and y tilt values using the view axis.
 */
void SCULPT_tilt_apply_to_normal(float r_normal[3],
                                 struct StrokeCache *cache,
                                 float tilt_strength);

/**
 * Get effective surface normal with pen tilt and tilt strength applied to it.
 */
void SCULPT_tilt_effective_normal_get(const SculptSession *ss, const Brush *brush, float r_no[3]);

/** \} */

/* -------------------------------------------------------------------- */
/** \name Flood Fill
 * \{ */

void SCULPT_floodfill_init(struct SculptSession *ss, SculptFloodFill *flood);
void SCULPT_floodfill_add_active(struct Sculpt *sd,
                                 struct Object *ob,
                                 struct SculptSession *ss,
                                 SculptFloodFill *flood,
                                 float radius);
void SCULPT_floodfill_add_initial_with_symmetry(struct Sculpt *sd,
                                                struct Object *ob,
                                                struct SculptSession *ss,
                                                SculptFloodFill *flood,
                                                PBVHVertRef index,
                                                float radius);

void SCULPT_floodfill_add_initial(SculptFloodFill *flood, PBVHVertRef index);
void SCULPT_floodfill_add_and_skip_initial(struct SculptSession *ss,
                                           SculptFloodFill *flood,
                                           PBVHVertRef vertex);
void SCULPT_floodfill_execute(struct SculptSession *ss,
                              SculptFloodFill *flood,
                              bool (*func)(SculptSession *ss,
                                           PBVHVertRef from_v,
                                           PBVHVertRef to_v,
                                           bool is_duplicate,
                                           void *userdata),
                              void *userdata);
void SCULPT_floodfill_free(SculptFloodFill *flood);

/** \} */

/* -------------------------------------------------------------------- */
/** \name Dynamic topology
 * \{ */

/** Enable dynamic topology; mesh will be triangulated */
void SCULPT_dynamic_topology_enable_ex(struct Main *bmain,
                                       struct Depsgraph *depsgraph,
                                       Scene *scene,
                                       Object *ob);
void SCULPT_dynamic_topology_disable(bContext *C, struct SculptUndoNode *unode);
void sculpt_dynamic_topology_disable_with_undo(struct Main *bmain,
                                               struct Depsgraph *depsgraph,
                                               Scene *scene,
                                               Object *ob);

/**
 * Returns true if the stroke will use dynamic topology, false
 * otherwise.
 *
 * Factors: some brushes like grab cannot do dynamic topology.
 * Others, like smooth, are better without.
 * Same goes for alt-key smoothing.
 */
bool SCULPT_stroke_is_dynamic_topology(const SculptSession *ss, const Brush *brush);

void SCULPT_dynamic_topology_triangulate(struct SculptSession *ss, struct BMesh *bm);
void SCULPT_dynamic_topology_sync_layers(Object *ob, struct Mesh *me);

enum eDynTopoWarnFlag SCULPT_dynamic_topology_check(Scene *scene, Object *ob);

/** \} */

void SCULPT_combine_transform_proxies(Sculpt *sd, Object *ob);

/* -------------------------------------------------------------------- */
/** \name Auto-masking.
 * \{ */

typedef struct AutomaskingNodeData {
  PBVHNode *node;
  SculptOrigVertData orig_data;
  bool have_orig_data;
} AutomaskingNodeData;

/** Call before PBVH vertex iteration.
 * \param automask_data: pointer to an uninitialized AutomaskingNodeData struct.
 */
void SCULPT_automasking_node_begin(struct Object *ob,
                                   const SculptSession *ss,
                                   struct AutomaskingCache *automasking,
                                   AutomaskingNodeData *automask_data,
                                   PBVHNode *node);

/* Call before SCULPT_automasking_factor_get and SCULPT_brush_strength_factor. */
void SCULPT_automasking_node_update(SculptSession *ss,
                                    AutomaskingNodeData *automask_data,
                                    PBVHVertexIter *vd);

float SCULPT_automasking_factor_get(struct AutomaskingCache *automasking,
                                    SculptSession *ss,
                                    PBVHVertRef vertex,
                                    AutomaskingNodeData *automask_data);

/* Returns the automasking cache depending on the active tool. Used for code that can run both
 * for brushes and filter. */
struct AutomaskingCache *SCULPT_automasking_active_cache_get(SculptSession *ss);

struct AutomaskingCache *SCULPT_automasking_cache_init(Sculpt *sd, const Brush *brush, Object *ob);
void SCULPT_automasking_cache_free(SculptSession *ss,
                                   Object *ob,
                                   struct AutomaskingCache *automasking);

bool SCULPT_is_automasking_mode_enabled(const SculptSession *ss,
                                        const Sculpt *sd,
                                        const Brush *br,
                                        const eAutomasking_flag mode);
bool SCULPT_is_automasking_enabled(const Sculpt *sd, const SculptSession *ss, const Brush *br);
void SCULPT_automasking_cache_settings_update(AutomaskingCache *automasking,
                                              SculptSession *ss,
                                              const Sculpt *sd,
                                              const Brush *brush);

void SCULPT_boundary_automasking_init(Object *ob,
                                      eBoundaryAutomaskMode mode,
                                      int propagation_steps);
bool SCULPT_automasking_needs_normal(const SculptSession *ss,
                                     const Sculpt *sculpt,
                                     const Brush *brush);
bool SCULPT_automasking_needs_original(const struct Sculpt *sd, const struct Brush *brush);
int SCULPT_automasking_settings_hash(Object *ob, AutomaskingCache *automasking);

/** \} */

/* -------------------------------------------------------------------- */
/** \name Geodesic distances.
 * \{ */

/**
 * Returns an array indexed by vertex index containing the geodesic distance to the closest
 * vertex in the initial vertex set. The caller is responsible for freeing the array. Geodesic
 * distances will only work when used with PBVH_FACES, for other types of PBVH it will fallback
 * to euclidean distances to one of the initial vertices in the set.
 */
float *SCULPT_geodesic_distances_create(struct Object *ob,
                                        struct GSet *initial_vertices,
                                        const float limit_radius,
                                        PBVHVertRef *r_closest_verts,
                                        float (*vertco_override)[3]);
float *SCULPT_geodesic_from_vertex_and_symm(struct Sculpt *sd,
                                            struct Object *ob,
                                            const PBVHVertRef vertex,
                                            const float limit_radius);
float *SCULPT_geodesic_from_vertex(Object *ob, const PBVHVertRef vertex, const float limit_radius);

/** \} */

/* -------------------------------------------------------------------- */
/** \name Filter API
 * \{ */

void SCULPT_filter_cache_init(struct bContext *C,
                              Object *ob,
                              Sculpt *sd,
                              int undo_type,
                              const int mval[2],
                              float area_normal_radius);
void SCULPT_filter_cache_free(SculptSession *ss, struct Object *ob);
void SCULPT_mesh_filter_properties(struct wmOperatorType *ot);

void SCULPT_mask_filter_smooth_apply(
    Sculpt *sd, Object *ob, PBVHNode **nodes, int totnode, int smooth_iterations);

/* Filter orientation utils. */
void SCULPT_filter_to_orientation_space(float r_v[3], struct FilterCache *filter_cache);
void SCULPT_filter_to_object_space(float r_v[3], struct FilterCache *filter_cache);
void SCULPT_filter_zero_disabled_axis_components(float r_v[3], struct FilterCache *filter_cache);

/** \} */

/* -------------------------------------------------------------------- */
/** \name Cloth Simulation.
 * \{ */

/* Main cloth brush function */
void SCULPT_do_cloth_brush(struct Sculpt *sd,
                           struct Object *ob,
                           struct PBVHNode **nodes,
                           int totnode);

void SCULPT_cloth_simulation_free(struct SculptClothSimulation *cloth_sim);

/* Public functions. */

struct SculptClothSimulation *SCULPT_cloth_brush_simulation_create(
    struct SculptSession *ss,
    struct Object *ob,
    const float cloth_mass,
    const float cloth_damping,
    const float cloth_softbody_strength,
    const bool use_collisions,
    const bool needs_deform_coords,
    const bool use_bending);

void SCULPT_cloth_brush_simulation_init(struct SculptSession *ss,
                                        struct SculptClothSimulation *cloth_sim);

void SCULPT_cloth_sim_activate_nodes(struct SculptClothSimulation *cloth_sim,
                                     PBVHNode **nodes,
                                     int totnode);

void SCULPT_cloth_brush_store_simulation_state(struct SculptSession *ss,
                                               struct SculptClothSimulation *cloth_sim);

void SCULPT_cloth_brush_do_simulation_step(struct Sculpt *sd,
                                           struct Object *ob,
                                           struct SculptClothSimulation *cloth_sim,
                                           struct PBVHNode **nodes,
                                           int totnode);

void SCULPT_cloth_brush_ensure_nodes_constraints(struct Sculpt *sd,
                                                 struct Object *ob,
                                                 struct PBVHNode **nodes,
                                                 int totnode,
                                                 struct SculptClothSimulation *cloth_sim,
                                                 float initial_location[3],
                                                 float radius);

/**
 * Cursor drawing function.
 */
void SCULPT_cloth_simulation_limits_draw(const SculptSession *ss,
                                         const Sculpt *sd,
                                         const uint gpuattr,
                                         const struct Brush *brush,
                                         const float location[3],
                                         const float normal[3],
                                         float rds,
                                         float line_width,
                                         const float outline_col[3],
                                         float alpha);
void SCULPT_cloth_plane_falloff_preview_draw(uint gpuattr,
                                             struct SculptSession *ss,
                                             const float outline_col[3],
                                             float outline_alpha);

PBVHNode **SCULPT_cloth_brush_affected_nodes_gather(SculptSession *ss,
                                                    Brush *brush,
                                                    int *r_totnode);

BLI_INLINE bool SCULPT_is_cloth_deform_brush(const Brush *brush)
{
  return (brush->sculpt_tool == SCULPT_TOOL_CLOTH && ELEM(brush->cloth_deform_type,
                                                          BRUSH_CLOTH_DEFORM_GRAB,
                                                          BRUSH_CLOTH_DEFORM_SNAKE_HOOK)) ||
         /* All brushes that are not the cloth brush deform the simulation using softbody
          * constraints instead of applying forces. */
         (brush->sculpt_tool != SCULPT_TOOL_CLOTH &&
          brush->deform_target == BRUSH_DEFORM_TARGET_CLOTH_SIM);
}
/** \} */

/* -------------------------------------------------------------------- */
/** \name Smoothing API
 * \{ */

/**
 * For bmesh: Average surrounding verts based on an orthogonality measure.
 * Naturally converges to a quad-like structure.
 */
void SCULPT_bmesh_four_neighbor_average(SculptSession *ss,
                                        float avg[3],
                                        float direction[3],
                                        struct BMVert *v,
                                        float projection,
                                        bool check_fsets,
                                        int cd_temp,
                                        int cd_sculpt_vert,
                                        bool do_origco);

void SCULPT_neighbor_coords_average(SculptSession *ss,
                                    float result[3],
                                    PBVHVertRef index,
                                    float projection,
                                    bool check_fsets,
                                    bool weighted);
float SCULPT_neighbor_mask_average(SculptSession *ss, PBVHVertRef index);
void SCULPT_neighbor_color_average(SculptSession *ss, float result[4], PBVHVertRef index);

/* Mask the mesh boundaries smoothing only the mesh surface without using automasking. */

void SCULPT_neighbor_coords_average_interior(SculptSession *ss,
                                             float result[3],
                                             PBVHVertRef vertex,
                                             SculptSmoothArgs *args);

BLI_INLINE bool SCULPT_need_reproject(SculptSession *ss)
{
  return ss->bm && CustomData_has_layer(&ss->bm->ldata, CD_MLOOPUV);
}

void SCULPT_reproject_cdata(SculptSession *ss,
                            PBVHVertRef vertex,
                            float origco[3],
                            float origno[3]);

void SCULPT_smooth_vcol_boundary(
    Sculpt *sd, Object *ob, PBVHNode **nodes, const int totnode, float bstrength);
void SCULPT_smooth(Sculpt *sd,
                   Object *ob,
                   PBVHNode **nodes,
                   const int totnode,
                   float bstrength,
                   const bool smooth_mask,
                   float projection,
                   bool do_origco);
void SCULPT_do_smooth_brush(
    Sculpt *sd, Object *ob, PBVHNode **nodes, int totnode, float projection, bool do_origco);

/* Surface Smooth Brush. */

void SCULPT_surface_smooth_laplacian_step(SculptSession *ss,
                                          float *disp,
                                          const float co[3],
                                          struct SculptAttribute *scl,
                                          const PBVHVertRef v_index,
                                          const float origco[3],
                                          const float alpha,
                                          const float projection,
                                          bool check_fsets,
                                          bool weighted);

void SCULPT_surface_smooth_displace_step(SculptSession *ss,
                                         float *co,
                                         struct SculptAttribute *scl,
                                         const PBVHVertRef v_index,
                                         const float beta,
                                         const float fade);

void SCULPT_do_surface_smooth_brush(Sculpt *sd, Object *ob, PBVHNode **nodes, int totnode);

/* Slide/Relax */

void SCULPT_relax_vertex(SculptSession *ss,
                         PBVHVertexIter *vd,
                         float factor,
                         eSculptBoundary boundary_mask,
                         float *r_final_pos);

/** \} */

/**
 * Expose 'calc_area_normal' externally (just for vertex paint).
 */
bool SCULPT_pbvh_calc_area_normal(const struct Brush *brush,
                                  Object *ob,
                                  PBVHNode **nodes,
                                  int totnode,
                                  bool use_threading,
                                  float r_area_no[3]);

/**
 * Flip all the edit-data across the axis/axes specified by \a symm.
 * Used to calculate multiple modifications to the mesh when symmetry is enabled.
 */
void SCULPT_cache_calc_brushdata_symm(StrokeCache *cache,
<<<<<<< HEAD
                                      const char symm,
                                      const char axis,
                                      const float angle);
void SCULPT_cache_free(SculptSession *ss, struct Object *ob, StrokeCache *cache);

/* -------------------------------------------------------------------- */
/** \name Sculpt Undo
 * \{ */
=======
                                      ePaintSymmetryFlags symm,
                                      char axis,
                                      float angle);
void SCULPT_cache_free(StrokeCache *cache);
>>>>>>> 5fe146e5

/* -------------------------------------------------------------------- */
/** \name Sculpt Undo
 * \{ */

SculptUndoNode *SCULPT_undo_push_node(Object *ob, PBVHNode *node, SculptUndoType type);
SculptUndoNode *SCULPT_undo_get_node(PBVHNode *node, SculptUndoType type);
SculptUndoNode *SCULPT_undo_get_first_node(void);

/**
 * Pushes an undo step using the operator name. This is necessary for
 * redo panels to work; operators that do not support that may use
 * #SCULPT_undo_push_begin_ex instead if so desired.
 */
void SCULPT_undo_push_begin(struct Object *ob, const struct wmOperator *op);

/**
 * NOTE: #SCULPT_undo_push_begin is preferred since `name`
 * must match operator name for redo panels to work.
 */
void SCULPT_undo_push_begin_ex(struct Object *ob, const char *name);
void SCULPT_undo_push_end(struct Object *ob);
void SCULPT_undo_push_end_ex(struct Object *ob, const bool use_nested_undo);

/** \} */

void SCULPT_vertcos_to_key(Object *ob, KeyBlock *kb, const float (*vertCos)[3]);

/**
 * Copy the PBVH bounding box into the object's bounding box.
 */
void SCULPT_update_object_bounding_box(struct Object *ob);

/**
 * Get a screen-space rectangle of the modified area.
 */
bool SCULPT_get_redraw_rect(struct ARegion *region,
                            struct RegionView3D *rv3d,
                            Object *ob,
                            rcti *rect);

/* Operators. */

/* -------------------------------------------------------------------- */
/** \name Expand Operator
 * \{ */

void SCULPT_OT_expand(struct wmOperatorType *ot);
void sculpt_expand_modal_keymap(struct wmKeyConfig *keyconf);
/** \} */

/* -------------------------------------------------------------------- */
/** \name Gesture Operators
 * \{ */

void SCULPT_OT_face_set_lasso_gesture(struct wmOperatorType *ot);
void SCULPT_OT_face_set_box_gesture(struct wmOperatorType *ot);

void SCULPT_OT_trim_lasso_gesture(struct wmOperatorType *ot);
void SCULPT_OT_trim_box_gesture(struct wmOperatorType *ot);

void SCULPT_OT_project_line_gesture(struct wmOperatorType *ot);
void SCULPT_OT_project_lasso_gesture(struct wmOperatorType *ot);
void SCULPT_OT_project_box_gesture(struct wmOperatorType *ot);

void SCULPT_OT_face_set_by_topology(struct wmOperatorType *ot);

/** \} */

/* -------------------------------------------------------------------- */
/** \name Face Set Operators
 * \{ */

void SCULPT_OT_face_sets_randomize_colors(struct wmOperatorType *ot);
void SCULPT_OT_face_sets_change_visibility(struct wmOperatorType *ot);
void SCULPT_OT_face_sets_init(struct wmOperatorType *ot);
void SCULPT_OT_face_sets_create(struct wmOperatorType *ot);
void SCULPT_OT_face_sets_edit(struct wmOperatorType *ot);

/** \} */

/* -------------------------------------------------------------------- */
/** \name Transform Operators
 * \{ */

void SCULPT_OT_set_pivot_position(struct wmOperatorType *ot);
/** \} */

/* -------------------------------------------------------------------- */
/** \name Filter Operators
 * \{ */

/* Mesh Filter. */

void SCULPT_OT_mesh_filter(struct wmOperatorType *ot);

/* Cloth Filter. */

void SCULPT_OT_cloth_filter(struct wmOperatorType *ot);

/* Color Filter. */

void SCULPT_OT_color_filter(struct wmOperatorType *ot);

/** \} */

/* -------------------------------------------------------------------- */
/** \name Mask Operators
 * \{ */

/* Mask filter and Dirty Mask. */

void SCULPT_OT_mask_filter(struct wmOperatorType *ot);

/* Mask and Face Sets Expand. */

void SCULPT_OT_mask_expand(struct wmOperatorType *ot);

/* Mask Init. */

void SCULPT_OT_mask_init(struct wmOperatorType *ot);
void SCULPT_OT_ipmask_filter(struct wmOperatorType *ot);

/** \} */

/* Detail size. */

/* -------------------------------------------------------------------- */
/** \name Dyntopo/Retopology Operators
 * \{ */

void SCULPT_OT_detail_flood_fill(struct wmOperatorType *ot);
void SCULPT_OT_sample_detail_size(struct wmOperatorType *ot);
void SCULPT_OT_set_detail_size(struct wmOperatorType *ot);
void SCULPT_OT_dyntopo_detail_size_edit(struct wmOperatorType *ot);
/** \} */

/* Dyntopo. */

void SCULPT_OT_dynamic_topology_toggle(struct wmOperatorType *ot);

/* sculpt_brush_types.c */

/* -------------------------------------------------------------------- */
/** \name Brushes
 * \{ */

/* Pose Brush. */

/**
 * Main Brush Function.
 */
void SCULPT_do_pose_brush(struct Sculpt *sd,
                          struct Object *ob,
                          struct PBVHNode **nodes,
                          int totnode);
/**
 * Calculate the pose origin and (Optionally the pose factor)
 * that is used when using the pose brush.
 *
 * \param r_pose_origin: Must be a valid pointer.
 * \param r_pose_factor: Optional, when set to NULL it won't be calculated.
 */
void SCULPT_pose_calc_pose_data(struct Sculpt *sd,
                                struct Object *ob,
                                struct SculptSession *ss,
                                float initial_location[3],
                                float radius,
                                float pose_offset,
                                float *r_pose_origin,
                                float *r_pose_factor);
void SCULPT_pose_brush_init(struct Sculpt *sd,
                            struct Object *ob,
                            struct SculptSession *ss,
                            struct Brush *br);
struct SculptPoseIKChain *SCULPT_pose_ik_chain_init(struct Sculpt *sd,
                                                    struct Object *ob,
                                                    struct SculptSession *ss,
                                                    struct Brush *br,
                                                    const float initial_location[3],
                                                    float radius);
void SCULPT_pose_ik_chain_free(struct SculptPoseIKChain *ik_chain);

/* Boundary Brush. */

/**
 * Main function to get #SculptBoundary data both for brush deformation and viewport preview.
 * Can return NULL if there is no boundary from the given vertex using the given radius.
 */
struct SculptBoundary *SCULPT_boundary_data_init(struct Sculpt *sd,
                                                 Object *object,
                                                 Brush *brush,
                                                 const PBVHVertRef initial_vertex,
                                                 const float radius);
void SCULPT_boundary_data_free(struct SculptBoundary *boundary);

/* Main Brush Function. */
void SCULPT_do_boundary_brush(struct Sculpt *sd,
                              struct Object *ob,
                              struct PBVHNode **nodes,
                              int totnode);

void SCULPT_boundary_edges_preview_draw(uint gpuattr,
                                        struct SculptSession *ss,
                                        const float outline_col[3],
                                        float outline_alpha);
void SCULPT_boundary_pivot_line_preview_draw(uint gpuattr, struct SculptSession *ss);

void SCULPT_do_twist_brush(struct Sculpt *sd,
                           struct Object *ob,
                           struct PBVHNode **nodes,
                           int totnode);

/* Multi-plane Scrape Brush. */
/* Main Brush Function. */
void SCULPT_do_multiplane_scrape_brush(Sculpt *sd, Object *ob, PBVHNode **nodes, int totnode);
void SCULPT_multiplane_scrape_preview_draw(uint gpuattr,
                                           Brush *brush,
                                           SculptSession *ss,
                                           const float outline_col[3],
                                           float outline_alpha);
/* Draw Face Sets Brush. */
void SCULPT_do_draw_face_sets_brush(Sculpt *sd, Object *ob, PBVHNode **nodes, int totnode);

/* Paint Brush. */
void SCULPT_do_paint_brush(struct PaintModeSettings *paint_mode_settings,
                           Sculpt *sd,
                           Object *ob,
                           PBVHNode **nodes,
                           int totnode) ATTR_NONNULL();

/**
 * \brief Get the image canvas for painting on the given object.
 *
 * \return #true if an image is found. The #r_image and #r_image_user fields are filled with the
 * image and image user. Returns false when the image isn't found. In the later case the r_image
 * and r_image_user are set to NULL.
 */
bool SCULPT_paint_image_canvas_get(struct PaintModeSettings *paint_mode_settings,
                                   struct Object *ob,
                                   struct Image **r_image,
                                   struct ImageUser **r_image_user) ATTR_NONNULL();
void SCULPT_do_paint_brush_image(struct PaintModeSettings *paint_mode_settings,
                                 Sculpt *sd,
                                 Object *ob,
                                 PBVHNode **nodes,
                                 int totnode) ATTR_NONNULL();
bool SCULPT_use_image_paint_brush(struct PaintModeSettings *settings, Object *ob) ATTR_NONNULL();

/* Smear Brush. */
void SCULPT_do_smear_brush(Sculpt *sd, Object *ob, PBVHNode **nodes, int totnode);

float SCULPT_clay_thumb_get_stabilized_pressure(struct StrokeCache *cache);

void SCULPT_do_draw_brush(struct Sculpt *sd,
                          struct Object *ob,
                          struct PBVHNode **nodes,
                          int totnode);

void SCULPT_do_fill_brush(struct Sculpt *sd,
                          struct Object *ob,
                          struct PBVHNode **nodes,
                          int totnode);
void SCULPT_do_scrape_brush(struct Sculpt *sd,
                            struct Object *ob,
                            struct PBVHNode **nodes,
                            int totnode);
void SCULPT_do_clay_thumb_brush(struct Sculpt *sd,
                                struct Object *ob,
                                struct PBVHNode **nodes,
                                int totnode);
void SCULPT_do_flatten_brush(struct Sculpt *sd,
                             struct Object *ob,
                             struct PBVHNode **nodes,
                             int totnode);
void SCULPT_do_clay_brush(struct Sculpt *sd,
                          struct Object *ob,
                          struct PBVHNode **nodes,
                          int totnode);
void SCULPT_do_clay_strips_brush(struct Sculpt *sd,
                                 struct Object *ob,
                                 struct PBVHNode **nodes,
                                 int totnode);
void SCULPT_do_snake_hook_brush(struct Sculpt *sd,
                                struct Object *ob,
                                struct PBVHNode **nodes,
                                int totnode);
void SCULPT_do_thumb_brush(struct Sculpt *sd,
                           struct Object *ob,
                           struct PBVHNode **nodes,
                           int totnode);
void SCULPT_do_rotate_brush(struct Sculpt *sd,
                            struct Object *ob,
                            struct PBVHNode **nodes,
                            int totnode);
void SCULPT_do_layer_brush(struct Sculpt *sd,
                           struct Object *ob,
                           struct PBVHNode **nodes,
                           int totnode);
void SCULPT_do_inflate_brush(struct Sculpt *sd,
                             struct Object *ob,
                             struct PBVHNode **nodes,
                             int totnode);
void SCULPT_do_nudge_brush(struct Sculpt *sd,
                           struct Object *ob,
                           struct PBVHNode **nodes,
                           int totnode);
void SCULPT_do_crease_brush(struct Sculpt *sd,
                            struct Object *ob,
                            struct PBVHNode **nodes,
                            int totnode);
void SCULPT_do_pinch_brush(struct Sculpt *sd,
                           struct Object *ob,
                           struct PBVHNode **nodes,
                           int totnode);
void SCULPT_do_grab_brush(struct Sculpt *sd,
                          struct Object *ob,
                          struct PBVHNode **nodes,
                          int totnode);
void SCULPT_do_elastic_deform_brush(struct Sculpt *sd,
                                    struct Object *ob,
                                    struct PBVHNode **nodes,
                                    int totnode);
void SCULPT_do_draw_sharp_brush(struct Sculpt *sd,
                                struct Object *ob,
                                struct PBVHNode **nodes,
                                int totnode);
void SCULPT_do_scene_project_brush(struct Sculpt *sd,
                                   struct Object *ob,
                                   struct PBVHNode **nodes,
                                   int totnode);
void SCULPT_do_slide_brush(struct Sculpt *sd,
                           struct Object *ob,
                           struct PBVHNode **nodes,
                           int totnode);
void SCULPT_do_relax_brush(Sculpt *sd, Object *ob, PBVHNode **nodes, int totnode);
void SCULPT_do_fairing_brush(struct Sculpt *sd,
                             struct Object *ob,
                             struct PBVHNode **nodes,
                             int totnode);
void SCULPT_do_displacement_smear_brush(struct Sculpt *sd,
                                        struct Object *ob,
                                        struct PBVHNode **nodes,
                                        int totnode);
void SCULPT_do_displacement_eraser_brush(struct Sculpt *sd,
                                         struct Object *ob,
                                         struct PBVHNode **nodes,
                                         int totnode);
void SCULPT_do_draw_brush(struct Sculpt *sd,
                          struct Object *ob,
                          struct PBVHNode **nodes,
                          int totnode);
void SCULPT_do_mask_brush_draw(struct Sculpt *sd,
                               struct Object *ob,
                               struct PBVHNode **nodes,
                               int totnode);
void SCULPT_do_mask_brush(struct Sculpt *sd,
                          struct Object *ob,
                          struct PBVHNode **nodes,
                          int totnode);
void SCULPT_bmesh_topology_rake(struct Sculpt *sd,
                                struct Object *ob,
                                struct PBVHNode **nodes,
                                const int totnode,
                                float bstrength,
                                bool needs_origco);

void SCULPT_stroke_cache_snap_context_init(struct bContext *C, struct Object *ob);
void SCULPT_fairing_brush_exec_fairing_for_cache(struct Sculpt *sd, struct Object *ob);
void SCULPT_do_auto_face_set(Sculpt *sd, Object *ob, PBVHNode **nodes, int totnode);

void do_draw_face_sets_brush_task_cb_ex(void *__restrict userdata,
                                        const int n,
                                        const struct TaskParallelTLS *__restrict tls);

void SCULPT_enhance_details_brush(struct Sculpt *sd,
                                  struct Object *ob,
                                  struct PBVHNode **nodes,
                                  const int totnode,
                                  int presteps);
void SCULPT_do_displacement_heal_brush(struct Sculpt *sd,
                                       struct Object *ob,
                                       struct PBVHNode **nodes,
                                       int totnode);

void SCULPT_do_array_brush(Sculpt *sd, Object *ob, PBVHNode **nodes, int totnode);
void SCULPT_array_datalayers_free(SculptArray *array, Object *ob);
void SCULPT_array_path_draw(const uint gpuattr, Brush *brush, SculptSession *ss);

/* Directional Smooth Brush. */
void SCULPT_do_directional_smooth_brush(Sculpt *sd, Object *ob, PBVHNode **nodes, int totnode);

/* Uniform Weights Smooth Brush. */
void SCULPT_do_uniform_weights_smooth_brush(Sculpt *sd, Object *ob, PBVHNode **nodes, int totnode);

void SCULPT_do_draw_face_sets_brush(Sculpt *sd, Object *ob, PBVHNode **nodes, int totnode);
void SCULPT_do_smear_brush(Sculpt *sd, Object *ob, PBVHNode **nodes, int totnode);

/* Symmetrize Map. */
void SCULPT_do_symmetrize_brush(Sculpt *sd, Object *ob, PBVHNode **nodes, int totnode);

void SCULPT_uv_brush(Sculpt *sd, Object *ob, PBVHNode **nodes, int totnode);

/** \} */

/* end sculpt_brush_types.c */

/* sculpt_ops.c */

void SCULPT_OT_brush_stroke(struct wmOperatorType *ot);

/* end sculpt_ops.c */

eSculptBoundary SCULPT_edge_is_boundary(const SculptSession *ss,
                                        const PBVHEdgeRef edge,
                                        eSculptBoundary typemask);
void SCULPT_edge_get_verts(const SculptSession *ss,
                           const PBVHEdgeRef edge,
                           PBVHVertRef *r_v1,
                           PBVHVertRef *r_v2);
PBVHVertRef SCULPT_edge_other_vertex(const SculptSession *ss,
                                     const PBVHEdgeRef edge,
                                     const PBVHVertRef vertex);

#define SCULPT_REPLAY
#ifdef SCULPT_REPLAY
struct SculptReplayLog;
struct SculptBrushSample;

#  ifdef WIN32
#    define REPLAY_EXPORT __declspec(dllexport)
#  else
#    define REPLAY_EXPORT
#  endif

void SCULPT_replay_log_free(struct SculptReplayLog *log);
struct SculptReplayLog *SCULPT_replay_log_create();
void SCULPT_replay_log_end();
void SCULPT_replay_log_start();
char *SCULPT_replay_serialize();
void SCULPT_replay_log_append(struct Sculpt *sd, struct SculptSession *ss, struct Object *ob);
void SCULPT_replay_test(void);

#endif

void SCULPT_undo_ensure_bmlog(struct Object *ob);
bool SCULPT_ensure_dyntopo_node_undo(struct Object *ob,
                                     struct PBVHNode *node,
                                     SculptUndoType type,
                                     int extraType);

struct BMesh *SCULPT_dyntopo_empty_bmesh();

/* initializes customdata layer used by SCULPT_neighbor_coords_average_interior when bound_smooth
 * > 0.0f*/
void SCULPT_bound_smooth_ensure(SculptSession *ss, struct Object *ob);

/** \} */

int SCULPT_get_tool(const SculptSession *ss, const struct Brush *br);

/* Sculpt API to get brush channel data
If ss->cache exists then ss->cache->channels_final
will be used, otherwise brush and tool settings channels
will be used (taking inheritence into account).
*/

/* -------------------------------------------------------------------- */
/** \name Brush channel accessor API
 * \{ */

/** Get brush channel value.  The channel will be
    fetched from ss->cache->channels_final.  If
    ss->cache is NULL, channel will be fetched
    from sd->channels and br->channels taking
    inheritance flags into account.

    Note that sd or br may be NULL, but not
    both.*/
float SCULPT_get_float_intern(const SculptSession *ss,
                              const char *idname,
                              const Sculpt *sd,
                              const Brush *br);
#define SCULPT_get_float(ss, idname, sd, br) \
  SCULPT_get_float_intern(ss, BRUSH_BUILTIN_##idname, sd, br)

int SCULPT_get_int_intern(const SculptSession *ss,
                          const char *idname,
                          const Sculpt *sd,
                          const Brush *br);
#define SCULPT_get_int(ss, idname, sd, br) \
  SCULPT_get_int_intern(ss, BRUSH_BUILTIN_##idname, sd, br)
#define SCULPT_get_bool(ss, idname, sd, br) SCULPT_get_int(ss, idname, sd, br)

int SCULPT_get_vector_intern(
    const SculptSession *ss, const char *idname, float out[4], const Sculpt *sd, const Brush *br);
#define SCULPT_get_vector(ss, idname, out, sd, br) \
  SCULPT_get_vector_intern(ss, BRUSH_BUILTIN_##idname, out, sd, br)

BrushChannel *SCULPT_get_final_channel_intern(const SculptSession *ss,
                                              const char *idname,
                                              const Sculpt *sd,
                                              const Brush *br);
#define SCULPT_get_final_channel(ss, idname, sd, br) \
  SCULPT_get_final_channel_intern(ss, BRUSH_BUILTIN_##idname, sd, br)

/** \} */

float SCULPT_calc_concavity(SculptSession *ss, PBVHVertRef vref);

/*
If useAccurateSolver is false, a faster but less accurate
power solver will be used.  If true then BLI_eigen_solve_selfadjoint_m3
will be called.
*/
bool SCULPT_calc_principle_curvatures(SculptSession *ss,
                                      PBVHVertRef vertex,
                                      SculptCurvatureData *out,
                                      bool useAccurateSolver);

void SCULPT_curvature_begin(SculptSession *ss, struct PBVHNode *node, bool useAccurateSolver);
void SCULPT_curvature_dir_get(SculptSession *ss,
                              PBVHVertRef v,
                              float dir[3],
                              bool useAccurateSolver);

/* -------------------------------------------------------------------- */
/** \name Cotangent API
 * \{ */

bool SCULPT_dyntopo_check_disk_sort(SculptSession *ss, PBVHVertRef vertex);
void SCULT_dyntopo_flag_all_disk_sort(SculptSession *ss);

// call SCULPT_cotangents_begin in the main thread before any calls to this function
void SCULPT_dyntopo_get_cotangents(SculptSession *ss,
                                   PBVHVertRef vertex,
                                   float *r_ws,
                                   float *r_cot1,
                                   float *r_cot2,
                                   float *r_area,
                                   float *r_totarea);

/** call SCULPT_cotangents_begin in the main thread before any calls to this function */
void SCULPT_get_cotangents(SculptSession *ss,
                           PBVHVertRef vertex,
                           float *r_ws,
                           float *r_cot1,
                           float *r_cot2,
                           float *r_area,
                           float *r_totarea);

/** call this in the main thread before any calls to SCULPT_get_cotangents */
void SCULPT_cotangents_begin(struct Object *ob, SculptSession *ss);
/** \} */

void SCULPT_ensure_persistent_layers(SculptSession *ss, struct Object *ob);
void SCULPT_ensure_epmap(SculptSession *ss);
bool SCULPT_dyntopo_automasking_init(const SculptSession *ss,
                                     Sculpt *sd,
                                     const Brush *br,
                                     Object *ob,
                                     DyntopoMaskCB *r_mask_cb,
                                     void **r_mask_cb_data);
void SCULPT_dyntopo_automasking_end(void *mask_data);

#define SCULPT_LAYER_PERS_CO "Persistent Base Co"
#define SCULPT_LAYER_PERS_NO "Persistent Base No"
#define SCULPT_LAYER_PERS_DISP "Persistent Base Height"
#define SCULPT_LAYER_DISP "__temp_layer_disp"

// these tools don't support dynamic pbvh splitting during the stroke
#define DYNTOPO_HAS_DYNAMIC_SPLIT(tool) true

#define SCULPT_stroke_needs_original(brush) \
  ELEM(brush->sculpt_tool, \
       SCULPT_TOOL_DRAW_SHARP, \
       SCULPT_TOOL_GRAB, \
       SCULPT_TOOL_ROTATE, \
       SCULPT_TOOL_THUMB, \
       SCULPT_TOOL_ELASTIC_DEFORM, \
       SCULPT_TOOL_BOUNDARY, \
       SCULPT_TOOL_POSE)

// exponent to make boundary_smooth_factor more user-friendly
#define BOUNDARY_SMOOTH_EXP 2.0

bool SCULPT_needs_area_normal(SculptSession *ss, Sculpt *sd, Brush *brush);
BLI_INLINE bool SCULPT_tool_is_paint(int tool)
{
  return ELEM(tool, SCULPT_TOOL_PAINT, SCULPT_TOOL_SMEAR);
}

BLI_INLINE bool SCULPT_tool_is_mask(int tool)
{
  return ELEM(tool, SCULPT_TOOL_MASK);
}

BLI_INLINE bool SCULPT_tool_is_face_sets(int tool)
{
  return ELEM(tool, SCULPT_TOOL_DRAW_FACE_SETS);
}

void SCULPT_stroke_id_ensure(struct Object *ob);
void SCULPT_stroke_id_next(struct Object *ob);
bool SCULPT_tool_can_reuse_automask(int sculpt_tool);

/* Make SCULPT_ alias to a few blenkernel sculpt methods. */

#define SCULPT_vertex_attr_get BKE_sculpt_vertex_attr_get
#define SCULPT_face_attr_get BKE_sculpt_face_attr_get

SculptAttribute *SCULPT_stroke_id_attribute_ensure(struct Object *ob);

typedef struct StrokeID {
  short id;
  short userflag;
} StrokeID;

typedef enum StrokeIDUser {
  STROKEID_USER_AUTOMASKING = 1 << 0,
  STROKEID_USER_BOUNDARY = 1 << 1,
  STROKEID_USER_SCULPTVERT = 1 << 2,
  STROKEID_USER_PREV_COLOR = 1 << 3,
  STROKEID_USER_SMOOTH = 1 << 4,
} StrokeIDUser;

BLI_INLINE bool SCULPT_stroke_id_test(SculptSession *ss, PBVHVertRef vertex, StrokeIDUser user)
{
  StrokeID *id = (StrokeID *)SCULPT_vertex_attr_get(vertex, ss->attrs.stroke_id);
  bool ret;

  if (id->id != ss->stroke_id) {
    id->id = ss->stroke_id;
    id->userflag = 0;
    ret = true;
  }
  else {
    ret = !(id->userflag & (int)user);
  }

  id->userflag |= (int)user;

  return ret;
}

BLI_INLINE bool SCULPT_stroke_id_test_no_update(SculptSession *ss,
                                                PBVHVertRef vertex,
                                                StrokeIDUser user)
{
  StrokeID *id = (StrokeID *)SCULPT_vertex_attr_get(vertex, ss->attrs.stroke_id);

  if (id->id != ss->stroke_id) {
    return true;
  }

  return !(id->userflag & (int)user);
}

#define SCULPT_boundary_flag_update BKE_sculpt_boundary_flag_update

#ifdef __cplusplus
}
#endif<|MERGE_RESOLUTION|>--- conflicted
+++ resolved
@@ -176,6 +176,8 @@
   SCULPT_UNDO_COLOR = 1 << 8,
 } SculptUndoType;
 
+ENUM_OPERATORS(SculptUndoType, SCULPT_UNDO_COLOR);
+
 /* Storage of geometry for the undo node.
  * Is used as a storage for either original or modified geometry. */
 typedef struct SculptUndoNodeGeometry {
@@ -394,7 +396,6 @@
   int mask_init_seed;
 
   ThreadMutex mutex;
-<<<<<<< HEAD
 
   // Layer brush
   int cd_temp, cd_temp2, cd_temp3, cd_sculpt_vert;
@@ -410,9 +411,7 @@
   bool use_curvature;
   float vel_smooth_fac;
   int iterations;
-=======
   int iteration;
->>>>>>> 5fe146e5
 } SculptThreadedTaskData;
 
 /*************** Brush testing declarations ****************/
@@ -492,7 +491,7 @@
 
   float cavity_factor;
   int cavity_blur_steps;
-  struct CurveMapping *cavity_curve;
+  struct BrushCurve *cavity_curve;
 
   float start_normal_limit, start_normal_falloff;
   float view_normal_limit, view_normal_falloff;
@@ -723,13 +722,9 @@
   /* Symmetry index between 0 and 7 bit combo 0 is Brush only;
    * 1 is X mirror; 2 is Y mirror; 3 is XY; 4 is Z; 5 is XZ; 6 is YZ; 7 is XYZ */
   int symmetry;
-<<<<<<< HEAD
-  int boundary_symmetry;    // controls splitting face sets by mirror axis
-  int mirror_symmetry_pass; /* The symmetry pass we are currently on between 0 and 7. */
-=======
+  ePaintSymmetryFlags boundary_symmetry;  // controls splitting face sets by mirror axis
   ePaintSymmetryFlags
       mirror_symmetry_pass; /* The symmetry pass we are currently on between 0 and 7. */
->>>>>>> 5fe146e5
   float true_view_normal[3];
   float view_normal[3];
 
@@ -1048,6 +1043,7 @@
   float *stroke_direction;
   float *next_stroke_direction;
   struct BrushChannel *curve_ch;
+  int iteration;
 } SculptFaceSetDrawData;
 
 enum eDynTopoWarnFlag {
@@ -1924,21 +1920,10 @@
  * Used to calculate multiple modifications to the mesh when symmetry is enabled.
  */
 void SCULPT_cache_calc_brushdata_symm(StrokeCache *cache,
-<<<<<<< HEAD
-                                      const char symm,
+                                      ePaintSymmetryFlags symm,
                                       const char axis,
                                       const float angle);
 void SCULPT_cache_free(SculptSession *ss, struct Object *ob, StrokeCache *cache);
-
-/* -------------------------------------------------------------------- */
-/** \name Sculpt Undo
- * \{ */
-=======
-                                      ePaintSymmetryFlags symm,
-                                      char axis,
-                                      float angle);
-void SCULPT_cache_free(StrokeCache *cache);
->>>>>>> 5fe146e5
 
 /* -------------------------------------------------------------------- */
 /** \name Sculpt Undo
