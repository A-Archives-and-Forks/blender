--- conflicted
+++ resolved
@@ -714,19 +714,7 @@
   /* destroy non-customdata temporary layers (which are rarely (never?) used for PBVH_BMESH) */
   BKE_sculpt_attribute_destroy_temporary_all(ob);
 
-<<<<<<< HEAD
   BKE_sculptsession_bm_to_me(ob, true);
-=======
-    /* Reset Face Sets as they are no longer valid. */
-    CustomData_free_layer_named(&me->pdata, ".sculpt_face_set", me->totpoly);
-    me->face_sets_color_default = 1;
->>>>>>> 46076e48
-
-  /* Sync the visibility to vertices manually as the pmap is still not initialized. */
-  bool *hide_vert = (bool *)CustomData_get_layer_named(&me->vdata, CD_PROP_BOOL, ".hide_vert");
-  if (hide_vert != NULL) {
-    memset(hide_vert, 0, sizeof(bool) * me->totvert);
-  }
 
   /* Clear data. */
   me->flag &= ~ME_SCULPT_DYNAMIC_TOPOLOGY;
@@ -1735,6 +1723,9 @@
   BLI_mempool_iternew(solver->verts, &iter);
   UVSmoothVert *sv = BLI_mempool_iterstep(&iter);
 
+  AutomaskingNodeData automask_data = {0};
+  automask_data.have_orig_data = false;
+
   for (; sv; sv = BLI_mempool_iterstep(&iter)) {
     if (!sculpt_brush_test_sq_fn(&test, sv->v->co)) {
       sv->brushfade = 0.0f;
@@ -1749,7 +1740,8 @@
                                                  sv->v->no,
                                                  0.0f,
                                                  (PBVHVertRef){.i = (intptr_t)sv->v},
-                                                 0);
+                                                 0,
+                                                 &automask_data);
   }
 
   for (int i = 0; i < 5; i++) {
