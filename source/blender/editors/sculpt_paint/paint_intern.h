--- conflicted
+++ resolved
@@ -652,12 +652,9 @@
 BlurKernel *paint_new_blur_kernel(struct Brush *br, bool proj);
 void paint_delete_blur_kernel(BlurKernel *);
 
-<<<<<<< HEAD
 #define paint_use_channels(C) BKE_paint_uses_channels(BKE_paintmode_get_active_from_context(C))
-=======
 /** Initialize viewport pivot from evaluated bounding box center of `ob`. */
 void paint_init_pivot(struct Object *ob, struct Scene *scene);
->>>>>>> 92773761
 
 /* paint curve defines */
 #define PAINT_CURVE_NUM_SEGMENTS 40
