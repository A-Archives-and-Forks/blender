/* SPDX-FileCopyrightText: 2020 Blender Authors
 *
 * SPDX-License-Identifier: GPL-2.0-or-later */

/** \file
 * \ingroup edsculpt
 */

#include "MEM_guardedalloc.h"

#include "BLI_alloca.h"
#include "BLI_array.h"
#include "BLI_blenlib.h"
#include "BLI_math_vector.h"
#include "BLI_task.h"

#include "DNA_brush_types.h"
#include "DNA_meshdata_types.h"
#include "DNA_object_types.h"

#include "BKE_brush.hh"
#include "BKE_ccg.h"
#include "BKE_colortools.h"
<<<<<<< HEAD
#include "BKE_context.h"
#include "BKE_global.h"
#include "BKE_object.hh"
=======
#include "BKE_context.hh"
>>>>>>> f97580f6
#include "BKE_paint.hh"
#include "BKE_pbvh_api.hh"

#include "paint_intern.hh"
#include "sculpt_intern.hh"

#include "GPU_immediate.h"
#include "GPU_state.h"

#include "bmesh.h"

#include "ED_mesh.hh"
#include "ED_object.hh"

#include "DEG_depsgraph.hh"
#include "DEG_depsgraph_build.hh"
#include "WM_api.hh"
#include "WM_types.hh"

#include <math.h>
#include <stdlib.h>

#if 1
#  ifdef NDEBUG
#    define NDEBUG_UNDEFD
#    undef NDEBUG
#  endif

#  include "BLI_assert.h"

#  ifdef NDEBUG_UNDEFD
#    define NDEBUG 1
#  endif
#endif

#define BOUNDARY_VERTEX_NONE -1
#define BOUNDARY_STEPS_NONE -1

#define TSTN 4

static void boundary_color_vis(SculptSession *ss, SculptBoundary *boundary);
static void SCULPT_boundary_build_smoothco(SculptSession *ss, SculptBoundary *boundary);

struct BoundaryInitialVertexFloodFillData {
  PBVHVertRef initial_vertex;
  int initial_vertex_i;
  int boundary_initial_vertex_steps;
  PBVHVertRef boundary_initial_vertex;
  int boundary_initial_vertex_i;
  int *floodfill_steps;
  float radius_sq;
};

static bool boundary_initial_vertex_floodfill_cb(
    SculptSession *ss, PBVHVertRef from_v, PBVHVertRef to_v, bool is_duplicate, void *userdata)
{
  BoundaryInitialVertexFloodFillData *data = static_cast<BoundaryInitialVertexFloodFillData *>(
      userdata);

  int from_v_i = BKE_pbvh_vertex_to_index(ss->pbvh, from_v);
  int to_v_i = BKE_pbvh_vertex_to_index(ss->pbvh, to_v);

  if (!SCULPT_vertex_visible_get(ss, to_v)) {
    return false;
  }

  if (!is_duplicate) {
    data->floodfill_steps[to_v_i] = data->floodfill_steps[from_v_i] + 1;
  }
  else {
    data->floodfill_steps[to_v_i] = data->floodfill_steps[from_v_i];
  }

  if (SCULPT_vertex_is_boundary(ss, to_v, SCULPT_BOUNDARY_MESH)) {
    if (data->floodfill_steps[to_v_i] < data->boundary_initial_vertex_steps) {
      data->boundary_initial_vertex_steps = data->floodfill_steps[to_v_i];
      data->boundary_initial_vertex_i = to_v_i;
      data->boundary_initial_vertex = to_v;
    }
  }

  const float len_sq = len_squared_v3v3(SCULPT_vertex_co_get(ss, data->initial_vertex),
                                        SCULPT_vertex_co_get(ss, to_v));
  return len_sq < data->radius_sq;
}

/* From a vertex index anywhere in the mesh, returns the closest vertex in a mesh boundary inside
 * the given radius, if it exists. */
static PBVHVertRef sculpt_boundary_get_closest_boundary_vertex(SculptSession *ss,
                                                               const PBVHVertRef initial_vertex,
                                                               const float radius)
{
  if (SCULPT_vertex_is_boundary(ss, initial_vertex, SCULPT_BOUNDARY_MESH)) {
    return initial_vertex;
  }

  SculptFloodFill flood;
  SCULPT_floodfill_init(ss, &flood);
  SCULPT_floodfill_add_initial(&flood, initial_vertex);

  BoundaryInitialVertexFloodFillData fdata{};
  fdata.initial_vertex = initial_vertex;
  fdata.boundary_initial_vertex = {BOUNDARY_VERTEX_NONE};
  fdata.boundary_initial_vertex_steps = INT_MAX;
  fdata.radius_sq = radius * radius;

  fdata.floodfill_steps = MEM_cnew_array<int>(SCULPT_vertex_count_get(ss) * TSTN, __func__);

  SCULPT_floodfill_execute(ss, &flood, boundary_initial_vertex_floodfill_cb, &fdata);
  SCULPT_floodfill_free(&flood);

  MEM_freeN(fdata.floodfill_steps);
  return fdata.boundary_initial_vertex;
}

/* Used to allocate the memory of the boundary index arrays. This was decided considered the most
 * common use cases for the brush deformers, taking into account how many vertices those
 * deformations usually need in the boundary. */
static int BOUNDARY_INDICES_BLOCK_SIZE = 300;

static void sculpt_boundary_index_add(SculptBoundary *boundary,
                                      const PBVHVertRef new_vertex,
                                      const int new_index,
                                      const float distance,
                                      GSet *included_verts)
{

  boundary->verts[boundary->verts_num] = new_vertex;

  if (boundary->distance) {
    boundary->distance[new_index] = distance;
  }
  if (included_verts) {
    BLI_gset_add(included_verts, POINTER_FROM_INT(new_index));
  }
  boundary->verts_num++;
  if (boundary->verts_num >= boundary->verts_capacity) {
    boundary->verts_capacity += BOUNDARY_INDICES_BLOCK_SIZE;
    boundary->verts = static_cast<PBVHVertRef *>(MEM_reallocN_id(
        boundary->verts, boundary->verts_capacity * sizeof(PBVHVertRef), "boundary indices"));
  }
};

static void sculpt_boundary_preview_edge_add(SculptBoundary *boundary,
                                             const PBVHVertRef v1,
                                             const PBVHVertRef v2)
{

  boundary->edges[boundary->edges_num].v1 = v1;
  boundary->edges[boundary->edges_num].v2 = v2;
  boundary->edges_num++;

  if (boundary->edges_num >= boundary->edges_capacity) {
    boundary->edges_capacity += BOUNDARY_INDICES_BLOCK_SIZE;
    boundary->edges = (SculptBoundaryPreviewEdge *)MEM_reallocN_id(
        boundary->edges,
        boundary->edges_capacity * sizeof(SculptBoundaryPreviewEdge) * TSTN,
        "boundary edges");
  }
};

/**
 * This function is used to check where the propagation should stop when calculating the boundary,
 * as well as to check if the initial vertex is valid.
 */
static bool sculpt_boundary_is_vertex_in_editable_boundary(SculptSession *ss,
                                                           const PBVHVertRef initial_vertex)
{

  if (!SCULPT_vertex_visible_get(ss, initial_vertex)) {
    return false;
  }

  int neighbor_count = 0;
  int boundary_vertex_count = 0;
  SculptVertexNeighborIter ni;
  SCULPT_VERTEX_NEIGHBORS_ITER_BEGIN (ss, initial_vertex, ni) {
    if (SCULPT_vertex_visible_get(ss, ni.vertex)) {
      neighbor_count++;
      if (SCULPT_vertex_is_boundary(ss, ni.vertex, SCULPT_BOUNDARY_MESH)) {
        boundary_vertex_count++;
      }
    }
  }
  SCULPT_VERTEX_NEIGHBORS_ITER_END(ni);

  /* Corners are ambiguous as it can't be decide which boundary should be active. The flood fill
   * should also stop at corners. */
  if (neighbor_count <= 2) {
    return false;
  }

  /* Non manifold geometry in the mesh boundary.
   * The deformation result will be unpredictable and not very useful. */
  if (boundary_vertex_count > 2) {
    return false;
  }

  return true;
}

/* Flood fill that adds to the boundary data all the vertices from a boundary and its duplicates.
 */

struct BoundaryFloodFillData {
  SculptBoundary *boundary;
  GSet *included_verts;

  PBVHVertRef last_visited_vertex;
};

static bool boundary_floodfill_cb(
    SculptSession *ss, PBVHVertRef from_v, PBVHVertRef to_v, bool is_duplicate, void *userdata)
{
  int from_v_i = BKE_pbvh_vertex_to_index(ss->pbvh, from_v);
  int to_v_i = BKE_pbvh_vertex_to_index(ss->pbvh, to_v);

  BoundaryFloodFillData *data = static_cast<BoundaryFloodFillData *>(userdata);
  SculptBoundary *boundary = data->boundary;

  if (!SCULPT_vertex_is_boundary(ss, to_v, SCULPT_BOUNDARY_MESH)) {
    return false;
  }
  const float edge_len = len_v3v3(SCULPT_vertex_co_get(ss, from_v),
                                  SCULPT_vertex_co_get(ss, to_v));
  const float distance_boundary_to_dst = boundary->distance ?
                                             boundary->distance[from_v_i] + edge_len :
                                             0.0f;
  sculpt_boundary_index_add(
      boundary, to_v, to_v_i, distance_boundary_to_dst, data->included_verts);
  if (!is_duplicate) {
    sculpt_boundary_preview_edge_add(boundary, from_v, to_v);
  }
  return sculpt_boundary_is_vertex_in_editable_boundary(ss, to_v);
}

static float *calc_boundary_tangent(SculptSession *ss, SculptBoundary *boundary)
{
  const int totvert = SCULPT_vertex_count_get(ss);
  float dir[3];

  float(*tangents)[3] = MEM_cnew_array<float[3]>(totvert, "boundary->boundary_tangents");

  for (int i = 0; i < totvert; i++) {
    float f1 = boundary->boundary_dist[i];

    if (f1 == FLT_MAX) {
      continue;
    }

    PBVHVertRef vertex = BKE_pbvh_index_to_vertex(ss->pbvh, i);
    const float *co1 = SCULPT_vertex_co_get(ss, vertex);

    zero_v3(dir);

    SculptVertexNeighborIter ni;

    float no1[3];
    SCULPT_vertex_normal_get(ss, vertex, no1);

    SCULPT_VERTEX_NEIGHBORS_ITER_BEGIN (ss, vertex, ni) {
      const float *co2 = SCULPT_vertex_co_get(ss, ni.vertex);
      float no2[3];

      SCULPT_vertex_normal_get(ss, ni.vertex, no2);

      // int i2 = BKE_pbvh_vertex_to_index(ss->pbvh, ni.vertex);
      int i2 = ni.index;

      float f2 = boundary->boundary_dist[i2];
      float dir2[3];

      sub_v3_v3v3(dir2, co2, co1);

      if (f2 == FLT_MAX) {
        continue;
      }

      float distsqr = len_squared_v3v3(co1, co2);
      if (distsqr == 0.0f) {
        continue;
      }

      float w = (f2 - f1) / distsqr;

      mul_v3_fl(dir2, w);
      add_v3_v3(dir, dir2);
    }
    SCULPT_VERTEX_NEIGHBORS_ITER_END(ni);

    normalize_v3(dir);
    negate_v3(dir);

    copy_v3_v3(tangents[i], dir);
  }

  return (float *)tangents;
}

static void sculpt_boundary_indices_init(Object *ob,
                                         SculptSession *ss,
                                         SculptBoundary *boundary,
                                         const bool init_boundary_distances,
                                         const PBVHVertRef initial_boundary_vertex,
                                         float radius)
{

  const int totvert = SCULPT_vertex_count_get(ss);
  boundary->verts = static_cast<PBVHVertRef *>(
      MEM_malloc_arrayN(BOUNDARY_INDICES_BLOCK_SIZE, sizeof(PBVHVertRef), __func__));

  if (init_boundary_distances) {
    boundary->distance = (float *)MEM_calloc_arrayN(
        totvert, sizeof(float) * TSTN, "boundary distances");
  }
  boundary->edges = (SculptBoundaryPreviewEdge *)MEM_malloc_arrayN(
      BOUNDARY_INDICES_BLOCK_SIZE, sizeof(SculptBoundaryPreviewEdge) * TSTN, "boundary edges");

  GSet *included_verts = BLI_gset_int_new_ex("included verts", BOUNDARY_INDICES_BLOCK_SIZE);
  SculptFloodFill flood;
  SCULPT_floodfill_init(ss, &flood);

  int initial_boundary_index = BKE_pbvh_vertex_to_index(ss->pbvh, initial_boundary_vertex);

  boundary->initial_vertex = initial_boundary_vertex;
  boundary->initial_vertex_i = initial_boundary_index;

  copy_v3_v3(boundary->initial_vertex_position,
             SCULPT_vertex_co_get(ss, boundary->initial_vertex));
  sculpt_boundary_index_add(
      boundary, initial_boundary_vertex, initial_boundary_index, 0.0f, included_verts);
  SCULPT_floodfill_add_initial(&flood, boundary->initial_vertex);

  BoundaryFloodFillData fdata{};
  fdata.boundary = boundary;
  fdata.included_verts = included_verts;
  fdata.last_visited_vertex = {BOUNDARY_VERTEX_NONE};

  SCULPT_floodfill_execute(ss, &flood, boundary_floodfill_cb, &fdata);
  SCULPT_floodfill_free(&flood);

  GSet *boundary_verts;

  boundary_verts = included_verts;

  boundary->boundary_closest = MEM_cnew_array<PBVHVertRef>(totvert, "boundary_closest");
  boundary->boundary_dist = SCULPT_geodesic_distances_create(
      ob, boundary_verts, radius, boundary->boundary_closest, nullptr);

  boundary->boundary_tangents = (float(*)[3])calc_boundary_tangent(ss, boundary);

#if 1  // smooth geodesic tangent field
  float(*boundary_tangents)[3] = MEM_cnew_array<float[3]>(totvert, "boundary_tangents");

  for (int iteration = 0; iteration < 4; iteration++) {
    for (int i = 0; i < totvert; i++) {

      if (boundary->boundary_dist[i] == FLT_MAX) {
        copy_v3_v3(boundary_tangents[i], boundary->boundary_tangents[i]);
        continue;
      }

      PBVHVertRef vertex = BKE_pbvh_index_to_vertex(ss->pbvh, i);
      float tot = 0.0f;

      float tan[3] = {0.0f, 0.0f, 0.0f};

      SculptVertexNeighborIter ni;
      SCULPT_VERTEX_NEIGHBORS_ITER_BEGIN (ss, vertex, ni) {
        if (boundary->boundary_dist[ni.index] == FLT_MAX) {
          continue;
        }

        add_v3_v3(tan, boundary->boundary_tangents[ni.index]);

        tot += 1.0f;
      }
      SCULPT_VERTEX_NEIGHBORS_ITER_END(ni);

      if (tot == 0.0f) {
        continue;
      }

      normalize_v3(tan);
      interp_v3_v3v3(boundary_tangents[i], boundary->boundary_tangents[i], tan, 0.75f);
      normalize_v3(boundary_tangents[i]);
    }

    float(*tmp)[3] = boundary_tangents;
    boundary_tangents = boundary->boundary_tangents;
    boundary->boundary_tangents = tmp;
  }

  MEM_SAFE_FREE(boundary_tangents);
#endif

  boundary_color_vis(ss, boundary);

  if (boundary_verts != included_verts) {
    BLI_gset_free(boundary_verts, nullptr);
  }

  /* Check if the boundary loops into itself and add the extra preview edge to close the loop. */
  if (fdata.last_visited_vertex.i != BOUNDARY_VERTEX_NONE &&
      sculpt_boundary_is_vertex_in_editable_boundary(ss, fdata.last_visited_vertex))
  {
    SculptVertexNeighborIter ni;
    SCULPT_VERTEX_NEIGHBORS_ITER_BEGIN (ss, fdata.last_visited_vertex, ni) {
      if (BLI_gset_haskey(included_verts, POINTER_FROM_INT(ni.index)) &&
          sculpt_boundary_is_vertex_in_editable_boundary(ss, ni.vertex))
      {
        sculpt_boundary_preview_edge_add(boundary, fdata.last_visited_vertex, ni.vertex);
        boundary->forms_loop = true;
      }
    }
    SCULPT_VERTEX_NEIGHBORS_ITER_END(ni);
  }

  BLI_gset_free(included_verts, nullptr);
}

static void boundary_color_vis(SculptSession *ss, SculptBoundary *boundary)
{
  if (boundary->boundary_dist && G.debug_value == 890 && ss->bm &&
      CustomData_has_layer(&ss->bm->vdata, CD_PROP_COLOR))
  {
    const int cd_color = CustomData_get_offset(&ss->bm->vdata, CD_PROP_COLOR);
    BM_mesh_elem_index_ensure(ss->bm, BM_VERT);

    BMIter iter;
    BMVert *v;
    int i = 0;

    float min = 1e17f, max = -1e17f;

    // calc bounds
    BM_ITER_MESH_INDEX (v, &iter, ss->bm, BM_VERTS_OF_MESH, i) {
      float f = boundary->boundary_dist[i];

      if (f == FLT_MAX) {
        continue;
      }

      min = MIN2(min, f);
      max = MAX2(max, f);
    }

    float scale = max != min ? 1.0f / (max - min) : 0.0f;

    BM_ITER_MESH_INDEX (v, &iter, ss->bm, BM_VERTS_OF_MESH, i) {
      MPropCol *mcol = BM_ELEM_CD_PTR<MPropCol *>(v, cd_color);

      float f = boundary->boundary_dist[i];

      if (f == FLT_MAX) {
        mcol->color[0] = mcol->color[1] = 1.0f;
        mcol->color[2] = 0.0f;
        mcol->color[3] = 1.0f;
        continue;
      }
      else {
        f = (f - min) * scale;
      }

      mcol->color[0] = mcol->color[1] = mcol->color[2] = f;
      mcol->color[3] = 1.0f;
    }
  }
}

/**
 * This functions initializes all data needed to calculate falloffs and deformation from the
 * boundary into the mesh into a #SculptBoundaryEditInfo array. This includes how many steps are
 * needed to go from a boundary vertex to an interior vertex and which vertex of the boundary is
 * the closest one.
 */
static void sculpt_boundary_edit_data_init(SculptSession *ss,
                                           SculptBoundary *boundary,
                                           const PBVHVertRef initial_vertex,
                                           const float radius)
{
  const int totvert = SCULPT_vertex_count_get(ss);

  const bool has_duplicates = BKE_pbvh_type(ss->pbvh) == PBVH_GRIDS;

  boundary->edit_info = (SculptBoundaryEditInfo *)MEM_malloc_arrayN(
      totvert, sizeof(SculptBoundaryEditInfo) * TSTN, "Boundary edit info");

  for (int i = 0; i < totvert; i++) {
    boundary->edit_info[i].original_vertex_i = BOUNDARY_VERTEX_NONE;
    boundary->edit_info[i].propagation_steps_num = BOUNDARY_STEPS_NONE;
  }

  GSQueue *current_iteration = BLI_gsqueue_new(sizeof(PBVHVertRef));
  GSQueue *next_iteration = BLI_gsqueue_new(sizeof(PBVHVertRef));

  /* Initialized the first iteration with the vertices already in the boundary. This is propagation
   * step 0. */
  BLI_bitmap *visited_verts = BLI_BITMAP_NEW(SCULPT_vertex_count_get(ss), "visited_verts");
  for (int i = 0; i < boundary->verts_num; i++) {
    int index = BKE_pbvh_vertex_to_index(ss->pbvh, boundary->verts[i]);

    boundary->edit_info[index].original_vertex_i = BKE_pbvh_vertex_to_index(ss->pbvh,
                                                                            boundary->verts[i]);
    boundary->edit_info[index].propagation_steps_num = 0;

    /* This ensures that all duplicate vertices in the boundary have the same original_vertex
     * index, so the deformation for them will be the same. */
    if (has_duplicates) {
      SculptVertexNeighborIter ni_duplis;
      SCULPT_VERTEX_DUPLICATES_AND_NEIGHBORS_ITER_BEGIN (ss, boundary->verts[i], ni_duplis) {
        if (ni_duplis.is_duplicate) {
          boundary->edit_info[ni_duplis.index].original_vertex_i = BKE_pbvh_vertex_to_index(
              ss->pbvh, boundary->verts[i]);
        }
      }
      SCULPT_VERTEX_NEIGHBORS_ITER_END(ni_duplis);
    }

    BLI_gsqueue_push(current_iteration, &boundary->verts[i]);
  }

  int propagation_steps_num = 0;
  float accum_distance = 0.0f;

  while (true) {
    /* Stop adding steps to edit info. This happens when a steps is further away from the boundary
     * than the brush radius or when the entire mesh was already processed. */
    if (accum_distance > radius || BLI_gsqueue_is_empty(current_iteration)) {
      boundary->max_propagation_steps = propagation_steps_num;
      break;
    }

    while (!BLI_gsqueue_is_empty(current_iteration)) {
      PBVHVertRef from_v;
      BLI_gsqueue_pop(current_iteration, &from_v);
      const int from_v_i = BKE_pbvh_vertex_to_index(ss->pbvh, from_v);

      SculptVertexNeighborIter ni;
      SCULPT_VERTEX_DUPLICATES_AND_NEIGHBORS_ITER_BEGIN (ss, from_v, ni) {
        const bool is_visible = SCULPT_vertex_visible_get(ss, ni.vertex);

        if (!is_visible ||
            boundary->edit_info[ni.index].propagation_steps_num != BOUNDARY_STEPS_NONE) {
          continue;
        }

        boundary->edit_info[ni.index].original_vertex_i =
            boundary->edit_info[from_v_i].original_vertex_i;

        BLI_BITMAP_ENABLE(visited_verts, ni.index);

        if (ni.is_duplicate) {
          /* Grids duplicates handling. */
          boundary->edit_info[ni.index].propagation_steps_num =
              boundary->edit_info[from_v_i].propagation_steps_num;
        }
        else {
          boundary->edit_info[ni.index].propagation_steps_num =
              boundary->edit_info[from_v_i].propagation_steps_num + 1;

          BLI_gsqueue_push(next_iteration, &ni.vertex);

          /* When copying the data to the neighbor for the next iteration, it has to be copied to
           * all its duplicates too. This is because it is not possible to know if the updated
           * neighbor or one if its uninitialized duplicates is going to come first in order to
           * copy the data in the from_v neighbor iterator. */
          if (has_duplicates) {
            SculptVertexNeighborIter ni_duplis;
            SCULPT_VERTEX_DUPLICATES_AND_NEIGHBORS_ITER_BEGIN (ss, ni.vertex, ni_duplis) {
              if (ni_duplis.is_duplicate) {
                boundary->edit_info[ni_duplis.index].original_vertex_i =
                    boundary->edit_info[from_v_i].original_vertex_i;
                boundary->edit_info[ni_duplis.index].propagation_steps_num =
                    boundary->edit_info[from_v_i].propagation_steps_num + 1;
              }
            }
            SCULPT_VERTEX_NEIGHBORS_ITER_END(ni_duplis);
          }

          /* Check the distance using the vertex that was propagated from the initial vertex that
           * was used to initialize the boundary. */
          if (boundary->edit_info[from_v_i].original_vertex_i ==
              BKE_pbvh_vertex_to_index(ss->pbvh, initial_vertex))
          {
            boundary->pivot_vertex = ni.vertex;
            copy_v3_v3(boundary->initial_pivot_position, SCULPT_vertex_co_get(ss, ni.vertex));
            accum_distance += len_v3v3(SCULPT_vertex_co_get(ss, from_v),
                                       SCULPT_vertex_co_get(ss, ni.vertex));
          }
        }
      }
      SCULPT_VERTEX_NEIGHBORS_ITER_END(ni);
    }

    /* Copy the new vertices to the queue to be processed in the next iteration. */
    while (!BLI_gsqueue_is_empty(next_iteration)) {
      PBVHVertRef next_v;
      BLI_gsqueue_pop(next_iteration, &next_v);
      BLI_gsqueue_push(current_iteration, &next_v);
    }

    propagation_steps_num++;
  }

  MEM_SAFE_FREE(visited_verts);

  BLI_gsqueue_free(current_iteration);
  BLI_gsqueue_free(next_iteration);
}

/* This functions assigns a falloff factor to each one of the SculptBoundaryEditInfo structs based
 * on the brush curve and its propagation steps. The falloff goes from the boundary into the mesh.
 */
static void sculpt_boundary_falloff_factor_init(
    SculptSession *ss, Sculpt * /*sd*/, SculptBoundary *boundary, Brush *brush, const float radius)
{
  const int totvert = SCULPT_vertex_count_get(ss);
  BKE_curvemapping_init(brush->curve);

  int boundary_type = brush->boundary_falloff_type;

  for (int i = 0; i < totvert; i++) {
    if (boundary->edit_info[i].propagation_steps_num != -1) {
      boundary->edit_info[i].strength_factor = BKE_brush_curve_strength(
          brush, boundary->edit_info[i].propagation_steps_num, boundary->max_propagation_steps);
    }

    if (boundary->edit_info[i].original_vertex_i ==
        BKE_pbvh_vertex_to_index(ss->pbvh, boundary->initial_vertex))
    {
      /* All vertices that are propagated from the original vertex won't be affected by the
       * boundary falloff, so there is no need to calculate anything else. */
      continue;
    }

    if (!boundary->distance) {
      /* There are falloff modes that do not require to modify the previously calculated falloff
       * based on boundary distances. */
      continue;
    }

    const float boundary_distance = boundary->distance[boundary->edit_info[i].original_vertex_i];
    float falloff_distance = 0.0f;
    float direction = 1.0f;

    switch (boundary_type) {
      case BRUSH_BOUNDARY_FALLOFF_RADIUS:
        falloff_distance = boundary_distance;
        break;
      case BRUSH_BOUNDARY_FALLOFF_LOOP: {
        const int div = (int)(boundary_distance / radius);
        const float mod = fmodf(boundary_distance, radius);
        falloff_distance = div % 2 == 0 ? mod : radius - mod;
        break;
      }
      case BRUSH_BOUNDARY_FALLOFF_LOOP_INVERT: {
        const int div = (int)(boundary_distance / radius);
        const float mod = fmodf(boundary_distance, radius);
        falloff_distance = div % 2 == 0 ? mod : radius - mod;
        /* Inverts the falloff in the intervals 1 2 5 6 9 10 ... etc. */
        if (((div - 1) & 2) == 0) {
          direction = -1.0f;
        }
        break;
      }
      case BRUSH_BOUNDARY_FALLOFF_CONSTANT:
        /* For constant falloff distances are not allocated, so this should never happen. */
        BLI_assert(false);
    }

    boundary->edit_info[i].strength_factor *= direction * BKE_brush_curve_strength(
                                                              brush, falloff_distance, radius);
  }
}

/* Main function to get SculptBoundary data both for brush deformation and viewport preview. Can
 * return nullptr if there is no boundary from the given vertex using the given radius. */
SculptBoundary *SCULPT_boundary_data_init(Sculpt * /*sd*/,
                                          Object *object,
                                          Brush *brush,
                                          const PBVHVertRef initial_vertex,
                                          const float radius)
{
  if (initial_vertex.i == PBVH_REF_NONE) {
    return nullptr;
  }

  SculptSession *ss = object->sculpt;

  // XXX force update of BMVert->head.index
  if (ss->bm) {
    ss->bm->elem_index_dirty |= BM_VERT;
  }

  SCULPT_vertex_random_access_ensure(ss);
  SCULPT_boundary_info_ensure(object);

  const PBVHVertRef boundary_initial_vertex = sculpt_boundary_get_closest_boundary_vertex(
      ss, initial_vertex, radius);

  if (boundary_initial_vertex.i == BOUNDARY_VERTEX_NONE) {
    return nullptr;
  }

  /* Starting from a vertex that is the limit of a boundary is ambiguous, so return nullptr instead
   * of forcing a random active boundary from a corner. */
  if (!sculpt_boundary_is_vertex_in_editable_boundary(ss, initial_vertex)) {
    return nullptr;
  }

  SculptBoundary *boundary = (SculptBoundary *)MEM_callocN(sizeof(SculptBoundary) * TSTN,
                                                           "Boundary edit data");

  boundary->deform_target = brush->deform_target;

  const bool init_boundary_distances = brush ? brush->boundary_falloff_type !=
                                                   BRUSH_BOUNDARY_FALLOFF_CONSTANT :
                                               false;

  const float boundary_radius = brush ? radius * (1.0f + brush->boundary_offset) : radius;

  sculpt_boundary_indices_init(
      object, ss, boundary, init_boundary_distances, boundary_initial_vertex, boundary_radius);

  sculpt_boundary_edit_data_init(ss, boundary, boundary_initial_vertex, boundary_radius);

  if (ss->cache) {
    SCULPT_boundary_build_smoothco(ss, boundary);
  }

  return boundary;
}

void SCULPT_boundary_data_free(SculptBoundary *boundary)
{
  MEM_SAFE_FREE(boundary->verts);
  MEM_SAFE_FREE(boundary->edges);
  MEM_SAFE_FREE(boundary->distance);

  MEM_SAFE_FREE(boundary->boundary_dist);
  MEM_SAFE_FREE(boundary->boundary_tangents);
  MEM_SAFE_FREE(boundary->boundary_closest);
  MEM_SAFE_FREE(boundary->smoothco);

  MEM_SAFE_FREE(boundary->bend.pivot_positions);
  MEM_SAFE_FREE(boundary->bend.pivot_rotation_axis);
  MEM_SAFE_FREE(boundary->slide.directions);
  MEM_SAFE_FREE(boundary->circle.origin);
  MEM_SAFE_FREE(boundary->circle.radius);
  MEM_SAFE_FREE(boundary);
}

/* These functions initialize the required vectors for the desired deformation using the
 * SculptBoundaryEditInfo. They calculate the data using the vertices that have the
 * max_propagation_steps value and them this data is copied to the rest of the vertices using the
 * original vertex index. */
static void sculpt_boundary_bend_data_init(SculptSession *ss,
                                           SculptBoundary *boundary,
                                           float radius)
{
  const int totvert = SCULPT_vertex_count_get(ss);
  boundary->bend.pivot_rotation_axis = MEM_cnew_array<float[3]>(totvert, __func__);
  boundary->bend.pivot_positions = MEM_cnew_array<float[4]>(totvert, __func__);

  for (int i = 0; i < totvert; i++) {

    if (boundary->edit_info[i].propagation_steps_num != boundary->max_propagation_steps) {
      continue;
    }
  }

  for (int i = 0; i < totvert; i++) {
    PBVHVertRef vertex = BKE_pbvh_index_to_vertex(ss->pbvh, i);

    if (boundary->edit_info[i].original_vertex_i == BOUNDARY_VERTEX_NONE) {
      continue;
    }

    if (boundary->edit_info[i].propagation_steps_num != boundary->max_propagation_steps) {
      continue;
    }

    if (boundary->edit_info[i].original_vertex_i == -1) {
      continue;
    }

    const float *co1 = SCULPT_vertex_co_get(ss, vertex);

    float dir[3];
    float normal[3];
    SCULPT_vertex_normal_get(ss, vertex, normal);
    sub_v3_v3v3(
        dir,
        SCULPT_vertex_co_get(
            ss, BKE_pbvh_index_to_vertex(ss->pbvh, boundary->edit_info[i].original_vertex_i)),
        co1);

    normalize_v3(dir);

    float olddir[3];
    copy_v3_v3(olddir, dir);

    if (boundary->boundary_dist[i] != FLT_MAX) {
      zero_v3(dir);
      copy_v3_v3(dir, boundary->boundary_tangents[i]);

      if (dot_v3v3(dir, dir) < 0.00001f) {
        sub_v3_v3v3(
            dir,
            SCULPT_vertex_co_get(
                ss, BKE_pbvh_index_to_vertex(ss->pbvh, boundary->edit_info[i].original_vertex_i)),
            SCULPT_vertex_co_get(ss, vertex));
      }
    }
    else {
      // continue;
    }

    cross_v3_v3v3(
        boundary->bend.pivot_rotation_axis[boundary->edit_info[i].original_vertex_i], dir, normal);
    normalize_v3(boundary->bend.pivot_rotation_axis[boundary->edit_info[i].original_vertex_i]);

    float pos[3];

    copy_v3_v3(pos, co1);

    copy_v3_v3(boundary->bend.pivot_positions[boundary->edit_info[i].original_vertex_i], pos);
    boundary->bend.pivot_positions[boundary->edit_info[i].original_vertex_i][3] = 1.0f;
  }

  for (int i = 0; i < totvert; i++) {
    if (boundary->bend.pivot_positions[i][3] > 1.0f) {
      mul_v3_fl(boundary->bend.pivot_positions[i], 1.0f / boundary->bend.pivot_positions[i][3]);
      boundary->bend.pivot_positions[i][3] = 1.0f;
    }
  }

  // fix any remaining boundaries without pivots
  for (int vi = 0; vi < boundary->verts_num; vi++) {
    PBVHVertRef v = boundary->verts[vi];
    const float *co1 = SCULPT_vertex_co_get(ss, v);
    int i = BKE_pbvh_vertex_to_index(ss->pbvh, v);

    if (boundary->bend.pivot_positions[i][3] != 0.0f) {
      continue;
    }

    float minlen = FLT_MAX;

    // nasty inner loop here
    for (int j = 0; j < totvert; j++) {
      if (boundary->edit_info[j].propagation_steps_num != boundary->max_propagation_steps) {
        continue;
      }

      PBVHVertRef v2 = BKE_pbvh_index_to_vertex(ss->pbvh, j);
      const float *co2 = SCULPT_vertex_co_get(ss, v2);

      float len = len_v3v3(co2, co1);

      if (len < minlen) {
        minlen = len;
        copy_v3_v3(boundary->bend.pivot_positions[i], co2);
        boundary->bend.pivot_positions[i][3] = 1.0f;
      }
    }
  }

  for (int i = 0; i < totvert; i++) {
    PBVHVertRef vertex = BKE_pbvh_index_to_vertex(ss->pbvh, i);
    const float *co1 = SCULPT_vertex_co_get(ss, vertex);
    float dir[3];

    if (boundary->edit_info[i].propagation_steps_num == BOUNDARY_STEPS_NONE) {
      continue;
    }
    float pos[3], oco[3];
    copy_v3_v3(pos, boundary->bend.pivot_positions[boundary->edit_info[i].original_vertex_i]);
    copy_v3_v3(
        oco,
        SCULPT_vertex_co_get(
            ss, BKE_pbvh_index_to_vertex(ss->pbvh, boundary->edit_info[i].original_vertex_i)));

    if (boundary->boundary_dist[i] != FLT_MAX) {
      float no[3];

      SCULPT_vertex_normal_get(ss, vertex, no);

      // snap to radial plane
      cross_v3_v3v3(dir, no, boundary->boundary_tangents[i]);
      normalize_v3(dir);
      //*

      sub_v3_v3(pos, oco);
      normalize_v3(pos);
      mul_v3_fl(pos, radius);
      add_v3_v3(pos, oco);

      sub_v3_v3(pos, co1);
      madd_v3_v3fl(pos, dir, -dot_v3v3(dir, pos));
      add_v3_v3(pos, co1);

      //*/

      copy_v3_v3(boundary->bend.pivot_rotation_axis[i], dir);
    }
    else {
      zero_v3(dir);

      // printf("boundary info missing tangent\n");
      copy_v3_v3(boundary->bend.pivot_rotation_axis[i],
                 boundary->bend.pivot_rotation_axis[boundary->edit_info[i].original_vertex_i]);
    }

    copy_v3_v3(boundary->bend.pivot_positions[i], pos);
  }
}

static void sculpt_boundary_slide_data_init(SculptSession *ss, SculptBoundary *boundary)
{
  const int totvert = SCULPT_vertex_count_get(ss);
  boundary->slide.directions = static_cast<float(*)[3]>(
      MEM_calloc_arrayN(totvert, sizeof(float[3]), "slide directions"));

  for (int i = 0; i < totvert; i++) {
    PBVHVertRef vertex = BKE_pbvh_index_to_vertex(ss->pbvh, i);

    if (boundary->edit_info[i].propagation_steps_num != boundary->max_propagation_steps) {
      continue;
    }

    sub_v3_v3v3(
        boundary->slide.directions[boundary->edit_info[i].original_vertex_i],
        SCULPT_vertex_co_get(
            ss, BKE_pbvh_index_to_vertex(ss->pbvh, boundary->edit_info[i].original_vertex_i)),
        SCULPT_vertex_co_get(ss, vertex));

    normalize_v3(boundary->slide.directions[boundary->edit_info[i].original_vertex_i]);
  }

  for (int i = 0; i < totvert; i++) {
    if (boundary->edit_info[i].propagation_steps_num == BOUNDARY_STEPS_NONE) {
      continue;
    }
    copy_v3_v3(boundary->slide.directions[i],
               boundary->slide.directions[boundary->edit_info[i].original_vertex_i]);
  }
}

static void do_boundary_brush_circle_task(Object *ob, const Brush * /*brush*/, PBVHNode *node)
{
  SculptSession *ss = ob->sculpt;
  const int symmetry_pass = ss->cache->mirror_symmetry_pass;
  const SculptBoundary *boundary = ss->cache->boundaries[symmetry_pass];
  const ePaintSymmetryFlags symm = SCULPT_mesh_symmetry_xyz_get(ob);

  const float strength = ss->cache->bstrength;

  PBVHVertexIter vd;
  SculptOrigVertData orig_data;
  SCULPT_orig_vert_data_init(&orig_data, ob, node, SCULPT_UNDO_COORDS);

  AutomaskingNodeData automask_data;
  SCULPT_automasking_node_begin(ob, ss, ss->cache->automasking, &automask_data, node);

  BKE_pbvh_vertex_iter_begin (ss->pbvh, node, vd, PBVH_ITER_UNIQUE) {
    if (boundary->edit_info[vd.index].propagation_steps_num == -1) {
      continue;
    }

    SCULPT_orig_vert_data_update(ss, &orig_data, vd.vertex);
    if (!SCULPT_check_vertex_pivot_symmetry(orig_data.co, boundary->initial_vertex_position, symm))
    {
      continue;
    }

    SCULPT_automasking_node_update(ss, &automask_data, &vd);

    const int propagation_steps = boundary->edit_info[vd.index].propagation_steps_num;
    float *circle_origin = boundary->circle.origin[propagation_steps];
    float circle_disp[3];
    sub_v3_v3v3(circle_disp, circle_origin, orig_data.co);
    normalize_v3(circle_disp);
    mul_v3_fl(circle_disp, -boundary->circle.radius[propagation_steps]);
    float target_circle_co[3];
    add_v3_v3v3(target_circle_co, circle_origin, circle_disp);

    float disp[3];
    sub_v3_v3v3(disp, target_circle_co, vd.co);
    float *target_co = SCULPT_brush_deform_target_vertex_co_get(ss, boundary->deform_target, &vd);
    const float mask = 1.0f - vd.mask;
    const float automask = SCULPT_automasking_factor_get(
        ss->cache->automasking, ss, vd.vertex, &automask_data);
    madd_v3_v3v3fl(target_co,
                   vd.co,
                   disp,
                   boundary->edit_info[vd.index].strength_factor * mask * automask * strength);

    if (vd.is_mesh) {
      BKE_pbvh_vert_tag_update_normal(ss->pbvh, vd.vertex);
    }
  }
  BKE_pbvh_vertex_iter_end;
}

static void sculpt_boundary_twist_data_init(SculptSession *ss, SculptBoundary *boundary)
{
  zero_v3(boundary->twist.pivot_position);
  float(*face_verts)[3] = static_cast<float(*)[3]>(
      MEM_malloc_arrayN(boundary->verts_num, sizeof(float[3]), "face verts"));
  for (int i = 0; i < boundary->verts_num; i++) {
    add_v3_v3(boundary->twist.pivot_position, SCULPT_vertex_co_get(ss, boundary->verts[i]));
    copy_v3_v3(face_verts[i], SCULPT_vertex_co_get(ss, boundary->verts[i]));
  }
  mul_v3_fl(boundary->twist.pivot_position, 1.0f / boundary->verts_num);
  if (boundary->forms_loop) {
    normal_poly_v3(boundary->twist.rotation_axis, face_verts, boundary->verts_num);
  }
  else {
    sub_v3_v3v3(boundary->twist.rotation_axis,
                SCULPT_vertex_co_get(ss, boundary->pivot_vertex),
                SCULPT_vertex_co_get(ss, boundary->initial_vertex));
    normalize_v3(boundary->twist.rotation_axis);
  }
  MEM_freeN(face_verts);
}

static void sculpt_boundary_circle_data_init(SculptSession *ss, SculptBoundary *boundary)
{

  const int totvert = SCULPT_vertex_count_get(ss);
  const int totcircles = boundary->max_propagation_steps + 1;

  boundary->circle.radius = MEM_cnew_array<float>(totcircles, "radius");
  boundary->circle.origin = MEM_cnew_array<float[3]>(totcircles, "origin");

  int *count = MEM_cnew_array<int>(totcircles, "count");
  for (int i = 0; i < totvert; i++) {
    const int propagation_step_index = boundary->edit_info[i].propagation_steps_num;
    if (propagation_step_index == -1) {
      continue;
    }

    PBVHVertRef vertex = BKE_pbvh_index_to_vertex(ss->pbvh, i);

    add_v3_v3(boundary->circle.origin[propagation_step_index], SCULPT_vertex_co_get(ss, vertex));
    count[propagation_step_index]++;
  }

  for (int i = 0; i < totcircles; i++) {
    mul_v3_fl(boundary->circle.origin[i], 1.0f / count[i]);
  }

  for (int i = 0; i < totvert; i++) {
    const int propagation_step_index = boundary->edit_info[i].propagation_steps_num;
    if (propagation_step_index == -1) {
      continue;
    }

    PBVHVertRef vertex = BKE_pbvh_index_to_vertex(ss->pbvh, i);

    boundary->circle.radius[propagation_step_index] += len_v3v3(
        boundary->circle.origin[propagation_step_index], SCULPT_vertex_co_get(ss, vertex));
  }

  for (int i = 0; i < totcircles; i++) {
    boundary->circle.radius[i] *= 1.0f / count[i];
  }

  MEM_freeN(count);
}

static float sculpt_boundary_displacement_from_grab_delta_get(SculptSession *ss,
                                                              SculptBoundary *boundary)
{
  float plane[4];
  float pos[3];
  float normal[3];
  sub_v3_v3v3(normal, ss->cache->initial_location, boundary->initial_pivot_position);
  normalize_v3(normal);
  plane_from_point_normal_v3(plane, ss->cache->initial_location, normal);
  add_v3_v3v3(pos, ss->cache->initial_location, ss->cache->grab_delta_symmetry);
  return dist_signed_to_plane_v3(pos, plane);
}

static void do_boundary_brush_bend_task(Object *ob, const Brush * /*brush*/, PBVHNode *node)
{
  SculptSession *ss = ob->sculpt;
  const int symm_area = ss->cache->mirror_symmetry_pass;
  SculptBoundary *boundary = ss->cache->boundaries[symm_area];
  const ePaintSymmetryFlags symm = SCULPT_mesh_symmetry_xyz_get(ob);

  const float strength = ss->cache->bstrength;

  PBVHVertexIter vd;
  SculptOrigVertData orig_data;
  SCULPT_orig_vert_data_init(&orig_data, ob, node, SCULPT_UNDO_COORDS);

  const float disp = strength * sculpt_boundary_displacement_from_grab_delta_get(ss, boundary);
  float angle_factor = disp / ss->cache->radius;
  /* Angle Snapping when inverting the brush. */
  if (ss->cache->invert) {
    angle_factor = floorf(angle_factor * 10) / 10.0f;
  }
  const float angle = angle_factor * M_PI;
  AutomaskingNodeData automask_data;
  SCULPT_automasking_node_begin(ob, ss->cache->automasking, &automask_data, node);

  BKE_pbvh_vertex_iter_begin (ss->pbvh, node, vd, PBVH_ITER_UNIQUE) {
    if (boundary->edit_info[vd.index].propagation_steps_num == -1) {
      continue;
    }

<<<<<<< HEAD
    SCULPT_automasking_node_update(ss, &automask_data, &vd);
    SCULPT_orig_vert_data_update(ss, &orig_data, vd.vertex);
=======
    SCULPT_automasking_node_update(&automask_data, &vd);
    SCULPT_orig_vert_data_update(&orig_data, &vd);
>>>>>>> f97580f6
    if (!SCULPT_check_vertex_pivot_symmetry(orig_data.co, boundary->initial_vertex_position, symm))
    {
      continue;
    }

    const float mask = 1.0f - vd.mask;
    const float automask = SCULPT_automasking_factor_get(
        ss->cache->automasking, ss, vd.vertex, &automask_data);
    float t_orig_co[3];
    float *target_co = SCULPT_brush_deform_target_vertex_co_get(ss, boundary->deform_target, &vd);

    sub_v3_v3v3(t_orig_co, orig_data.co, boundary->bend.pivot_positions[vd.index]);
    rotate_v3_v3v3fl(target_co,
                     t_orig_co,
                     boundary->bend.pivot_rotation_axis[vd.index],
                     angle * boundary->edit_info[vd.index].strength_factor * mask * automask);
    add_v3_v3(target_co, boundary->bend.pivot_positions[vd.index]);

    if (vd.is_mesh) {
      BKE_pbvh_vert_tag_update_normal(ss->pbvh, vd.vertex);
    }
  }
  BKE_pbvh_vertex_iter_end;
}

static void do_boundary_brush_slide_task(Object *ob, const Brush * /*brush*/, PBVHNode *node)
{
  SculptSession *ss = ob->sculpt;
  const int symm_area = ss->cache->mirror_symmetry_pass;
  SculptBoundary *boundary = ss->cache->boundaries[symm_area];
  const ePaintSymmetryFlags symm = SCULPT_mesh_symmetry_xyz_get(ob);

  const float strength = ss->cache->bstrength;

  PBVHVertexIter vd;
  SculptOrigVertData orig_data;
  SCULPT_orig_vert_data_init(&orig_data, ob, node, SCULPT_UNDO_COORDS);

  const float disp = sculpt_boundary_displacement_from_grab_delta_get(ss, boundary);
  AutomaskingNodeData automask_data;
  SCULPT_automasking_node_begin(ob, ss->cache->automasking, &automask_data, node);

  BKE_pbvh_vertex_iter_begin (ss->pbvh, node, vd, PBVH_ITER_UNIQUE) {
    if (boundary->edit_info[vd.index].propagation_steps_num == -1) {
      continue;
    }

<<<<<<< HEAD
    SCULPT_automasking_node_update(ss, &automask_data, &vd);
    SCULPT_orig_vert_data_update(ss, &orig_data, vd.vertex);
=======
    SCULPT_automasking_node_update(&automask_data, &vd);
    SCULPT_orig_vert_data_update(&orig_data, &vd);
>>>>>>> f97580f6
    if (!SCULPT_check_vertex_pivot_symmetry(orig_data.co, boundary->initial_vertex_position, symm))
    {
      continue;
    }

    const float mask = 1.0f - vd.mask;
    const float automask = SCULPT_automasking_factor_get(
        ss->cache->automasking, ss, vd.vertex, &automask_data);
    float *target_co = SCULPT_brush_deform_target_vertex_co_get(ss, boundary->deform_target, &vd);
    madd_v3_v3v3fl(target_co,
                   orig_data.co,
                   boundary->slide.directions[vd.index],
                   boundary->edit_info[vd.index].strength_factor * disp * mask * automask *
                       strength);

    if (vd.is_mesh) {
      BKE_pbvh_vert_tag_update_normal(ss->pbvh, vd.vertex);
    }
  }
  BKE_pbvh_vertex_iter_end;
}

static void do_boundary_brush_inflate_task(Object *ob, const Brush * /*brush*/, PBVHNode *node)
{
  SculptSession *ss = ob->sculpt;
  const int symm_area = ss->cache->mirror_symmetry_pass;
  SculptBoundary *boundary = ss->cache->boundaries[symm_area];
  const ePaintSymmetryFlags symm = SCULPT_mesh_symmetry_xyz_get(ob);

  const float strength = ss->cache->bstrength;

  PBVHVertexIter vd;
  SculptOrigVertData orig_data;
  SCULPT_orig_vert_data_init(&orig_data, ob, node, SCULPT_UNDO_COORDS);
  AutomaskingNodeData automask_data;
  SCULPT_automasking_node_begin(ob, ss->cache->automasking, &automask_data, node);

  const float disp = sculpt_boundary_displacement_from_grab_delta_get(ss, boundary);

  BKE_pbvh_vertex_iter_begin (ss->pbvh, node, vd, PBVH_ITER_UNIQUE) {
    if (boundary->edit_info[vd.index].propagation_steps_num == -1) {
      continue;
    }

<<<<<<< HEAD
    SCULPT_automasking_node_update(ss, &automask_data, &vd);
    SCULPT_orig_vert_data_update(ss, &orig_data, vd.vertex);
=======
    SCULPT_automasking_node_update(&automask_data, &vd);
    SCULPT_orig_vert_data_update(&orig_data, &vd);
>>>>>>> f97580f6
    if (!SCULPT_check_vertex_pivot_symmetry(orig_data.co, boundary->initial_vertex_position, symm))
    {
      continue;
    }

    const float mask = 1.0f - vd.mask;
    const float automask = SCULPT_automasking_factor_get(
        ss->cache->automasking, ss, vd.vertex, &automask_data);
    float normal[3];
    copy_v3_v3(normal, orig_data.no);

    float *target_co = SCULPT_brush_deform_target_vertex_co_get(ss, boundary->deform_target, &vd);
    madd_v3_v3v3fl(target_co,
                   orig_data.co,
                   orig_data.no,
                   boundary->edit_info[vd.index].strength_factor * disp * mask * automask *
                       strength);

    if (vd.is_mesh) {
      BKE_pbvh_vert_tag_update_normal(ss->pbvh, vd.vertex);
    }
  }
  BKE_pbvh_vertex_iter_end;
}

static void do_boundary_brush_grab_task(Object *ob, const Brush * /*brush*/, PBVHNode *node)
{
  SculptSession *ss = ob->sculpt;
  const int symm_area = ss->cache->mirror_symmetry_pass;
  SculptBoundary *boundary = ss->cache->boundaries[symm_area];
  const ePaintSymmetryFlags symm = SCULPT_mesh_symmetry_xyz_get(ob);

  const float strength = ss->cache->bstrength;

  PBVHVertexIter vd;
  SculptOrigVertData orig_data;
  SCULPT_orig_vert_data_init(&orig_data, ob, node, SCULPT_UNDO_COORDS);
  AutomaskingNodeData automask_data;
  SCULPT_automasking_node_begin(ob, ss->cache->automasking, &automask_data, node);

  BKE_pbvh_vertex_iter_begin (ss->pbvh, node, vd, PBVH_ITER_UNIQUE) {
    if (boundary->edit_info[vd.index].propagation_steps_num == -1) {
      continue;
    }

<<<<<<< HEAD
    SCULPT_automasking_node_update(ss, &automask_data, &vd);
    SCULPT_orig_vert_data_update(ss, &orig_data, vd.vertex);
=======
    SCULPT_automasking_node_update(&automask_data, &vd);
    SCULPT_orig_vert_data_update(&orig_data, &vd);
>>>>>>> f97580f6
    if (!SCULPT_check_vertex_pivot_symmetry(orig_data.co, boundary->initial_vertex_position, symm))
    {
      continue;
    }

    const float mask = 1.0f - vd.mask;
    const float automask = SCULPT_automasking_factor_get(
        ss->cache->automasking, ss, vd.vertex, &automask_data);
    float *target_co = SCULPT_brush_deform_target_vertex_co_get(ss, boundary->deform_target, &vd);
    madd_v3_v3v3fl(target_co,
                   orig_data.co,
                   ss->cache->grab_delta_symmetry,
                   boundary->edit_info[vd.index].strength_factor * mask * automask * strength);

    if (vd.is_mesh) {
      BKE_pbvh_vert_tag_update_normal(ss->pbvh, vd.vertex);
    }
  }
  BKE_pbvh_vertex_iter_end;
}

static void do_boundary_brush_twist_task(Object *ob, const Brush * /*brush*/, PBVHNode *node)
{
  SculptSession *ss = ob->sculpt;
  const int symm_area = ss->cache->mirror_symmetry_pass;
  SculptBoundary *boundary = ss->cache->boundaries[symm_area];
  const ePaintSymmetryFlags symm = SCULPT_mesh_symmetry_xyz_get(ob);

  const float strength = ss->cache->bstrength;

  PBVHVertexIter vd;
  SculptOrigVertData orig_data;
  SCULPT_orig_vert_data_init(&orig_data, ob, node, SCULPT_UNDO_COORDS);
  AutomaskingNodeData automask_data;
  SCULPT_automasking_node_begin(ob, ss->cache->automasking, &automask_data, node);

  const float disp = strength * sculpt_boundary_displacement_from_grab_delta_get(ss, boundary);
  float angle_factor = disp / ss->cache->radius;
  /* Angle Snapping when inverting the brush. */
  if (ss->cache->invert) {
    angle_factor = floorf(angle_factor * 10) / 10.0f;
  }
  const float angle = angle_factor * M_PI;

  BKE_pbvh_vertex_iter_begin (ss->pbvh, node, vd, PBVH_ITER_UNIQUE) {
    if (boundary->edit_info[vd.index].propagation_steps_num == -1) {
      continue;
    }

<<<<<<< HEAD
    SCULPT_automasking_node_update(ss, &automask_data, &vd);
    SCULPT_orig_vert_data_update(ss, &orig_data, vd.vertex);
=======
    SCULPT_automasking_node_update(&automask_data, &vd);
    SCULPT_orig_vert_data_update(&orig_data, &vd);
>>>>>>> f97580f6
    if (!SCULPT_check_vertex_pivot_symmetry(orig_data.co, boundary->initial_vertex_position, symm))
    {
      continue;
    }

    const float mask = 1.0f - vd.mask;
    const float automask = SCULPT_automasking_factor_get(
        ss->cache->automasking, ss, vd.vertex, &automask_data);
    float t_orig_co[3];
    float *target_co = SCULPT_brush_deform_target_vertex_co_get(ss, boundary->deform_target, &vd);
    sub_v3_v3v3(t_orig_co, orig_data.co, boundary->twist.pivot_position);
    rotate_v3_v3v3fl(target_co,
                     t_orig_co,
                     boundary->twist.rotation_axis,
                     angle * mask * automask * boundary->edit_info[vd.index].strength_factor);
    add_v3_v3(target_co, boundary->twist.pivot_position);

    if (vd.is_mesh) {
      BKE_pbvh_vert_tag_update_normal(ss->pbvh, vd.vertex);
    }
  }
  BKE_pbvh_vertex_iter_end;
}

static void do_boundary_brush_smooth_task(Object *ob, const Brush * /*brush*/, PBVHNode *node)
{
  SculptSession *ss = ob->sculpt;
  const int symmetry_pass = ss->cache->mirror_symmetry_pass;
  const SculptBoundary *boundary = ss->cache->boundaries[symmetry_pass];
  const ePaintSymmetryFlags symm = SCULPT_mesh_symmetry_xyz_get(ob);

  const float strength = ss->cache->bstrength;

  PBVHVertexIter vd;
  SculptOrigVertData orig_data;
  SCULPT_orig_vert_data_init(&orig_data, ob, node, SCULPT_UNDO_COORDS);

  BKE_pbvh_vertex_iter_begin (ss->pbvh, node, vd, PBVH_ITER_UNIQUE) {
    if (boundary->edit_info[vd.index].propagation_steps_num == -1) {
      continue;
    }

    SCULPT_orig_vert_data_update(ss, &orig_data, vd.vertex);
    if (!SCULPT_check_vertex_pivot_symmetry(orig_data.co, boundary->initial_vertex_position, symm))
    {
      continue;
    }

    float coord_accum[3] = {0.0f, 0.0f, 0.0f};
    int total_neighbors = 0;
    const int current_propagation_steps = boundary->edit_info[vd.index].propagation_steps_num;
    SculptVertexNeighborIter ni;
    SCULPT_VERTEX_NEIGHBORS_ITER_BEGIN (ss, vd.vertex, ni) {
      if (current_propagation_steps == boundary->edit_info[ni.index].propagation_steps_num) {
        add_v3_v3(coord_accum, SCULPT_vertex_co_get(ss, ni.vertex));
        total_neighbors++;
      }
    }
    SCULPT_VERTEX_NEIGHBORS_ITER_END(ni);

    if (total_neighbors == 0) {
      continue;
    }
    float disp[3];
    float avg[3];
    const float mask = 1.0f - vd.mask;
    mul_v3_v3fl(avg, coord_accum, 1.0f / total_neighbors);
    sub_v3_v3v3(disp, avg, vd.co);
    float *target_co = SCULPT_brush_deform_target_vertex_co_get(ss, boundary->deform_target, &vd);
    madd_v3_v3v3fl(
        target_co, vd.co, disp, boundary->edit_info[vd.index].strength_factor * mask * strength);

    if (vd.is_mesh) {
      BKE_pbvh_vert_tag_update_normal(ss->pbvh, vd.vertex);
    }
  }
  BKE_pbvh_vertex_iter_end;
}

static void SCULPT_boundary_autosmooth(SculptSession *ss, SculptBoundary *boundary)
{
  const int max_iterations = 4;
  const float fract = 1.0f / max_iterations;
  float bstrength = ss->cache->brush->autosmooth_factor;

  CLAMP(bstrength, 0.0f, 1.0f);

  const int count = (int)(bstrength * max_iterations);
  const float last = max_iterations * (bstrength - count * fract);

  const float boundary_radius = ss->cache->radius * (1.0f + ss->cache->brush->boundary_offset) *
                                ss->cache->brush->autosmooth_radius_factor;

  BKE_curvemapping_init(ss->cache->brush->curve);

  Vector<PBVHNode *> nodes = blender::bke::pbvh::search_gather(ss->pbvh, {});

  float projection = ss->cache->brush->autosmooth_projection;
  float hard_corner_pin = BKE_brush_hard_corner_pin_get(ss->scene, ss->cache->brush);

  for (int iteration = 0; iteration <= count; iteration++) {
    for (int i = 0; i < nodes.size(); i++) {
      const float strength = (iteration != count) ? 1.0f : last;

      PBVHNode *node = nodes[i];
      PBVHVertexIter vd;

      BKE_pbvh_vertex_iter_begin (ss->pbvh, node, vd, PBVH_ITER_UNIQUE) {
        if (boundary->boundary_dist[vd.index] == FLT_MAX) {
          continue;
        }

        if (boundary->edit_info[vd.index].propagation_steps_num == BOUNDARY_STEPS_NONE) {
          continue;
        }

        float fac = boundary->boundary_dist[vd.index] / boundary_radius;

        if (fac > 1.0f) {
          continue;
        }

        fac = BKE_brush_curve_strength(ss->cache->brush, fac, 1.0f);

        float sco[3];

        SCULPT_neighbor_coords_average_interior(
            ss, sco, vd.vertex, projection, hard_corner_pin, true);

        float *co = SCULPT_brush_deform_target_vertex_co_get(ss, boundary->deform_target, &vd);

        interp_v3_v3v3(co, co, sco, strength * fac);
        BKE_pbvh_node_mark_update(node);
      }
      BKE_pbvh_vertex_iter_end;
    }
  }
}

static void SCULPT_boundary_build_smoothco(SculptSession *ss, SculptBoundary *boundary)
{
  const int totvert = SCULPT_vertex_count_get(ss);

  boundary->smoothco = MEM_cnew_array<float[3]>(totvert, "boundary->smoothco");

  float projection = ss->cache->brush->autosmooth_projection;
  float hard_corner_pin = BKE_brush_hard_corner_pin_get(ss->scene, ss->cache->brush);

  Vector<PBVHNode *> nodes = blender::bke::pbvh::search_gather(ss->pbvh, {});

  for (int iteration = 0; iteration < 3; iteration++) {
    for (int i = 0; i < nodes.size(); i++) {
      PBVHNode *node = nodes[i];
      PBVHVertexIter vd;

      BKE_pbvh_vertex_iter_begin (ss->pbvh, node, vd, PBVH_ITER_UNIQUE) {
        if (boundary->boundary_dist[vd.index] == FLT_MAX) {
          continue;
        }

        float sco[3];

        SCULPT_neighbor_coords_average_interior(
            ss, sco, vd.vertex, projection, hard_corner_pin, true);

        float *co = SCULPT_brush_deform_target_vertex_co_get(ss, boundary->deform_target, &vd);

        interp_v3_v3v3(sco, sco, co, 0.25);
        BKE_pbvh_node_mark_update(node);

        copy_v3_v3(boundary->smoothco[vd.index], sco);
      }
      BKE_pbvh_vertex_iter_end;
    }
  }
}

/* Main Brush Function. */
void SCULPT_do_boundary_brush(Sculpt *sd, Object *ob, Span<PBVHNode *> nodes)
{
  using namespace blender;
  SculptSession *ss = ob->sculpt;
  Brush *brush = BKE_paint_brush(&sd->paint);

  const float radius = ss->cache->radius;
  const float boundary_radius = brush ? radius * brush->boundary_offset : radius;

  const ePaintSymmetryFlags symm_area = ss->cache->mirror_symmetry_pass;
  if (SCULPT_stroke_is_first_brush_step_of_symmetry_pass(ss->cache)) {

    PBVHVertRef initial_vertex;

    if (ss->cache->mirror_symmetry_pass == 0) {
      initial_vertex = SCULPT_active_vertex_get(ss);
    }
    else {
      float location[3];
      flip_v3_v3(location, SCULPT_active_vertex_co_get(ss), symm_area);
      initial_vertex = SCULPT_nearest_vertex_get(
          sd, ob, location, ss->cache->radius_squared, false);
    }

    ss->cache->boundaries[symm_area] = SCULPT_boundary_data_init(
        sd, ob, brush, initial_vertex, ss->cache->initial_radius);

    if (ss->cache->boundaries[symm_area]) {
      switch (brush->boundary_deform_type) {
        case BRUSH_BOUNDARY_DEFORM_BEND:
          sculpt_boundary_bend_data_init(ss, ss->cache->boundaries[symm_area], boundary_radius);
          break;
        case BRUSH_BOUNDARY_DEFORM_EXPAND:
          sculpt_boundary_slide_data_init(ss, ss->cache->boundaries[symm_area]);
          break;
        case BRUSH_BOUNDARY_DEFORM_TWIST:
          sculpt_boundary_twist_data_init(ss, ss->cache->boundaries[symm_area]);
          break;
        case BRUSH_BOUNDARY_DEFORM_CIRCLE:
          sculpt_boundary_circle_data_init(ss, ss->cache->boundaries[symm_area]);
          break;
        case BRUSH_BOUNDARY_DEFORM_INFLATE:
        case BRUSH_BOUNDARY_DEFORM_GRAB:
          /* Do nothing. These deform modes don't need any extra data to be precomputed. */
          break;
      }

      sculpt_boundary_falloff_factor_init(
          ss, sd, ss->cache->boundaries[symm_area], brush, ss->cache->initial_radius);
    }

    if (ss->bm && ss->cache->boundaries[symm_area] &&
        ss->cache->boundaries[symm_area]->boundary_dist) {
      Vector<PBVHNode *> nodes2 = blender::bke::pbvh::search_gather(ss->pbvh, {});

      for (int i = 0; i < nodes2.size(); i++) {
        PBVHNode *node = nodes2[i];
        PBVHVertexIter vd;

        bool ok = false;

        BKE_pbvh_vertex_iter_begin (ss->pbvh, node, vd, PBVH_ITER_UNIQUE) {
          if (ss->cache->boundaries[symm_area]->boundary_dist[vd.index] != FLT_MAX) {
            ok = true;
            break;
          }
        }
        BKE_pbvh_vertex_iter_end;

        if (ok) {
          SCULPT_ensure_dyntopo_node_undo(ob, node, SCULPT_UNDO_COORDS);
        }
      }
    }
  }

  /* No active boundary under the cursor. */
  if (!ss->cache->boundaries[symm_area]) {
    return;
  }

  switch (brush->boundary_deform_type) {
    case BRUSH_BOUNDARY_DEFORM_BEND:
      threading::parallel_for(nodes.index_range(), 1, [&](const IndexRange range) {
        for (const int i : range) {
          do_boundary_brush_bend_task(ob, brush, nodes[i]);
        }
      });
      break;
    case BRUSH_BOUNDARY_DEFORM_EXPAND:
      threading::parallel_for(nodes.index_range(), 1, [&](const IndexRange range) {
        for (const int i : range) {
          do_boundary_brush_slide_task(ob, brush, nodes[i]);
        }
      });
      break;
    case BRUSH_BOUNDARY_DEFORM_INFLATE:
      threading::parallel_for(nodes.index_range(), 1, [&](const IndexRange range) {
        for (const int i : range) {
          do_boundary_brush_inflate_task(ob, brush, nodes[i]);
        }
      });
      break;
    case BRUSH_BOUNDARY_DEFORM_GRAB:
      threading::parallel_for(nodes.index_range(), 1, [&](const IndexRange range) {
        for (const int i : range) {
          do_boundary_brush_grab_task(ob, brush, nodes[i]);
        }
      });
      break;
    case BRUSH_BOUNDARY_DEFORM_TWIST:
      threading::parallel_for(nodes.index_range(), 1, [&](const IndexRange range) {
        for (const int i : range) {
          do_boundary_brush_twist_task(ob, brush, nodes[i]);
        }
      });
      break;
    case BRUSH_BOUNDARY_DEFORM_SMOOTH:
      threading::parallel_for(nodes.index_range(), 1, [&](const IndexRange range) {
        for (const int i : range) {
          do_boundary_brush_smooth_task(ob, brush, nodes[i]);
        }
      });
      break;
    case BRUSH_BOUNDARY_DEFORM_CIRCLE:
      threading::parallel_for(nodes.index_range(), 1, [&](const IndexRange range) {
        for (const int i : range) {
          do_boundary_brush_circle_task(ob, brush, nodes[i]);
        }
      });
      break;
  }

  if (brush->autosmooth_factor > 0.0f) {
    BKE_pbvh_update_normals(ss->pbvh, ss->subdiv_ccg);

    SCULPT_boundary_autosmooth(ss, ss->cache->boundaries[symm_area]);
  }
}

void SCULPT_boundary_edges_preview_draw(const uint gpuattr,
                                        SculptSession *ss,
                                        const float outline_col[3],
                                        const float outline_alpha)
{
  if (!ss->boundary_preview) {
    return;
  }
  immUniformColor3fvAlpha(outline_col, outline_alpha);
  GPU_line_width(2.0f);
  immBegin(GPU_PRIM_LINES, ss->boundary_preview->edges_num * 2);
  for (int i = 0; i < ss->boundary_preview->edges_num; i++) {
    immVertex3fv(gpuattr, SCULPT_vertex_co_get(ss, ss->boundary_preview->edges[i].v1));
    immVertex3fv(gpuattr, SCULPT_vertex_co_get(ss, ss->boundary_preview->edges[i].v2));
  }
  immEnd();
}

void SCULPT_boundary_pivot_line_preview_draw(const uint gpuattr, SculptSession *ss)
{
  if (!ss->boundary_preview) {
    return;
  }
  immUniformColor4f(1.0f, 1.0f, 1.0f, 0.8f);
  GPU_line_width(2.0f);
  immBegin(GPU_PRIM_LINES, 2);
  immVertex3fv(gpuattr, SCULPT_vertex_co_get(ss, ss->boundary_preview->pivot_vertex));
  immVertex3fv(gpuattr, SCULPT_vertex_co_get(ss, ss->boundary_preview->initial_vertex));
  immEnd();
}<|MERGE_RESOLUTION|>--- conflicted
+++ resolved
@@ -21,13 +21,9 @@
 #include "BKE_brush.hh"
 #include "BKE_ccg.h"
 #include "BKE_colortools.h"
-<<<<<<< HEAD
-#include "BKE_context.h"
+#include "BKE_context.hh"
 #include "BKE_global.h"
 #include "BKE_object.hh"
-=======
-#include "BKE_context.hh"
->>>>>>> f97580f6
 #include "BKE_paint.hh"
 #include "BKE_pbvh_api.hh"
 
@@ -375,7 +371,7 @@
 
   boundary->boundary_closest = MEM_cnew_array<PBVHVertRef>(totvert, "boundary_closest");
   boundary->boundary_dist = SCULPT_geodesic_distances_create(
-      ob, boundary_verts, radius, boundary->boundary_closest, nullptr);
+      ob, boundary_verts, radius, boundary->boundary_closest, {});
 
   boundary->boundary_tangents = (float(*)[3])calc_boundary_tangent(ss, boundary);
 
@@ -992,20 +988,20 @@
   SCULPT_orig_vert_data_init(&orig_data, ob, node, SCULPT_UNDO_COORDS);
 
   AutomaskingNodeData automask_data;
-  SCULPT_automasking_node_begin(ob, ss, ss->cache->automasking, &automask_data, node);
+  SCULPT_automasking_node_begin(ob, ss->cache->automasking, &automask_data, node);
 
   BKE_pbvh_vertex_iter_begin (ss->pbvh, node, vd, PBVH_ITER_UNIQUE) {
     if (boundary->edit_info[vd.index].propagation_steps_num == -1) {
       continue;
     }
 
-    SCULPT_orig_vert_data_update(ss, &orig_data, vd.vertex);
+    SCULPT_orig_vert_data_update(&orig_data, vd.vertex);
     if (!SCULPT_check_vertex_pivot_symmetry(orig_data.co, boundary->initial_vertex_position, symm))
     {
       continue;
     }
 
-    SCULPT_automasking_node_update(ss, &automask_data, &vd);
+    SCULPT_automasking_node_update(&automask_data, &vd);
 
     const int propagation_steps = boundary->edit_info[vd.index].propagation_steps_num;
     float *circle_origin = boundary->circle.origin[propagation_steps];
@@ -1142,13 +1138,8 @@
       continue;
     }
 
-<<<<<<< HEAD
-    SCULPT_automasking_node_update(ss, &automask_data, &vd);
-    SCULPT_orig_vert_data_update(ss, &orig_data, vd.vertex);
-=======
     SCULPT_automasking_node_update(&automask_data, &vd);
-    SCULPT_orig_vert_data_update(&orig_data, &vd);
->>>>>>> f97580f6
+    SCULPT_orig_vert_data_update(&orig_data, vd.vertex);
     if (!SCULPT_check_vertex_pivot_symmetry(orig_data.co, boundary->initial_vertex_position, symm))
     {
       continue;
@@ -1196,13 +1187,8 @@
       continue;
     }
 
-<<<<<<< HEAD
-    SCULPT_automasking_node_update(ss, &automask_data, &vd);
-    SCULPT_orig_vert_data_update(ss, &orig_data, vd.vertex);
-=======
     SCULPT_automasking_node_update(&automask_data, &vd);
-    SCULPT_orig_vert_data_update(&orig_data, &vd);
->>>>>>> f97580f6
+    SCULPT_orig_vert_data_update(&orig_data, vd.vertex);
     if (!SCULPT_check_vertex_pivot_symmetry(orig_data.co, boundary->initial_vertex_position, symm))
     {
       continue;
@@ -1247,13 +1233,8 @@
       continue;
     }
 
-<<<<<<< HEAD
-    SCULPT_automasking_node_update(ss, &automask_data, &vd);
-    SCULPT_orig_vert_data_update(ss, &orig_data, vd.vertex);
-=======
     SCULPT_automasking_node_update(&automask_data, &vd);
-    SCULPT_orig_vert_data_update(&orig_data, &vd);
->>>>>>> f97580f6
+    SCULPT_orig_vert_data_update(&orig_data, vd.vertex);
     if (!SCULPT_check_vertex_pivot_symmetry(orig_data.co, boundary->initial_vertex_position, symm))
     {
       continue;
@@ -1299,13 +1280,8 @@
       continue;
     }
 
-<<<<<<< HEAD
-    SCULPT_automasking_node_update(ss, &automask_data, &vd);
-    SCULPT_orig_vert_data_update(ss, &orig_data, vd.vertex);
-=======
     SCULPT_automasking_node_update(&automask_data, &vd);
-    SCULPT_orig_vert_data_update(&orig_data, &vd);
->>>>>>> f97580f6
+    SCULPT_orig_vert_data_update(&orig_data, vd.vertex);
     if (!SCULPT_check_vertex_pivot_symmetry(orig_data.co, boundary->initial_vertex_position, symm))
     {
       continue;
@@ -1355,13 +1331,8 @@
       continue;
     }
 
-<<<<<<< HEAD
-    SCULPT_automasking_node_update(ss, &automask_data, &vd);
-    SCULPT_orig_vert_data_update(ss, &orig_data, vd.vertex);
-=======
     SCULPT_automasking_node_update(&automask_data, &vd);
-    SCULPT_orig_vert_data_update(&orig_data, &vd);
->>>>>>> f97580f6
+    SCULPT_orig_vert_data_update(&orig_data, vd.vertex);
     if (!SCULPT_check_vertex_pivot_symmetry(orig_data.co, boundary->initial_vertex_position, symm))
     {
       continue;
@@ -1404,7 +1375,7 @@
       continue;
     }
 
-    SCULPT_orig_vert_data_update(ss, &orig_data, vd.vertex);
+    SCULPT_orig_vert_data_update(&orig_data, vd.vertex);
     if (!SCULPT_check_vertex_pivot_symmetry(orig_data.co, boundary->initial_vertex_position, symm))
     {
       continue;
