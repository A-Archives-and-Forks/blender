/* SPDX-FileCopyrightText: 2020 Blender Foundation
 *
 * SPDX-License-Identifier: GPL-2.0-or-later */

/** \file
 * \ingroup edsculpt
 */

#include "MEM_guardedalloc.h"

#include "BLI_blenlib.h"
#include "BLI_math_matrix.h"
#include "BLI_math_rotation.h"

#include "BLT_translation.h"

#include "DNA_mesh_types.h"

#include "BKE_context.h"
<<<<<<< HEAD
#include "BKE_dyntopo.hh"
#include "BKE_paint.h"
=======
#include "BKE_paint.hh"
>>>>>>> dd9a9278
#include "BKE_pbvh_api.hh"
#include "BKE_screen.h"

#include "DEG_depsgraph.h"

#include "GPU_immediate.h"
#include "GPU_immediate_util.h"
#include "GPU_matrix.h"
#include "GPU_state.h"

#include "WM_api.hh"
#include "WM_types.hh"

#include "ED_screen.hh"
#include "ED_space_api.hh"
#include "ED_view3d.hh"
#include "sculpt_intern.hh"

#include "RNA_access.hh"
#include "RNA_define.hh"

#include "PIL_time.h"

#include <cmath>
#include <cstdlib>

#include <string>

/* For detail flood fill developer mode */
#include "../../blenkernel/intern/dyntopo_intern.hh"

using blender::float3;

/* -------------------------------------------------------------------- */
/** \name Internal Utilities
 * \{ */

struct SculptDetailRaycastData {
  const float *ray_start;
  bool hit;
  float depth;
  float edge_length;

  struct IsectRayPrecalc isect_precalc;
  SculptSession *ss;
};

static bool sculpt_and_constant_or_manual_detail_poll(bContext *C)
{
  Object *ob = CTX_data_active_object(C);
  // Sculpt *sd = CTX_data_tool_settings(C)->sculpt;

  /*checking for constant/manual mode isn't necassary since we do this on the python side
    in the ui scripts*/
  return SCULPT_mode_poll(C) && ob->sculpt->bm; /*&&
         (sd->flags & (SCULPT_DYNTOPO_DETAIL_CONSTANT | SCULPT_DYNTOPO_DETAIL_MANUAL));*/
}

static bool sculpt_and_dynamic_topology_poll(bContext *C)
{
  Object *ob = CTX_data_active_object(C);

  return SCULPT_mode_poll(C) && ob->sculpt->bm;
}

/** \} */

/* -------------------------------------------------------------------- */
/** \name Detail Flood Fill
 * \{ */
static int sculpt_detail_flood_fill_run(Scene *scene,
                                        Object *ob,
                                        ToolSettings *tool_settings,
                                        Brush *brush,
                                        wmOperator *op,
                                        ViewContext *vc,
                                        std::function<void()> lock_main_thread,
                                        std::function<void()> unlock_main_thread,
                                        std::function<void()> update_main_thread,
                                        std::function<bool()> should_stop)
{
  using namespace blender::bke::dyntopo;

  lock_main_thread();

  /* NotForPR: used to debug dyntopo edge queue. */
  bool developer_mode = RNA_boolean_get(op->ptr, "developer");
  SculptSession *ss = ob->sculpt;
  Sculpt *sd = tool_settings->sculpt;

  Vector<PBVHNode *> nodes = blender::bke::pbvh::search_gather(ss->pbvh, nullptr, nullptr);

  if (nodes.is_empty()) {
    unlock_main_thread();
    return OPERATOR_CANCELLED;
  }

  SCULPT_apply_dyntopo_settings(scene, ss, sd, brush);
  float detail_range = DYNTOPO_DETAIL_RANGE;

  /* Update topology size. */
  float object_space_constant_detail = 1.0f / (ss->cached_dyntopo.constant_detail *
                                               mat4_to_scale(ob->object_to_world));
  blender::bke::dyntopo::detail_size_set(ss->pbvh, object_space_constant_detail, detail_range);
  BKE_pbvh_set_bm_log(ss->pbvh, ss->bm_log);

  DyntopoMaskCB mask_cb;
  void *mask_cb_data;

  SCULPT_dyntopo_automasking_init(ss, sd, nullptr, ob, &mask_cb, &mask_cb_data);

  PBVHTopologyUpdateMode mode = PBVHTopologyUpdateMode(0);
  if (ss->cached_dyntopo.flag & DYNTOPO_SUBDIVIDE) {
    mode |= PBVH_Subdivide;
  }
  if (ss->cached_dyntopo.flag & DYNTOPO_COLLAPSE) {
    mode |= PBVH_Collapse;
  }
  if (ss->cached_dyntopo.flag & DYNTOPO_CLEANUP) {
    mode |= PBVH_Cleanup;
  }

  double time = PIL_check_seconds_timer();

  unlock_main_thread();

  float radius;
  float3 center;
  bool emulate_brush = RNA_boolean_get(op->ptr, "emulate_brush") && developer_mode && vc;

  if (emulate_brush && vc) {
    // ViewContext

    if (tool_settings->unified_paint_settings.average_stroke_counter) {
      center = float3(tool_settings->unified_paint_settings.average_stroke_accum) /
               float(tool_settings->unified_paint_settings.average_stroke_counter);
    }
    else {
      zero_v3(center);
    }

    radius = SCULPT_calc_radius(vc, brush, vc->scene, center);
    printf("radius: %.5f", radius);
  }

  double last_flush = PIL_check_seconds_timer();

  int repeat = ss->cached_dyntopo.repeat;
  for (int i = 0; i < 1 + repeat; i++) {
    lock_main_thread();

    BrushNoRadius null_brush_tester;
    BrushSphere sphere_brush_tester(center, radius);
    BrushTester *tester;

    nodes = blender::bke::pbvh::search_gather(ss->pbvh, nullptr, nullptr);

    if (!emulate_brush) {
      tester = &null_brush_tester;
    }
    else {
      tester = &sphere_brush_tester;

#if 0
      SculptSearchSphereData data{};
      data.sd = sd;
      data.radius_squared = radius*radius;
      data.original = false;
      data.center = center;

      nodes = blender::bke::pbvh::search_gather(ss->pbvh, SCULPT_search_sphere_cb, &data);
#endif
    }

    for (int j = 0; j < nodes.size(); j++) {
      BKE_pbvh_node_mark_topology_update(nodes[j]);
    }

    EdgeQueueContext remesher(
        tester, ob, ss->pbvh, mode, false, float3(0.0f, 0.0f, 1.0f), false, mask_cb, mask_cb_data);

    remesher.surface_smooth_fac = 0.25;
    remesher.start();

    while (!remesher.done()) {
      remesher.step();

      if (developer_mode && remesher.was_flushed() ||
          (PIL_check_seconds_timer() - last_flush > 0.5)) {
        DEG_id_tag_update(&ob->id, ID_RECALC_SHADING);
        unlock_main_thread();
        update_main_thread();
        PIL_sleep_ms(1);
        lock_main_thread();

        last_flush = PIL_check_seconds_timer();
      }

      if (should_stop()) {
        break;
      }
    }

    remesher.finish();
    /* Push a new subentry. */
    BM_log_entry_add_ex(ss->bm, ss->bm_log, true);

    blender::bke::dyntopo::after_stroke(ss->pbvh, true);

    unlock_main_thread();
  }

  lock_main_thread();

  time = (PIL_check_seconds_timer() - time) * 1000.0;
  printf("    Time: %.3fms\n", float(time));

  SCULPT_dyntopo_automasking_end(mask_cb_data);

  after_stroke(ss->pbvh, true);
  DEG_id_tag_update(&ob->id, ID_RECALC_SHADING);

  unlock_main_thread();

  return OPERATOR_FINISHED;
}

static int sculpt_detail_flood_fill_exec(bContext *C, wmOperator *op)
{
  Object *ob = CTX_data_active_object(C);
  Sculpt *sd = CTX_data_tool_settings(C)->sculpt;
  Depsgraph *depsgraph = CTX_data_ensure_evaluated_depsgraph(C);

  BKE_sculpt_update_object_for_edit(depsgraph, ob, true, false, false);

  SCULPT_undo_push_begin(ob, op);
  SCULPT_undo_push_node(ob, nullptr, SCULPT_UNDO_COORDS);

  SculptSession *ss = ob->sculpt;
  BMesh *bm = ss->bm;
  BMIter iter;
  BMVert *v;

  BM_ITER_MESH (v, &iter, bm, BM_VERTS_OF_MESH) {
    BM_log_vert_before_modified(bm, ss->bm_log, v);
  }

  double time = PIL_check_seconds_timer();
  auto should_stop = [&time]() { return PIL_check_seconds_timer() - time > 1.0f; };

  int ret = sculpt_detail_flood_fill_run(
      CTX_data_scene(C),
      CTX_data_active_object(C),
      CTX_data_tool_settings(C),
      BKE_paint_brush(&sd->paint),
      op,
      nullptr,
      []() {},
      []() {},
      []() {},
      should_stop);
  WM_event_add_notifier(C, NC_OBJECT | ND_DRAW, ob);

  SCULPT_undo_push_end(ob);

  return ret;
}

struct FloodFillJob {
  wmJob *job;
  Object *ob;
  Depsgraph *depsgraph;
  Scene *scene;
  wmOperator *op;
  bContext *C;
  Brush *brush;
  ToolSettings *tool_settings;
  ViewContext vc;
};

static FloodFillJob flood_fill_job;

static void start_fill_job(void * /*custom_data*/,
                           bool *stop,
                           bool *do_update,
                           float * /*progress*/)
{
  printf("Start detail fill job.\n");

  auto lock_main_thread = [&]() { WM_job_main_thread_lock_acquire(flood_fill_job.job); };
  auto unlock_main_thread = [&]() { WM_job_main_thread_lock_release(flood_fill_job.job); };
  auto update_main_thread = [&]() { *do_update = true; };
  auto should_stop = [&]() { return *stop; };

  while (true) {
    if (*stop) {
      break;
    }

    if (sculpt_detail_flood_fill_run(flood_fill_job.scene,
                                     flood_fill_job.ob,
                                     flood_fill_job.tool_settings,
                                     flood_fill_job.brush,
                                     flood_fill_job.op,
                                     &flood_fill_job.vc,
                                     lock_main_thread,
                                     unlock_main_thread,
                                     update_main_thread,
                                     should_stop) == OPERATOR_CANCELLED)
    {
      break;
    }

    *do_update = true;
    PIL_sleep_ms(15);
  }

  printf("\nJob finished\n\n");
}

static void end_fill_job(void *)
{
  SCULPT_undo_push_end(flood_fill_job.ob);

  printf("End fill job\n");
}

static void flood_fill_free(void *)
{
  printf("%s: detail flood fill free.\n", __func__);
}

int sculpt_detail_flood_fill_invoke(bContext *C, wmOperator *op, const wmEvent * /*event*/)
{
  ED_workspace_status_text(C, TIP_(""));

  if (RNA_boolean_get(op->ptr, "interactive")) {
    Object *ob = CTX_data_active_object(C);

    BKE_sculpt_update_object_for_edit(
        CTX_data_ensure_evaluated_depsgraph(C), ob, true, false, false);

    SCULPT_undo_push_begin(ob, op);
    SCULPT_undo_push_node(ob, nullptr, SCULPT_UNDO_COORDS);

    SculptSession *ss = ob->sculpt;
    BMesh *bm = ss->bm;
    BMIter iter;
    BMVert *v;

    BM_ITER_MESH (v, &iter, bm, BM_VERTS_OF_MESH) {
      BM_log_vert_before_modified(bm, ss->bm_log, v);
    }

    flood_fill_job.tool_settings = CTX_data_tool_settings(C);
    flood_fill_job.brush = BKE_paint_brush(&flood_fill_job.tool_settings->sculpt->paint);
    flood_fill_job.ob = CTX_data_active_object(C);
    flood_fill_job.op = op;
    flood_fill_job.C = C;
    flood_fill_job.scene = CTX_data_scene(C);
    flood_fill_job.depsgraph = CTX_data_ensure_evaluated_depsgraph(C);
    ED_view3d_viewcontext_init(C, &flood_fill_job.vc, flood_fill_job.depsgraph);

    if (!flood_fill_job.vc.rv3d) {
      LISTBASE_FOREACH (ScrArea *, area, &CTX_wm_screen(C)->areabase) {
        if (area->spacetype == SPACE_VIEW3D) {
          LISTBASE_FOREACH (ARegion *, region, &area->regionbase) {
            if (region->regiontype == RGN_TYPE_WINDOW) {
              flood_fill_job.vc.region = region;
              flood_fill_job.vc.rv3d = static_cast<RegionView3D *>(region->regiondata);
              break;
            }
          }
          break;
        }

        if (flood_fill_job.vc.rv3d) {
          break;
        }
      }
    }
    flood_fill_job.job = WM_jobs_get(CTX_wm_manager(C),
                                     CTX_wm_window(C),
                                     static_cast<void *>(&flood_fill_job),
                                     "Dyntopo Flood Fill",
                                     WM_JOB_PROGRESS,
                                     WM_JOB_TYPE_ANY);

    WM_jobs_callbacks(flood_fill_job.job, start_fill_job, nullptr, nullptr, end_fill_job);
    WM_jobs_timer(flood_fill_job.job, 0.5, NC_OBJECT | ND_DRAW, NC_OBJECT | ND_DRAW);
    WM_jobs_customdata_set(flood_fill_job.job, &flood_fill_job, flood_fill_free);

    WM_jobs_start(CTX_wm_manager(C), flood_fill_job.job);

    WM_event_add_modal_handler(C, op);
    return OPERATOR_RUNNING_MODAL;
  }
  else {
    sculpt_detail_flood_fill_exec(C, op);
    return OPERATOR_FINISHED;
  }
}

static int sculpt_sample_flood_fill_modal(bContext *C, wmOperator * /*op*/, const wmEvent *event)
{
  switch (event->type) {
    case EVT_ESCKEY:
    case EVT_RETKEY:
      WM_jobs_kill(CTX_wm_manager(C), &flood_fill_job, start_fill_job);
      return OPERATOR_FINISHED;
  }

  return OPERATOR_RUNNING_MODAL;
}

void SCULPT_OT_detail_flood_fill(wmOperatorType *ot)
{
  /* Identifiers. */
  ot->name = "Detail Flood Fill";
  ot->idname = "SCULPT_OT_detail_flood_fill";
  ot->description = "Flood fill the mesh with the selected detail setting";

  /* API callbacks. */
  ot->exec = sculpt_detail_flood_fill_exec;
  ot->poll = sculpt_and_constant_or_manual_detail_poll;
  ot->invoke = sculpt_detail_flood_fill_invoke;
  ot->modal = sculpt_sample_flood_fill_modal;

  ot->flag = OPTYPE_REGISTER | OPTYPE_UNDO;

  RNA_def_boolean(ot->srna, "interactive", true, "Interactive", "Interactive mode");

  /* NotForPR: used to debug dyntopo edge queue. */
  RNA_def_boolean(ot->srna, "developer", false, "Developer", "Developer mode");
  RNA_def_boolean(
      ot->srna, "emulate_brush", false, "Emulate Brush", "Use last brush position and radius");
}

/** \} */

/* -------------------------------------------------------------------- */
/** \name Sample Detail Size
 * \{ */

enum eSculptSampleDetailModeTypes {
  SAMPLE_DETAIL_DYNTOPO = 0,
  SAMPLE_DETAIL_VOXEL = 1,
};

static EnumPropertyItem prop_sculpt_sample_detail_mode_types[] = {
    {SAMPLE_DETAIL_DYNTOPO, "DYNTOPO", 0, "Dyntopo", "Sample dyntopo detail"},
    {SAMPLE_DETAIL_VOXEL, "VOXEL", 0, "Voxel", "Sample mesh voxel size"},
    {0, nullptr, 0, nullptr, nullptr},
};

static void sample_detail_voxel(bContext *C, ViewContext *vc, const int mval[2])
{
  Depsgraph *depsgraph = CTX_data_depsgraph_pointer(C);
  Object *ob = vc->obact;
  Mesh *mesh = static_cast<Mesh *>(ob->data);

  SculptSession *ss = ob->sculpt;
  SculptCursorGeometryInfo sgi;
  SCULPT_vertex_random_access_ensure(ss);

  /* Update the active vertex. */
  const float mval_fl[2] = {float(mval[0]), float(mval[1])};
  SCULPT_cursor_geometry_info_update(C, &sgi, mval_fl, false, false);
  BKE_sculpt_update_object_for_edit(depsgraph, ob, true, false, false);

  /* Average the edge length of the connected edges to the active vertex. */
  PBVHVertRef active_vertex = SCULPT_active_vertex_get(ss);
  const float *active_vertex_co = SCULPT_active_vertex_co_get(ss);
  float edge_length = 0.0f;
  int tot = 0;
  SculptVertexNeighborIter ni;
  SCULPT_VERTEX_NEIGHBORS_ITER_BEGIN (ss, active_vertex, ni) {
    edge_length += len_v3v3(active_vertex_co, SCULPT_vertex_co_get(ss, ni.vertex));
    tot += 1;
  }
  SCULPT_VERTEX_NEIGHBORS_ITER_END(ni);
  if (tot > 0) {
    mesh->remesh_voxel_size = edge_length / float(tot);
  }
}

static void sculpt_raycast_detail_cb(PBVHNode *node, void *data_v, float *tmin)
{
  if (BKE_pbvh_node_get_tmin(node) < *tmin) {
    SculptDetailRaycastData *srd = static_cast<SculptDetailRaycastData *>(data_v);

    if (BKE_pbvh_bmesh_node_raycast_detail(srd->ss->pbvh,
                                           node,
                                           srd->ray_start,
                                           &srd->isect_precalc,
                                           &srd->depth,
                                           &srd->edge_length))
    {
      srd->hit = true;
      *tmin = srd->depth;
    }
  }
}

static void sample_detail_dyntopo(bContext *C, ViewContext *vc, const int mval[2])
{
  Sculpt *sd = CTX_data_tool_settings(C)->sculpt;
  Object *ob = vc->obact;
  Brush *brush = BKE_paint_brush(&sd->paint);

  SCULPT_stroke_modifiers_check(C, ob, brush);

  const float mval_fl[2] = {float(mval[0]), float(mval[1])};
  float ray_start[3], ray_end[3], ray_normal[3];
  float depth = SCULPT_raycast_init(vc, mval_fl, ray_start, ray_end, ray_normal, false);

  SculptDetailRaycastData srd;
<<<<<<< HEAD
  srd.hit = 0;
  srd.ss = ob->sculpt;

=======
  srd.hit = false;
>>>>>>> dd9a9278
  srd.ray_start = ray_start;
  srd.depth = depth;
  srd.edge_length = 0.0f;
  isect_ray_tri_watertight_v3_precalc(&srd.isect_precalc, ray_normal);

  BKE_pbvh_raycast(ob->sculpt->pbvh,
                   sculpt_raycast_detail_cb,
                   &srd,
                   ray_start,
                   ray_normal,
                   false,
                   srd.ss->stroke_id);

  if (srd.hit && srd.edge_length > 0.0f) {
    DynTopoSettings *dyntopo = brush->dyntopo.inherit & DYNTOPO_INHERIT_CONSTANT_DETAIL ?
                                   &sd->dyntopo :
                                   &brush->dyntopo;

    /* Convert edge length to world space detail resolution. */
    dyntopo->constant_detail = 1.0f / (srd.edge_length * mat4_to_scale(ob->object_to_world));
  }
}

static int sample_detail(bContext *C, const int event_xy[2], int mode)
{
  /* Find 3D view to pick from. */
  bScreen *screen = CTX_wm_screen(C);
  ScrArea *area = BKE_screen_find_area_xy(screen, SPACE_VIEW3D, event_xy);
  ARegion *region = (area) ? BKE_area_find_region_xy(area, RGN_TYPE_WINDOW, event_xy) : nullptr;
  if (region == nullptr) {
    return OPERATOR_CANCELLED;
  }

  /* Set context to 3D view. */
  ScrArea *prev_area = CTX_wm_area(C);
  ARegion *prev_region = CTX_wm_region(C);
  CTX_wm_area_set(C, area);
  CTX_wm_region_set(C, region);

  Depsgraph *depsgraph = CTX_data_ensure_evaluated_depsgraph(C);
  ViewContext vc;
  ED_view3d_viewcontext_init(C, &vc, depsgraph);

  Object *ob = vc.obact;
  if (ob == nullptr) {
    return OPERATOR_CANCELLED;
  }

  SculptSession *ss = ob->sculpt;
  if (!ss->pbvh) {
    return OPERATOR_CANCELLED;
  }

  const int mval[2] = {
      event_xy[0] - region->winrct.xmin,
      event_xy[1] - region->winrct.ymin,
  };

  /* Pick sample detail. */
  switch (mode) {
    case SAMPLE_DETAIL_DYNTOPO:
      if (BKE_pbvh_type(ss->pbvh) != PBVH_BMESH) {
        CTX_wm_area_set(C, prev_area);
        CTX_wm_region_set(C, prev_region);
        return OPERATOR_CANCELLED;
      }
      sample_detail_dyntopo(C, &vc, mval);
      break;
    case SAMPLE_DETAIL_VOXEL:
      if (BKE_pbvh_type(ss->pbvh) != PBVH_FACES) {
        CTX_wm_area_set(C, prev_area);
        CTX_wm_region_set(C, prev_region);
        return OPERATOR_CANCELLED;
      }
      sample_detail_voxel(C, &vc, mval);
      break;
  }

  /* Restore context. */
  CTX_wm_area_set(C, prev_area);
  CTX_wm_region_set(C, prev_region);

  return OPERATOR_FINISHED;
}

static int sculpt_sample_detail_size_exec(bContext *C, wmOperator *op)
{
  int ss_co[2];
  RNA_int_get_array(op->ptr, "location", ss_co);
  int mode = RNA_enum_get(op->ptr, "mode");
  return sample_detail(C, ss_co, mode);
}

static int sculpt_sample_detail_size_invoke(bContext *C, wmOperator *op, const wmEvent * /*event*/)
{
  ED_workspace_status_text(C, TIP_("Click on the mesh to set the detail"));
  WM_cursor_modal_set(CTX_wm_window(C), WM_CURSOR_EYEDROPPER);
  WM_event_add_modal_handler(C, op);
  return OPERATOR_RUNNING_MODAL;
}

static int sculpt_sample_detail_size_modal(bContext *C, wmOperator *op, const wmEvent *event)
{
  switch (event->type) {
    case LEFTMOUSE:
      if (event->val == KM_PRESS) {
        int mode = RNA_enum_get(op->ptr, "mode");
        sample_detail(C, event->xy, mode);

        RNA_int_set_array(op->ptr, "location", event->xy);
        WM_cursor_modal_restore(CTX_wm_window(C));
        ED_workspace_status_text(C, nullptr);
        WM_main_add_notifier(NC_SCENE | ND_TOOLSETTINGS, nullptr);

        return OPERATOR_FINISHED;
      }
      break;
    case EVT_ESCKEY:
    case RIGHTMOUSE: {
      WM_cursor_modal_restore(CTX_wm_window(C));
      ED_workspace_status_text(C, nullptr);

      return OPERATOR_CANCELLED;
    }
  }

  return OPERATOR_RUNNING_MODAL;
}

void SCULPT_OT_sample_detail_size(wmOperatorType *ot)
{
  /* Identifiers. */
  ot->name = "Sample Detail Size";
  ot->idname = "SCULPT_OT_sample_detail_size";
  ot->description = "Sample the mesh detail on clicked point";

  /* API callbacks. */
  ot->invoke = sculpt_sample_detail_size_invoke;
  ot->exec = sculpt_sample_detail_size_exec;
  ot->modal = sculpt_sample_detail_size_modal;
  ot->poll = SCULPT_mode_poll;

  ot->flag = OPTYPE_REGISTER | OPTYPE_UNDO;

  RNA_def_int_array(ot->srna,
                    "location",
                    2,
                    nullptr,
                    0,
                    SHRT_MAX,
                    "Location",
                    "Screen coordinates of sampling",
                    0,
                    SHRT_MAX);
  RNA_def_enum(ot->srna,
               "mode",
               prop_sculpt_sample_detail_mode_types,
               SAMPLE_DETAIL_DYNTOPO,
               "Detail Mode",
               "Target sculpting workflow that is going to use the sampled size");
}

/** \} */

/* -------------------------------------------------------------------- */
/** \name Dynamic-topology detail size
 *
 * Currently, there are two operators editing the detail size:
 * - #SCULPT_OT_set_detail_size uses radial control for all methods
 * - #SCULPT_OT_dyntopo_detail_size_edit shows a triangle grid representation of the detail
 *   resolution (for constant detail method,
 *   falls back to radial control for the remaining methods).
 * \{ */

static void sculpt_detail_size_set_radial_control(bContext *C)
{
  Sculpt *sd = CTX_data_tool_settings(C)->sculpt;
  Brush *brush = BKE_paint_brush(&sd->paint);

  PointerRNA props_ptr;
  wmOperatorType *ot = WM_operatortype_find("WM_OT_radial_control", true);

  WM_operator_properties_create_ptr(&props_ptr, ot);

  int mode = brush->dyntopo.inherit & DYNTOPO_INHERIT_MODE ? sd->dyntopo.mode :
                                                             brush->dyntopo.mode;
  std::string base = "tool_settings.sculpt";
  if (!(brush->dyntopo.inherit & DYNTOPO_INHERIT_MODE)) {
    base += ".brush";
  }

  base += ".dyntopo";

  if (ELEM(mode, DYNTOPO_DETAIL_MANUAL, DYNTOPO_DETAIL_CONSTANT)) {
    base += ".constant_detail";
    RNA_string_set(&props_ptr, "data_path_primary", base.c_str());
  }
  else if (mode == DYNTOPO_DETAIL_BRUSH) {
    base += ".detail_percent";
    RNA_string_set(&props_ptr, "data_path_primary", base.c_str());
  }
  else { /* Relative mode. */
    base += ".detail_size";
    RNA_string_set(&props_ptr, "data_path_primary", base.c_str());
  }

  WM_operator_name_call_ptr(C, ot, WM_OP_INVOKE_DEFAULT, &props_ptr, nullptr);

  WM_operator_properties_free(&props_ptr);
}

static int sculpt_set_detail_size_exec(bContext *C, wmOperator * /*op*/)
{
  sculpt_detail_size_set_radial_control(C);

  return OPERATOR_FINISHED;
}

void SCULPT_OT_set_detail_size(wmOperatorType *ot)
{
  /* Identifiers. */
  ot->name = "Set Detail Size";
  ot->idname = "SCULPT_OT_set_detail_size";
  ot->description =
      "Set the mesh detail (either relative or constant one, depending on current dyntopo mode)";

  /* API callbacks. */
  ot->exec = sculpt_set_detail_size_exec;
  ot->poll = sculpt_and_dynamic_topology_poll;

  ot->flag = OPTYPE_REGISTER | OPTYPE_UNDO;
}

/** \} */

/* -------------------------------------------------------------------- */
/** \name Dyntopo Detail Size Edit Operator
 * \{ */

/* Defines how much the mouse movement will modify the detail size value. */
#define DETAIL_SIZE_DELTA_SPEED 0.08f
#define DETAIL_SIZE_DELTA_ACCURATE_SPEED 0.004f

struct DyntopoDetailSizeEditCustomData {
  void *draw_handle;
  Object *active_object;

  float init_mval[2];
  float accurate_mval[2];

  float outline_col[4];

  bool accurate_mode;
  bool sample_mode;

  float init_detail_size;
  float accurate_detail_size;
  float detail_size;
  float detail_range;
  float radius;

  float preview_tri[3][3];
  float gizmo_mat[4][4];
};

static void dyntopo_detail_size_parallel_lines_draw(uint pos3d,
                                                    DyntopoDetailSizeEditCustomData *cd,
                                                    const float start_co[3],
                                                    const float end_co[3],
                                                    bool flip,
                                                    const float angle)
{
  float object_space_constant_detail = 1.0f / (cd->detail_size *
                                               mat4_to_scale(cd->active_object->object_to_world));

  /* The constant detail represents the maximum edge length allowed before subdividing it. If the
   * triangle grid preview is created with this value it will represent an ideal mesh density
   * where all edges have the exact maximum length, which never happens in practice. As the
   * minimum edge length for dyntopo is 0.4 * max_edge_length, this adjust the detail size to the
   * average between max and min edge length so the preview is more accurate. */
  object_space_constant_detail *= 1.0f - DYNTOPO_DETAIL_RANGE * 0.5f;

  const float total_len = len_v3v3(cd->preview_tri[0], cd->preview_tri[1]);
  const int tot_lines = int(total_len / object_space_constant_detail) + 1;
  const float tot_lines_fl = total_len / object_space_constant_detail;
  float spacing_disp[3];
  sub_v3_v3v3(spacing_disp, end_co, start_co);
  normalize_v3(spacing_disp);

  float line_disp[3];
  rotate_v2_v2fl(line_disp, spacing_disp, DEG2RAD(angle));
  mul_v3_fl(spacing_disp, total_len / tot_lines_fl);

  immBegin(GPU_PRIM_LINES, uint(tot_lines) * 2);
  for (int i = 0; i < tot_lines; i++) {
    float line_length;
    if (flip) {
      line_length = total_len * (float(i) / float(tot_lines_fl));
    }
    else {
      line_length = total_len * (1.0f - (float(i) / float(tot_lines_fl)));
    }
    float line_start[3];
    copy_v3_v3(line_start, start_co);
    madd_v3_v3v3fl(line_start, line_start, spacing_disp, i);
    float line_end[3];
    madd_v3_v3v3fl(line_end, line_start, line_disp, line_length);
    immVertex3fv(pos3d, line_start);
    immVertex3fv(pos3d, line_end);
  }
  immEnd();
}

static void dyntopo_detail_size_edit_draw(const bContext * /*C*/, ARegion * /*region*/, void *arg)
{
  DyntopoDetailSizeEditCustomData *cd = static_cast<DyntopoDetailSizeEditCustomData *>(arg);
  GPU_blend(GPU_BLEND_ALPHA);
  GPU_line_smooth(true);

  uint pos3d = GPU_vertformat_attr_add(immVertexFormat(), "pos", GPU_COMP_F32, 3, GPU_FETCH_FLOAT);
  immBindBuiltinProgram(GPU_SHADER_3D_UNIFORM_COLOR);
  GPU_matrix_push();
  GPU_matrix_mul(cd->gizmo_mat);

  /* Draw Cursor */
  immUniformColor4fv(cd->outline_col);
  GPU_line_width(3.0f);

  imm_draw_circle_wire_3d(pos3d, 0, 0, cd->radius, 80);

  /* Draw Triangle. */
  immUniformColor4f(0.9f, 0.9f, 0.9f, 0.8f);
  immBegin(GPU_PRIM_LINES, 6);
  immVertex3fv(pos3d, cd->preview_tri[0]);
  immVertex3fv(pos3d, cd->preview_tri[1]);

  immVertex3fv(pos3d, cd->preview_tri[1]);
  immVertex3fv(pos3d, cd->preview_tri[2]);

  immVertex3fv(pos3d, cd->preview_tri[2]);
  immVertex3fv(pos3d, cd->preview_tri[0]);
  immEnd();

  /* Draw Grid */
  GPU_line_width(1.0f);
  dyntopo_detail_size_parallel_lines_draw(
      pos3d, cd, cd->preview_tri[0], cd->preview_tri[1], false, 60.0f);
  dyntopo_detail_size_parallel_lines_draw(
      pos3d, cd, cd->preview_tri[0], cd->preview_tri[1], true, 120.0f);
  dyntopo_detail_size_parallel_lines_draw(
      pos3d, cd, cd->preview_tri[0], cd->preview_tri[2], false, -60.0f);

  immUnbindProgram();
  GPU_matrix_pop();
  GPU_blend(GPU_BLEND_NONE);
  GPU_line_smooth(false);
}

static void dyntopo_detail_size_edit_cancel(bContext *C, wmOperator *op)
{
  Object *active_object = CTX_data_active_object(C);
  SculptSession *ss = active_object->sculpt;
  ARegion *region = CTX_wm_region(C);
  DyntopoDetailSizeEditCustomData *cd = static_cast<DyntopoDetailSizeEditCustomData *>(
      op->customdata);
  ED_region_draw_cb_exit(region->type, cd->draw_handle);
  ss->draw_faded_cursor = false;
  MEM_freeN(op->customdata);
  ED_workspace_status_text(C, nullptr);
}

static void dyntopo_detail_size_sample_from_surface(Object *ob,
                                                    DyntopoDetailSizeEditCustomData *cd)
{
  SculptSession *ss = ob->sculpt;
  const PBVHVertRef active_vertex = SCULPT_active_vertex_get(ss);

  float len_accum = 0;
  int num_neighbors = 0;
  SculptVertexNeighborIter ni;
  SCULPT_VERTEX_NEIGHBORS_ITER_BEGIN (ss, active_vertex, ni) {
    len_accum += len_v3v3(SCULPT_vertex_co_get(ss, active_vertex),
                          SCULPT_vertex_co_get(ss, ni.vertex));
    num_neighbors++;
  }
  SCULPT_VERTEX_NEIGHBORS_ITER_END(ni);

  if (num_neighbors > 0) {
    const float avg_edge_len = len_accum / num_neighbors;
    /* Use 0.7 as the average of min and max dyntopo edge length. */
    const float detail_size = 0.7f /
                              (avg_edge_len * mat4_to_scale(cd->active_object->object_to_world));
    cd->detail_size = clamp_f(detail_size, 1.0f, 500.0f);
  }
}

static void dyntopo_detail_size_update_from_mouse_delta(DyntopoDetailSizeEditCustomData *cd,
                                                        const wmEvent *event)
{
  const float mval[2] = {float(event->mval[0]), float(event->mval[1])};

  float detail_size_delta;
  if (cd->accurate_mode) {
    detail_size_delta = mval[0] - cd->accurate_mval[0];
    cd->detail_size = cd->accurate_detail_size +
                      detail_size_delta * DETAIL_SIZE_DELTA_ACCURATE_SPEED;
  }
  else {
    detail_size_delta = mval[0] - cd->init_mval[0];
    cd->detail_size = cd->init_detail_size + detail_size_delta * DETAIL_SIZE_DELTA_SPEED;
  }

  if (event->type == EVT_LEFTSHIFTKEY && event->val == KM_PRESS) {
    cd->accurate_mode = true;
    copy_v2_v2(cd->accurate_mval, mval);
    cd->accurate_detail_size = cd->detail_size;
  }
  if (event->type == EVT_LEFTSHIFTKEY && event->val == KM_RELEASE) {
    cd->accurate_mode = false;
    cd->accurate_detail_size = 0.0f;
  }

  cd->detail_size = clamp_f(cd->detail_size, 1.0f, 500.0f);
}

static int dyntopo_detail_size_edit_modal(bContext *C, wmOperator *op, const wmEvent *event)
{
  Object *active_object = CTX_data_active_object(C);
  SculptSession *ss = active_object->sculpt;
  ARegion *region = CTX_wm_region(C);
  DyntopoDetailSizeEditCustomData *cd = static_cast<DyntopoDetailSizeEditCustomData *>(
      op->customdata);
  Sculpt *sd = CTX_data_tool_settings(C)->sculpt;
  Brush *brush = BKE_paint_brush(&sd->paint);

  /* Cancel modal operator */
  if ((event->type == EVT_ESCKEY && event->val == KM_PRESS) ||
      (event->type == RIGHTMOUSE && event->val == KM_PRESS))
  {
    dyntopo_detail_size_edit_cancel(C, op);
    ED_region_tag_redraw(region);
    return OPERATOR_FINISHED;
  }

  /* Finish modal operator */
  if ((event->type == LEFTMOUSE && event->val == KM_RELEASE) ||
      (event->type == EVT_RETKEY && event->val == KM_PRESS) ||
      (event->type == EVT_PADENTER && event->val == KM_PRESS))
  {
    ED_region_draw_cb_exit(region->type, cd->draw_handle);

    if (brush->dyntopo.inherit & DYNTOPO_INHERIT_CONSTANT_DETAIL) {
      sd->dyntopo.constant_detail = cd->detail_size;
    }
    else {
      brush->dyntopo.constant_detail = cd->detail_size;
    }
    ss->draw_faded_cursor = false;
    MEM_freeN(op->customdata);
    ED_region_tag_redraw(region);
    ED_workspace_status_text(C, nullptr);
    return OPERATOR_FINISHED;
  }

  ED_region_tag_redraw(region);

  if (ELEM(event->type, EVT_LEFTCTRLKEY, EVT_RIGHTCTRLKEY)) {
    if (event->val == KM_PRESS) {
      cd->sample_mode = true;
    }
    else if (event->val == KM_RELEASE) {
      cd->sample_mode = false;
    }
  }

  /* Sample mode sets the detail size sampling the average edge length under the surface. */
  if (cd->sample_mode) {
    dyntopo_detail_size_sample_from_surface(active_object, cd);
    return OPERATOR_RUNNING_MODAL;
  }
  /* Regular mode, changes the detail size by moving the cursor. */
  dyntopo_detail_size_update_from_mouse_delta(cd, event);

  return OPERATOR_RUNNING_MODAL;
}

static int dyntopo_detail_size_edit_invoke(bContext *C, wmOperator *op, const wmEvent *event)
{
  Sculpt *sd = CTX_data_tool_settings(C)->sculpt;
  Brush *brush = BKE_paint_brush(&sd->paint);

  /* Fallback to radial control for modes other than SCULPT_DYNTOPO_DETAIL_CONSTANT [same as in
   * SCULPT_OT_set_detail_size]. */
  int mode = !brush || brush->dyntopo.inherit & DYNTOPO_INHERIT_MODE ? sd->dyntopo.mode :
                                                                       brush->dyntopo.mode;
  if (!ELEM(mode, DYNTOPO_DETAIL_MANUAL, DYNTOPO_DETAIL_CONSTANT)) {
    sculpt_detail_size_set_radial_control(C);

    return OPERATOR_FINISHED;
  }

  /* Special method for SCULPT_DYNTOPO_DETAIL_CONSTANT. */
  ARegion *region = CTX_wm_region(C);
  Object *active_object = CTX_data_active_object(C);

  DyntopoDetailSizeEditCustomData *cd = MEM_cnew<DyntopoDetailSizeEditCustomData>(__func__);

  int constant_detail = brush->dyntopo.inherit & DYNTOPO_INHERIT_CONSTANT_DETAIL ?
                            sd->dyntopo.constant_detail :
                            brush->dyntopo.constant_detail;

  cd->draw_handle = ED_region_draw_cb_activate(
      region->type, dyntopo_detail_size_edit_draw, cd, REGION_DRAW_POST_VIEW);
  cd->active_object = active_object;
  cd->init_mval[0] = event->mval[0];
  cd->init_mval[1] = event->mval[1];
  cd->detail_size = constant_detail;
  cd->init_detail_size = constant_detail;
  copy_v4_v4(cd->outline_col, brush->add_col);
  op->customdata = cd;

  SculptSession *ss = active_object->sculpt;
  cd->radius = ss->cursor_radius;

  /* Generates the matrix to position the gizmo in the surface of the mesh using the same
   * location and orientation as the brush cursor. */
  float cursor_trans[4][4], cursor_rot[4][4];
  const float z_axis[4] = {0.0f, 0.0f, 1.0f, 0.0f};
  float quat[4];
  copy_m4_m4(cursor_trans, active_object->object_to_world);
  translate_m4(
      cursor_trans, ss->cursor_location[0], ss->cursor_location[1], ss->cursor_location[2]);

  float cursor_normal[3];
  if (!is_zero_v3(ss->cursor_sampled_normal)) {
    copy_v3_v3(cursor_normal, ss->cursor_sampled_normal);
  }
  else {
    copy_v3_v3(cursor_normal, ss->cursor_normal);
  }

  rotation_between_vecs_to_quat(quat, z_axis, cursor_normal);
  quat_to_mat4(cursor_rot, quat);
  copy_m4_m4(cd->gizmo_mat, cursor_trans);
  mul_m4_m4_post(cd->gizmo_mat, cursor_rot);

  /* Initialize the position of the triangle vertices. */
  const float y_axis[3] = {0.0f, cd->radius, 0.0f};
  for (int i = 0; i < 3; i++) {
    zero_v3(cd->preview_tri[i]);
    rotate_v2_v2fl(cd->preview_tri[i], y_axis, DEG2RAD(120.0f * i));
  }

  SCULPT_vertex_random_access_ensure(ss);

  WM_event_add_modal_handler(C, op);
  ED_region_tag_redraw(region);

  ss->draw_faded_cursor = true;

  const char *status_str = TIP_(
      "Move the mouse to change the dyntopo detail size. LMB: confirm size, ESC/RMB: cancel, "
      "SHIFT: precision mode, CTRL: sample detail size");
  ED_workspace_status_text(C, status_str);

  return OPERATOR_RUNNING_MODAL;
}

void SCULPT_OT_dyntopo_detail_size_edit(wmOperatorType *ot)
{
  /* identifiers */
  ot->name = "Edit Dyntopo Detail Size";
  ot->description = "Modify the detail size of dyntopo interactively";
  ot->idname = "SCULPT_OT_dyntopo_detail_size_edit";

  /* api callbacks */
  ot->poll = sculpt_and_dynamic_topology_poll;
  ot->invoke = dyntopo_detail_size_edit_invoke;
  ot->modal = dyntopo_detail_size_edit_modal;
  ot->cancel = dyntopo_detail_size_edit_cancel;

  ot->flag = OPTYPE_REGISTER | OPTYPE_UNDO;
}

/** \} */<|MERGE_RESOLUTION|>--- conflicted
+++ resolved
@@ -17,12 +17,8 @@
 #include "DNA_mesh_types.h"
 
 #include "BKE_context.h"
-<<<<<<< HEAD
 #include "BKE_dyntopo.hh"
-#include "BKE_paint.h"
-=======
 #include "BKE_paint.hh"
->>>>>>> dd9a9278
 #include "BKE_pbvh_api.hh"
 #include "BKE_screen.h"
 
@@ -540,13 +536,8 @@
   float depth = SCULPT_raycast_init(vc, mval_fl, ray_start, ray_end, ray_normal, false);
 
   SculptDetailRaycastData srd;
-<<<<<<< HEAD
-  srd.hit = 0;
+  srd.hit = false;
   srd.ss = ob->sculpt;
-
-=======
-  srd.hit = false;
->>>>>>> dd9a9278
   srd.ray_start = ray_start;
   srd.depth = depth;
   srd.edge_length = 0.0f;
