/* SPDX-FileCopyrightText: 2006 by Nicholas Bishop. All rights reserved.
 *
 * SPDX-License-Identifier: GPL-2.0-or-later */

/** \file
 * \ingroup edsculpt
 * Implements the Sculpt Mode tools.
 */

#include "MEM_guardedalloc.h"

#include "BLI_ghash.h"
#include "BLI_gsqueue.h"
#include "BLI_math_geom.h"
#include "BLI_math_matrix.h"
#include "BLI_math_vector.h"
#include "BLI_math_vector.hh"
#include "BLI_span.hh"
#include "BLI_task.h"
#include "BLI_utildefines.h"

#include "DNA_brush_types.h"
#include "DNA_customdata_types.h"
#include "DNA_mesh_types.h"
#include "DNA_object_types.h"
#include "DNA_scene_types.h"

#include "BKE_brush.hh"
#include "BKE_ccg.h"
#include "BKE_colortools.h"
#include "BKE_context.hh"
#include "BKE_kelvinlet.h"
#include "BKE_paint.hh"
#include "BKE_pbvh_api.hh"

#include "ED_view3d.hh"

#include "paint_intern.hh"
#include "sculpt_intern.hh"

#include "bmesh.h"

#include <cmath>
#include <cstdlib>
#include <cstring>

<<<<<<< HEAD
using namespace blender::bke::paint;
=======
using blender::float3;
using blender::MutableSpan;
>>>>>>> f97580f6
using blender::Span;

/* -------------------------------------------------------------------- */
/** \name SculptProjectVector
 *
 * Fast-path for #project_plane_v3_v3v3
 * \{ */

struct SculptProjectVector {
  float plane[3];
  float len_sq;
  float len_sq_inv_neg;
  bool is_valid;
};

static bool plane_point_side_flip(const float co[3], const float plane[4], const bool flip)
{
  float d = plane_point_side_v3(plane, co);
  if (flip) {
    d = -d;
  }
  return d <= 0.0f;
}

/**
 * \param plane: Direction, can be any length.
 */
static void sculpt_project_v3_cache_init(SculptProjectVector *spvc, const float plane[3])
{
  copy_v3_v3(spvc->plane, plane);
  spvc->len_sq = len_squared_v3(spvc->plane);
  spvc->is_valid = (spvc->len_sq > FLT_EPSILON);
  spvc->len_sq_inv_neg = (spvc->is_valid) ? -1.0f / spvc->len_sq : 0.0f;
}

/**
 * Calculate the projection.
 */
static void sculpt_project_v3(const SculptProjectVector *spvc, const float vec[3], float r_vec[3])
{
#if 0
  project_plane_v3_v3v3(r_vec, vec, spvc->plane);
#else
  /* inline the projection, cache `-1.0 / dot_v3_v3(v_proj, v_proj)` */
  madd_v3_v3fl(r_vec, spvc->plane, dot_v3v3(vec, spvc->plane) * spvc->len_sq_inv_neg);
#endif
}

static void calc_sculpt_plane(
    Sculpt *sd, Object *ob, Span<PBVHNode *> nodes, float r_area_no[3], float r_area_co[3])
{
  SculptSession *ss = ob->sculpt;
  Brush *brush = BKE_paint_brush(&sd->paint);

  if (SCULPT_stroke_is_main_symmetry_pass(ss->cache) &&
      (SCULPT_stroke_is_first_brush_step_of_symmetry_pass(ss->cache) ||
       !(brush->flag & BRUSH_ORIGINAL_PLANE) || !(brush->flag & BRUSH_ORIGINAL_NORMAL)))
  {
    switch (brush->sculpt_plane) {
      case SCULPT_DISP_DIR_VIEW:
        copy_v3_v3(r_area_no, ss->cache->true_view_normal);
        break;

      case SCULPT_DISP_DIR_X:
        ARRAY_SET_ITEMS(r_area_no, 1.0f, 0.0f, 0.0f);
        break;

      case SCULPT_DISP_DIR_Y:
        ARRAY_SET_ITEMS(r_area_no, 0.0f, 1.0f, 0.0f);
        break;

      case SCULPT_DISP_DIR_Z:
        ARRAY_SET_ITEMS(r_area_no, 0.0f, 0.0f, 1.0f);
        break;

      case SCULPT_DISP_DIR_AREA:
        SCULPT_calc_area_normal_and_center(sd, ob, nodes, r_area_no, r_area_co);
        if (brush->falloff_shape == PAINT_FALLOFF_SHAPE_TUBE) {
          project_plane_v3_v3v3(r_area_no, r_area_no, ss->cache->view_normal);
          normalize_v3(r_area_no);
        }
        break;

      default:
        break;
    }

    /* For flatten center. */
    /* Flatten center has not been calculated yet if we are not using the area normal. */
    if (brush->sculpt_plane != SCULPT_DISP_DIR_AREA) {
      SCULPT_calc_area_center(sd, ob, nodes, r_area_co);
    }

    /* For area normal. */
    if (!SCULPT_stroke_is_first_brush_step_of_symmetry_pass(ss->cache) &&
        (brush->flag & BRUSH_ORIGINAL_NORMAL))
    {
      copy_v3_v3(r_area_no, ss->cache->sculpt_normal);
    }
    else {
      copy_v3_v3(ss->cache->sculpt_normal, r_area_no);
    }

    /* For flatten center. */
    if (!SCULPT_stroke_is_first_brush_step_of_symmetry_pass(ss->cache) &&
        (brush->flag & BRUSH_ORIGINAL_PLANE))
    {
      copy_v3_v3(r_area_co, ss->cache->last_center);
    }
    else {
      copy_v3_v3(ss->cache->last_center, r_area_co);
    }
  }
  else {
    /* For area normal. */
    copy_v3_v3(r_area_no, ss->cache->sculpt_normal);

    /* For flatten center. */
    copy_v3_v3(r_area_co, ss->cache->last_center);

    /* For area normal. */
    flip_v3(r_area_no, ss->cache->mirror_symmetry_pass);

    /* For flatten center. */
    flip_v3(r_area_co, ss->cache->mirror_symmetry_pass);

    /* For area normal. */
    mul_m4_v3(ss->cache->symm_rot_mat, r_area_no);

    /* For flatten center. */
    mul_m4_v3(ss->cache->symm_rot_mat, r_area_co);

    /* Shift the plane for the current tile. */
    add_v3_v3(r_area_co, ss->cache->plane_offset);
  }
}

static void sculpt_rake_rotate(const SculptSession *ss,
                               const float sculpt_co[3],
                               const float v_co[3],
                               float factor,
                               float r_delta[3])
{
  float vec_rot[3];

#if 0
  /* lerp */
  sub_v3_v3v3(vec_rot, v_co, sculpt_co);
  mul_qt_v3(ss->cache->rake_rotation_symmetry, vec_rot);
  add_v3_v3(vec_rot, sculpt_co);
  sub_v3_v3v3(r_delta, vec_rot, v_co);
  mul_v3_fl(r_delta, factor);
#else
  /* slerp */
  float q_interp[4];
  sub_v3_v3v3(vec_rot, v_co, sculpt_co);

  copy_qt_qt(q_interp, ss->cache->rake_rotation_symmetry);
  pow_qt_fl_normalized(q_interp, factor);
  mul_qt_v3(q_interp, vec_rot);

  add_v3_v3(vec_rot, sculpt_co);
  sub_v3_v3v3(r_delta, vec_rot, v_co);
#endif
}

/**
 * Align the grab delta to the brush normal.
 *
 * \param grab_delta: Typically from `ss->cache->grab_delta_symmetry`.
 */
static void sculpt_project_v3_normal_align(SculptSession *ss,
                                           const float normal_weight,
                                           float grab_delta[3])
{
  /* Signed to support grabbing in (to make a hole) as well as out. */
  const float len_signed = dot_v3v3(ss->cache->sculpt_normal_symm, grab_delta);

  /* This scale effectively projects the offset so dragging follows the cursor,
   * as the normal points towards the view, the scale increases. */
  float len_view_scale;
  {
    float view_aligned_normal[3];
    project_plane_v3_v3v3(
        view_aligned_normal, ss->cache->sculpt_normal_symm, ss->cache->view_normal);
    len_view_scale = fabsf(dot_v3v3(view_aligned_normal, ss->cache->sculpt_normal_symm));
    len_view_scale = (len_view_scale > FLT_EPSILON) ? 1.0f / len_view_scale : 1.0f;
  }

  mul_v3_fl(grab_delta, 1.0f - normal_weight);
  madd_v3_v3fl(
      grab_delta, ss->cache->sculpt_normal_symm, (len_signed * normal_weight) * len_view_scale);
}

/** \} */

/* -------------------------------------------------------------------- */
/** \name Sculpt Draw Brush
 * \{ */

static void do_draw_brush_task(Object *ob, const Brush *brush, const float *offset, PBVHNode *node)
{
  SculptSession *ss = ob->sculpt;
  PBVHVertexIter vd;
  const MutableSpan<float3> proxy = BKE_pbvh_node_add_proxy(*ss->pbvh, *node).co;

  SculptBrushTest test;
  SculptBrushTestFn sculpt_brush_test_sq_fn = SCULPT_brush_test_init_with_falloff_shape(
      ss, &test, brush->falloff_shape);
  const int thread_id = BLI_task_parallel_thread_id(nullptr);

  AutomaskingNodeData automask_data;
  SCULPT_automasking_node_begin(ob, ss->cache->automasking, &automask_data, node);

  BKE_pbvh_vertex_iter_begin (ss->pbvh, node, vd, PBVH_ITER_UNIQUE) {
    if (!sculpt_brush_test_sq_fn(&test, vd.co)) {
      continue;
    }

    SCULPT_automasking_node_update(&automask_data, &vd);

    /* Offset vertex. */
    if (ss->cache->brush->flag2 & BRUSH_USE_COLOR_AS_DISPLACEMENT &&
        (brush->mtex.brush_map_mode == MTEX_MAP_MODE_AREA))
    {
      float r_rgba[4];
      SCULPT_brush_strength_color(ss,
                                  brush,
                                  vd.co,
                                  sqrtf(test.dist),
                                  vd.no,
                                  vd.fno,
                                  vd.mask,
                                  vd.vertex,
                                  thread_id,
                                  &automask_data,
                                  r_rgba);
      SCULPT_calc_vertex_displacement(ss, brush, r_rgba, proxy[vd.i]);
    }
    else {
      float fade = SCULPT_brush_strength_factor(ss,
                                                brush,
                                                vd.co,
                                                sqrtf(test.dist),
                                                vd.no,
                                                vd.fno,
                                                vd.mask,
                                                vd.vertex,
                                                thread_id,
                                                &automask_data);
      mul_v3_v3fl(proxy[vd.i], offset, fade);
    }

    if (vd.is_mesh) {
      BKE_pbvh_vert_tag_update_normal(ss->pbvh, vd.vertex);
    }
  }
  BKE_pbvh_vertex_iter_end;
}

void SCULPT_do_draw_brush(Sculpt *sd, Object *ob, Span<PBVHNode *> nodes)
{
  using namespace blender;
  SculptSession *ss = ob->sculpt;
  Brush *brush = BKE_paint_brush(&sd->paint);
  float offset[3];
  const float bstrength = ss->cache->bstrength;

  /* Offset with as much as possible factored in already. */
  float effective_normal[3];
  SCULPT_tilt_effective_normal_get(ss, brush, effective_normal);
  mul_v3_v3fl(offset, effective_normal, ss->cache->radius);
  mul_v3_v3(offset, ss->cache->scale);
  mul_v3_fl(offset, bstrength);

  /* XXX: this shouldn't be necessary, but sculpting crashes in blender2.8 otherwise
   * initialize before threads so they can do curve mapping. */
  BKE_curvemapping_init(brush->curve);

  threading::parallel_for(nodes.index_range(), 1, [&](const IndexRange range) {
    for (const int i : range) {
      do_draw_brush_task(ob, brush, offset, nodes[i]);
    }
  });
}

/** \} */

/* -------------------------------------------------------------------- */
/** \name Sculpt Fill Brush
 * \{ */

static void do_fill_brush_task(
    Object *ob, const Brush *brush, const float *area_no, const float *area_co, PBVHNode *node)
{
  SculptSession *ss = ob->sculpt;

  PBVHVertexIter vd;
  const MutableSpan<float3> proxy = BKE_pbvh_node_add_proxy(*ss->pbvh, *node).co;
  const float bstrength = ss->cache->bstrength;

  SculptBrushTest test;
  SculptBrushTestFn sculpt_brush_test_sq_fn = SCULPT_brush_test_init_with_falloff_shape(
      ss, &test, brush->falloff_shape);
  const int thread_id = BLI_task_parallel_thread_id(nullptr);

  plane_from_point_normal_v3(test.plane_tool, area_co, area_no);

  AutomaskingNodeData automask_data;
  SCULPT_automasking_node_begin(ob, ss->cache->automasking, &automask_data, node);

  BKE_pbvh_vertex_iter_begin (ss->pbvh, node, vd, PBVH_ITER_UNIQUE) {
    if (!sculpt_brush_test_sq_fn(&test, vd.co)) {
      continue;
    }

    if (!SCULPT_plane_point_side(vd.co, test.plane_tool)) {
      continue;
    }

    float intr[3];
    float val[3];
    closest_to_plane_normalized_v3(intr, test.plane_tool, vd.co);
    sub_v3_v3v3(val, intr, vd.co);

    if (!SCULPT_plane_trim(ss->cache, brush, val)) {
      continue;
    }

    SCULPT_automasking_node_update(&automask_data, &vd);

    const float fade = bstrength * SCULPT_brush_strength_factor(ss,
                                                                brush,
                                                                vd.co,
                                                                sqrtf(test.dist),
                                                                vd.no,
                                                                vd.fno,
                                                                vd.mask,
                                                                vd.vertex,
                                                                thread_id,
                                                                &automask_data);

    mul_v3_v3fl(proxy[vd.i], val, fade);

    if (vd.is_mesh) {
      BKE_pbvh_vert_tag_update_normal(ss->pbvh, vd.vertex);
    }
  }
  BKE_pbvh_vertex_iter_end;
}

void SCULPT_do_fill_brush(Sculpt *sd, Object *ob, Span<PBVHNode *> nodes)
{
  using namespace blender;
  SculptSession *ss = ob->sculpt;
  Brush *brush = BKE_paint_brush(&sd->paint);

  const float radius = ss->cache->radius;

  float area_no[3];
  float area_co[3];
  float offset = SCULPT_brush_plane_offset_get(sd, ss);

  float displace;

  float temp[3];

  SCULPT_calc_brush_plane(sd, ob, nodes, area_no, area_co);

  SCULPT_tilt_apply_to_normal(area_no, ss->cache, brush->tilt_strength_factor);

  displace = radius * offset;

  mul_v3_v3v3(temp, area_no, ss->cache->scale);
  mul_v3_fl(temp, displace);
  add_v3_v3(area_co, temp);

  threading::parallel_for(nodes.index_range(), 1, [&](const IndexRange range) {
    for (const int i : range) {
      do_fill_brush_task(ob, brush, area_no, area_co, nodes[i]);
    }
  });
}

static void do_scrape_brush_task(
    Object *ob, const Brush *brush, const float *area_no, const float *area_co, PBVHNode *node)
{
  SculptSession *ss = ob->sculpt;

  PBVHVertexIter vd;
  const MutableSpan<float3> proxy = BKE_pbvh_node_add_proxy(*ss->pbvh, *node).co;
  const float bstrength = ss->cache->bstrength;

  SculptBrushTest test;
  SculptBrushTestFn sculpt_brush_test_sq_fn = SCULPT_brush_test_init_with_falloff_shape(
      ss, &test, brush->falloff_shape);
  const int thread_id = BLI_task_parallel_thread_id(nullptr);
  plane_from_point_normal_v3(test.plane_tool, area_co, area_no);

  AutomaskingNodeData automask_data;
  SCULPT_automasking_node_begin(ob, ss->cache->automasking, &automask_data, node);

  BKE_pbvh_vertex_iter_begin (ss->pbvh, node, vd, PBVH_ITER_UNIQUE) {
    if (!sculpt_brush_test_sq_fn(&test, vd.co)) {
      continue;
    }

    if (SCULPT_plane_point_side(vd.co, test.plane_tool)) {
      continue;
    }

    float intr[3];
    float val[3];
    closest_to_plane_normalized_v3(intr, test.plane_tool, vd.co);
    sub_v3_v3v3(val, intr, vd.co);

    if (!SCULPT_plane_trim(ss->cache, brush, val)) {
      continue;
    }

    SCULPT_automasking_node_update(&automask_data, &vd);

    const float fade = bstrength * SCULPT_brush_strength_factor(ss,
                                                                brush,
                                                                vd.co,
                                                                sqrtf(test.dist),
                                                                vd.no,
                                                                vd.fno,
                                                                vd.mask,
                                                                vd.vertex,
                                                                thread_id,
                                                                &automask_data);

    mul_v3_v3fl(proxy[vd.i], val, fade);

    if (vd.is_mesh) {
      BKE_pbvh_vert_tag_update_normal(ss->pbvh, vd.vertex);
    }
  }
  BKE_pbvh_vertex_iter_end;
}

void SCULPT_do_scrape_brush(Sculpt *sd, Object *ob, Span<PBVHNode *> nodes)
{
  using namespace blender;
  SculptSession *ss = ob->sculpt;
  Brush *brush = BKE_paint_brush(&sd->paint);

  const float radius = ss->cache->radius;

  float area_no[3];
  float area_co[3];
  float offset = SCULPT_brush_plane_offset_get(sd, ss);

  float displace;

  float temp[3];

  SCULPT_calc_brush_plane(sd, ob, nodes, area_no, area_co);

  SCULPT_tilt_apply_to_normal(area_no, ss->cache, brush->tilt_strength_factor);

  displace = -radius * offset;

  mul_v3_v3v3(temp, area_no, ss->cache->scale);
  mul_v3_fl(temp, displace);
  add_v3_v3(area_co, temp);

  threading::parallel_for(nodes.index_range(), 1, [&](const IndexRange range) {
    for (const int i : range) {
      do_scrape_brush_task(ob, brush, area_no, area_co, nodes[i]);
    }
  });
}

/** \} */

/* -------------------------------------------------------------------- */
/** \name Sculpt Clay Thumb Brush
 * \{ */

static void do_clay_thumb_brush_task(Object *ob,
                                     const Brush *brush,
                                     float (*mat)[4],
                                     const float *area_no_sp,
                                     const float *area_co,
                                     const float bstrength,
                                     PBVHNode *node)
{
  SculptSession *ss = ob->sculpt;

  PBVHVertexIter vd;
  const MutableSpan<float3> proxy = BKE_pbvh_node_add_proxy(*ss->pbvh, *node).co;

  SculptBrushTest test;
  SculptBrushTestFn sculpt_brush_test_sq_fn = SCULPT_brush_test_init_with_falloff_shape(
      ss, &test, brush->falloff_shape);
  const int thread_id = BLI_task_parallel_thread_id(nullptr);

  float plane_tilt[4];
  float normal_tilt[3];
  float imat[4][4];

  invert_m4_m4(imat, mat);
  rotate_v3_v3v3fl(normal_tilt, area_no_sp, imat[0], DEG2RADF(-ss->cache->clay_thumb_front_angle));

  /* Plane aligned to the geometry normal (back part of the brush). */
  plane_from_point_normal_v3(test.plane_tool, area_co, area_no_sp);
  /* Tilted plane (front part of the brush). */
  plane_from_point_normal_v3(plane_tilt, area_co, normal_tilt);

  AutomaskingNodeData automask_data;
  SCULPT_automasking_node_begin(ob, ss->cache->automasking, &automask_data, node);

  BKE_pbvh_vertex_iter_begin (ss->pbvh, node, vd, PBVH_ITER_UNIQUE) {
    if (!sculpt_brush_test_sq_fn(&test, vd.co)) {
      continue;
    }
    float local_co[3];
    mul_v3_m4v3(local_co, mat, vd.co);
    float intr[3], intr_tilt[3];
    float val[3];

    closest_to_plane_normalized_v3(intr, test.plane_tool, vd.co);
    closest_to_plane_normalized_v3(intr_tilt, plane_tilt, vd.co);

    /* Mix the deformation of the aligned and the tilted plane based on the brush space vertex
     * coordinates. */
    /* We can also control the mix with a curve if it produces noticeable artifacts in the center
     * of the brush. */
    const float tilt_mix = local_co[1] > 0.0f ? 0.0f : 1.0f;
    interp_v3_v3v3(intr, intr, intr_tilt, tilt_mix);
    sub_v3_v3v3(val, intr_tilt, vd.co);

    SCULPT_automasking_node_update(&automask_data, &vd);

    const float fade = bstrength * SCULPT_brush_strength_factor(ss,
                                                                brush,
                                                                vd.co,
                                                                sqrtf(test.dist),
                                                                vd.no,
                                                                vd.fno,
                                                                vd.mask,
                                                                vd.vertex,
                                                                thread_id,
                                                                &automask_data);

    mul_v3_v3fl(proxy[vd.i], val, fade);

    if (vd.is_mesh) {
      BKE_pbvh_vert_tag_update_normal(ss->pbvh, vd.vertex);
    }
  }
  BKE_pbvh_vertex_iter_end;
}

float SCULPT_clay_thumb_get_stabilized_pressure(StrokeCache *cache)
{
  float final_pressure = 0.0f;
  for (int i = 0; i < SCULPT_CLAY_STABILIZER_LEN; i++) {
    final_pressure += cache->clay_pressure_stabilizer[i];
  }
  return final_pressure / SCULPT_CLAY_STABILIZER_LEN;
}

void SCULPT_do_clay_thumb_brush(Sculpt *sd, Object *ob, Span<PBVHNode *> nodes)
{
  using namespace blender;
  SculptSession *ss = ob->sculpt;
  Brush *brush = BKE_paint_brush(&sd->paint);

  const float radius = ss->cache->radius;
  const float offset = SCULPT_brush_plane_offset_get(sd, ss);
  const float displace = radius * (0.25f + offset);

  /* Sampled geometry normal and area center. */
  float area_no_sp[3];
  float area_no[3];
  float area_co[3];

  float temp[3];
  float mat[4][4];
  float scale[4][4];
  float tmat[4][4];

  SCULPT_calc_brush_plane(sd, ob, nodes, area_no_sp, area_co);

  if (brush->sculpt_plane != SCULPT_DISP_DIR_AREA || (brush->flag & BRUSH_ORIGINAL_NORMAL)) {
    SCULPT_calc_area_normal(sd, ob, nodes, area_no);
  }
  else {
    copy_v3_v3(area_no, area_no_sp);
  }

  /* Delay the first daub because grab delta is not setup. */
  if (SCULPT_stroke_is_first_brush_step_of_symmetry_pass(ss->cache)) {
    ss->cache->clay_thumb_front_angle = 0.0f;
    return;
  }

  /* Simulate the clay accumulation by increasing the plane angle as more samples are added to the
   * stroke. */
  if (SCULPT_stroke_is_main_symmetry_pass(ss->cache)) {
    ss->cache->clay_thumb_front_angle += 0.8f;
    ss->cache->clay_thumb_front_angle = clamp_f(ss->cache->clay_thumb_front_angle, 0.0f, 60.0f);
  }

  if (is_zero_v3(ss->cache->grab_delta_symmetry)) {
    return;
  }

  /* Displace the brush planes. */
  copy_v3_v3(area_co, ss->cache->location);
  mul_v3_v3v3(temp, area_no_sp, ss->cache->scale);
  mul_v3_fl(temp, displace);
  add_v3_v3(area_co, temp);

  /* Initialize brush local-space matrix. */
  cross_v3_v3v3(mat[0], area_no, ss->cache->grab_delta_symmetry);
  mat[0][3] = 0.0f;
  cross_v3_v3v3(mat[1], area_no, mat[0]);
  mat[1][3] = 0.0f;
  copy_v3_v3(mat[2], area_no);
  mat[2][3] = 0.0f;
  copy_v3_v3(mat[3], ss->cache->location);
  mat[3][3] = 1.0f;
  normalize_m4(mat);

  /* Scale brush local space matrix. */
  scale_m4_fl(scale, ss->cache->radius);
  mul_m4_m4m4(tmat, mat, scale);
  invert_m4_m4(mat, tmat);

  float clay_strength = ss->cache->bstrength *
                        SCULPT_clay_thumb_get_stabilized_pressure(ss->cache);

  threading::parallel_for(nodes.index_range(), 1, [&](const IndexRange range) {
    for (const int i : range) {
      do_clay_thumb_brush_task(ob, brush, mat, area_no_sp, area_co, clay_strength, nodes[i]);
    }
  });
}

/** \} */

/* -------------------------------------------------------------------- */
/** \name Sculpt Flatten Brush
 * \{ */

static void do_flatten_brush_task(
    Object *ob, const Brush *brush, const float *area_no, const float *area_co, PBVHNode *node)
{
  SculptSession *ss = ob->sculpt;

  PBVHVertexIter vd;
  const MutableSpan<float3> proxy = BKE_pbvh_node_add_proxy(*ss->pbvh, *node).co;
  const float bstrength = ss->cache->bstrength;

  SculptBrushTest test;
  SculptBrushTestFn sculpt_brush_test_sq_fn = SCULPT_brush_test_init_with_falloff_shape(
      ss, &test, brush->falloff_shape);
  const int thread_id = BLI_task_parallel_thread_id(nullptr);

  plane_from_point_normal_v3(test.plane_tool, area_co, area_no);

  AutomaskingNodeData automask_data;
  SCULPT_automasking_node_begin(ob, ss->cache->automasking, &automask_data, node);

  BKE_pbvh_vertex_iter_begin (ss->pbvh, node, vd, PBVH_ITER_UNIQUE) {
    if (!sculpt_brush_test_sq_fn(&test, vd.co)) {
      continue;
    }
    float intr[3];
    float val[3];

    closest_to_plane_normalized_v3(intr, test.plane_tool, vd.co);

    sub_v3_v3v3(val, intr, vd.co);

    if (SCULPT_plane_trim(ss->cache, brush, val)) {
      SCULPT_automasking_node_update(&automask_data, &vd);

      const float fade = bstrength * SCULPT_brush_strength_factor(ss,
                                                                  brush,
                                                                  vd.co,
                                                                  sqrtf(test.dist),
                                                                  vd.no,
                                                                  vd.fno,
                                                                  vd.mask,
                                                                  vd.vertex,
                                                                  thread_id,
                                                                  &automask_data);

      mul_v3_v3fl(proxy[vd.i], val, fade);

      if (vd.is_mesh) {
        BKE_pbvh_vert_tag_update_normal(ss->pbvh, vd.vertex);
      }
    }
  }
  BKE_pbvh_vertex_iter_end;
}

void SCULPT_do_flatten_brush(Sculpt *sd, Object *ob, Span<PBVHNode *> nodes)
{
  using namespace blender;
  SculptSession *ss = ob->sculpt;
  Brush *brush = BKE_paint_brush(&sd->paint);

  const float radius = ss->cache->radius;

  float area_no[3];
  float area_co[3];

  float offset = SCULPT_brush_plane_offset_get(sd, ss);
  float displace;
  float temp[3];

  SCULPT_calc_brush_plane(sd, ob, nodes, area_no, area_co);

  SCULPT_tilt_apply_to_normal(area_no, ss->cache, brush->tilt_strength_factor);

  displace = radius * offset;

  mul_v3_v3v3(temp, area_no, ss->cache->scale);
  mul_v3_fl(temp, displace);
  add_v3_v3(area_co, temp);

  threading::parallel_for(nodes.index_range(), 1, [&](const IndexRange range) {
    for (const int i : range) {
      do_flatten_brush_task(ob, brush, area_no, area_co, nodes[i]);
    }
  });
}

/** \} */

/* -------------------------------------------------------------------- */
/** \name Sculpt Clay Brush
 * \{ */

struct ClaySampleData {
  blender::float2 plane_dist;
};

static void calc_clay_surface_task_cb(Object *ob,
                                      const Brush *brush,
                                      const float *area_no,
                                      const float *area_co,
                                      PBVHNode *node,
                                      ClaySampleData *csd)
{
  SculptSession *ss = ob->sculpt;
  float plane[4];

  PBVHVertexIter vd;

  SculptBrushTest test;
  SculptBrushTestFn sculpt_brush_test_sq_fn = SCULPT_brush_test_init_with_falloff_shape(
      ss, &test, brush->falloff_shape);

  /* Apply the brush normal radius to the test before sampling. */
  float test_radius = sqrtf(test.radius_squared);
  test_radius *= brush->normal_radius_factor;
  test.radius_squared = test_radius * test_radius;
  plane_from_point_normal_v3(plane, area_co, area_no);

  if (is_zero_v4(plane)) {
    return;
  }

  BKE_pbvh_vertex_iter_begin (ss->pbvh, node, vd, PBVH_ITER_UNIQUE) {
    if (!sculpt_brush_test_sq_fn(&test, vd.co)) {
      continue;
    }

    float plane_dist = dist_signed_to_plane_v3(vd.co, plane);
    float plane_dist_abs = fabsf(plane_dist);
    if (plane_dist > 0.0f) {
      csd->plane_dist[0] = MIN2(csd->plane_dist[0], plane_dist_abs);
    }
    else {
      csd->plane_dist[1] = MIN2(csd->plane_dist[1], plane_dist_abs);
    }
    BKE_pbvh_vertex_iter_end;
  }
}

static void do_clay_brush_task(
    Object *ob, const Brush *brush, const float *area_no, const float *area_co, PBVHNode *node)
{
  SculptSession *ss = ob->sculpt;

  PBVHVertexIter vd;
  const MutableSpan<float3> proxy = BKE_pbvh_node_add_proxy(*ss->pbvh, *node).co;
  const float bstrength = fabsf(ss->cache->bstrength);

  SculptBrushTest test;
  SculptBrushTestFn sculpt_brush_test_sq_fn = SCULPT_brush_test_init_with_falloff_shape(
      ss, &test, brush->falloff_shape);
  const int thread_id = BLI_task_parallel_thread_id(nullptr);

  plane_from_point_normal_v3(test.plane_tool, area_co, area_no);

  AutomaskingNodeData automask_data;
  SCULPT_automasking_node_begin(ob, ss->cache->automasking, &automask_data, node);

  BKE_pbvh_vertex_iter_begin (ss->pbvh, node, vd, PBVH_ITER_UNIQUE) {
    if (!sculpt_brush_test_sq_fn(&test, vd.co)) {
      continue;
    }

    float intr[3];
    float val[3];
    closest_to_plane_normalized_v3(intr, test.plane_tool, vd.co);

    sub_v3_v3v3(val, intr, vd.co);

    SCULPT_automasking_node_update(&automask_data, &vd);

    const float fade = bstrength * SCULPT_brush_strength_factor(ss,
                                                                brush,
                                                                vd.co,
                                                                sqrtf(test.dist),
                                                                vd.no,
                                                                vd.fno,
                                                                vd.mask,
                                                                vd.vertex,
                                                                thread_id,
                                                                &automask_data);

    mul_v3_v3fl(proxy[vd.i], val, fade);

    if (vd.is_mesh) {
      BKE_pbvh_vert_tag_update_normal(ss->pbvh, vd.vertex);
    }
  }
  BKE_pbvh_vertex_iter_end;
}

void SCULPT_do_clay_brush(Sculpt *sd, Object *ob, Span<PBVHNode *> nodes)
{
  using namespace blender;
  SculptSession *ss = ob->sculpt;
  Brush *brush = BKE_paint_brush(&sd->paint);

  const float radius = fabsf(ss->cache->radius);
  const float initial_radius = fabsf(ss->cache->initial_radius);
  bool flip = ss->cache->bstrength < 0.0f;

  float offset = SCULPT_brush_plane_offset_get(sd, ss);
  float displace;

  float area_no[3];
  float area_co[3];
  float temp[3];

  SCULPT_calc_brush_plane(sd, ob, nodes, area_no, area_co);

  ClaySampleData csd = threading::parallel_reduce(
      nodes.index_range(),
      1,
      ClaySampleData{},
      [&](const IndexRange range, ClaySampleData csd) {
        for (const int i : range) {
          calc_clay_surface_task_cb(ob, brush, area_no, area_co, nodes[i], &csd);
        }
        return csd;
      },
      [](const ClaySampleData &a, const ClaySampleData &b) {
        return ClaySampleData{math::min(a.plane_dist, b.plane_dist)};
      });

  float d_offset = (csd.plane_dist[0] + csd.plane_dist[1]);
  d_offset = min_ff(radius, d_offset);
  d_offset = d_offset / radius;
  d_offset = 1.0f - d_offset;
  displace = fabsf(initial_radius * (0.25f + offset + (d_offset * 0.15f)));
  if (flip) {
    displace = -displace;
  }

  mul_v3_v3v3(temp, area_no, ss->cache->scale);
  mul_v3_fl(temp, displace);
  copy_v3_v3(area_co, ss->cache->location);
  add_v3_v3(area_co, temp);

  threading::parallel_for(nodes.index_range(), 1, [&](const IndexRange range) {
    for (const int i : range) {
      do_clay_brush_task(ob, brush, area_no, area_co, nodes[i]);
    }
  });
}

static void do_clay_strips_brush_task(Object *ob,
                                      const Brush *brush,
                                      const float (*mat)[4],
                                      const float *area_no_sp,
                                      const float *area_co,
                                      PBVHNode *node)
{
  SculptSession *ss = ob->sculpt;

  PBVHVertexIter vd;
  SculptBrushTest test;
  const MutableSpan<float3> proxy = BKE_pbvh_node_add_proxy(*ss->pbvh, *node).co;
  const bool flip = (ss->cache->bstrength < 0.0f);
  const float bstrength = flip ? -ss->cache->bstrength : ss->cache->bstrength;

  SCULPT_brush_test_init(ss, &test);
  plane_from_point_normal_v3(test.plane_tool, area_co, area_no_sp);
  const int thread_id = BLI_task_parallel_thread_id(nullptr);

  AutomaskingNodeData automask_data;
  SCULPT_automasking_node_begin(ob, ss->cache->automasking, &automask_data, node);

  BKE_pbvh_vertex_iter_begin (ss->pbvh, node, vd, PBVH_ITER_UNIQUE) {
    if (!SCULPT_brush_test_cube(&test, vd.co, mat, brush->tip_roundness, brush->tip_scale_x, true))
    {
      continue;
    }

    if (!plane_point_side_flip(vd.co, test.plane_tool, flip)) {
      continue;
    }

    float intr[3];
    float val[3];
    closest_to_plane_normalized_v3(intr, test.plane_tool, vd.co);
    sub_v3_v3v3(val, intr, vd.co);

    if (!SCULPT_plane_trim(ss->cache, brush, val)) {
      continue;
    }

    SCULPT_automasking_node_update(&automask_data, &vd);

    /* The normal from the vertices is ignored, it causes glitch with planes, see: #44390. */
    const float fade = bstrength * SCULPT_brush_strength_factor(ss,
                                                                brush,
                                                                vd.co,
                                                                ss->cache->radius * test.dist,
                                                                vd.no,
                                                                vd.fno,
                                                                vd.mask,
                                                                vd.vertex,
                                                                thread_id,
                                                                &automask_data);

    mul_v3_v3fl(proxy[vd.i], val, fade);

    if (vd.is_mesh) {
      BKE_pbvh_vert_tag_update_normal(ss->pbvh, vd.vertex);
    }
  }
  BKE_pbvh_vertex_iter_end;
}

void SCULPT_do_clay_strips_brush(Sculpt *sd, Object *ob, Span<PBVHNode *> nodes)
{
  using namespace blender;
  SculptSession *ss = ob->sculpt;
  Brush *brush = BKE_paint_brush(&sd->paint);

  const bool flip = (ss->cache->bstrength < 0.0f);
  const float radius = flip ? -ss->cache->radius : ss->cache->radius;
  const float offset = SCULPT_brush_plane_offset_get(sd, ss);
  const float displace = radius * (0.18f + offset);

  /* The sculpt-plane normal (whatever its set to). */
  float area_no_sp[3];

  /* Geometry normal */
  float area_no[3];
  float area_co[3];

  float temp[3];
  float mat[4][4];
  float scale[4][4];
  float tmat[4][4];

  SCULPT_calc_brush_plane(sd, ob, nodes, area_no_sp, area_co);
  SCULPT_tilt_apply_to_normal(area_no_sp, ss->cache, brush->tilt_strength_factor);

  if (brush->sculpt_plane != SCULPT_DISP_DIR_AREA || (brush->flag & BRUSH_ORIGINAL_NORMAL)) {
    SCULPT_calc_area_normal(sd, ob, nodes, area_no);
  }
  else {
    copy_v3_v3(area_no, area_no_sp);
  }

  if (is_zero_v3(ss->cache->grab_delta_symmetry)) {
    return;
  }

  mul_v3_v3v3(temp, area_no_sp, ss->cache->scale);
  mul_v3_fl(temp, displace);
  add_v3_v3(area_co, temp);

  /* Clay Strips uses a cube test with falloff in the XY axis (not in Z) and a plane to deform the
   * vertices. When in Add mode, vertices that are below the plane and inside the cube are moved
   * towards the plane. In this situation, there may be cases where a vertex is outside the cube
   * but below the plane, so won't be deformed, causing artifacts. In order to prevent these
   * artifacts, this displaces the test cube space in relation to the plane in order to
   * deform more vertices that may be below it. */
  /* The 0.7 and 1.25 factors are arbitrary and don't have any relation between them, they were set
   * by doing multiple tests using the default "Clay Strips" brush preset. */
  float area_co_displaced[3];
  madd_v3_v3v3fl(area_co_displaced, area_co, area_no, -radius * 0.7f);

  cross_v3_v3v3(mat[0], area_no, ss->cache->grab_delta_symmetry);
  mat[0][3] = 0.0f;
  cross_v3_v3v3(mat[1], area_no, mat[0]);
  mat[1][3] = 0.0f;
  copy_v3_v3(mat[2], area_no);
  mat[2][3] = 0.0f;
  copy_v3_v3(mat[3], area_co_displaced);
  mat[3][3] = 1.0f;
  normalize_m4(mat);

  /* Scale brush local space matrix. */
  scale_m4_fl(scale, ss->cache->radius);
  mul_m4_m4m4(tmat, mat, scale);

  mul_v3_fl(tmat[1], brush->tip_scale_x);

  /* Deform the local space in Z to scale the test cube. As the test cube does not have falloff in
   * Z this does not produce artifacts in the falloff cube and allows to deform extra vertices
   * during big deformation while keeping the surface as uniform as possible. */
  mul_v3_fl(tmat[2], 1.25f);

  invert_m4_m4(mat, tmat);

  threading::parallel_for(nodes.index_range(), 1, [&](const IndexRange range) {
    for (const int i : range) {
      do_clay_strips_brush_task(ob, brush, mat, area_no_sp, area_co, nodes[i]);
    }
  });
}

static void do_snake_hook_brush_task(Object *ob,
                                     const Brush *brush,
                                     SculptProjectVector *spvc,
                                     const float *grab_delta,
                                     PBVHNode *node)
{
  SculptSession *ss = ob->sculpt;

  PBVHVertexIter vd;
  const MutableSpan<float3> proxy = BKE_pbvh_node_add_proxy(*ss->pbvh, *node).co;
  const float bstrength = ss->cache->bstrength;
  const bool do_rake_rotation = ss->cache->is_rake_rotation_valid;
  const bool do_pinch = (brush->crease_pinch_factor != 0.5f);
  const float pinch = do_pinch ? (2.0f * (0.5f - brush->crease_pinch_factor) *
                                  (len_v3(grab_delta) / ss->cache->radius)) :
                                 0.0f;

  const bool do_elastic = brush->snake_hook_deform_type == BRUSH_SNAKE_HOOK_DEFORM_ELASTIC;

  SculptBrushTest test;
  SculptBrushTestFn sculpt_brush_test_sq_fn = SCULPT_brush_test_init_with_falloff_shape(
      ss, &test, brush->falloff_shape);
  const int thread_id = BLI_task_parallel_thread_id(nullptr);

  KelvinletParams params;
  BKE_kelvinlet_init_params(&params, ss->cache->radius, bstrength, 1.0f, 0.4f);

  AutomaskingNodeData automask_data;
  SCULPT_automasking_node_begin(ob, ss->cache->automasking, &automask_data, node);

  BKE_pbvh_vertex_iter_begin (ss->pbvh, node, vd, PBVH_ITER_UNIQUE) {
    if (!do_elastic && !sculpt_brush_test_sq_fn(&test, vd.co)) {
      continue;
    }

    float fade;
    if (do_elastic) {
      fade = 1.0f;
    }
    else {
      SCULPT_automasking_node_update(&automask_data, &vd);

      fade = bstrength * SCULPT_brush_strength_factor(ss,
                                                      brush,
                                                      vd.co,
                                                      sqrtf(test.dist),
                                                      vd.no,
                                                      vd.fno,
                                                      vd.mask,
                                                      vd.vertex,
                                                      thread_id,
                                                      &automask_data);
    }

    mul_v3_v3fl(proxy[vd.i], grab_delta, fade);

    /* Negative pinch will inflate, helps maintain volume. */
    if (do_pinch) {
      float delta_pinch_init[3], delta_pinch[3];

      sub_v3_v3v3(delta_pinch, vd.co, test.location);
      if (brush->falloff_shape == PAINT_FALLOFF_SHAPE_TUBE) {
        project_plane_v3_v3v3(delta_pinch, delta_pinch, ss->cache->true_view_normal);
      }

      /* Important to calculate based on the grabbed location
       * (intentionally ignore fade here). */
      add_v3_v3(delta_pinch, grab_delta);

      sculpt_project_v3(spvc, delta_pinch, delta_pinch);

      copy_v3_v3(delta_pinch_init, delta_pinch);

      float pinch_fade = pinch * fade;
      /* When reducing, scale reduction back by how close to the center we are,
       * so we don't pinch into nothingness. */
      if (pinch > 0.0f) {
        /* Square to have even less impact for close vertices. */
        pinch_fade *= pow2f(min_ff(1.0f, len_v3(delta_pinch) / ss->cache->radius));
      }
      mul_v3_fl(delta_pinch, 1.0f + pinch_fade);
      sub_v3_v3v3(delta_pinch, delta_pinch_init, delta_pinch);
      add_v3_v3(proxy[vd.i], delta_pinch);
    }

    if (do_rake_rotation) {
      float delta_rotate[3];
      sculpt_rake_rotate(ss, test.location, vd.co, fade, delta_rotate);
      add_v3_v3(proxy[vd.i], delta_rotate);
    }

    if (do_elastic) {
      float disp[3];
      BKE_kelvinlet_grab_triscale(disp, &params, vd.co, ss->cache->location, proxy[vd.i]);
      mul_v3_fl(disp, bstrength * 20.0f);
      mul_v3_fl(disp, 1.0f - vd.mask);
      mul_v3_fl(
          disp,
          SCULPT_automasking_factor_get(ss->cache->automasking, ss, vd.vertex, &automask_data));
      copy_v3_v3(proxy[vd.i], disp);
    }

    if (vd.is_mesh) {
      BKE_pbvh_vert_tag_update_normal(ss->pbvh, vd.vertex);
    }
    BKE_sculpt_sharp_boundary_flag_update(ss, vd.vertex);
  }
  BKE_pbvh_vertex_iter_end;
}

void SCULPT_do_snake_hook_brush(Sculpt *sd, Object *ob, Span<PBVHNode *> nodes)
{
  using namespace blender;
  SculptSession *ss = ob->sculpt;
  Brush *brush = BKE_paint_brush(&sd->paint);
  const float bstrength = ss->cache->bstrength;
  float grab_delta[3];

  SculptProjectVector spvc;

  copy_v3_v3(grab_delta, ss->cache->grab_delta_symmetry);

  if (bstrength < 0.0f) {
    negate_v3(grab_delta);
  }

  if (ss->cache->normal_weight > 0.0f) {
    sculpt_project_v3_normal_align(ss, ss->cache->normal_weight, grab_delta);
  }

  /* Optionally pinch while painting. */
  if (brush->crease_pinch_factor != 0.5f) {
    sculpt_project_v3_cache_init(&spvc, grab_delta);
  }

  threading::parallel_for(nodes.index_range(), 1, [&](const IndexRange range) {
    for (const int i : range) {
      do_snake_hook_brush_task(ob, brush, &spvc, grab_delta, nodes[i]);
    }
  });
}

static void do_thumb_brush_task(Object *ob, const Brush *brush, const float *cono, PBVHNode *node)
{
  SculptSession *ss = ob->sculpt;

  PBVHVertexIter vd;
  SculptOrigVertData orig_data;
  const MutableSpan<float3> proxy = BKE_pbvh_node_add_proxy(*ss->pbvh, *node).co;
  const float bstrength = ss->cache->bstrength;

  SCULPT_orig_vert_data_init(&orig_data, ob, node, SCULPT_UNDO_COORDS);

  SculptBrushTest test;
  SculptBrushTestFn sculpt_brush_test_sq_fn = SCULPT_brush_test_init_with_falloff_shape(
      ss, &test, brush->falloff_shape);
  const int thread_id = BLI_task_parallel_thread_id(nullptr);

  AutomaskingNodeData automask_data;
  SCULPT_automasking_node_begin(ob, ss->cache->automasking, &automask_data, node);

  BKE_pbvh_vertex_iter_begin (ss->pbvh, node, vd, PBVH_ITER_UNIQUE) {
    SCULPT_orig_vert_data_update(ss, &orig_data, vd.vertex);

    if (!sculpt_brush_test_sq_fn(&test, orig_data.co)) {
      continue;
    }
    SCULPT_automasking_node_update(&automask_data, &vd);

    const float fade = bstrength * SCULPT_brush_strength_factor(ss,
                                                                brush,
                                                                orig_data.co,
                                                                sqrtf(test.dist),
                                                                orig_data.no,
                                                                nullptr,
                                                                vd.mask,
                                                                vd.vertex,
                                                                thread_id,
                                                                &automask_data);

    mul_v3_v3fl(proxy[vd.i], cono, fade);

    if (vd.is_mesh) {
      BKE_pbvh_vert_tag_update_normal(ss->pbvh, vd.vertex);
    }
  }
  BKE_pbvh_vertex_iter_end;
}

void SCULPT_do_thumb_brush(Sculpt *sd, Object *ob, Span<PBVHNode *> nodes)
{
  using namespace blender;
  SculptSession *ss = ob->sculpt;
  Brush *brush = BKE_paint_brush(&sd->paint);
  float grab_delta[3];
  float tmp[3], cono[3];

  copy_v3_v3(grab_delta, ss->cache->grab_delta_symmetry);

  cross_v3_v3v3(tmp, ss->cache->sculpt_normal_symm, grab_delta);
  cross_v3_v3v3(cono, tmp, ss->cache->sculpt_normal_symm);

  threading::parallel_for(nodes.index_range(), 1, [&](const IndexRange range) {
    for (const int i : range) {
      do_thumb_brush_task(ob, brush, cono, nodes[i]);
    }
  });
}

static void do_rotate_brush_task(Object *ob, const Brush *brush, const float angle, PBVHNode *node)
{
  SculptSession *ss = ob->sculpt;

  PBVHVertexIter vd;
  SculptOrigVertData orig_data;
  const MutableSpan<float3> proxy = BKE_pbvh_node_add_proxy(*ss->pbvh, *node).co;
  const float bstrength = ss->cache->bstrength;

  SCULPT_orig_vert_data_init(&orig_data, ob, node, SCULPT_UNDO_COORDS);

  SculptBrushTest test;
  SculptBrushTestFn sculpt_brush_test_sq_fn = SCULPT_brush_test_init_with_falloff_shape(
      ss, &test, brush->falloff_shape);
  const int thread_id = BLI_task_parallel_thread_id(nullptr);

  AutomaskingNodeData automask_data;
  SCULPT_automasking_node_begin(ob, ss->cache->automasking, &automask_data, node);

  BKE_pbvh_vertex_iter_begin (ss->pbvh, node, vd, PBVH_ITER_UNIQUE) {
    SCULPT_orig_vert_data_update(ss, &orig_data, vd.vertex);

    if (!sculpt_brush_test_sq_fn(&test, orig_data.co)) {
      continue;
    }

    SCULPT_automasking_node_update(&automask_data, &vd);

    float vec[3], rot[3][3];
    const float fade = bstrength * SCULPT_brush_strength_factor(ss,
                                                                brush,
                                                                orig_data.co,
                                                                sqrtf(test.dist),
                                                                orig_data.no,
                                                                nullptr,
                                                                vd.mask,
                                                                vd.vertex,
                                                                thread_id,
                                                                &automask_data);

    sub_v3_v3v3(vec, orig_data.co, ss->cache->location);
    axis_angle_normalized_to_mat3(rot, ss->cache->sculpt_normal_symm, angle * fade);
    mul_v3_m3v3(proxy[vd.i], rot, vec);
    add_v3_v3(proxy[vd.i], ss->cache->location);
    sub_v3_v3(proxy[vd.i], orig_data.co);

    if (vd.is_mesh) {
      BKE_pbvh_vert_tag_update_normal(ss->pbvh, vd.vertex);
    }
  }
  BKE_pbvh_vertex_iter_end;
}

void SCULPT_do_rotate_brush(Sculpt *sd, Object *ob, Span<PBVHNode *> nodes)
{
  using namespace blender;
  SculptSession *ss = ob->sculpt;
  Brush *brush = BKE_paint_brush(&sd->paint);

  static const int flip[8] = {1, -1, -1, 1, -1, 1, 1, -1};
  const float angle = ss->cache->vertex_rotation * flip[ss->cache->mirror_symmetry_pass];

  threading::parallel_for(nodes.index_range(), 1, [&](const IndexRange range) {
    for (const int i : range) {
      do_rotate_brush_task(ob, brush, angle, nodes[i]);
    }
  });
}

static void do_layer_brush_task(Object *ob, Sculpt *sd, const Brush *brush, PBVHNode *node)
{
  SculptSession *ss = ob->sculpt;

  const bool use_persistent_base = ss->attrs.persistent_co && brush->flag & BRUSH_PERSISTENT;

  PBVHVertexIter vd;
  SculptOrigVertData orig_data;
  const float bstrength = ss->cache->bstrength;
  SCULPT_orig_vert_data_init(&orig_data, ob, node, SCULPT_UNDO_COORDS);

  SculptBrushTest test;
  SculptBrushTestFn sculpt_brush_test_sq_fn = SCULPT_brush_test_init_with_falloff_shape(
      ss, &test, brush->falloff_shape);
  const int thread_id = BLI_task_parallel_thread_id(nullptr);

  AutomaskingNodeData automask_data;
  SCULPT_automasking_node_begin(ob, ss->cache->automasking, &automask_data, node);

  BKE_pbvh_vertex_iter_begin (ss->pbvh, node, vd, PBVH_ITER_UNIQUE) {
    SCULPT_orig_vert_data_update(ss, &orig_data, vd.vertex);

    if (!sculpt_brush_test_sq_fn(&test, orig_data.co)) {
      continue;
    }
    SCULPT_automasking_node_update(&automask_data, &vd);

    const float fade = SCULPT_brush_strength_factor(ss,
                                                    brush,
                                                    vd.co,
                                                    sqrtf(test.dist),
                                                    vd.no,
                                                    vd.fno,
                                                    vd.mask,
                                                    vd.vertex,
                                                    thread_id,
                                                    &automask_data);

    float *disp_factor;
    if (use_persistent_base) {
      disp_factor = vertex_attr_ptr<float>(vd.vertex, ss->attrs.persistent_disp);
    }
    else {
      disp_factor = vertex_attr_ptr<float>(vd.vertex, ss->attrs.layer_displayment);

      if (blender::bke::sculpt::stroke_id_test(ss, vd.vertex, STROKEID_USER_LAYER_BRUSH)) {
        *disp_factor = 0.0f;
      }
    }

    PBVH_CHECK_NAN1(*disp_factor);

    if (isnan(*disp_factor)) {
      vd.bm_vert->head.hflag |= BM_ELEM_SELECT;
      continue;
    }

    /* When using persistent base, the layer brush (holding Control) invert mode resets the
     * height of the layer to 0. This makes possible to clean edges of previously added layers
     * on top of the base. */
    /* The main direction of the layers is inverted using the regular brush strength with the
     * brush direction property. */
    if (use_persistent_base && ss->cache->invert) {
      (*disp_factor) += fabsf(fade * bstrength * (*disp_factor)) *
                        ((*disp_factor) > 0.0f ? -1.0f : 1.0f);
    }
    else {
      (*disp_factor) += fade * bstrength * (1.05f - fabsf(*disp_factor));
    }
    const float clamp_mask = 1.0f - vd.mask;
    *disp_factor = clamp_f(*disp_factor, -clamp_mask, clamp_mask);

    PBVH_CHECK_NAN1(*disp_factor);

    float final_co[3];
    float normal[3];

    if (use_persistent_base) {
      SCULPT_vertex_persistent_normal_get(ss, vd.vertex, normal);
      mul_v3_fl(normal, brush->height);
      madd_v3_v3v3fl(
          final_co, SCULPT_vertex_persistent_co_get(ss, vd.vertex), normal, *disp_factor);
    }
    else {
      copy_v3_v3(normal, orig_data.no);
      mul_v3_fl(normal, brush->height);
      madd_v3_v3v3fl(final_co, orig_data.co, normal, *disp_factor);
    }

    float vdisp[3];
    sub_v3_v3v3(vdisp, final_co, vd.co);
    mul_v3_fl(vdisp, fabsf(fade));
    add_v3_v3v3(final_co, vd.co, vdisp);

    PBVH_CHECK_NAN(final_co);
    SCULPT_clip(sd, ss, vd.co, final_co);

    PBVH_CHECK_NAN1(*disp_factor);

    if (vd.is_mesh) {
      BKE_pbvh_vert_tag_update_normal(ss->pbvh, vd.vertex);
    }
  }
  BKE_pbvh_vertex_iter_end;
}

void SCULPT_do_layer_brush(Sculpt *sd, Object *ob, Span<PBVHNode *> nodes)
{
  using namespace blender;
  SculptSession *ss = ob->sculpt;
  Brush *brush = BKE_paint_brush(&sd->paint);

  const bool use_persistent_base = ss->attrs.persistent_co && brush->flag & BRUSH_PERSISTENT;
  if (!use_persistent_base && !ss->attrs.layer_displayment) {
    SculptAttributeParams params = {};

    ss->attrs.layer_displayment = BKE_sculpt_attribute_ensure(
        ob, ATTR_DOMAIN_POINT, CD_PROP_FLOAT, SCULPT_ATTRIBUTE_NAME(layer_displayment), &params);
  }

  SCULPT_stroke_id_ensure(ob);
  threading::parallel_for(nodes.index_range(), 1, [&](const IndexRange range) {
    for (const int i : range) {
      do_layer_brush_task(ob, sd, brush, nodes[i]);
    }
  });
}

static void do_inflate_brush_task(Object *ob, const Brush *brush, PBVHNode *node)
{
  SculptSession *ss = ob->sculpt;

  PBVHVertexIter vd;
  const MutableSpan<float3> proxy = BKE_pbvh_node_add_proxy(*ss->pbvh, *node).co;
  const float bstrength = ss->cache->bstrength;

  SculptBrushTest test;
  SculptBrushTestFn sculpt_brush_test_sq_fn = SCULPT_brush_test_init_with_falloff_shape(
      ss, &test, brush->falloff_shape);
  const int thread_id = BLI_task_parallel_thread_id(nullptr);

  AutomaskingNodeData automask_data;
  SCULPT_automasking_node_begin(ob, ss->cache->automasking, &automask_data, node);

  BKE_pbvh_vertex_iter_begin (ss->pbvh, node, vd, PBVH_ITER_UNIQUE) {
    if (!sculpt_brush_test_sq_fn(&test, vd.co)) {
      continue;
    }
    SCULPT_automasking_node_update(&automask_data, &vd);

    const float fade = bstrength * SCULPT_brush_strength_factor(ss,
                                                                brush,
                                                                vd.co,
                                                                sqrtf(test.dist),
                                                                vd.no,
                                                                vd.fno,
                                                                vd.mask,
                                                                vd.vertex,
                                                                thread_id,
                                                                &automask_data);
    float val[3];

    if (vd.fno) {
      copy_v3_v3(val, vd.fno);
    }
    else {
      copy_v3_v3(val, vd.no);
    }

    mul_v3_fl(val, fade * ss->cache->radius);
    mul_v3_v3v3(proxy[vd.i], val, ss->cache->scale);

    if (vd.is_mesh) {
      BKE_pbvh_vert_tag_update_normal(ss->pbvh, vd.vertex);
    }
  }
  BKE_pbvh_vertex_iter_end;
}

void SCULPT_do_inflate_brush(Sculpt *sd, Object *ob, Span<PBVHNode *> nodes)
{
  using namespace blender;
  Brush *brush = BKE_paint_brush(&sd->paint);

  threading::parallel_for(nodes.index_range(), 1, [&](const IndexRange range) {
    for (const int i : range) {
      do_inflate_brush_task(ob, brush, nodes[i]);
    }
  });
}

static void do_nudge_brush_task(Object *ob, const Brush *brush, const float *cono, PBVHNode *node)
{
  SculptSession *ss = ob->sculpt;

  PBVHVertexIter vd;
  const MutableSpan<float3> proxy = BKE_pbvh_node_add_proxy(*ss->pbvh, *node).co;
  const float bstrength = ss->cache->bstrength;

  SculptBrushTest test;
  SculptBrushTestFn sculpt_brush_test_sq_fn = SCULPT_brush_test_init_with_falloff_shape(
      ss, &test, brush->falloff_shape);
  const int thread_id = BLI_task_parallel_thread_id(nullptr);

  AutomaskingNodeData automask_data;
  SCULPT_automasking_node_begin(ob, ss->cache->automasking, &automask_data, node);

  BKE_pbvh_vertex_iter_begin (ss->pbvh, node, vd, PBVH_ITER_UNIQUE) {
    if (!sculpt_brush_test_sq_fn(&test, vd.co)) {
      continue;
    }
    SCULPT_automasking_node_update(&automask_data, &vd);

    const float fade = bstrength * SCULPT_brush_strength_factor(ss,
                                                                brush,
                                                                vd.co,
                                                                sqrtf(test.dist),
                                                                vd.no,
                                                                vd.fno,
                                                                vd.mask,
                                                                vd.vertex,
                                                                thread_id,
                                                                &automask_data);

    mul_v3_v3fl(proxy[vd.i], cono, fade);

    if (vd.is_mesh) {
      BKE_pbvh_vert_tag_update_normal(ss->pbvh, vd.vertex);
    }
  }
  BKE_pbvh_vertex_iter_end;
}

void SCULPT_do_nudge_brush(Sculpt *sd, Object *ob, Span<PBVHNode *> nodes)
{
  using namespace blender;
  SculptSession *ss = ob->sculpt;
  Brush *brush = BKE_paint_brush(&sd->paint);
  float grab_delta[3];
  float tmp[3], cono[3];

  copy_v3_v3(grab_delta, ss->cache->grab_delta_symmetry);

  cross_v3_v3v3(tmp, ss->cache->sculpt_normal_symm, grab_delta);
  cross_v3_v3v3(cono, tmp, ss->cache->sculpt_normal_symm);

  threading::parallel_for(nodes.index_range(), 1, [&](const IndexRange range) {
    for (const int i : range) {
      do_nudge_brush_task(ob, brush, cono, nodes[i]);
    }
  });
}

/** \} */

/* -------------------------------------------------------------------- */
/** \name Sculpt Crease & Blob Brush
 * \{ */

/**
 * Used for 'SCULPT_TOOL_CREASE' and 'SCULPT_TOOL_BLOB'
 */
static void do_crease_brush_task(Object *ob,
                                 const Brush *brush,
                                 SculptProjectVector *spvc,
                                 const float flippedbstrength,
                                 const float *offset,
                                 PBVHNode *node)
{
  SculptSession *ss = ob->sculpt;

  PBVHVertexIter vd;
  const MutableSpan<float3> proxy = BKE_pbvh_node_add_proxy(*ss->pbvh, *node).co;

  SculptBrushTest test;
  SculptBrushTestFn sculpt_brush_test_sq_fn = SCULPT_brush_test_init_with_falloff_shape(
      ss, &test, brush->falloff_shape);
  const int thread_id = BLI_task_parallel_thread_id(nullptr);

  AutomaskingNodeData automask_data;
  SCULPT_automasking_node_begin(ob, ss->cache->automasking, &automask_data, node);

  BKE_pbvh_vertex_iter_begin (ss->pbvh, node, vd, PBVH_ITER_UNIQUE) {
    if (!sculpt_brush_test_sq_fn(&test, vd.co)) {
      continue;
    }
    /* Offset vertex. */
    SCULPT_automasking_node_update(&automask_data, &vd);

    const float fade = SCULPT_brush_strength_factor(ss,
                                                    brush,
                                                    vd.co,
                                                    sqrtf(test.dist),
                                                    vd.no,
                                                    vd.fno,
                                                    vd.mask,
                                                    vd.vertex,
                                                    thread_id,
                                                    &automask_data);
    float val1[3];
    float val2[3];

    /* First we pinch. */
    sub_v3_v3v3(val1, test.location, vd.co);
    if (brush->falloff_shape == PAINT_FALLOFF_SHAPE_TUBE) {
      project_plane_v3_v3v3(val1, val1, ss->cache->view_normal);
    }

    mul_v3_fl(val1, fade * flippedbstrength);

    sculpt_project_v3(spvc, val1, val1);

    /* Then we draw. */
    mul_v3_v3fl(val2, offset, fade);

    add_v3_v3v3(proxy[vd.i], val1, val2);

    if (vd.is_mesh) {
      BKE_pbvh_vert_tag_update_normal(ss->pbvh, vd.vertex);
    }
  }
  BKE_pbvh_vertex_iter_end;
}

void SCULPT_do_crease_brush(Sculpt *sd, Object *ob, Span<PBVHNode *> nodes)
{
  using namespace blender;
  SculptSession *ss = ob->sculpt;
  const Scene *scene = ss->cache->vc->scene;
  Brush *brush = BKE_paint_brush(&sd->paint);
  float offset[3];
  float bstrength = ss->cache->bstrength;
  float flippedbstrength, crease_correction;
  float brush_alpha;

  SculptProjectVector spvc;

  /* Offset with as much as possible factored in already. */
  mul_v3_v3fl(offset, ss->cache->sculpt_normal_symm, ss->cache->radius);
  mul_v3_v3(offset, ss->cache->scale);
  mul_v3_fl(offset, bstrength);

  /* We divide out the squared alpha and multiply by the squared crease
   * to give us the pinch strength. */
  crease_correction = brush->crease_pinch_factor * brush->crease_pinch_factor;
  brush_alpha = BKE_brush_alpha_get(scene, brush);
  if (brush_alpha > 0.0f) {
    crease_correction /= brush_alpha * brush_alpha;
  }

  /* We always want crease to pinch or blob to relax even when draw is negative. */
  flippedbstrength = (bstrength < 0.0f) ? -crease_correction * bstrength :
                                          crease_correction * bstrength;

  if (brush->sculpt_tool == SCULPT_TOOL_BLOB) {
    flippedbstrength *= -1.0f;
  }

  /* Use surface normal for 'spvc', so the vertices are pinched towards a line instead of a single
   * point. Without this we get a 'flat' surface surrounding the pinch. */
  sculpt_project_v3_cache_init(&spvc, ss->cache->sculpt_normal_symm);

  threading::parallel_for(nodes.index_range(), 1, [&](const IndexRange range) {
    for (const int i : range) {
      do_crease_brush_task(ob, brush, &spvc, flippedbstrength, offset, nodes[i]);
    }
  });
}

static void do_pinch_brush_task(Object *ob,
                                const Brush *brush,
                                const float (*stroke_xz)[3],
                                PBVHNode *node)
{
  SculptSession *ss = ob->sculpt;

  PBVHVertexIter vd;
  const MutableSpan<float3> proxy = BKE_pbvh_node_add_proxy(*ss->pbvh, *node).co;
  const float bstrength = ss->cache->bstrength;

  SculptBrushTest test;
  SculptBrushTestFn sculpt_brush_test_sq_fn = SCULPT_brush_test_init_with_falloff_shape(
      ss, &test, brush->falloff_shape);
  const int thread_id = BLI_task_parallel_thread_id(nullptr);

  float x_object_space[3];
  float z_object_space[3];
  copy_v3_v3(x_object_space, stroke_xz[0]);
  copy_v3_v3(z_object_space, stroke_xz[1]);

  AutomaskingNodeData automask_data;
  SCULPT_automasking_node_begin(ob, ss->cache->automasking, &automask_data, node);

  BKE_pbvh_vertex_iter_begin (ss->pbvh, node, vd, PBVH_ITER_UNIQUE) {
    if (!sculpt_brush_test_sq_fn(&test, vd.co)) {
      continue;
    }
    SCULPT_automasking_node_update(&automask_data, &vd);

    const float fade = bstrength * SCULPT_brush_strength_factor(ss,
                                                                brush,
                                                                vd.co,
                                                                sqrtf(test.dist),
                                                                vd.no,
                                                                vd.fno,
                                                                vd.mask,
                                                                vd.vertex,
                                                                thread_id,
                                                                &automask_data);
    float disp_center[3];
    float x_disp[3];
    float z_disp[3];
    /* Calculate displacement from the vertex to the brush center. */
    sub_v3_v3v3(disp_center, test.location, vd.co);

    /* Project the displacement into the X vector (aligned to the stroke). */
    mul_v3_v3fl(x_disp, x_object_space, dot_v3v3(disp_center, x_object_space));

    /* Project the displacement into the Z vector (aligned to the surface normal). */
    mul_v3_v3fl(z_disp, z_object_space, dot_v3v3(disp_center, z_object_space));

    /* Add the two projected vectors to calculate the final displacement.
     * The Y component is removed. */
    add_v3_v3v3(disp_center, x_disp, z_disp);

    if (brush->falloff_shape == PAINT_FALLOFF_SHAPE_TUBE) {
      project_plane_v3_v3v3(disp_center, disp_center, ss->cache->view_normal);
    }
    mul_v3_v3fl(proxy[vd.i], disp_center, fade);

    if (vd.is_mesh) {
      BKE_pbvh_vert_tag_update_normal(ss->pbvh, vd.vertex);
    }
  }
  BKE_pbvh_vertex_iter_end;
}

void SCULPT_do_pinch_brush(Sculpt *sd, Object *ob, Span<PBVHNode *> nodes)
{
  using namespace blender;
  SculptSession *ss = ob->sculpt;
  Brush *brush = BKE_paint_brush(&sd->paint);

  float area_no[3];
  float area_co[3];

  float mat[4][4];
  calc_sculpt_plane(sd, ob, nodes, area_no, area_co);

  /* delay the first daub because grab delta is not setup */
  if (SCULPT_stroke_is_first_brush_step_of_symmetry_pass(ss->cache)) {
    return;
  }

  if (is_zero_v3(ss->cache->grab_delta_symmetry)) {
    return;
  }

  /* Initialize `mat`. */
  cross_v3_v3v3(mat[0], area_no, ss->cache->grab_delta_symmetry);
  mat[0][3] = 0.0f;
  cross_v3_v3v3(mat[1], area_no, mat[0]);
  mat[1][3] = 0.0f;
  copy_v3_v3(mat[2], area_no);
  mat[2][3] = 0.0f;
  copy_v3_v3(mat[3], ss->cache->location);
  mat[3][3] = 1.0f;
  normalize_m4(mat);

  float stroke_xz[2][3];
  normalize_v3_v3(stroke_xz[0], mat[0]);
  normalize_v3_v3(stroke_xz[1], mat[2]);

  threading::parallel_for(nodes.index_range(), 1, [&](const IndexRange range) {
    for (const int i : range) {
      do_pinch_brush_task(ob, brush, stroke_xz, nodes[i]);
    }
  });
}

static void do_grab_brush_task(Object *ob,
                               const Brush *brush,
                               const float *grab_delta,
                               PBVHNode *node)
{
  SculptSession *ss = ob->sculpt;

  PBVHVertexIter vd;
  SculptOrigVertData orig_data;
  const MutableSpan<float3> proxy = BKE_pbvh_node_add_proxy(*ss->pbvh, *node).co;
  const float bstrength = ss->cache->bstrength;

  SCULPT_orig_vert_data_init(&orig_data, ob, node, SCULPT_UNDO_COORDS);

  SculptBrushTest test;
  SculptBrushTestFn sculpt_brush_test_sq_fn = SCULPT_brush_test_init_with_falloff_shape(
      ss, &test, brush->falloff_shape);
  const int thread_id = BLI_task_parallel_thread_id(nullptr);

  const bool grab_silhouette = brush->flag2 & BRUSH_GRAB_SILHOUETTE;

  AutomaskingNodeData automask_data;
  SCULPT_automasking_node_begin(ob, ss->cache->automasking, &automask_data, node);

  BKE_pbvh_vertex_iter_begin (ss->pbvh, node, vd, PBVH_ITER_UNIQUE) {
    SCULPT_orig_vert_data_update(ss, &orig_data, vd.vertex);

    if (!sculpt_brush_test_sq_fn(&test, orig_data.co)) {
      continue;
    }
    SCULPT_automasking_node_update(&automask_data, &vd);

    float fade = bstrength * SCULPT_brush_strength_factor(ss,
                                                          brush,
                                                          orig_data.co,
                                                          sqrtf(test.dist),
                                                          orig_data.no,
                                                          nullptr,
                                                          vd.mask,
                                                          vd.vertex,
                                                          thread_id,
                                                          &automask_data);

    if (grab_silhouette) {
      float silhouette_test_dir[3];
      normalize_v3_v3(silhouette_test_dir, grab_delta);
      if (dot_v3v3(ss->cache->initial_normal, ss->cache->grab_delta_symmetry) < 0.0f) {
        mul_v3_fl(silhouette_test_dir, -1.0f);
      }
      float vno[3];
      copy_v3_v3(vno, orig_data.no);
      fade *= max_ff(dot_v3v3(vno, silhouette_test_dir), 0.0f);
    }

    mul_v3_v3fl(proxy[vd.i], grab_delta, fade);

    if (vd.is_mesh) {
      BKE_pbvh_vert_tag_update_normal(ss->pbvh, vd.vertex);
    }
    BKE_sculpt_sharp_boundary_flag_update(ss, vd.vertex);
  }
  BKE_pbvh_vertex_iter_end;
}

void SCULPT_do_grab_brush(Sculpt *sd, Object *ob, Span<PBVHNode *> nodes)
{
  using namespace blender;
  SculptSession *ss = ob->sculpt;
  Brush *brush = BKE_paint_brush(&sd->paint);
  float grab_delta[3];

  copy_v3_v3(grab_delta, ss->cache->grab_delta_symmetry);

  if (ss->cache->normal_weight > 0.0f) {
    sculpt_project_v3_normal_align(ss, ss->cache->normal_weight, grab_delta);
  }

  threading::parallel_for(nodes.index_range(), 1, [&](const IndexRange range) {
    for (const int i : range) {
      do_grab_brush_task(ob, brush, grab_delta, nodes[i]);
    }
  });
}

static void do_elastic_deform_brush_task(Object *ob,
                                         const Brush *brush,
                                         const float *grab_delta,
                                         PBVHNode *node)
{
  SculptSession *ss = ob->sculpt;
  const float *location = ss->cache->location;

  PBVHVertexIter vd;
  SculptOrigVertData orig_data;
  const MutableSpan<float3> proxy = BKE_pbvh_node_add_proxy(*ss->pbvh, *node).co;

  const float bstrength = ss->cache->bstrength;

  SCULPT_orig_vert_data_init(&orig_data, ob, node, SCULPT_UNDO_COORDS);
  AutomaskingNodeData automask_data;
  SCULPT_automasking_node_begin(ob, ss->cache->automasking, &automask_data, node);

  float dir;
  if (ss->cache->mouse[0] > ss->cache->initial_mouse[0]) {
    dir = 1.0f;
  }
  else {
    dir = -1.0f;
  }

  if (brush->elastic_deform_type == BRUSH_ELASTIC_DEFORM_TWIST) {
    int symm = ss->cache->mirror_symmetry_pass;
    if (ELEM(symm, 1, 2, 4, 7)) {
      dir = -dir;
    }
  }

  KelvinletParams params;
  float force = len_v3(grab_delta) * dir * bstrength;
  BKE_kelvinlet_init_params(
      &params, ss->cache->radius, force, 1.0f, brush->elastic_deform_volume_preservation);

  BKE_pbvh_vertex_iter_begin (ss->pbvh, node, vd, PBVH_ITER_UNIQUE) {
<<<<<<< HEAD
    SCULPT_orig_vert_data_update(ss, &orig_data, vd.vertex);
    SCULPT_automasking_node_update(ss, &automask_data, &vd);
=======
    SCULPT_orig_vert_data_update(&orig_data, &vd);
    SCULPT_automasking_node_update(&automask_data, &vd);
>>>>>>> f97580f6

    float final_disp[3];
    switch (brush->elastic_deform_type) {
      case BRUSH_ELASTIC_DEFORM_GRAB:
        BKE_kelvinlet_grab(final_disp, &params, orig_data.co, location, grab_delta);
        mul_v3_fl(final_disp, bstrength * 20.0f);
        break;
      case BRUSH_ELASTIC_DEFORM_GRAB_BISCALE: {
        BKE_kelvinlet_grab_biscale(final_disp, &params, orig_data.co, location, grab_delta);
        mul_v3_fl(final_disp, bstrength * 20.0f);
        break;
      }
      case BRUSH_ELASTIC_DEFORM_GRAB_TRISCALE: {
        BKE_kelvinlet_grab_triscale(final_disp, &params, orig_data.co, location, grab_delta);
        mul_v3_fl(final_disp, bstrength * 20.0f);
        break;
      }
      case BRUSH_ELASTIC_DEFORM_SCALE:
        BKE_kelvinlet_scale(
            final_disp, &params, orig_data.co, location, ss->cache->sculpt_normal_symm);
        break;
      case BRUSH_ELASTIC_DEFORM_TWIST:
        BKE_kelvinlet_twist(
            final_disp, &params, orig_data.co, location, ss->cache->sculpt_normal_symm);
        break;
    }

    mul_v3_fl(final_disp, 1.0f - vd.mask);

    mul_v3_fl(
        final_disp,
        SCULPT_automasking_factor_get(ss->cache->automasking, ss, vd.vertex, &automask_data));

    copy_v3_v3(proxy[vd.i], final_disp);

    if (vd.is_mesh) {
      BKE_pbvh_vert_tag_update_normal(ss->pbvh, vd.vertex);
    }
  }
  BKE_pbvh_vertex_iter_end;
}

void SCULPT_do_elastic_deform_brush(Sculpt *sd, Object *ob, Span<PBVHNode *> nodes)
{
  using namespace blender;
  SculptSession *ss = ob->sculpt;
  Brush *brush = BKE_paint_brush(&sd->paint);
  float grab_delta[3];

  copy_v3_v3(grab_delta, ss->cache->grab_delta_symmetry);

  if (ss->cache->normal_weight > 0.0f) {
    sculpt_project_v3_normal_align(ss, ss->cache->normal_weight, grab_delta);
  }

  threading::parallel_for(nodes.index_range(), 1, [&](const IndexRange range) {
    for (const int i : range) {
      do_elastic_deform_brush_task(ob, brush, grab_delta, nodes[i]);
    }
  });
}

/** \} */

/* -------------------------------------------------------------------- */
/** \name Sculpt Draw Sharp Brush
 * \{ */

static void do_draw_sharp_brush_task(Object *ob,
                                     const Brush *brush,
                                     const float *offset,
                                     PBVHNode *node)
{
  SculptSession *ss = ob->sculpt;

  PBVHVertexIter vd;
  SculptOrigVertData orig_data;
  const MutableSpan<float3> proxy = BKE_pbvh_node_add_proxy(*ss->pbvh, *node).co;

  SCULPT_orig_vert_data_init(&orig_data, ob, node, SCULPT_UNDO_COORDS);

  SculptBrushTest test;
  SculptBrushTestFn sculpt_brush_test_sq_fn = SCULPT_brush_test_init_with_falloff_shape(
      ss, &test, brush->falloff_shape);
  const int thread_id = BLI_task_parallel_thread_id(nullptr);

  AutomaskingNodeData automask_data;
  SCULPT_automasking_node_begin(ob, ss->cache->automasking, &automask_data, node);

  BKE_pbvh_vertex_iter_begin (ss->pbvh, node, vd, PBVH_ITER_UNIQUE) {
    SCULPT_orig_vert_data_update(ss, &orig_data, vd.vertex);
    if (!sculpt_brush_test_sq_fn(&test, orig_data.co)) {
      continue;
    }
    /* Offset vertex. */
    SCULPT_automasking_node_update(&automask_data, &vd);

    const float fade = SCULPT_brush_strength_factor(ss,
                                                    brush,
                                                    orig_data.co,
                                                    sqrtf(test.dist),
                                                    orig_data.no,
                                                    nullptr,
                                                    vd.mask,
                                                    vd.vertex,
                                                    thread_id,
                                                    &automask_data);

    mul_v3_v3fl(proxy[vd.i], offset, fade);

    if (vd.is_mesh) {
      BKE_pbvh_vert_tag_update_normal(ss->pbvh, vd.vertex);
    }
  }
  BKE_pbvh_vertex_iter_end;
}

void SCULPT_do_draw_sharp_brush(Sculpt *sd, Object *ob, Span<PBVHNode *> nodes)
{
  using namespace blender;
  SculptSession *ss = ob->sculpt;
  Brush *brush = BKE_paint_brush(&sd->paint);
  float offset[3];
  const float bstrength = ss->cache->bstrength;

  /* Offset with as much as possible factored in already. */
  float effective_normal[3];
  SCULPT_tilt_effective_normal_get(ss, brush, effective_normal);
  mul_v3_v3fl(offset, effective_normal, ss->cache->radius);
  mul_v3_v3(offset, ss->cache->scale);
  mul_v3_fl(offset, bstrength);

  /* XXX: this shouldn't be necessary, but sculpting crashes in blender2.8 otherwise
   * initialize before threads so they can do curve mapping. */
  BKE_curvemapping_init(brush->curve);

  threading::parallel_for(nodes.index_range(), 1, [&](const IndexRange range) {
    for (const int i : range) {
      do_draw_sharp_brush_task(ob, brush, offset, nodes[i]);
    }
  });
}

/** \} */

/* -------------------------------------------------------------------- */
/** \name Sculpt Topology Brush
 * \{ */

static void do_topology_slide_task(Object *ob, const Brush *brush, PBVHNode *node)
{
  SculptSession *ss = ob->sculpt;

  PBVHVertexIter vd;
  SculptOrigVertData orig_data;
  const MutableSpan<float3> proxy = BKE_pbvh_node_add_proxy(*ss->pbvh, *node).co;

  SCULPT_orig_vert_data_init(&orig_data, ob, node, SCULPT_UNDO_COORDS);

  SculptBrushTest test;
  SculptBrushTestFn sculpt_brush_test_sq_fn = SCULPT_brush_test_init_with_falloff_shape(
      ss, &test, brush->falloff_shape);
  const int thread_id = BLI_task_parallel_thread_id(nullptr);

  AutomaskingNodeData automask_data;
  SCULPT_automasking_node_begin(ob, ss->cache->automasking, &automask_data, node);

  BKE_pbvh_vertex_iter_begin (ss->pbvh, node, vd, PBVH_ITER_UNIQUE) {
    SCULPT_orig_vert_data_update(ss, &orig_data, vd.vertex);
    if (!sculpt_brush_test_sq_fn(&test, orig_data.co)) {
      continue;
    }
    SCULPT_automasking_node_update(&automask_data, &vd);

    const float fade = SCULPT_brush_strength_factor(ss,
                                                    brush,
                                                    orig_data.co,
                                                    sqrtf(test.dist),
                                                    orig_data.no,
                                                    nullptr,
                                                    vd.mask,
                                                    vd.vertex,
                                                    thread_id,
                                                    &automask_data);
    float current_disp[3];
    float current_disp_norm[3];
    float final_disp[3] = {0.0f, 0.0f, 0.0f};

    switch (brush->slide_deform_type) {
      case BRUSH_SLIDE_DEFORM_DRAG:
        sub_v3_v3v3(current_disp, ss->cache->location, ss->cache->last_location);
        break;
      case BRUSH_SLIDE_DEFORM_PINCH:
        sub_v3_v3v3(current_disp, ss->cache->location, vd.co);
        break;
      case BRUSH_SLIDE_DEFORM_EXPAND:
        sub_v3_v3v3(current_disp, vd.co, ss->cache->location);
        break;
    }

    normalize_v3_v3(current_disp_norm, current_disp);
    mul_v3_v3fl(current_disp, current_disp_norm, ss->cache->bstrength);

    SculptVertexNeighborIter ni;
    SCULPT_VERTEX_NEIGHBORS_ITER_BEGIN (ss, vd.vertex, ni) {
      float vertex_disp[3];
      float vertex_disp_norm[3];
      sub_v3_v3v3(vertex_disp, SCULPT_vertex_co_get(ss, ni.vertex), vd.co);
      normalize_v3_v3(vertex_disp_norm, vertex_disp);
      if (dot_v3v3(current_disp_norm, vertex_disp_norm) > 0.0f) {
        madd_v3_v3fl(final_disp, vertex_disp_norm, dot_v3v3(current_disp, vertex_disp));
      }
    }
    SCULPT_VERTEX_NEIGHBORS_ITER_END(ni);

    mul_v3_v3fl(proxy[vd.i], final_disp, fade);

    if (vd.is_mesh) {
      BKE_pbvh_vert_tag_update_normal(ss->pbvh, vd.vertex);
    }
  }
  BKE_pbvh_vertex_iter_end;
}

void SCULPT_relax_vertex(SculptSession *ss,
                         PBVHVertexIter *vd,
                         float factor,
                         eSculptBoundary boundary_mask,
                         float *r_final_pos)
{
  float smooth_pos[3];
  float final_disp[3];
  int avg_count = 0;
  zero_v3(smooth_pos);

  eSculptBoundary bset = boundary_mask;
  bset |= SCULPT_BOUNDARY_FACE_SET;

  eSculptCorner corner_mask = eSculptCorner(
      int(bset & (SCULPT_BOUNDARY_MESH | SCULPT_BOUNDARY_SHARP_MARK | SCULPT_BOUNDARY_SHARP_ANGLE))
      << SCULPT_CORNER_BIT_SHIFT);

  if (SCULPT_vertex_is_corner(ss, vd->vertex, corner_mask)) {
    copy_v3_v3(r_final_pos, vd->co);
    return;
  }

  const eSculptBoundary is_boundary = SCULPT_vertex_is_boundary(ss, vd->vertex, bset);

  float boundary_tan_a[3];
  float boundary_tan_b[3];
  bool have_boundary_tan_a = false;

  SculptVertexNeighborIter ni;
  SCULPT_VERTEX_NEIGHBORS_ITER_BEGIN (ss, vd->vertex, ni) {
    /* When the vertex to relax is boundary, use only connected boundary vertices for the
     * average position. */
    if (is_boundary) {
      if (SCULPT_vertex_is_boundary(ss, ni.vertex, bset) == SCULPT_BOUNDARY_NONE) {
        continue;
      }
      add_v3_v3(smooth_pos, SCULPT_vertex_co_get(ss, ni.vertex));
      avg_count++;

      /* Calculate a normal for the constraint plane using the edges of the boundary. */
      float to_neighbor[3];
      sub_v3_v3v3(to_neighbor, SCULPT_vertex_co_get(ss, ni.vertex), vd->co);
      normalize_v3(to_neighbor);

      if (!have_boundary_tan_a) {
        copy_v3_v3(boundary_tan_a, to_neighbor);
        have_boundary_tan_a = true;
      }
      else {
        copy_v3_v3(boundary_tan_b, to_neighbor);
      }
    }
    else {
      add_v3_v3(smooth_pos, SCULPT_vertex_co_get(ss, ni.vertex));
      avg_count++;
    }
  }
  SCULPT_VERTEX_NEIGHBORS_ITER_END(ni);

  if (avg_count > 0) {
    mul_v3_fl(smooth_pos, 1.0f / avg_count);
  }
  else {
    copy_v3_v3(r_final_pos, vd->co);
    return;
  }

  float plane[4];
  float smooth_closest_plane[3];
  float vno[3];

  if ((is_boundary) && avg_count == 2 && fabsf(dot_v3v3(boundary_tan_a, boundary_tan_b)) < 0.99f) {
    cross_v3_v3v3(vno, boundary_tan_a, boundary_tan_b);
    normalize_v3(vno);
  }
  else {
    SCULPT_vertex_normal_get(ss, vd->vertex, vno);
  }

  if (is_zero_v3(vno)) {
    copy_v3_v3(r_final_pos, vd->co);
    return;
  }

  plane_from_point_normal_v3(plane, vd->co, vno);
  closest_to_plane_v3(smooth_closest_plane, plane, smooth_pos);
  sub_v3_v3v3(final_disp, smooth_closest_plane, vd->co);

  mul_v3_fl(final_disp, factor);
  add_v3_v3v3(r_final_pos, vd->co, final_disp);
}

static void do_topology_relax_task(Object *ob, const Brush *brush, PBVHNode *node)
{
  SculptSession *ss = ob->sculpt;
  const float bstrength = ss->cache->bstrength;

  PBVHVertexIter vd;
  SculptOrigVertData orig_data;

  SCULPT_orig_vert_data_init(&orig_data, ob, node, SCULPT_UNDO_COORDS);

  /* TODO(@sergey): This looks very suspicious: proxy is added but is never written.
   * Either this needs to be documented better why it is needed, or removed. The removal is likely
   * to lead to performance improvements as well. */
  BKE_pbvh_node_add_proxy(*ss->pbvh, *node);

  SculptBrushTest test;
  SculptBrushTestFn sculpt_brush_test_sq_fn = SCULPT_brush_test_init_with_falloff_shape(
      ss, &test, brush->falloff_shape);
  const int thread_id = BLI_task_parallel_thread_id(nullptr);

  AutomaskingNodeData automask_data;
  SCULPT_automasking_node_begin(ob, ss->cache->automasking, &automask_data, node);

  eAttrCorrectMode distort_correction_mode = SCULPT_need_reproject(ss);
  bool weighted = brush->flag2 & BRUSH_SMOOTH_USE_AREA_WEIGHT;

  if (weighted) {
    BKE_pbvh_check_tri_areas(ss->pbvh, node);
  }

  BKE_pbvh_vertex_iter_begin (ss->pbvh, node, vd, PBVH_ITER_UNIQUE) {
    SCULPT_orig_vert_data_update(ss, &orig_data, vd.vertex);
    if (!sculpt_brush_test_sq_fn(&test, orig_data.co)) {
      continue;
    }
    SCULPT_automasking_node_update(&automask_data, &vd);

    const float fade = bstrength * SCULPT_brush_strength_factor(ss,
                                                                brush,
                                                                orig_data.co,
                                                                sqrtf(test.dist),
                                                                orig_data.no,
                                                                nullptr,
                                                                vd.mask,
                                                                vd.vertex,
                                                                thread_id,
                                                                &automask_data);

    float3 startco = vd.co;
    float3 startno;
    float3 avg;

    SCULPT_vertex_normal_get(ss, vd.vertex, startno);

    /* SCULPT_relax_vertex(ss, &vd, fade , SCULPT_BOUNDARY_MESH, vd.co); */

    SCULPT_neighbor_coords_average_interior(
        ss, avg, vd.vertex, 0.98f, 1.0f, weighted, false, fade);

    interp_v3_v3v3(vd.co, vd.co, avg, fade);
    BKE_sculpt_sharp_boundary_flag_update(ss, vd.vertex);

    if (distort_correction_mode & ~UNDISTORT_RELAX_UVS) {
      BKE_sculpt_reproject_cdata(ss, vd.vertex, startco, startno, ss->distort_correction_mode);
    }

    if (vd.is_mesh) {
      BKE_pbvh_vert_tag_update_normal(ss->pbvh, vd.vertex);
    }
  }
  BKE_pbvh_vertex_iter_end;
}

void SCULPT_do_slide_relax_brush(Sculpt *sd, Object *ob, Span<PBVHNode *> nodes)
{
  using namespace blender;
  SculptSession *ss = ob->sculpt;
  Brush *brush = BKE_paint_brush(&sd->paint);

  if (SCULPT_stroke_is_first_brush_step_of_symmetry_pass(ss->cache)) {
    return;
  }

  SCULPT_boundary_info_ensure(ob);

  BKE_curvemapping_init(brush->curve);

  TaskParallelSettings settings;
  BKE_pbvh_parallel_range_settings(&settings, true, nodes.size());
  if (ss->cache->alt_smooth) {
    SCULPT_boundary_info_ensure(ob);
    if (brush->flag2 & BRUSH_SMOOTH_USE_AREA_WEIGHT) {
      BKE_pbvh_face_areas_begin(ss->pbvh);
    }

    for (int i = 0; i < 4; i++) {
      threading::parallel_for(nodes.index_range(), 1, [&](const IndexRange range) {
        for (const int i : range) {
          do_topology_relax_task(ob, brush, nodes[i]);
        }
      });
    }
  }
  else {
    threading::parallel_for(nodes.index_range(), 1, [&](const IndexRange range) {
      for (const int i : range) {
        do_topology_slide_task(ob, brush, nodes[i]);
      }
    });
  }
}

/** \} */

/* -------------------------------------------------------------------- */
/** \name Sculpt Multires Displacement Eraser Brush
 * \{ */

static void do_displacement_eraser_brush_task(Object *ob, const Brush *brush, PBVHNode *node)
{
  SculptSession *ss = ob->sculpt;
  const float bstrength = clamp_f(ss->cache->bstrength, 0.0f, 1.0f);

  const MutableSpan<float3> proxy = BKE_pbvh_node_add_proxy(*ss->pbvh, *node).co;

  SculptBrushTest test;
  SculptBrushTestFn sculpt_brush_test_sq_fn = SCULPT_brush_test_init_with_falloff_shape(
      ss, &test, brush->falloff_shape);
  const int thread_id = BLI_task_parallel_thread_id(nullptr);

  AutomaskingNodeData automask_data;
  SCULPT_automasking_node_begin(ob, ss->cache->automasking, &automask_data, node);

  PBVHVertexIter vd;
  BKE_pbvh_vertex_iter_begin (ss->pbvh, node, vd, PBVH_ITER_UNIQUE) {
    if (!sculpt_brush_test_sq_fn(&test, vd.co)) {
      continue;
    }
    SCULPT_automasking_node_update(&automask_data, &vd);

    const float fade = bstrength * SCULPT_brush_strength_factor(ss,
                                                                brush,
                                                                vd.co,
                                                                sqrtf(test.dist),
                                                                vd.no,
                                                                vd.fno,
                                                                vd.mask,
                                                                vd.vertex,
                                                                thread_id,
                                                                &automask_data);

    float limit_co[3];
    float disp[3];
    SCULPT_vertex_limit_surface_get(ss, vd.vertex, limit_co);
    sub_v3_v3v3(disp, limit_co, vd.co);
    mul_v3_v3fl(proxy[vd.i], disp, fade);

    if (vd.is_mesh) {
      BKE_pbvh_vert_tag_update_normal(ss->pbvh, vd.vertex);
    }
  }
  BKE_pbvh_vertex_iter_end;
}

void SCULPT_do_displacement_eraser_brush(Sculpt *sd, Object *ob, Span<PBVHNode *> nodes)
{
  using namespace blender;
  Brush *brush = BKE_paint_brush(&sd->paint);
  BKE_curvemapping_init(brush->curve);

  if (BKE_pbvh_type(ob->sculpt->pbvh) != PBVH_GRIDS) {
    return;
  }
  threading::parallel_for(nodes.index_range(), 1, [&](const IndexRange range) {
    for (const int i : range) {
      do_displacement_eraser_brush_task(ob, brush, nodes[i]);
    }
  });
}

/** \} */

/* -------------------------------------------------------------------- */
/** \name Sculpt Multires Displacement Smear Brush
 * \{ */

static void do_displacement_smear_brush_task(Object *ob, const Brush *brush, PBVHNode *node)
{
  SculptSession *ss = ob->sculpt;
  const float bstrength = clamp_f(ss->cache->bstrength, 0.0f, 1.0f);

  SculptBrushTest test;
  SculptBrushTestFn sculpt_brush_test_sq_fn = SCULPT_brush_test_init_with_falloff_shape(
      ss, &test, brush->falloff_shape);
  const int thread_id = BLI_task_parallel_thread_id(nullptr);

  AutomaskingNodeData automask_data;
  SCULPT_automasking_node_begin(ob, ss->cache->automasking, &automask_data, node);

  PBVHVertexIter vd;
  BKE_pbvh_vertex_iter_begin (ss->pbvh, node, vd, PBVH_ITER_UNIQUE) {
    if (!sculpt_brush_test_sq_fn(&test, vd.co)) {
      continue;
    }
    SCULPT_automasking_node_update(&automask_data, &vd);

    const float fade = bstrength * SCULPT_brush_strength_factor(ss,
                                                                brush,
                                                                vd.co,
                                                                sqrtf(test.dist),
                                                                vd.no,
                                                                vd.fno,
                                                                vd.mask,
                                                                vd.vertex,
                                                                thread_id,
                                                                &automask_data);

    float current_disp[3];
    float current_disp_norm[3];
    float interp_limit_surface_disp[3];

    copy_v3_v3(interp_limit_surface_disp, ss->cache->prev_displacement[vd.index]);

    switch (brush->smear_deform_type) {
      case BRUSH_SMEAR_DEFORM_DRAG:
        sub_v3_v3v3(current_disp, ss->cache->location, ss->cache->last_location);
        break;
      case BRUSH_SMEAR_DEFORM_PINCH:
        sub_v3_v3v3(current_disp, ss->cache->location, vd.co);
        break;
      case BRUSH_SMEAR_DEFORM_EXPAND:
        sub_v3_v3v3(current_disp, vd.co, ss->cache->location);
        break;
    }

    normalize_v3_v3(current_disp_norm, current_disp);
    mul_v3_v3fl(current_disp, current_disp_norm, ss->cache->bstrength);

    float weights_accum = 1.0f;

    SculptVertexNeighborIter ni;
    SCULPT_VERTEX_NEIGHBORS_ITER_BEGIN (ss, vd.vertex, ni) {
      float vertex_disp[3];
      float vertex_disp_norm[3];
      float neighbor_limit_co[3];
      SCULPT_vertex_limit_surface_get(ss, ni.vertex, neighbor_limit_co);
      sub_v3_v3v3(vertex_disp,
                  ss->cache->limit_surface_co[ni.index],
                  ss->cache->limit_surface_co[vd.index]);
      const float *neighbor_limit_surface_disp = ss->cache->prev_displacement[ni.index];
      normalize_v3_v3(vertex_disp_norm, vertex_disp);

      if (dot_v3v3(current_disp_norm, vertex_disp_norm) >= 0.0f) {
        continue;
      }

      const float disp_interp = clamp_f(
          -dot_v3v3(current_disp_norm, vertex_disp_norm), 0.0f, 1.0f);
      madd_v3_v3fl(interp_limit_surface_disp, neighbor_limit_surface_disp, disp_interp);
      weights_accum += disp_interp;
    }
    SCULPT_VERTEX_NEIGHBORS_ITER_END(ni);

    mul_v3_fl(interp_limit_surface_disp, 1.0f / weights_accum);

    float new_co[3];
    add_v3_v3v3(new_co, ss->cache->limit_surface_co[vd.index], interp_limit_surface_disp);
    interp_v3_v3v3(vd.co, vd.co, new_co, fade);

    if (vd.is_mesh) {
      BKE_pbvh_vert_tag_update_normal(ss->pbvh, vd.vertex);
    }
  }
  BKE_pbvh_vertex_iter_end;
}

static void do_displacement_smear_store_prev_disp_task(SculptSession *ss, PBVHNode *node)
{
  PBVHVertexIter vd;
  BKE_pbvh_vertex_iter_begin (ss->pbvh, node, vd, PBVH_ITER_UNIQUE) {
    sub_v3_v3v3(ss->cache->prev_displacement[vd.index],
                SCULPT_vertex_co_get(ss, vd.vertex),
                ss->cache->limit_surface_co[vd.index]);
  }
  BKE_pbvh_vertex_iter_end;
}

void SCULPT_do_displacement_smear_brush(Sculpt *sd, Object *ob, Span<PBVHNode *> nodes)
{
  using namespace blender;
  Brush *brush = BKE_paint_brush(&sd->paint);
  SculptSession *ss = ob->sculpt;

  if (BKE_pbvh_type(ss->pbvh) != PBVH_GRIDS) {
    return;
  }

  BKE_curvemapping_init(brush->curve);

  const int totvert = SCULPT_vertex_count_get(ss);
  if (!ss->cache->prev_displacement) {
    ss->cache->prev_displacement = static_cast<float(*)[3]>(
        MEM_malloc_arrayN(totvert, sizeof(float[3]), __func__));
    ss->cache->limit_surface_co = static_cast<float(*)[3]>(
        MEM_malloc_arrayN(totvert, sizeof(float[3]), __func__));
    for (int i = 0; i < totvert; i++) {
      PBVHVertRef vertex = BKE_pbvh_index_to_vertex(ss->pbvh, i);

      SCULPT_vertex_limit_surface_get(ss, vertex, ss->cache->limit_surface_co[i]);
      sub_v3_v3v3(ss->cache->prev_displacement[i],
                  SCULPT_vertex_co_get(ss, vertex),
                  ss->cache->limit_surface_co[i]);
    }
  }

  threading::parallel_for(nodes.index_range(), 1, [&](const IndexRange range) {
    for (const int i : range) {
      do_displacement_smear_store_prev_disp_task(ss, nodes[i]);
    }
  });
  threading::parallel_for(nodes.index_range(), 1, [&](const IndexRange range) {
    for (const int i : range) {
      do_displacement_smear_brush_task(ob, brush, nodes[i]);
    }
  });
}

/** \} */

static void update_curvatures_task_cb_ex(Object *ob, const Brush *brush, PBVHNode *node)
{
  SculptSession *ss = ob->sculpt;
  BKE_pbvh_check_tri_areas(ss->pbvh, node);

  if (brush->flag2 & BRUSH_CURVATURE_RAKE) {
    SCULPT_curvature_begin(ss, node, true);
  }
}

/* -------------------------------------------------------------------- */
/** \name Sculpt Topology Rake (Shared Utility)
 * \{ */

static void do_topology_rake_bmesh_task(Object *ob,
                                        Sculpt *sd,
                                        const Brush *brush,
                                        const float strength,
                                        bool smooth_origco,
                                        PBVHNode *node)
{
  SculptSession *ss = ob->sculpt;

  const bool use_curvature = brush->flag2 & BRUSH_CURVATURE_RAKE;
  const eAttrCorrectMode distort_correction_mode = SCULPT_need_reproject(ss);
  float hard_corner_pin = BKE_brush_hard_corner_pin_get(ss->scene, brush);

  float direction[3];
  copy_v3_v3(direction, ss->cache->grab_delta_symmetry);

  float tmp[3];
  mul_v3_v3fl(
      tmp, ss->cache->sculpt_normal_symm, dot_v3v3(ss->cache->sculpt_normal_symm, direction));
  sub_v3_v3(direction, tmp);
  normalize_v3(direction);

  /* Cancel if there's no grab data. */
  if (is_zero_v3(direction)) {
    return;
  }

  const float bstrength = clamp_f(strength, 0.0f, 1.0f);

  SculptBrushTest test;
  SculptBrushTestFn sculpt_brush_test_sq_fn = SCULPT_brush_test_init_with_falloff_shape(
      ss, &test, brush->falloff_shape);
  const int thread_id = BLI_task_parallel_thread_id(nullptr);

  AutomaskingNodeData automask_data;
  SCULPT_automasking_node_begin(ob, ss->cache->automasking, &automask_data, node);

  PBVHVertexIter vd;
  bool modified = false;

  const float projection = brush->autosmooth_projection;

  BKE_pbvh_vertex_iter_begin (ss->pbvh, node, vd, PBVH_ITER_UNIQUE) {
    float direction2[3];

    if (!sculpt_brush_test_sq_fn(&test, vd.co)) {
      continue;
    }
<<<<<<< HEAD
    if (use_curvature) {
      SCULPT_curvature_dir_get(ss, vd.vertex, direction2, true);
    }
    else {
      copy_v3_v3(direction2, direction);
    }

    if (is_zero_v3(direction2)) {
      continue;
    }

    SCULPT_automasking_node_update(ss, &automask_data, &vd);
=======
    SCULPT_automasking_node_update(&automask_data, &vd);
>>>>>>> f97580f6

    modified = true;

    float fade = SCULPT_brush_strength_factor(ss,
                                              brush,
                                              vd.co,
                                              sqrtf(test.dist),
                                              vd.no,
                                              vd.fno,
                                              vd.mask,
                                              vd.vertex,
                                              thread_id,
                                              &automask_data);

    /* Make brush falloff less sharp. */
    fade = powf(fade, 1.0f / 3.0f);
    fade *= bstrength;

    float oldco[3];
    float oldno[3];
    copy_v3_v3(oldco, vd.co);
    SCULPT_vertex_normal_get(ss, vd.vertex, oldno);

    float avg[3], val[3];

    int cd_temp = ss->attrs.rake_temp->bmesh_cd_offset;

    SCULPT_bmesh_four_neighbor_average(ss,
                                       avg,
                                       direction2,
                                       vd.bm_vert,
                                       projection,
                                       hard_corner_pin,
                                       cd_temp,
                                       true,
                                       false,
                                       fade,
                                       distort_correction_mode & UNDISTORT_RELAX_UVS);

    sub_v3_v3v3(val, avg, vd.co);
    madd_v3_v3v3fl(val, vd.co, val, fade);
    SCULPT_clip(sd, ss, vd.co, val);

    if (smooth_origco) {
      float origco_avg[3];

      SCULPT_vertex_check_origdata(ss, vd.vertex);
      SCULPT_bmesh_four_neighbor_average(ss,
                                         origco_avg,
                                         direction2,
                                         vd.bm_vert,
                                         projection,
                                         hard_corner_pin,
                                         cd_temp,
                                         true,
                                         true,
                                         fade,
                                         false);
      float *origco = blender::bke::paint::vertex_attr_ptr<float>(vd.vertex, ss->attrs.orig_co);
      interp_v3_v3v3(origco, origco, origco_avg, fade);
    }

    if (distort_correction_mode & ~UNDISTORT_RELAX_UVS) {
      BKE_sculpt_reproject_cdata(ss, vd.vertex, oldco, oldno, ss->distort_correction_mode);
    }

    if (vd.is_mesh) {
      BKE_pbvh_vert_tag_update_normal(ss->pbvh, vd.vertex);
    }
  }
  BKE_pbvh_vertex_iter_end;

  if (modified) {
    BKE_pbvh_node_mark_update(node);
  }
}

void SCULPT_bmesh_topology_rake(Sculpt *sd, Object *ob, Span<PBVHNode *> nodes, float bstrength)
{
  using namespace blender;
  Brush *brush = BKE_paint_brush(&sd->paint);
  SculptSession *ss = ob->sculpt;
  const float strength = clamp_f(bstrength, 0.0f, 1.0f);

  SCULPT_smooth_undo_push(sd, ob, nodes, brush);

  /* Interactions increase both strength and quality. */
  const int iterations = 1;

  int iteration;
  const int count = iterations * strength + 1;
  const float factor = (iterations * strength / count) * 0.25f;

  if (!ss->attrs.rake_temp) {
    SculptAttributeParams params = {};
    ss->attrs.rake_temp = BKE_sculpt_attribute_ensure(
        ob, ATTR_DOMAIN_POINT, CD_PROP_COLOR, SCULPT_ATTRIBUTE_NAME(rake_temp), &params);
  }

  if (brush->flag2 & BRUSH_CURVATURE_RAKE) {
    BKE_sculpt_ensure_curvature_dir(ob);
  }

  for (iteration = 0; iteration <= count; iteration++) {
    BKE_pbvh_face_areas_begin(ss->pbvh);
    threading::parallel_for(nodes.index_range(), 1, [&](const IndexRange range) {
      for (const int i : range) {
        update_curvatures_task_cb_ex(ob, brush, nodes[i]);
      }
    });
    threading::parallel_for(nodes.index_range(), 1, [&](const IndexRange range) {
      for (const int i : range) {
        do_topology_rake_bmesh_task(
            ob, sd, brush, factor, SCULPT_tool_needs_smooth_origco(brush->sculpt_tool), nodes[i]);
      }
    });
  }
}

/** \} */

/* -------------------------------------------------------------------- */
/** \name Sculpt Mask Brush
 * \{ */

static void do_mask_brush_draw_task(Object *ob,
                                    const Brush *brush,
                                    const SculptMaskWriteInfo mask_write,
                                    PBVHNode *node)
{
  SculptSession *ss = ob->sculpt;
  const float bstrength = ss->cache->bstrength;

  PBVHVertexIter vd;

  SculptBrushTest test;
  SculptBrushTestFn sculpt_brush_test_sq_fn = SCULPT_brush_test_init_with_falloff_shape(
      ss, &test, brush->falloff_shape);
  const int thread_id = BLI_task_parallel_thread_id(nullptr);

  AutomaskingNodeData automask_data;
  SCULPT_automasking_node_begin(ob, ss->cache->automasking, &automask_data, node);

  BKE_pbvh_vertex_iter_begin (ss->pbvh, node, vd, PBVH_ITER_UNIQUE) {
    if (!sculpt_brush_test_sq_fn(&test, vd.co)) {
      continue;
    }

    SCULPT_automasking_node_update(&automask_data, &vd);
    const float fade = SCULPT_brush_strength_factor(ss,
                                                    brush,
                                                    vd.co,
                                                    sqrtf(test.dist),
                                                    vd.no,
                                                    vd.fno,
                                                    0.0f,
                                                    vd.vertex,
                                                    thread_id,
                                                    &automask_data);

    float mask = vd.mask;
    if (bstrength > 0.0f) {
      mask += fade * bstrength * (1.0f - vd.mask);
    }
    else {
      mask += fade * bstrength * mask;
    }
    mask = clamp_f(mask, 0.0f, 1.0f);
    SCULPT_mask_vert_set(BKE_pbvh_type(ss->pbvh), mask_write, mask, vd);
  }
  BKE_pbvh_vertex_iter_end;
}

void SCULPT_do_mask_brush_draw(Sculpt *sd, Object *ob, Span<PBVHNode *> nodes)
{
  using namespace blender;
  const Brush *brush = BKE_paint_brush(&sd->paint);
  const SculptMaskWriteInfo mask_write = SCULPT_mask_get_for_write(ob->sculpt);
  threading::parallel_for(nodes.index_range(), 1, [&](const IndexRange range) {
    for (const int i : range) {
      do_mask_brush_draw_task(ob, brush, mask_write, nodes[i]);
    }
  });
}

void SCULPT_do_mask_brush(Sculpt *sd, Object *ob, Span<PBVHNode *> nodes)
{
  SculptSession *ss = ob->sculpt;
  Brush *brush = BKE_paint_brush(&sd->paint);

  switch ((BrushMaskTool)brush->mask_tool) {
    case BRUSH_MASK_DRAW:
      SCULPT_do_mask_brush_draw(sd, ob, nodes);
      break;
    case BRUSH_MASK_SMOOTH:
      BKE_sculpt_ensure_origmask(ob);
      SCULPT_smooth(sd, ob, nodes, ss->cache->bstrength, true);
      break;
  }
}

/** \} */<|MERGE_RESOLUTION|>--- conflicted
+++ resolved
@@ -44,12 +44,9 @@
 #include <cstdlib>
 #include <cstring>
 
-<<<<<<< HEAD
 using namespace blender::bke::paint;
-=======
 using blender::float3;
 using blender::MutableSpan;
->>>>>>> f97580f6
 using blender::Span;
 
 /* -------------------------------------------------------------------- */
@@ -1252,7 +1249,7 @@
   SCULPT_automasking_node_begin(ob, ss->cache->automasking, &automask_data, node);
 
   BKE_pbvh_vertex_iter_begin (ss->pbvh, node, vd, PBVH_ITER_UNIQUE) {
-    SCULPT_orig_vert_data_update(ss, &orig_data, vd.vertex);
+    SCULPT_orig_vert_data_update(&orig_data, vd.vertex);
 
     if (!sculpt_brush_test_sq_fn(&test, orig_data.co)) {
       continue;
@@ -1319,7 +1316,7 @@
   SCULPT_automasking_node_begin(ob, ss->cache->automasking, &automask_data, node);
 
   BKE_pbvh_vertex_iter_begin (ss->pbvh, node, vd, PBVH_ITER_UNIQUE) {
-    SCULPT_orig_vert_data_update(ss, &orig_data, vd.vertex);
+    SCULPT_orig_vert_data_update(&orig_data, vd.vertex);
 
     if (!sculpt_brush_test_sq_fn(&test, orig_data.co)) {
       continue;
@@ -1388,7 +1385,7 @@
   SCULPT_automasking_node_begin(ob, ss->cache->automasking, &automask_data, node);
 
   BKE_pbvh_vertex_iter_begin (ss->pbvh, node, vd, PBVH_ITER_UNIQUE) {
-    SCULPT_orig_vert_data_update(ss, &orig_data, vd.vertex);
+    SCULPT_orig_vert_data_update(&orig_data, vd.vertex);
 
     if (!sculpt_brush_test_sq_fn(&test, orig_data.co)) {
       continue;
@@ -1873,7 +1870,7 @@
   SCULPT_automasking_node_begin(ob, ss->cache->automasking, &automask_data, node);
 
   BKE_pbvh_vertex_iter_begin (ss->pbvh, node, vd, PBVH_ITER_UNIQUE) {
-    SCULPT_orig_vert_data_update(ss, &orig_data, vd.vertex);
+    SCULPT_orig_vert_data_update(&orig_data, vd.vertex);
 
     if (!sculpt_brush_test_sq_fn(&test, orig_data.co)) {
       continue;
@@ -1971,13 +1968,7 @@
       &params, ss->cache->radius, force, 1.0f, brush->elastic_deform_volume_preservation);
 
   BKE_pbvh_vertex_iter_begin (ss->pbvh, node, vd, PBVH_ITER_UNIQUE) {
-<<<<<<< HEAD
-    SCULPT_orig_vert_data_update(ss, &orig_data, vd.vertex);
-    SCULPT_automasking_node_update(ss, &automask_data, &vd);
-=======
-    SCULPT_orig_vert_data_update(&orig_data, &vd);
-    SCULPT_automasking_node_update(&automask_data, &vd);
->>>>>>> f97580f6
+    SCULPT_orig_vert_data_update(&orig_data, vd.vertex);
 
     float final_disp[3];
     switch (brush->elastic_deform_type) {
@@ -2068,7 +2059,7 @@
   SCULPT_automasking_node_begin(ob, ss->cache->automasking, &automask_data, node);
 
   BKE_pbvh_vertex_iter_begin (ss->pbvh, node, vd, PBVH_ITER_UNIQUE) {
-    SCULPT_orig_vert_data_update(ss, &orig_data, vd.vertex);
+    SCULPT_orig_vert_data_update(&orig_data, vd.vertex);
     if (!sculpt_brush_test_sq_fn(&test, orig_data.co)) {
       continue;
     }
@@ -2146,7 +2137,7 @@
   SCULPT_automasking_node_begin(ob, ss->cache->automasking, &automask_data, node);
 
   BKE_pbvh_vertex_iter_begin (ss->pbvh, node, vd, PBVH_ITER_UNIQUE) {
-    SCULPT_orig_vert_data_update(ss, &orig_data, vd.vertex);
+    SCULPT_orig_vert_data_update(&orig_data, vd.vertex);
     if (!sculpt_brush_test_sq_fn(&test, orig_data.co)) {
       continue;
     }
@@ -2326,7 +2317,7 @@
   }
 
   BKE_pbvh_vertex_iter_begin (ss->pbvh, node, vd, PBVH_ITER_UNIQUE) {
-    SCULPT_orig_vert_data_update(ss, &orig_data, vd.vertex);
+    SCULPT_orig_vert_data_update(&orig_data, vd.vertex);
     if (!sculpt_brush_test_sq_fn(&test, orig_data.co)) {
       continue;
     }
@@ -2686,7 +2677,6 @@
     if (!sculpt_brush_test_sq_fn(&test, vd.co)) {
       continue;
     }
-<<<<<<< HEAD
     if (use_curvature) {
       SCULPT_curvature_dir_get(ss, vd.vertex, direction2, true);
     }
@@ -2698,10 +2688,7 @@
       continue;
     }
 
-    SCULPT_automasking_node_update(ss, &automask_data, &vd);
-=======
     SCULPT_automasking_node_update(&automask_data, &vd);
->>>>>>> f97580f6
 
     modified = true;
 
