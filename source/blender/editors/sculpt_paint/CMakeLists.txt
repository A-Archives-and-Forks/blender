# SPDX-License-Identifier: GPL-2.0-or-later

set(INC
  ../include
  ../uvedit
  ../../blenkernel
  ../../blenlib
  ../../blentranslation
  ../../bmesh
  ../../depsgraph
  ../../draw
  ../../functions
  ../../geometry
  ../../gpu
  ../../imbuf
  ../../makesdna
  ../../makesrna
  ../../nodes
  ../../render
  ../../windowmanager
  ../../../../intern/atomic
  ../../../../intern/clog
  ../../../../intern/eigen
  ../../../../intern/guardedalloc
  # RNA_prototypes.h
  ${CMAKE_BINARY_DIR}/source/blender/makesrna
)

set(SRC
  curves_sculpt_add.cc
  curves_sculpt_brush.cc
  curves_sculpt_comb.cc
  curves_sculpt_delete.cc
  curves_sculpt_density.cc
  curves_sculpt_grow_shrink.cc
  curves_sculpt_ops.cc
  curves_sculpt_pinch.cc
  curves_sculpt_puff.cc
  curves_sculpt_selection.cc
  curves_sculpt_selection_paint.cc
  curves_sculpt_slide.cc
  curves_sculpt_smooth.cc
  curves_sculpt_snake_hook.cc
  paint_canvas.cc
  paint_cursor.c
  paint_curve.c
  paint_curve_undo.c
  paint_hide.c
  paint_image.cc
  paint_image_2d.c
  paint_image_2d_curve_mask.cc
  paint_image_ops_paint.cc
  paint_image_proj.c
  paint_mask.c
  paint_ops.c
  paint_stroke.cc
  paint_utils.c
  paint_vertex.cc
  paint_vertex_color_ops.cc
  paint_vertex_proj.c
  paint_vertex_weight_ops.c
  paint_vertex_weight_utils.c
<<<<<<< HEAD
  sculpt.c

  sculpt_array.c
  sculpt_curvature.c
=======
  sculpt.cc
>>>>>>> 5fe146e5
  sculpt_automasking.cc
  sculpt_boundary.c
  sculpt_brush_types.c
  sculpt_cloth.c
  sculpt_detail.c
  sculpt_displacement.c
  sculpt_displacement.h
  sculpt_dyntopo.c
  sculpt_expand.c
  sculpt_face_set_topology.c
  sculpt_face_set.cc
  sculpt_filter_color.c
  sculpt_filter_mask.c
  sculpt_filter_mesh.c
  sculpt_geodesic.c
  sculpt_gradient.c
  sculpt_mask_expand.c
  sculpt_mask_init.c
  sculpt_multiplane_scrape.c
  sculpt_ops.c
  sculpt_paint_color.c
  sculpt_paint_image.cc
  sculpt_pose.c
  sculpt_poly_loop.c
  sculpt_replay.c
  sculpt_symmetrize.c
  sculpt_smooth.c
  sculpt_transform.c
  sculpt_undo.c
  sculpt_uv.c

  sculpt_new.cc
  sculpt_new.hh

  sculpt_brush_machine.c

  curves_sculpt_intern.h
  curves_sculpt_intern.hh
  paint_intern.h
  sculpt_intern.h
)

set(LIB
  bf_blenkernel
  bf_blenlib
)

if(WITH_TBB)
  list(APPEND INC_SYS
    ${TBB_INCLUDE_DIRS}
  )
  add_definitions(-DWITH_TBB)
  if(WIN32)
    # TBB includes Windows.h which will define min/max macros
    # that will collide with the stl versions.
    add_definitions(-DNOMINMAX)
  endif()
endif()

blender_add_lib(bf_editor_sculpt_paint "${SRC}" "${INC}" "${INC_SYS}" "${LIB}")

# RNA_prototypes.h
add_dependencies(bf_editor_sculpt_paint bf_rna)<|MERGE_RESOLUTION|>--- conflicted
+++ resolved
@@ -60,14 +60,10 @@
   paint_vertex_proj.c
   paint_vertex_weight_ops.c
   paint_vertex_weight_utils.c
-<<<<<<< HEAD
-  sculpt.c
 
   sculpt_array.c
   sculpt_curvature.c
-=======
   sculpt.cc
->>>>>>> 5fe146e5
   sculpt_automasking.cc
   sculpt_boundary.c
   sculpt_brush_types.c
