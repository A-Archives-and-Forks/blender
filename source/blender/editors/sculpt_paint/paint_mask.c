--- conflicted
+++ resolved
@@ -449,12 +449,7 @@
 		/* Calculations of individual vertices are done in 2D screen space to diminish the amount of
 		 * calculations done. Bounding box PBVH collision is not computed against enclosing rectangle
 		 * of lasso */
-<<<<<<< HEAD
-		view3d_set_viewcontext(C, &vc);
-=======
 		ED_view3d_viewcontext_init(C, &vc);
-		view3d_get_transformation(vc.ar, vc.rv3d, vc.obact, &mats);
->>>>>>> ecab7bef
 
 		/* lasso data calculations */
 		data.vc = &vc;
