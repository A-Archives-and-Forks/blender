--- conflicted
+++ resolved
@@ -65,6 +65,7 @@
 #include <stdlib.h>
 
 using blender::IndexRange;
+using blender::int2;
 using blender::Vector;
 
 BMesh *SCULPT_dyntopo_empty_bmesh()
@@ -192,16 +193,16 @@
     int i3 = (i + 1) % elem->count;
 
     const float *v = ss->vert_positions[vertex.i];
-    const MEdge *e1 = &ss->edges[elem->indices[i1]];
-    const MEdge *e2 = &ss->edges[elem->indices[i2]];
-    const MEdge *e3 = &ss->edges[elem->indices[i3]];
-
-    const float *v1 = (unsigned int)vertex.i == e1->v1 ? ss->vert_positions[e1->v2] :
-                                                         ss->vert_positions[e1->v1];
-    const float *v2 = (unsigned int)vertex.i == e2->v1 ? ss->vert_positions[e2->v2] :
-                                                         ss->vert_positions[e2->v1];
-    const float *v3 = (unsigned int)vertex.i == e3->v1 ? ss->vert_positions[e3->v2] :
-                                                         ss->vert_positions[e3->v1];
+    const int2 &e1 = ss->edges[elem->indices[i1]];
+    const int2 &e2 = ss->edges[elem->indices[i2]];
+    const int2 &e3 = ss->edges[elem->indices[i3]];
+
+    const float *v1 = (unsigned int)vertex.i == e1[0] ? ss->vert_positions[e1[1]] :
+                                                        ss->vert_positions[e1[0]];
+    const float *v2 = (unsigned int)vertex.i == e2[0] ? ss->vert_positions[e2[1]] :
+                                                        ss->vert_positions[e2[0]];
+    const float *v3 = (unsigned int)vertex.i == e3[0] ? ss->vert_positions[e3[1]] :
+                                                        ss->vert_positions[e3[0]];
 
     float cot1 = cotangent_tri_weight_v3(v1, v, v2);
     float cot2 = cotangent_tri_weight_v3(v3, v2, v);
@@ -768,37 +769,6 @@
   return OPERATOR_INTERFACE;
 }
 
-<<<<<<< HEAD
-=======
-static bool dyntopo_supports_layer(const CustomDataLayer &layer, const int elem_num)
-{
-  if (CD_TYPE_AS_MASK(layer.type) & CD_MASK_PROP_ALL) {
-    if (STREQ(layer.name, ".sculpt_face_set")) {
-      /* Check if only one face set exists. */
-      const blender::Span<int> face_sets(static_cast<const int *>(layer.data), elem_num);
-      for (const int i : face_sets.index_range()) {
-        if (face_sets[i] != face_sets.first()) {
-          return false;
-        }
-      }
-      return true;
-    }
-    /* Some data is stored as generic attributes on #Mesh but in flags or fields on #BMesh. */
-    return BM_attribute_stored_in_bmesh_builtin(layer.name);
-  }
-  /* Some layers just encode #Mesh topology or are handled as special cases for dyntopo. */
-  return ELEM(layer.type, CD_PAINT_MASK, CD_ORIGINDEX);
-}
-
-static bool dyntopo_supports_customdata_layers(const blender::Span<CustomDataLayer> layers,
-                                               const int elem_num)
-{
-  return std::all_of(layers.begin(), layers.end(), [&](const CustomDataLayer &layer) {
-    return dyntopo_supports_layer(layer, elem_num);
-  });
-}
-
->>>>>>> 6d2351d2
 enum eDynTopoWarnFlag SCULPT_dynamic_topology_check(Scene *scene, Object *ob)
 {
   SculptSession *ss = ob->sculpt;
