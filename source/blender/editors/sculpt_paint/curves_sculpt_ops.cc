/* SPDX-License-Identifier: GPL-2.0-or-later */

#include "BLI_utildefines.h"

#include "BKE_attribute_math.hh"
#include "BKE_brush.h"
#include "BKE_bvhutils.h"
#include "BKE_context.h"
#include "BKE_curves.hh"
#include "BKE_geometry_set.hh"
#include "BKE_lib_id.h"
#include "BKE_mesh.h"
#include "BKE_mesh_runtime.h"
#include "BKE_paint.h"
#include "BKE_spline.hh"

#include "WM_api.h"
#include "WM_toolsystem.h"

#include "ED_curves_sculpt.h"
#include "ED_object.h"
#include "ED_screen.h"
#include "ED_view3d.h"

#include "DEG_depsgraph.h"

#include "DNA_brush_types.h"
#include "DNA_curves_types.h"
#include "DNA_mesh_types.h"
#include "DNA_meshdata_types.h"
#include "DNA_screen_types.h"

#include "RNA_access.h"

#include "BLI_index_mask_ops.hh"
#include "BLI_kdtree.h"
#include "BLI_math_vector.hh"
#include "BLI_rand.hh"

#include "PIL_time.h"

#include "curves_sculpt_intern.h"
#include "curves_sculpt_intern.hh"
#include "paint_intern.h"

/* -------------------------------------------------------------------- */
/** \name Poll Functions
 * \{ */

bool CURVES_SCULPT_mode_poll(bContext *C)
{
  Object *ob = CTX_data_active_object(C);
  return ob && ob->mode & OB_MODE_SCULPT_CURVES;
}

bool CURVES_SCULPT_mode_poll_view3d(bContext *C)
{
  if (!CURVES_SCULPT_mode_poll(C)) {
    return false;
  }
  if (CTX_wm_region_view3d(C) == nullptr) {
    return false;
  }
  return true;
}

/** \} */

namespace blender::ed::sculpt_paint {

using blender::bke::CurvesGeometry;

/* -------------------------------------------------------------------- */
/** \name * SCULPT_CURVES_OT_brush_stroke
 * \{ */

<<<<<<< HEAD
struct StrokeExtension {
  bool is_first;
  float2 mouse_position;
};

/**
 * Base class for stroke based operations in curves sculpt mode.
 */
class CurvesSculptStrokeOperation {
 public:
  virtual ~CurvesSculptStrokeOperation() = default;
  virtual void on_stroke_extended(bContext *C, const StrokeExtension &stroke_extension) = 0;
};

class DeleteOperation : public CurvesSculptStrokeOperation {
 private:
  float2 last_mouse_position_;

 public:
  void on_stroke_extended(bContext *C, const StrokeExtension &stroke_extension) override
  {
    Scene &scene = *CTX_data_scene(C);
    Object &object = *CTX_data_active_object(C);
    ARegion *region = CTX_wm_region(C);
    RegionView3D *rv3d = CTX_wm_region_view3d(C);

    CurvesSculpt &curves_sculpt = *scene.toolsettings->curves_sculpt;
    Brush &brush = *BKE_paint_brush(&curves_sculpt.paint);
    const float brush_radius = BKE_brush_size_get(&scene, &brush, false);

    float4x4 projection;
    ED_view3d_ob_project_mat_get(rv3d, &object, projection.values);

    Curves &curves_id = *static_cast<Curves *>(object.data);
    CurvesGeometry &curves = CurvesGeometry::wrap(curves_id.geometry);
    MutableSpan<float3> positions = curves.positions();

    const float2 mouse_start = stroke_extension.is_first ? stroke_extension.mouse_position :
                                                           last_mouse_position_;
    const float2 mouse_end = stroke_extension.mouse_position;

    /* Find indices of curves that have to be removed. */
    Vector<int64_t> indices;
    const IndexMask curves_to_remove = index_mask_ops::find_indices_based_on_predicate(
        curves.curves_range(), 512, indices, [&](const int curve_i) {
          const IndexRange point_range = curves.range_for_curve(curve_i);
          for (const int segment_i : IndexRange(point_range.size() - 1)) {
            const float3 pos1 = positions[point_range[segment_i]];
            const float3 pos2 = positions[point_range[segment_i + 1]];

            float2 pos1_proj, pos2_proj;
            ED_view3d_project_float_v2_m4(region, pos1, pos1_proj, projection.values);
            ED_view3d_project_float_v2_m4(region, pos2, pos2_proj, projection.values);

            const float dist = dist_seg_seg_v2(pos1_proj, pos2_proj, mouse_start, mouse_end);
            if (dist <= brush_radius) {
              return true;
            }
          }
          return false;
        });

    curves.remove_curves(curves_to_remove);

    curves.tag_positions_changed();
    DEG_id_tag_update(&curves_id.id, ID_RECALC_GEOMETRY);
    ED_region_tag_redraw(region);

    last_mouse_position_ = stroke_extension.mouse_position;
  }
};

/**
 * Moves individual points under the brush and does a length preservation step afterwards.
 */
class CombOperation : public CurvesSculptStrokeOperation {
 private:
  float2 last_mouse_position_;

 public:
  void on_stroke_extended(bContext *C, const StrokeExtension &stroke_extension) override
  {
    BLI_SCOPED_DEFER([&]() { last_mouse_position_ = stroke_extension.mouse_position; });

    if (stroke_extension.is_first) {
      return;
    }

    Scene &scene = *CTX_data_scene(C);
    Object &object = *CTX_data_active_object(C);
    ARegion *region = CTX_wm_region(C);
    View3D *v3d = CTX_wm_view3d(C);
    RegionView3D *rv3d = CTX_wm_region_view3d(C);

    CurvesSculpt &curves_sculpt = *scene.toolsettings->curves_sculpt;
    Brush &brush = *BKE_paint_brush(&curves_sculpt.paint);
    const float brush_radius = BKE_brush_size_get(&scene, &brush, false);
    const float brush_strength = BKE_brush_alpha_get(&scene, &brush);

    const float4x4 ob_mat = object.obmat;
    const float4x4 ob_imat = ob_mat.inverted();

    float4x4 projection;
    ED_view3d_ob_project_mat_get(rv3d, &object, projection.values);

    Curves &curves_id = *static_cast<Curves *>(object.data);
    CurvesGeometry &curves = CurvesGeometry::wrap(curves_id.geometry);
    MutableSpan<float3> positions = curves.positions();

    const float2 mouse_prev = last_mouse_position_;
    const float2 mouse_cur = stroke_extension.mouse_position;
    const float2 mouse_diff = mouse_cur - mouse_prev;
    const float mouse_diff_len = math::length(mouse_diff);

    threading::parallel_for(curves.curves_range(), 256, [&](const IndexRange curves_range) {
      for (const int curve_i : curves_range) {
        const IndexRange curve_points = curves.range_for_curve(curve_i);
        /* Compute lengths of the segments. Those are used to make sure that the lengths don't
         * change. */
        Vector<float, 16> segment_lengths(curve_points.size() - 1);
        for (const int segment_i : IndexRange(curve_points.size() - 1)) {
          const float3 &p1 = positions[curve_points[segment_i]];
          const float3 &p2 = positions[curve_points[segment_i] + 1];
          const float length = math::distance(p1, p2);
          segment_lengths[segment_i] = length;
        }
        bool curve_changed = false;
        for (const int point_i : curve_points.drop_front(1)) {
          const float3 old_position = positions[point_i];

          /* Find the position of the point in screen space. */
          float2 old_position_screen;
          ED_view3d_project_float_v2_m4(
              region, old_position, old_position_screen, projection.values);

          /* Project the point onto the line drawn by the mouse. Note, it's projected on the
           * infinite line, not only on the line segment. */
          float2 old_position_screen_proj;
          /* t is 0 when the point is closest to the previous mouse position and 1 when it's
           * closest to the current mouse position. */
          const float t = closest_to_line_v2(
              old_position_screen_proj, old_position_screen, mouse_prev, mouse_cur);

          /* Compute the distance to the mouse line segment. */
          const float2 old_position_screen_proj_segment = mouse_prev +
                                                          std::clamp(t, 0.0f, 1.0f) * mouse_diff;
          const float distance_screen = math::distance(old_position_screen,
                                                       old_position_screen_proj_segment);
          if (distance_screen > brush_radius) {
            /* Ignore the point because it's too far away. */
            continue;
          }
          /* Compute a falloff that is based on how far along the point along the last stroke
           * segment is. */
          const float t_overshoot = brush_radius / mouse_diff_len;
          const float t_falloff = 1.0f - std::max(t, 0.0f) / (1.0f + t_overshoot);
          /* A falloff that is based on how far away the point is from the stroke. */
          const float radius_falloff = pow2f(1.0f - distance_screen / brush_radius);
          /* Combine the different falloffs and brush strength. */
          const float weight = brush_strength * t_falloff * radius_falloff;

          /* Offset the old point position in screen space and transform it back into 3D space. */
          const float2 new_position_screen = old_position_screen + mouse_diff * weight;
          float3 new_position;
          ED_view3d_win_to_3d(
              v3d, region, ob_mat * old_position, new_position_screen, new_position);
          new_position = ob_imat * new_position;
          positions[point_i] = new_position;

          curve_changed = true;
        }
        if (!curve_changed) {
          continue;
        }
        /* Ensure that the length of each segment stays the same. */
        for (const int segment_i : IndexRange(curve_points.size() - 1)) {
          const float3 &p1 = positions[curve_points[segment_i]];
          float3 &p2 = positions[curve_points[segment_i] + 1];
          const float3 direction = math::normalize(p2 - p1);
          const float desired_length = segment_lengths[segment_i];
          p2 = p1 + direction * desired_length;
        }
      }
    });

    curves.tag_positions_changed();
    DEG_id_tag_update(&curves_id.id, ID_RECALC_GEOMETRY);
    ED_region_tag_redraw(region);
  }
};

/**
 * Drags the tip point of each curve and resamples the rest of the curve.
 */
class SnakeHookOperation : public CurvesSculptStrokeOperation {
 private:
  float2 last_mouse_position_;

 public:
  void on_stroke_extended(bContext *C, const StrokeExtension &stroke_extension) override
  {
    BLI_SCOPED_DEFER([&]() { last_mouse_position_ = stroke_extension.mouse_position; });

    if (stroke_extension.is_first) {
      return;
    }

    Scene &scene = *CTX_data_scene(C);
    Object &object = *CTX_data_active_object(C);
    ARegion *region = CTX_wm_region(C);
    View3D *v3d = CTX_wm_view3d(C);
    RegionView3D *rv3d = CTX_wm_region_view3d(C);

    CurvesSculpt &curves_sculpt = *scene.toolsettings->curves_sculpt;
    Brush &brush = *BKE_paint_brush(&curves_sculpt.paint);
    const float brush_radius = BKE_brush_size_get(&scene, &brush, false);
    const float brush_strength = BKE_brush_alpha_get(&scene, &brush);

    const float4x4 ob_mat = object.obmat;
    const float4x4 ob_imat = ob_mat.inverted();

    float4x4 projection;
    ED_view3d_ob_project_mat_get(rv3d, &object, projection.values);

    Curves &curves_id = *static_cast<Curves *>(object.data);
    CurvesGeometry &curves = CurvesGeometry::wrap(curves_id.geometry);
    MutableSpan<float3> positions = curves.positions();

    const float2 mouse_prev = last_mouse_position_;
    const float2 mouse_cur = stroke_extension.mouse_position;
    const float2 mouse_diff = mouse_cur - mouse_prev;

    threading::parallel_for(curves.curves_range(), 256, [&](const IndexRange curves_range) {
      for (const int curve_i : curves_range) {
        const IndexRange curve_points = curves.range_for_curve(curve_i);
        const int last_point_i = curve_points.last();

        const float3 old_position = positions[last_point_i];

        float2 old_position_screen;
        ED_view3d_project_float_v2_m4(
            region, old_position, old_position_screen, projection.values);

        const float distance_screen = math::distance(old_position_screen, mouse_prev);
        if (distance_screen > brush_radius) {
          continue;
        }

        const float radius_falloff = pow2f(1.0f - distance_screen / brush_radius);
        const float weight = brush_strength * radius_falloff;

        const float2 new_position_screen = old_position_screen + mouse_diff * weight;
        float3 new_position;
        ED_view3d_win_to_3d(v3d, region, ob_mat * old_position, new_position_screen, new_position);
        new_position = ob_imat * new_position;

        this->move_last_point_and_resample(positions, curve_points, new_position);
      }
    });

    curves.tag_positions_changed();
    DEG_id_tag_update(&curves_id.id, ID_RECALC_GEOMETRY);
    ED_region_tag_redraw(region);
  }

  void move_last_point_and_resample(MutableSpan<float3> positions,
                                    const IndexRange curve_points,
                                    const float3 &new_last_point_position) const
  {
    Vector<float> old_lengths;
    old_lengths.append(0.0f);
    /* Used to (1) normalize the segment sizes over time and (2) support making zero-length
     * segments */
    const float extra_length = 0.001f;
    for (const int segment_i : IndexRange(curve_points.size() - 1)) {
      const float3 &p1 = positions[curve_points[segment_i]];
      const float3 &p2 = positions[curve_points[segment_i] + 1];
      const float length = math::distance(p1, p2);
      old_lengths.append(old_lengths.last() + length + extra_length);
    }
    Vector<float> point_factors;
    for (float &old_length : old_lengths) {
      point_factors.append(old_length / old_lengths.last());
    }

    PolySpline new_spline;
    new_spline.resize(curve_points.size());
    MutableSpan<float3> new_spline_positions = new_spline.positions();
    for (const int i : IndexRange(curve_points.size() - 1)) {
      new_spline_positions[i] = positions[curve_points[i]];
    }
    new_spline_positions.last() = new_last_point_position;
    new_spline.mark_cache_invalid();

    for (const int i : IndexRange(curve_points.size())) {
      const float factor = point_factors[i];
      const Spline::LookupResult lookup = new_spline.lookup_evaluated_factor(factor);
      const float index_factor = lookup.evaluated_index + lookup.factor;
      float3 p;
      new_spline.sample_with_index_factors<float3>(
          new_spline_positions, {&index_factor, 1}, {&p, 1});
      positions[curve_points[i]] = p;
    }
  }
};

=======
>>>>>>> 42853bac
/**
 * Resamples the curves to a shorter length.
 */
class ShrinkOperation : public CurvesSculptStrokeOperation {
 private:
  float2 last_mouse_position_;

 public:
  void on_stroke_extended(bContext *C, const StrokeExtension &stroke_extension) override
  {
    BLI_SCOPED_DEFER([&]() { last_mouse_position_ = stroke_extension.mouse_position; });

    if (stroke_extension.is_first) {
      return;
    }

    Scene &scene = *CTX_data_scene(C);
    Object &object = *CTX_data_active_object(C);
    ARegion *region = CTX_wm_region(C);
    View3D *v3d = CTX_wm_view3d(C);
    RegionView3D *rv3d = CTX_wm_region_view3d(C);

    CurvesSculpt &curves_sculpt = *scene.toolsettings->curves_sculpt;
    Brush &brush = *BKE_paint_brush(&curves_sculpt.paint);
    const float brush_radius = BKE_brush_size_get(&scene, &brush, false);
    const float brush_strength = BKE_brush_alpha_get(&scene, &brush);

    const float4x4 ob_mat = object.obmat;
    const float4x4 ob_imat = ob_mat.inverted();

    float4x4 projection;
    ED_view3d_ob_project_mat_get(rv3d, &object, projection.values);

    Curves &curves_id = *static_cast<Curves *>(object.data);
    CurvesGeometry &curves = CurvesGeometry::wrap(curves_id.geometry);
    MutableSpan<float3> positions = curves.positions();

    const float2 mouse_prev = last_mouse_position_;
    const float2 mouse_cur = stroke_extension.mouse_position;
    const float2 mouse_diff = mouse_cur - mouse_prev;

    threading::parallel_for(curves.curves_range(), 256, [&](const IndexRange curves_range) {
      for (const int curve_i : curves_range) {
        const IndexRange curve_points = curves.points_for_curve(curve_i);
        const int last_point_i = curve_points.last();

        const float3 old_tip_position = positions[last_point_i];

        float2 old_tip_position_screen;
        ED_view3d_project_float_v2_m4(
            region, old_tip_position, old_tip_position_screen, projection.values);

        const float distance_screen = math::distance(old_tip_position_screen, mouse_prev);
        if (distance_screen > brush_radius) {
          continue;
        }

        const float radius_falloff = pow2f(1.0f - distance_screen / brush_radius);
        const float weight = brush_strength * radius_falloff;

        const float2 offset_tip_position_screen = old_tip_position_screen + weight * mouse_diff;
        float3 offset_tip_position;
        ED_view3d_win_to_3d(v3d,
                            region,
                            ob_mat * old_tip_position,
                            offset_tip_position_screen,
                            offset_tip_position);
        offset_tip_position = ob_imat * offset_tip_position;
        const float shrink_length = math::distance(offset_tip_position, old_tip_position);

        this->shrink_curve(positions, curve_points, shrink_length);
      }
    });

    curves.tag_positions_changed();
    DEG_id_tag_update(&curves_id.id, ID_RECALC_GEOMETRY);
    ED_region_tag_redraw(region);
  }

  void shrink_curve(MutableSpan<float3> positions,
                    const IndexRange curve_points,
                    const float shrink_length) const
  {
    PolySpline spline;
    spline.resize(curve_points.size());
    MutableSpan<float3> spline_positions = spline.positions();
    spline_positions.copy_from(positions.slice(curve_points));
    spline.mark_cache_invalid();
    const float old_length = spline.length();
    const float new_length = std::max(0.0f, old_length - shrink_length);
    const float length_factor = new_length / old_length;

    Vector<float> old_point_lengths;
    old_point_lengths.append(0.0f);
    for (const int i : spline_positions.index_range().drop_back(1)) {
      const float3 &p1 = spline_positions[i];
      const float3 &p2 = spline_positions[i + 1];
      const float length = math::distance(p1, p2);
      old_point_lengths.append(old_point_lengths.last() + length);
    }

    for (const int i : spline_positions.index_range()) {
      const float eval_length = old_point_lengths[i] * length_factor;
      const Spline::LookupResult lookup = spline.lookup_evaluated_length(eval_length);
      const float index_factor = lookup.evaluated_index + lookup.factor;
      float3 p;
      spline.sample_with_index_factors<float3>(spline_positions, {&index_factor, 1}, {&p, 1});
      positions[curve_points[i]] = p;
    }
  }
};

class DensityAddOperation : public CurvesSculptStrokeOperation {
 private:
  /** Contains the root points of the curves that existed before this operation started. */
  KDTree_3d *old_kdtree_ = nullptr;
  /** Number of points in the kdtree above. */
  int old_kdtree_size_ = 0;

  /**
   * Indicates that the corresponding curve has already been created and can't be changed by this
   * operation anymore.
   */
  static constexpr int ExistsAlreadyIndex = INT32_MAX;

  struct NewPointsData {
    Vector<float3> bary_coords;
    Vector<int> looptri_indices;
    Vector<float3> positions;
    Vector<float3> normals;
  };

 public:
  ~DensityAddOperation() override
  {
    if (old_kdtree_ != nullptr) {
      BLI_kdtree_3d_free(old_kdtree_);
    }
  }

  void on_stroke_extended(bContext *C, const StrokeExtension &stroke_extension) override
  {
    Depsgraph &depsgraph = *CTX_data_depsgraph_pointer(C);
    Scene &scene = *CTX_data_scene(C);
    Object &object = *CTX_data_active_object(C);
    ARegion *region = CTX_wm_region(C);
    View3D *v3d = CTX_wm_view3d(C);

    Curves &curves_id = *static_cast<Curves *>(object.data);
    CurvesGeometry &curves = CurvesGeometry::wrap(curves_id.geometry);

    if (curves_id.surface == nullptr || curves_id.surface->type != OB_MESH) {
      return;
    }

    const Object &surface_ob = *curves_id.surface;
    const Mesh &surface = *static_cast<const Mesh *>(surface_ob.data);
    const float4x4 surface_ob_mat = surface_ob.obmat;
    const float4x4 surface_ob_imat = surface_ob_mat.inverted();

    ToolSettings &tool_settings = *scene.toolsettings;
    CurvesSculpt &curves_sculpt = *tool_settings.curves_sculpt;
    Brush &brush = *BKE_paint_brush(&curves_sculpt.paint);
    const float brush_radius_screen = BKE_brush_size_get(&scene, &brush, false);
    const float strength = BKE_brush_alpha_get(&scene, &brush);
    const float minimum_distance = curves_sculpt.distance;

    /* This is the main ray that is used to determine the brush position in 3D space. */
    float3 ray_start, ray_end;
    ED_view3d_win_to_segment_clipped(
        &depsgraph, region, v3d, stroke_extension.mouse_position, ray_start, ray_end, true);
    ray_start = surface_ob_imat * ray_start;
    ray_end = surface_ob_imat * ray_end;
    const float3 ray_direction = math::normalize(ray_end - ray_start);

    /* This ray is used to determine the brush radius in 3d space. */
    float3 offset_ray_start, offset_ray_end;
    ED_view3d_win_to_segment_clipped(&depsgraph,
                                     region,
                                     v3d,
                                     stroke_extension.mouse_position +
                                         float2(0, brush_radius_screen),
                                     offset_ray_start,
                                     offset_ray_end,
                                     true);
    offset_ray_start = surface_ob_imat * offset_ray_start;
    offset_ray_end = surface_ob_imat * offset_ray_end;

    float4x4 ob_imat;
    invert_m4_m4(ob_imat.values, object.obmat);

    const float4x4 transform = ob_imat * surface_ob_mat;

    BVHTreeFromMesh bvhtree;
    BKE_bvhtree_from_mesh_get(&bvhtree, &surface, BVHTREE_FROM_LOOPTRI, 2);

    /* Do a raycast against the surface object to find the brush position. */
    BVHTreeRayHit ray_hit;
    ray_hit.dist = FLT_MAX;
    ray_hit.index = -1;
    BLI_bvhtree_ray_cast(bvhtree.tree,
                         ray_start,
                         ray_direction,
                         0.0f,
                         &ray_hit,
                         bvhtree.raycast_callback,
                         &bvhtree);

    if (ray_hit.index == -1) {
      /* The ray did not hit the surface. */
      free_bvhtree_from_mesh(&bvhtree);
      return;
    }
    /* Brush position in the space of the surface object. */
    const float3 brush_pos_3d_surface = ray_hit.co;
    const float brush_radius_3d_surface = dist_to_line_v3(
        brush_pos_3d_surface, offset_ray_start, offset_ray_end);

    /* Brush position in the space of the curves object. */
    const float3 brush_pos_3d_curves = transform * brush_pos_3d_surface;
    const float brush_radius_3d_curves = dist_to_line_v3(
        brush_pos_3d_curves, transform * offset_ray_start, transform * offset_ray_end);

    Vector<int> looptri_indices = this->find_looptri_indices_to_consider(
        bvhtree, brush_pos_3d_surface, brush_radius_3d_surface);

    free_bvhtree_from_mesh(&bvhtree);

    if (old_kdtree_ == nullptr && minimum_distance > 0.0f) {
      old_kdtree_ = this->kdtree_from_curve_roots_and_positions(curves, curves.curves_range(), {});
      old_kdtree_size_ = curves.curves_num();
    }

    float density;
    if (minimum_distance > 0.0f) {
      /* Estimate the sampling density based on the target minimum distance. */
      density = strength * pow2f(1.0f / minimum_distance);
    }
    else {
      /* Sample a somewhat constant amount of points based on the strength. */
      const float brush_circle_area_3d = M_PI * pow2f(brush_radius_3d_curves);
      density = strength * 100.0f / brush_circle_area_3d;
    }

    NewPointsData new_points = this->sample_new_points(density,
                                                       minimum_distance,
                                                       brush_radius_3d_curves,
                                                       brush_pos_3d_curves,
                                                       looptri_indices,
                                                       transform,
                                                       surface);
    if (minimum_distance > 0.0f) {
      this->eliminate_too_close_points(new_points, curves, minimum_distance);
    }
    this->insert_new_curves(new_points, curves);

    DEG_id_tag_update(&curves_id.id, ID_RECALC_GEOMETRY);
    ED_region_tag_redraw(region);
  }

 private:
  Vector<int> find_looptri_indices_to_consider(BVHTreeFromMesh &bvhtree,
                                               const float3 &brush_pos,
                                               const float brush_radius_3d)
  {
    Vector<int> looptri_indices;

    struct RangeQueryUserData {
      Vector<int> &indices;
    } range_query_user_data = {looptri_indices};

    BLI_bvhtree_range_query(
        bvhtree.tree,
        brush_pos,
        brush_radius_3d,
        [](void *userdata, int index, const float co[3], float dist_sq) {
          UNUSED_VARS(co, dist_sq);
          RangeQueryUserData &data = *static_cast<RangeQueryUserData *>(userdata);
          data.indices.append(index);
        },
        &range_query_user_data);

    return looptri_indices;
  }

  KDTree_3d *kdtree_from_curve_roots_and_positions(const CurvesGeometry &curves,
                                                   const IndexRange curves_range,
                                                   Span<float3> extra_positions)
  {
    const int tot_points = curves_range.size() + extra_positions.size();
    KDTree_3d *kdtree = BLI_kdtree_3d_new(tot_points);
    for (const int curve_i : curves_range) {
      const int first_point_i = curves.offsets()[curve_i];
      const float3 root_position = curves.positions()[first_point_i];
      BLI_kdtree_3d_insert(kdtree, ExistsAlreadyIndex, root_position);
    }
    for (const int i : extra_positions.index_range()) {
      BLI_kdtree_3d_insert(kdtree, i, extra_positions[i]);
    }
    BLI_kdtree_3d_balance(kdtree);
    return kdtree;
  }

  bool is_too_close_to_existing_point(const float3 position, const float minimum_distance) const
  {
    if (old_kdtree_ == nullptr) {
      return false;
    }
    KDTreeNearest_3d nearest;
    nearest.index = -1;
    BLI_kdtree_3d_find_nearest(old_kdtree_, position, &nearest);
    if (nearest.index >= 0 && nearest.dist < minimum_distance) {
      return true;
    }
    return false;
  }

  NewPointsData sample_new_points(const float density,
                                  const float minimum_distance,
                                  const float brush_radius_3d,
                                  const float3 &brush_pos,
                                  const Span<int> looptri_indices,
                                  const float4x4 &transform,
                                  const Mesh &surface)
  {
    const float brush_radius_3d_sq = brush_radius_3d * brush_radius_3d;
    const float area_threshold = M_PI * brush_radius_3d_sq;

    const Span<MLoopTri> looptris{BKE_mesh_runtime_looptri_ensure(&surface),
                                  BKE_mesh_runtime_looptri_len(&surface)};

    threading::EnumerableThreadSpecific<NewPointsData> new_points_per_thread;

    const double time = PIL_check_seconds_timer();
    const uint64_t time_as_int = *reinterpret_cast<const uint64_t *>(&time);
    const uint32_t rng_base_seed = time_as_int ^ (time_as_int >> 32);

    RandomNumberGenerator rng{rng_base_seed};

    threading::parallel_for(looptri_indices.index_range(), 512, [&](const IndexRange range) {
      RandomNumberGenerator looptri_rng{rng_base_seed + (uint32_t)range.start()};

      for (const int looptri_index : looptri_indices.slice(range)) {
        const MLoopTri &looptri = looptris[looptri_index];
        const float3 &v0 = transform * float3(surface.mvert[surface.mloop[looptri.tri[0]].v].co);
        const float3 &v1 = transform * float3(surface.mvert[surface.mloop[looptri.tri[1]].v].co);
        const float3 &v2 = transform * float3(surface.mvert[surface.mloop[looptri.tri[2]].v].co);
        const float looptri_area = area_tri_v3(v0, v1, v2);

        float3 normal;
        normal_tri_v3(normal, v0, v1, v2);

        /* Use a different sampling strategy depending on whether the triangle is large or small
         * compared to the brush size. When the triangle is small, points are distributed within
         * the triangle directly. If the triangle is larger than the brush, distribute new points
         * in a circle on the triangle plane. */
        if (looptri_area < area_threshold) {
          const int amount = looptri_rng.round_probabilistic(looptri_area * density);

          threading::parallel_for(IndexRange(amount), 512, [&](const IndexRange amount_range) {
            RandomNumberGenerator point_rng{rng_base_seed + looptri_index * 1000 +
                                            (uint32_t)amount_range.start()};
            NewPointsData &new_points = new_points_per_thread.local();

            for ([[maybe_unused]] const int i : amount_range) {
              const float3 bary_coord = point_rng.get_barycentric_coordinates();
              const float3 point_pos = attribute_math::mix3(bary_coord, v0, v1, v2);

              if (math::distance(point_pos, brush_pos) > brush_radius_3d) {
                continue;
              }
              if (minimum_distance > 0.0f &&
                  this->is_too_close_to_existing_point(point_pos, minimum_distance)) {
                continue;
              }

              new_points.bary_coords.append(bary_coord);
              new_points.looptri_indices.append(looptri_index);
              new_points.positions.append(point_pos);
              new_points.normals.append(normal);
            }
          });
        }
        else {
          float3 hit_pos_proj = brush_pos;
          project_v3_plane(hit_pos_proj, normal, v0);
          const float proj_distance_sq = math::distance_squared(hit_pos_proj, brush_pos);
          const float brush_radius_factor_sq = 1.0f -
                                               std::min(1.0f,
                                                        proj_distance_sq / brush_radius_3d_sq);
          const float radius_proj_sq = brush_radius_3d_sq * brush_radius_factor_sq;
          const float radius_proj = std::sqrt(radius_proj_sq);
          const float circle_area = M_PI * radius_proj_sq;

          const int amount = rng.round_probabilistic(circle_area * density);

          const float3 axis_1 = math::normalize(v1 - v0) * radius_proj;
          const float3 axis_2 = math::normalize(
                                    math::cross(axis_1, math::cross(axis_1, v2 - v0))) *
                                radius_proj;

          threading::parallel_for(IndexRange(amount), 512, [&](const IndexRange amount_range) {
            RandomNumberGenerator point_rng{rng_base_seed + looptri_index * 1000 +
                                            (uint32_t)amount_range.start()};
            NewPointsData &new_points = new_points_per_thread.local();

            for ([[maybe_unused]] const int i : amount_range) {
              const float r = std::sqrt(rng.get_float());
              const float angle = rng.get_float() * 2 * M_PI;
              const float x = r * std::cos(angle);
              const float y = r * std::sin(angle);

              const float3 point_pos = hit_pos_proj + axis_1 * x + axis_2 * y;

              if (!isect_point_tri_prism_v3(point_pos, v0, v1, v2)) {
                continue;
              }
              if (minimum_distance > 0.0f &&
                  this->is_too_close_to_existing_point(point_pos, minimum_distance)) {
                continue;
              }

              float3 bary_coord;
              interp_weights_tri_v3(bary_coord, v0, v1, v2, point_pos);

              new_points.bary_coords.append(bary_coord);
              new_points.looptri_indices.append(looptri_index);
              new_points.positions.append(point_pos);
              new_points.normals.append(normal);
            }
          });
        }
      }
    });

    NewPointsData new_points;
    for (const NewPointsData &local_new_points : new_points_per_thread) {
      new_points.bary_coords.extend(local_new_points.bary_coords);
      new_points.looptri_indices.extend(local_new_points.looptri_indices);
      new_points.positions.extend(local_new_points.positions);
      new_points.normals.extend(local_new_points.normals);
    }
    return new_points;
  }

  void eliminate_too_close_points(NewPointsData &points,
                                  const CurvesGeometry &curves,
                                  const float minimum_distance)
  {
    Array<bool> elimination_mask(points.positions.size(), false);

    const int curves_added_previously = curves.curves_num() - old_kdtree_size_;
    KDTree_3d *new_points_kdtree = this->kdtree_from_curve_roots_and_positions(
        curves, IndexRange(old_kdtree_size_, curves_added_previously), points.positions);

    Array<Vector<int>> points_in_range(points.positions.size());
    threading::parallel_for(points.positions.index_range(), 256, [&](const IndexRange range) {
      for (const int point_i : range) {
        const float3 query_position = points.positions[point_i];

        struct CallbackData {
          int point_i;
          Vector<int> &found_indices;
          MutableSpan<bool> elimination_mask;
        } callback_data = {point_i, points_in_range[point_i], elimination_mask};

        BLI_kdtree_3d_range_search_cb(
            new_points_kdtree,
            query_position,
            minimum_distance,
            [](void *user_data, int index, const float *UNUSED(co), float UNUSED(dist_sq)) {
              CallbackData &data = *static_cast<CallbackData *>(user_data);
              if (index == data.point_i) {
                /* Ignore self. */
                return true;
              }
              if (index == ExistsAlreadyIndex) {
                /* An already existing point is too close, so this new point will be eliminated. */
                data.elimination_mask[data.point_i] = true;
                return false;
              }
              data.found_indices.append(index);
              return true;
            },
            &callback_data);
      }
    });

    for (const int point_i : points.positions.index_range()) {
      if (elimination_mask[point_i]) {
        /* Point is eliminated already. */
        continue;
      }

      for (const int other_point_i : points_in_range[point_i]) {
        elimination_mask[other_point_i] = true;
      }
    }

    BLI_kdtree_3d_free(new_points_kdtree);
    for (int i = points.positions.size() - 1; i >= 0; i--) {
      if (elimination_mask[i]) {
        points.positions.remove_and_reorder(i);
        points.bary_coords.remove_and_reorder(i);
        points.looptri_indices.remove_and_reorder(i);
        points.normals.remove_and_reorder(i);
      }
    }
  }

  void insert_new_curves(const NewPointsData &new_points, CurvesGeometry &curves)
  {
    const int tot_new_curves = new_points.positions.size();

    const int points_per_curve = 8;
    curves.resize(curves.points_num() + tot_new_curves * points_per_curve,
                  curves.curves_num() + tot_new_curves);

    MutableSpan<int> offsets = curves.offsets();
    MutableSpan<float3> positions = curves.positions();

    for (const int i : IndexRange(tot_new_curves)) {
      const int curve_i = curves.curves_num() - tot_new_curves + i;
      const int first_point_i = offsets[curve_i];
      offsets[curve_i + 1] = offsets[curve_i] + points_per_curve;

      const float3 root = new_points.positions[i];
      const float3 tip = root + 0.1f * new_points.normals[i];

      for (const int j : IndexRange(points_per_curve)) {
        positions[first_point_i + j] = math::interpolate(
            root, tip, j / (float)(points_per_curve - 1));
      }
    }
  }
};

static std::unique_ptr<CurvesSculptStrokeOperation> start_brush_operation(bContext *C,
                                                                          wmOperator *UNUSED(op))
{
  Scene &scene = *CTX_data_scene(C);
  CurvesSculpt &curves_sculpt = *scene.toolsettings->curves_sculpt;
  Brush &brush = *BKE_paint_brush(&curves_sculpt.paint);
  switch (brush.curves_sculpt_tool) {
    case CURVES_SCULPT_TOOL_COMB:
      return new_comb_operation();
    case CURVES_SCULPT_TOOL_DELETE:
      return new_delete_operation();
    case CURVES_SCULPT_TOOL_SNAKE_HOOK:
      return new_snake_hook_operation();
    case CURVES_SCULPT_TOOL_ADD:
      return new_add_operation();
    case CURVES_SCULPT_TOOL_TEST1:
      return std::make_unique<DensityAddOperation>();
    case CURVES_SCULPT_TOOL_TEST2:
      return std::make_unique<ShrinkOperation>();
  }
  BLI_assert_unreachable();
  return {};
}

struct SculptCurvesBrushStrokeData {
  std::unique_ptr<CurvesSculptStrokeOperation> operation;
  PaintStroke *stroke;
};

static bool stroke_get_location(bContext *C, float out[3], const float mouse[2])
{
  out[0] = mouse[0];
  out[1] = mouse[1];
  out[2] = 0;
  UNUSED_VARS(C);
  return true;
}

static bool stroke_test_start(bContext *C, struct wmOperator *op, const float mouse[2])
{
  UNUSED_VARS(C, op, mouse);
  return true;
}

static void stroke_update_step(bContext *C,
                               wmOperator *op,
                               PaintStroke *UNUSED(stroke),
                               PointerRNA *stroke_element)
{
  SculptCurvesBrushStrokeData *op_data = static_cast<SculptCurvesBrushStrokeData *>(
      op->customdata);

  StrokeExtension stroke_extension;
  RNA_float_get_array(stroke_element, "mouse", stroke_extension.mouse_position);

  if (!op_data->operation) {
    stroke_extension.is_first = true;
    op_data->operation = start_brush_operation(C, op);
  }
  else {
    stroke_extension.is_first = false;
  }

  op_data->operation->on_stroke_extended(C, stroke_extension);
}

static void stroke_done(const bContext *C, PaintStroke *stroke)
{
  UNUSED_VARS(C, stroke);
}

static int sculpt_curves_stroke_invoke(bContext *C, wmOperator *op, const wmEvent *event)
{
  SculptCurvesBrushStrokeData *op_data = MEM_new<SculptCurvesBrushStrokeData>(__func__);
  op_data->stroke = paint_stroke_new(C,
                                     op,
                                     stroke_get_location,
                                     stroke_test_start,
                                     stroke_update_step,
                                     nullptr,
                                     stroke_done,
                                     event->type);
  op->customdata = op_data;

  int return_value = op->type->modal(C, op, event);
  if (return_value == OPERATOR_FINISHED) {
    paint_stroke_free(C, op, op_data->stroke);
    MEM_delete(op_data);
    return OPERATOR_FINISHED;
  }

  WM_event_add_modal_handler(C, op);
  return OPERATOR_RUNNING_MODAL;
}

static int sculpt_curves_stroke_modal(bContext *C, wmOperator *op, const wmEvent *event)
{
  SculptCurvesBrushStrokeData *op_data = static_cast<SculptCurvesBrushStrokeData *>(
      op->customdata);
  int return_value = paint_stroke_modal(C, op, event, op_data->stroke);
  if (ELEM(return_value, OPERATOR_FINISHED, OPERATOR_CANCELLED)) {
    MEM_delete(op_data);
  }
  return return_value;
}

static void sculpt_curves_stroke_cancel(bContext *C, wmOperator *op)
{
  SculptCurvesBrushStrokeData *op_data = static_cast<SculptCurvesBrushStrokeData *>(
      op->customdata);
  paint_stroke_cancel(C, op, op_data->stroke);
  MEM_delete(op_data);
}

static void SCULPT_CURVES_OT_brush_stroke(struct wmOperatorType *ot)
{
  ot->name = "Stroke Curves Sculpt";
  ot->idname = "SCULPT_CURVES_OT_brush_stroke";
  ot->description = "Sculpt curves using a brush";

  ot->invoke = sculpt_curves_stroke_invoke;
  ot->modal = sculpt_curves_stroke_modal;
  ot->cancel = sculpt_curves_stroke_cancel;

  ot->flag = OPTYPE_REGISTER | OPTYPE_UNDO;

  paint_stroke_operator_properties(ot, false);
}

/** \} */

/* -------------------------------------------------------------------- */
/** \name * CURVES_OT_sculptmode_toggle
 * \{ */

static bool curves_sculptmode_toggle_poll(bContext *C)
{
  Object *ob = CTX_data_active_object(C);
  if (ob == nullptr) {
    return false;
  }
  if (ob->type != OB_CURVES) {
    return false;
  }
  return true;
}

static void curves_sculptmode_enter(bContext *C)
{
  Scene *scene = CTX_data_scene(C);
  Object *ob = CTX_data_active_object(C);
  BKE_paint_ensure(scene->toolsettings, (Paint **)&scene->toolsettings->curves_sculpt);
  CurvesSculpt *curves_sculpt = scene->toolsettings->curves_sculpt;

  ob->mode = OB_MODE_SCULPT_CURVES;

  paint_cursor_start(&curves_sculpt->paint, CURVES_SCULPT_mode_poll_view3d);
}

static void curves_sculptmode_exit(bContext *C)
{
  Object *ob = CTX_data_active_object(C);
  ob->mode = OB_MODE_OBJECT;
}

static int curves_sculptmode_toggle_exec(bContext *C, wmOperator *op)
{
  Object *ob = CTX_data_active_object(C);
  const bool is_mode_set = ob->mode == OB_MODE_SCULPT_CURVES;

  if (is_mode_set) {
    if (!ED_object_mode_compat_set(C, ob, OB_MODE_SCULPT_CURVES, op->reports)) {
      return OPERATOR_CANCELLED;
    }
  }

  if (is_mode_set) {
    curves_sculptmode_exit(C);
  }
  else {
    curves_sculptmode_enter(C);
  }

  WM_toolsystem_update_from_context_view3d(C);
  WM_event_add_notifier(C, NC_SCENE | ND_MODE, nullptr);
  return OPERATOR_CANCELLED;
}

static void CURVES_OT_sculptmode_toggle(wmOperatorType *ot)
{
  ot->name = "Curve Sculpt Mode Toggle";
  ot->idname = "CURVES_OT_sculptmode_toggle";
  ot->description = "Enter/Exit sculpt mode for curves";

  ot->exec = curves_sculptmode_toggle_exec;
  ot->poll = curves_sculptmode_toggle_poll;

  ot->flag = OPTYPE_UNDO | OPTYPE_REGISTER;
}

/** \} */

}  // namespace blender::ed::sculpt_paint

/* -------------------------------------------------------------------- */
/** \name * Registration
 * \{ */

void ED_operatortypes_sculpt_curves()
{
  using namespace blender::ed::sculpt_paint;
  WM_operatortype_append(SCULPT_CURVES_OT_brush_stroke);
  WM_operatortype_append(CURVES_OT_sculptmode_toggle);
}

/** \} */<|MERGE_RESOLUTION|>--- conflicted
+++ resolved
@@ -74,315 +74,6 @@
 /** \name * SCULPT_CURVES_OT_brush_stroke
  * \{ */
 
-<<<<<<< HEAD
-struct StrokeExtension {
-  bool is_first;
-  float2 mouse_position;
-};
-
-/**
- * Base class for stroke based operations in curves sculpt mode.
- */
-class CurvesSculptStrokeOperation {
- public:
-  virtual ~CurvesSculptStrokeOperation() = default;
-  virtual void on_stroke_extended(bContext *C, const StrokeExtension &stroke_extension) = 0;
-};
-
-class DeleteOperation : public CurvesSculptStrokeOperation {
- private:
-  float2 last_mouse_position_;
-
- public:
-  void on_stroke_extended(bContext *C, const StrokeExtension &stroke_extension) override
-  {
-    Scene &scene = *CTX_data_scene(C);
-    Object &object = *CTX_data_active_object(C);
-    ARegion *region = CTX_wm_region(C);
-    RegionView3D *rv3d = CTX_wm_region_view3d(C);
-
-    CurvesSculpt &curves_sculpt = *scene.toolsettings->curves_sculpt;
-    Brush &brush = *BKE_paint_brush(&curves_sculpt.paint);
-    const float brush_radius = BKE_brush_size_get(&scene, &brush, false);
-
-    float4x4 projection;
-    ED_view3d_ob_project_mat_get(rv3d, &object, projection.values);
-
-    Curves &curves_id = *static_cast<Curves *>(object.data);
-    CurvesGeometry &curves = CurvesGeometry::wrap(curves_id.geometry);
-    MutableSpan<float3> positions = curves.positions();
-
-    const float2 mouse_start = stroke_extension.is_first ? stroke_extension.mouse_position :
-                                                           last_mouse_position_;
-    const float2 mouse_end = stroke_extension.mouse_position;
-
-    /* Find indices of curves that have to be removed. */
-    Vector<int64_t> indices;
-    const IndexMask curves_to_remove = index_mask_ops::find_indices_based_on_predicate(
-        curves.curves_range(), 512, indices, [&](const int curve_i) {
-          const IndexRange point_range = curves.range_for_curve(curve_i);
-          for (const int segment_i : IndexRange(point_range.size() - 1)) {
-            const float3 pos1 = positions[point_range[segment_i]];
-            const float3 pos2 = positions[point_range[segment_i + 1]];
-
-            float2 pos1_proj, pos2_proj;
-            ED_view3d_project_float_v2_m4(region, pos1, pos1_proj, projection.values);
-            ED_view3d_project_float_v2_m4(region, pos2, pos2_proj, projection.values);
-
-            const float dist = dist_seg_seg_v2(pos1_proj, pos2_proj, mouse_start, mouse_end);
-            if (dist <= brush_radius) {
-              return true;
-            }
-          }
-          return false;
-        });
-
-    curves.remove_curves(curves_to_remove);
-
-    curves.tag_positions_changed();
-    DEG_id_tag_update(&curves_id.id, ID_RECALC_GEOMETRY);
-    ED_region_tag_redraw(region);
-
-    last_mouse_position_ = stroke_extension.mouse_position;
-  }
-};
-
-/**
- * Moves individual points under the brush and does a length preservation step afterwards.
- */
-class CombOperation : public CurvesSculptStrokeOperation {
- private:
-  float2 last_mouse_position_;
-
- public:
-  void on_stroke_extended(bContext *C, const StrokeExtension &stroke_extension) override
-  {
-    BLI_SCOPED_DEFER([&]() { last_mouse_position_ = stroke_extension.mouse_position; });
-
-    if (stroke_extension.is_first) {
-      return;
-    }
-
-    Scene &scene = *CTX_data_scene(C);
-    Object &object = *CTX_data_active_object(C);
-    ARegion *region = CTX_wm_region(C);
-    View3D *v3d = CTX_wm_view3d(C);
-    RegionView3D *rv3d = CTX_wm_region_view3d(C);
-
-    CurvesSculpt &curves_sculpt = *scene.toolsettings->curves_sculpt;
-    Brush &brush = *BKE_paint_brush(&curves_sculpt.paint);
-    const float brush_radius = BKE_brush_size_get(&scene, &brush, false);
-    const float brush_strength = BKE_brush_alpha_get(&scene, &brush);
-
-    const float4x4 ob_mat = object.obmat;
-    const float4x4 ob_imat = ob_mat.inverted();
-
-    float4x4 projection;
-    ED_view3d_ob_project_mat_get(rv3d, &object, projection.values);
-
-    Curves &curves_id = *static_cast<Curves *>(object.data);
-    CurvesGeometry &curves = CurvesGeometry::wrap(curves_id.geometry);
-    MutableSpan<float3> positions = curves.positions();
-
-    const float2 mouse_prev = last_mouse_position_;
-    const float2 mouse_cur = stroke_extension.mouse_position;
-    const float2 mouse_diff = mouse_cur - mouse_prev;
-    const float mouse_diff_len = math::length(mouse_diff);
-
-    threading::parallel_for(curves.curves_range(), 256, [&](const IndexRange curves_range) {
-      for (const int curve_i : curves_range) {
-        const IndexRange curve_points = curves.range_for_curve(curve_i);
-        /* Compute lengths of the segments. Those are used to make sure that the lengths don't
-         * change. */
-        Vector<float, 16> segment_lengths(curve_points.size() - 1);
-        for (const int segment_i : IndexRange(curve_points.size() - 1)) {
-          const float3 &p1 = positions[curve_points[segment_i]];
-          const float3 &p2 = positions[curve_points[segment_i] + 1];
-          const float length = math::distance(p1, p2);
-          segment_lengths[segment_i] = length;
-        }
-        bool curve_changed = false;
-        for (const int point_i : curve_points.drop_front(1)) {
-          const float3 old_position = positions[point_i];
-
-          /* Find the position of the point in screen space. */
-          float2 old_position_screen;
-          ED_view3d_project_float_v2_m4(
-              region, old_position, old_position_screen, projection.values);
-
-          /* Project the point onto the line drawn by the mouse. Note, it's projected on the
-           * infinite line, not only on the line segment. */
-          float2 old_position_screen_proj;
-          /* t is 0 when the point is closest to the previous mouse position and 1 when it's
-           * closest to the current mouse position. */
-          const float t = closest_to_line_v2(
-              old_position_screen_proj, old_position_screen, mouse_prev, mouse_cur);
-
-          /* Compute the distance to the mouse line segment. */
-          const float2 old_position_screen_proj_segment = mouse_prev +
-                                                          std::clamp(t, 0.0f, 1.0f) * mouse_diff;
-          const float distance_screen = math::distance(old_position_screen,
-                                                       old_position_screen_proj_segment);
-          if (distance_screen > brush_radius) {
-            /* Ignore the point because it's too far away. */
-            continue;
-          }
-          /* Compute a falloff that is based on how far along the point along the last stroke
-           * segment is. */
-          const float t_overshoot = brush_radius / mouse_diff_len;
-          const float t_falloff = 1.0f - std::max(t, 0.0f) / (1.0f + t_overshoot);
-          /* A falloff that is based on how far away the point is from the stroke. */
-          const float radius_falloff = pow2f(1.0f - distance_screen / brush_radius);
-          /* Combine the different falloffs and brush strength. */
-          const float weight = brush_strength * t_falloff * radius_falloff;
-
-          /* Offset the old point position in screen space and transform it back into 3D space. */
-          const float2 new_position_screen = old_position_screen + mouse_diff * weight;
-          float3 new_position;
-          ED_view3d_win_to_3d(
-              v3d, region, ob_mat * old_position, new_position_screen, new_position);
-          new_position = ob_imat * new_position;
-          positions[point_i] = new_position;
-
-          curve_changed = true;
-        }
-        if (!curve_changed) {
-          continue;
-        }
-        /* Ensure that the length of each segment stays the same. */
-        for (const int segment_i : IndexRange(curve_points.size() - 1)) {
-          const float3 &p1 = positions[curve_points[segment_i]];
-          float3 &p2 = positions[curve_points[segment_i] + 1];
-          const float3 direction = math::normalize(p2 - p1);
-          const float desired_length = segment_lengths[segment_i];
-          p2 = p1 + direction * desired_length;
-        }
-      }
-    });
-
-    curves.tag_positions_changed();
-    DEG_id_tag_update(&curves_id.id, ID_RECALC_GEOMETRY);
-    ED_region_tag_redraw(region);
-  }
-};
-
-/**
- * Drags the tip point of each curve and resamples the rest of the curve.
- */
-class SnakeHookOperation : public CurvesSculptStrokeOperation {
- private:
-  float2 last_mouse_position_;
-
- public:
-  void on_stroke_extended(bContext *C, const StrokeExtension &stroke_extension) override
-  {
-    BLI_SCOPED_DEFER([&]() { last_mouse_position_ = stroke_extension.mouse_position; });
-
-    if (stroke_extension.is_first) {
-      return;
-    }
-
-    Scene &scene = *CTX_data_scene(C);
-    Object &object = *CTX_data_active_object(C);
-    ARegion *region = CTX_wm_region(C);
-    View3D *v3d = CTX_wm_view3d(C);
-    RegionView3D *rv3d = CTX_wm_region_view3d(C);
-
-    CurvesSculpt &curves_sculpt = *scene.toolsettings->curves_sculpt;
-    Brush &brush = *BKE_paint_brush(&curves_sculpt.paint);
-    const float brush_radius = BKE_brush_size_get(&scene, &brush, false);
-    const float brush_strength = BKE_brush_alpha_get(&scene, &brush);
-
-    const float4x4 ob_mat = object.obmat;
-    const float4x4 ob_imat = ob_mat.inverted();
-
-    float4x4 projection;
-    ED_view3d_ob_project_mat_get(rv3d, &object, projection.values);
-
-    Curves &curves_id = *static_cast<Curves *>(object.data);
-    CurvesGeometry &curves = CurvesGeometry::wrap(curves_id.geometry);
-    MutableSpan<float3> positions = curves.positions();
-
-    const float2 mouse_prev = last_mouse_position_;
-    const float2 mouse_cur = stroke_extension.mouse_position;
-    const float2 mouse_diff = mouse_cur - mouse_prev;
-
-    threading::parallel_for(curves.curves_range(), 256, [&](const IndexRange curves_range) {
-      for (const int curve_i : curves_range) {
-        const IndexRange curve_points = curves.range_for_curve(curve_i);
-        const int last_point_i = curve_points.last();
-
-        const float3 old_position = positions[last_point_i];
-
-        float2 old_position_screen;
-        ED_view3d_project_float_v2_m4(
-            region, old_position, old_position_screen, projection.values);
-
-        const float distance_screen = math::distance(old_position_screen, mouse_prev);
-        if (distance_screen > brush_radius) {
-          continue;
-        }
-
-        const float radius_falloff = pow2f(1.0f - distance_screen / brush_radius);
-        const float weight = brush_strength * radius_falloff;
-
-        const float2 new_position_screen = old_position_screen + mouse_diff * weight;
-        float3 new_position;
-        ED_view3d_win_to_3d(v3d, region, ob_mat * old_position, new_position_screen, new_position);
-        new_position = ob_imat * new_position;
-
-        this->move_last_point_and_resample(positions, curve_points, new_position);
-      }
-    });
-
-    curves.tag_positions_changed();
-    DEG_id_tag_update(&curves_id.id, ID_RECALC_GEOMETRY);
-    ED_region_tag_redraw(region);
-  }
-
-  void move_last_point_and_resample(MutableSpan<float3> positions,
-                                    const IndexRange curve_points,
-                                    const float3 &new_last_point_position) const
-  {
-    Vector<float> old_lengths;
-    old_lengths.append(0.0f);
-    /* Used to (1) normalize the segment sizes over time and (2) support making zero-length
-     * segments */
-    const float extra_length = 0.001f;
-    for (const int segment_i : IndexRange(curve_points.size() - 1)) {
-      const float3 &p1 = positions[curve_points[segment_i]];
-      const float3 &p2 = positions[curve_points[segment_i] + 1];
-      const float length = math::distance(p1, p2);
-      old_lengths.append(old_lengths.last() + length + extra_length);
-    }
-    Vector<float> point_factors;
-    for (float &old_length : old_lengths) {
-      point_factors.append(old_length / old_lengths.last());
-    }
-
-    PolySpline new_spline;
-    new_spline.resize(curve_points.size());
-    MutableSpan<float3> new_spline_positions = new_spline.positions();
-    for (const int i : IndexRange(curve_points.size() - 1)) {
-      new_spline_positions[i] = positions[curve_points[i]];
-    }
-    new_spline_positions.last() = new_last_point_position;
-    new_spline.mark_cache_invalid();
-
-    for (const int i : IndexRange(curve_points.size())) {
-      const float factor = point_factors[i];
-      const Spline::LookupResult lookup = new_spline.lookup_evaluated_factor(factor);
-      const float index_factor = lookup.evaluated_index + lookup.factor;
-      float3 p;
-      new_spline.sample_with_index_factors<float3>(
-          new_spline_positions, {&index_factor, 1}, {&p, 1});
-      positions[curve_points[i]] = p;
-    }
-  }
-};
-
-=======
->>>>>>> 42853bac
 /**
  * Resamples the curves to a shorter length.
  */
