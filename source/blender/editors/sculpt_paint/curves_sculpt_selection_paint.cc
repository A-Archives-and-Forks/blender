/* SPDX-License-Identifier: GPL-2.0-or-later */

#include <algorithm>
#include <numeric>

#include "BLI_memory_utils.hh"
#include "BLI_task.hh"

#include "DNA_brush_types.h"

#include "BKE_brush.h"
#include "BKE_context.h"
#include "BKE_curves.hh"

#include "DEG_depsgraph.h"

#include "ED_screen.h"
#include "ED_view3d.h"

#include "WM_api.h"

#include "curves_sculpt_intern.hh"

/**
 * The code below uses a suffix naming convention to indicate the coordinate space:
 * cu: Local space of the curves object that is being edited.
 * wo: World space.
 * re: 2D coordinates within the region.
 */

namespace blender::ed::sculpt_paint {

using bke::CurvesGeometry;

class SelectionPaintOperation : public CurvesSculptStrokeOperation {
 private:
  bool use_select_;
  bool clear_selection_;

  CurvesBrush3D brush_3d_;

  friend struct SelectionPaintOperationExecutor;

 public:
  SelectionPaintOperation(const bool use_select, const bool clear_selection)
      : use_select_(use_select), clear_selection_(clear_selection)
  {
  }
  void on_stroke_extended(const bContext &C, const StrokeExtension &stroke_extension) override;
};

struct SelectionPaintOperationExecutor {
  SelectionPaintOperation *self_ = nullptr;
  CurvesSculptCommonContext ctx_;

  Object *object_ = nullptr;
  Curves *curves_id_ = nullptr;
  CurvesGeometry *curves_ = nullptr;

  const Brush *brush_ = nullptr;
  float brush_radius_base_re_;
  float brush_radius_factor_;
  float brush_strength_;

  float selection_goal_;

  float2 brush_pos_re_;

  float4x4 curves_to_world_mat_;
  float4x4 world_to_curves_mat_;

  SelectionPaintOperationExecutor(const bContext &C) : ctx_(C)
  {
  }

  void execute(SelectionPaintOperation &self,
               const bContext &C,
               const StrokeExtension &stroke_extension)
  {
    self_ = &self;
    object_ = CTX_data_active_object(&C);

    curves_id_ = static_cast<Curves *>(object_->data);
    curves_ = &CurvesGeometry::wrap(curves_id_->geometry);
    curves_id_->flag |= CV_SCULPT_SELECTION_ENABLED;
    if (curves_->curves_num() == 0) {
      return;
    }

<<<<<<< HEAD
    brush_ = BKE_paint_brush_for_read(&scene_->toolsettings->curves_sculpt->paint);
    brush_radius_base_re_ = BKE_brush_size_get(scene_, brush_, false);
=======
    brush_ = BKE_paint_brush_for_read(&ctx_.scene->toolsettings->curves_sculpt->paint);
    brush_radius_base_re_ = BKE_brush_size_get(ctx_.scene, brush_);
>>>>>>> 67f5596f
    brush_radius_factor_ = brush_radius_factor(*brush_, stroke_extension);
    brush_strength_ = BKE_brush_alpha_get(ctx_.scene, brush_);

    brush_pos_re_ = stroke_extension.mouse_position;

    if (self.clear_selection_) {
      if (stroke_extension.is_first) {
        if (curves_id_->selection_domain == ATTR_DOMAIN_POINT) {
          curves_->selection_point_float_for_write().fill(0.0f);
        }
        else if (curves_id_->selection_domain == ATTR_DOMAIN_CURVE) {
          curves_->selection_curve_float_for_write().fill(0.0f);
        }
      }
    }

    curves_to_world_mat_ = object_->obmat;
    world_to_curves_mat_ = curves_to_world_mat_.inverted();

    const eBrushFalloffShape falloff_shape = static_cast<eBrushFalloffShape>(
        brush_->falloff_shape);

    selection_goal_ = self_->use_select_ ? 1.0f : 0.0f;

    if (stroke_extension.is_first) {
      if (falloff_shape == PAINT_FALLOFF_SHAPE_SPHERE) {
        this->initialize_spherical_brush_reference_point();
      }
    }

    if (curves_id_->selection_domain == ATTR_DOMAIN_POINT) {
      MutableSpan<float> selection = curves_->selection_point_float_for_write();
      if (falloff_shape == PAINT_FALLOFF_SHAPE_TUBE) {
        this->paint_point_selection_projected_with_symmetry(selection);
      }
      else if (falloff_shape == PAINT_FALLOFF_SHAPE_SPHERE) {
        this->paint_point_selection_spherical_with_symmetry(selection);
      }
    }
    else {
      MutableSpan<float> selection = curves_->selection_curve_float_for_write();
      if (falloff_shape == PAINT_FALLOFF_SHAPE_TUBE) {
        this->paint_curve_selection_projected_with_symmetry(selection);
      }
      else if (falloff_shape == PAINT_FALLOFF_SHAPE_SPHERE) {
        this->paint_curve_selection_spherical_with_symmetry(selection);
      }
    }

    /* Use #ID_RECALC_GEOMETRY instead of #ID_RECALC_SELECT because
     * selection is handled as a generic attribute for now. */
    DEG_id_tag_update(&curves_id_->id, ID_RECALC_GEOMETRY);
    WM_main_add_notifier(NC_GEOM | ND_DATA, &curves_id_->id);
    ED_region_tag_redraw(ctx_.region);
  }

  void paint_point_selection_projected_with_symmetry(MutableSpan<float> selection)
  {
    const Vector<float4x4> symmetry_brush_transforms = get_symmetry_brush_transforms(
        eCurvesSymmetryType(curves_id_->symmetry));
    for (const float4x4 &brush_transform : symmetry_brush_transforms) {
      this->paint_point_selection_projected(brush_transform, selection);
    }
  }

  void paint_point_selection_projected(const float4x4 &brush_transform,
                                       MutableSpan<float> selection)
  {
    const float4x4 brush_transform_inv = brush_transform.inverted();

    float4x4 projection;
    ED_view3d_ob_project_mat_get(ctx_.rv3d, object_, projection.values);

    Span<float3> positions_cu = curves_->positions();

    const float brush_radius_re = brush_radius_base_re_ * brush_radius_factor_;
    const float brush_radius_sq_re = pow2f(brush_radius_re);

    threading::parallel_for(curves_->points_range(), 1024, [&](const IndexRange point_range) {
      for (const int point_i : point_range) {
        const float3 pos_cu = brush_transform_inv * positions_cu[point_i];

        /* Find the position of the point in screen space. */
        float2 pos_re;
        ED_view3d_project_float_v2_m4(ctx_.region, pos_cu, pos_re, projection.values);

        const float distance_to_brush_sq_re = math::distance_squared(pos_re, brush_pos_re_);
        if (distance_to_brush_sq_re > brush_radius_sq_re) {
          /* Ignore the point because it's too far away. */
          continue;
        }

        const float distance_to_brush_re = std::sqrt(distance_to_brush_sq_re);
        /* A falloff that is based on how far away the point is from the stroke. */
        const float radius_falloff = BKE_brush_curve_strength(
            brush_, distance_to_brush_re, brush_radius_re);
        /* Combine the falloff and brush strength. */
        const float weight = brush_strength_ * radius_falloff;

        selection[point_i] = math::interpolate(selection[point_i], selection_goal_, weight);
      }
    });
  }

  void paint_point_selection_spherical_with_symmetry(MutableSpan<float> selection)
  {
    float4x4 projection;
    ED_view3d_ob_project_mat_get(ctx_.rv3d, object_, projection.values);

    float3 brush_wo;
    ED_view3d_win_to_3d(ctx_.v3d,
                        ctx_.region,
                        curves_to_world_mat_ * self_->brush_3d_.position_cu,
                        brush_pos_re_,
                        brush_wo);
    const float3 brush_cu = world_to_curves_mat_ * brush_wo;

    const Vector<float4x4> symmetry_brush_transforms = get_symmetry_brush_transforms(
        eCurvesSymmetryType(curves_id_->symmetry));

    for (const float4x4 &brush_transform : symmetry_brush_transforms) {
      this->paint_point_selection_spherical(selection, brush_transform * brush_cu);
    }
  }

  void paint_point_selection_spherical(MutableSpan<float> selection, const float3 &brush_cu)
  {
    Span<float3> positions_cu = curves_->positions();

    const float brush_radius_cu = self_->brush_3d_.radius_cu;
    const float brush_radius_sq_cu = pow2f(brush_radius_cu);

    threading::parallel_for(curves_->points_range(), 1024, [&](const IndexRange point_range) {
      for (const int i : point_range) {
        const float3 pos_old_cu = positions_cu[i];

        /* Compute distance to the brush. */
        const float distance_to_brush_sq_cu = math::distance_squared(pos_old_cu, brush_cu);
        if (distance_to_brush_sq_cu > brush_radius_sq_cu) {
          /* Ignore the point because it's too far away. */
          continue;
        }

        const float distance_to_brush_cu = std::sqrt(distance_to_brush_sq_cu);

        /* A falloff that is based on how far away the point is from the stroke. */
        const float radius_falloff = BKE_brush_curve_strength(
            brush_, distance_to_brush_cu, brush_radius_cu);
        /* Combine the falloff and brush strength. */
        const float weight = brush_strength_ * radius_falloff;

        selection[i] = math::interpolate(selection[i], selection_goal_, weight);
      }
    });
  }

  void paint_curve_selection_projected_with_symmetry(MutableSpan<float> selection)
  {
    const Vector<float4x4> symmetry_brush_transforms = get_symmetry_brush_transforms(
        eCurvesSymmetryType(curves_id_->symmetry));
    for (const float4x4 &brush_transform : symmetry_brush_transforms) {
      this->paint_curve_selection_projected(brush_transform, selection);
    }
  }

  void paint_curve_selection_projected(const float4x4 &brush_transform,
                                       MutableSpan<float> selection)
  {
    const Span<float3> positions_cu = curves_->positions();
    const float4x4 brush_transform_inv = brush_transform.inverted();

    float4x4 projection;
    ED_view3d_ob_project_mat_get(ctx_.rv3d, object_, projection.values);

    const float brush_radius_re = brush_radius_base_re_ * brush_radius_factor_;
    const float brush_radius_sq_re = pow2f(brush_radius_re);

    threading::parallel_for(curves_->curves_range(), 1024, [&](const IndexRange curves_range) {
      for (const int curve_i : curves_range) {
        const float max_weight = threading::parallel_reduce(
            curves_->points_for_curve(curve_i).drop_back(1),
            1024,
            0.0f,
            [&](const IndexRange segment_range, const float init) {
              float max_weight = init;
              for (const int segment_i : segment_range) {
                const float3 pos1_cu = brush_transform_inv * positions_cu[segment_i];
                const float3 pos2_cu = brush_transform_inv * positions_cu[segment_i + 1];

                float2 pos1_re;
                float2 pos2_re;
                ED_view3d_project_float_v2_m4(ctx_.region, pos1_cu, pos1_re, projection.values);
                ED_view3d_project_float_v2_m4(ctx_.region, pos2_cu, pos2_re, projection.values);

                const float distance_sq_re = dist_squared_to_line_segment_v2(
                    brush_pos_re_, pos1_re, pos2_re);
                if (distance_sq_re > brush_radius_sq_re) {
                  continue;
                }
                const float radius_falloff = BKE_brush_curve_strength(
                    brush_, std::sqrt(distance_sq_re), brush_radius_re);
                const float weight = brush_strength_ * radius_falloff;
                max_weight = std::max(max_weight, weight);
              }
              return max_weight;
            },
            [](float a, float b) { return std::max(a, b); });
        selection[curve_i] = math::interpolate(selection[curve_i], selection_goal_, max_weight);
      }
    });
  }

  void paint_curve_selection_spherical_with_symmetry(MutableSpan<float> selection)
  {
    float4x4 projection;
    ED_view3d_ob_project_mat_get(ctx_.rv3d, object_, projection.values);

    float3 brush_wo;
    ED_view3d_win_to_3d(ctx_.v3d,
                        ctx_.region,
                        curves_to_world_mat_ * self_->brush_3d_.position_cu,
                        brush_pos_re_,
                        brush_wo);
    const float3 brush_cu = world_to_curves_mat_ * brush_wo;

    const Vector<float4x4> symmetry_brush_transforms = get_symmetry_brush_transforms(
        eCurvesSymmetryType(curves_id_->symmetry));

    for (const float4x4 &brush_transform : symmetry_brush_transforms) {
      this->paint_curve_selection_spherical(selection, brush_transform * brush_cu);
    }
  }

  void paint_curve_selection_spherical(MutableSpan<float> selection, const float3 &brush_cu)
  {
    const Span<float3> positions_cu = curves_->positions();

    const float brush_radius_cu = self_->brush_3d_.radius_cu;
    const float brush_radius_sq_cu = pow2f(brush_radius_cu);

    threading::parallel_for(curves_->curves_range(), 1024, [&](const IndexRange curves_range) {
      for (const int curve_i : curves_range) {
        const float max_weight = threading::parallel_reduce(
            curves_->points_for_curve(curve_i).drop_back(1),
            1024,
            0.0f,
            [&](const IndexRange segment_range, const float init) {
              float max_weight = init;
              for (const int segment_i : segment_range) {
                const float3 &pos1_cu = positions_cu[segment_i];
                const float3 &pos2_cu = positions_cu[segment_i + 1];

                const float distance_sq_cu = dist_squared_to_line_segment_v3(
                    brush_cu, pos1_cu, pos2_cu);
                if (distance_sq_cu > brush_radius_sq_cu) {
                  continue;
                }
                const float radius_falloff = BKE_brush_curve_strength(
                    brush_, std::sqrt(distance_sq_cu), brush_radius_cu);
                const float weight = brush_strength_ * radius_falloff;
                max_weight = std::max(max_weight, weight);
              }
              return max_weight;
            },
            [](float a, float b) { return std::max(a, b); });
        selection[curve_i] = math::interpolate(selection[curve_i], selection_goal_, max_weight);
      }
    });
  }

  void initialize_spherical_brush_reference_point()
  {
    std::optional<CurvesBrush3D> brush_3d = sample_curves_3d_brush(*ctx_.depsgraph,
                                                                   *ctx_.region,
                                                                   *ctx_.v3d,
                                                                   *ctx_.rv3d,
                                                                   *object_,
                                                                   brush_pos_re_,
                                                                   brush_radius_base_re_);
    if (brush_3d.has_value()) {
      self_->brush_3d_ = *brush_3d;
    }
  }
};

void SelectionPaintOperation::on_stroke_extended(const bContext &C,
                                                 const StrokeExtension &stroke_extension)
{
  SelectionPaintOperationExecutor executor{C};
  executor.execute(*this, C, stroke_extension);
}

std::unique_ptr<CurvesSculptStrokeOperation> new_selection_paint_operation(
    const BrushStrokeMode brush_mode, const bContext &C)
{
  Scene &scene = *CTX_data_scene(&C);
  Brush &brush = *BKE_paint_brush(&scene.toolsettings->curves_sculpt->paint);
  const bool use_select = ELEM(brush_mode, BRUSH_STROKE_INVERT) ==
                          ((brush.flag & BRUSH_DIR_IN) != 0);
  const bool clear_selection = use_select && brush_mode != BRUSH_STROKE_SMOOTH;

  return std::make_unique<SelectionPaintOperation>(use_select, clear_selection);
}

}  // namespace blender::ed::sculpt_paint<|MERGE_RESOLUTION|>--- conflicted
+++ resolved
@@ -87,13 +87,8 @@
       return;
     }
 
-<<<<<<< HEAD
-    brush_ = BKE_paint_brush_for_read(&scene_->toolsettings->curves_sculpt->paint);
-    brush_radius_base_re_ = BKE_brush_size_get(scene_, brush_, false);
-=======
     brush_ = BKE_paint_brush_for_read(&ctx_.scene->toolsettings->curves_sculpt->paint);
-    brush_radius_base_re_ = BKE_brush_size_get(ctx_.scene, brush_);
->>>>>>> 67f5596f
+    brush_radius_base_re_ = BKE_brush_size_get(ctx_.scene, brush_, false);
     brush_radius_factor_ = brush_radius_factor(*brush_, stroke_extension);
     brush_strength_ = BKE_brush_alpha_get(ctx_.scene, brush_);
 
