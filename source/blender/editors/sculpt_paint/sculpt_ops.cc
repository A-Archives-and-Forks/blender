/* SPDX-License-Identifier: GPL-2.0-or-later
 * Copyright 2006 by Nicholas Bishop. All rights reserved. */

/** \file
 * \ingroup edsculpt
 * Implements the Sculpt Mode tools.
 */

#include "MEM_guardedalloc.h"

#include "BLI_alloca.h"
#include "BLI_ghash.h"
#include "BLI_gsqueue.h"
#include "BLI_math.h"
#include "BLI_rand.h"
#include "BLI_task.h"
#include "BLI_utildefines.h"

#include "BLT_translation.h"

#include "DNA_brush_types.h"
#include "DNA_customdata_types.h"
#include "DNA_listBase.h"
#include "DNA_mesh_types.h"
#include "DNA_meshdata_types.h"
#include "DNA_modifier_types.h"
#include "DNA_node_types.h"
#include "DNA_object_types.h"
#include "DNA_scene_types.h"

#include "BKE_attribute.h"
#include "BKE_brush.h"
#include "BKE_bvhutils.h"
#include "BKE_ccg.h"
#include "BKE_context.h"
#include "BKE_layer.h"
#include "BKE_main.h"
#include "BKE_mesh.hh"
#include "BKE_mesh_mirror.h"
#include "BKE_mesh_types.h"
#include "BKE_modifier.h"
#include "BKE_multires.h"
#include "BKE_object.h"
#include "BKE_paint.h"
#include "BKE_pbvh.h"
#include "BKE_report.h"
#include "BKE_scene.h"

#include "DEG_depsgraph.h"
#include "DEG_depsgraph_query.h"

#include "IMB_colormanagement.h"

#include "WM_api.h"
#include "WM_message.h"
#include "WM_toolsystem.h"
#include "WM_types.h"

#include "ED_image.h"
#include "ED_object.h"
#include "ED_screen.h"
#include "ED_sculpt.h"
#include "ED_space_api.h"
#include "ED_transform_snap_object_context.h"
#include "ED_view3d.h"

#include "paint_intern.h"
#include "sculpt_intern.hh"

#include "RNA_access.h"
#include "RNA_define.h"
#include "RNA_prototypes.h"

#include "UI_interface.h"
#include "UI_resources.h"

#include "GPU_immediate.h"
#include "GPU_state.h"
#include "GPU_vertex_buffer.h"
#include "GPU_vertex_format.h"

#include "bmesh.h"
#include "bmesh_log.h"
#include "bmesh_tools.h"

#include "../../bmesh/intern/bmesh_idmap.h"

#include <cmath>
#include <cstdlib>
#include <cstring>

/* Reset the copy of the mesh that is being sculpted on (currently just for the layer brush). */

static int sculpt_set_persistent_base_exec(bContext *C, wmOperator * /*op*/)
{
  Depsgraph *depsgraph = CTX_data_depsgraph_pointer(C);
  Object *ob = CTX_data_active_object(C);
  SculptSession *ss = ob->sculpt;

  if (!ss) {
    return OPERATOR_FINISHED;
  }
  SCULPT_vertex_random_access_ensure(ss);
  BKE_sculpt_update_object_for_edit(depsgraph, ob, false, false, false);

  SculptAttributeParams params = {0};
  params.permanent = true;

  ss->attrs.persistent_co = BKE_sculpt_attribute_ensure(
      ob, ATTR_DOMAIN_POINT, CD_PROP_FLOAT3, SCULPT_ATTRIBUTE_NAME(persistent_co), &params);
  ss->attrs.persistent_no = BKE_sculpt_attribute_ensure(
      ob, ATTR_DOMAIN_POINT, CD_PROP_FLOAT3, SCULPT_ATTRIBUTE_NAME(persistent_no), &params);
  ss->attrs.persistent_disp = BKE_sculpt_attribute_ensure(
      ob, ATTR_DOMAIN_POINT, CD_PROP_FLOAT, SCULPT_ATTRIBUTE_NAME(persistent_disp), &params);

  const int totvert = SCULPT_vertex_count_get(ss);

  for (int i = 0; i < totvert; i++) {
    PBVHVertRef vertex = BKE_pbvh_index_to_vertex(ss->pbvh, i);

    copy_v3_v3(SCULPT_vertex_attr_get<float *>(vertex, ss->attrs.persistent_co),
               SCULPT_vertex_co_get(ss, vertex));
    SCULPT_vertex_normal_get(
        ss, vertex, SCULPT_vertex_attr_get<float *>(vertex, ss->attrs.persistent_no));
    (*SCULPT_vertex_attr_get<float *>(vertex, ss->attrs.persistent_disp)) = 0.0f;
  }

  return OPERATOR_FINISHED;
}

static void SCULPT_OT_set_persistent_base(wmOperatorType *ot)
{
  /* Identifiers. */
  ot->name = "Set Persistent Base";
  ot->idname = "SCULPT_OT_set_persistent_base";
  ot->description = "Reset the copy of the mesh that is being sculpted on";

  /* API callbacks. */
  ot->exec = sculpt_set_persistent_base_exec;
  ot->poll = SCULPT_mode_poll;

  ot->flag = OPTYPE_REGISTER | OPTYPE_UNDO;
}

/************************* SCULPT_OT_optimize *************************/

static int sculpt_optimize_exec(bContext *C, wmOperator * /*op*/)
{
  Object *ob = CTX_data_active_object(C);

  SCULPT_pbvh_clear(ob, false);
  WM_event_add_notifier(C, NC_OBJECT | ND_DRAW, ob);

  return OPERATOR_FINISHED;
}

/* The BVH gets less optimal more quickly with dynamic topology than
 * regular sculpting. There is no doubt more clever stuff we can do to
 * optimize it on the fly, but for now this gives the user a nicer way
 * to recalculate it than toggling modes. */
static void SCULPT_OT_optimize(wmOperatorType *ot)
{
  /* Identifiers. */
  ot->name = "Rebuild BVH";
  ot->idname = "SCULPT_OT_optimize";
  ot->description = "Recalculate the sculpt BVH to improve performance";

  /* API callbacks. */
  ot->exec = sculpt_optimize_exec;
  ot->poll = SCULPT_mode_poll;

  ot->flag = OPTYPE_REGISTER | OPTYPE_UNDO;
}

/********************* Dynamic topology symmetrize ********************/

static bool sculpt_no_multires_poll(bContext *C)
{
  Object *ob = CTX_data_active_object(C);
  if (SCULPT_mode_poll(C) && ob->sculpt && ob->sculpt->pbvh) {
    return BKE_pbvh_type(ob->sculpt->pbvh) != PBVH_GRIDS;
  }
  return false;
}

static bool sculpt_only_bmesh_poll(bContext *C)
{
  Object *ob = CTX_data_active_object(C);
  if (SCULPT_mode_poll(C) && ob->sculpt && ob->sculpt->pbvh) {
    return BKE_pbvh_type(ob->sculpt->pbvh) == PBVH_BMESH;
  }
  return false;
}

static int sculpt_spatial_sort_exec(bContext *C, wmOperator *op)
{
  Object *ob = CTX_data_active_object(C);
  SculptSession *ss = ob->sculpt;
  PBVH *pbvh = ss->pbvh;

  if (!pbvh) {
    return OPERATOR_CANCELLED;
  }

  switch (BKE_pbvh_type(pbvh)) {
    case PBVH_BMESH:
      SCULPT_undo_push_begin(ob, op);
      SCULPT_undo_push_node(ob, nullptr, SCULPT_UNDO_GEOMETRY);

      BKE_pbvh_reorder_bmesh(ss->pbvh);

      BKE_pbvh_bmesh_on_mesh_change(ss->pbvh);
      BM_log_full_mesh(ss->bm, ss->bm_log);

      ss->active_vertex.i = 0;
      ss->active_face.i = 0;

      BKE_pbvh_free(ss->pbvh);
      ss->pbvh = nullptr;

      /* Finish undo. */
      SCULPT_undo_push_end(ob);

      break;
    case PBVH_FACES:
      return OPERATOR_CANCELLED;
    case PBVH_GRIDS:
      return OPERATOR_CANCELLED;
  }

  /* Redraw. */
  DEG_id_tag_update(&ob->id, ID_RECALC_GEOMETRY);
  WM_event_add_notifier(C, ND_DATA | NC_OBJECT | ND_DRAW, ob);

  return OPERATOR_FINISHED;
}
static void SCULPT_OT_spatial_sort_mesh(wmOperatorType *ot)
{
  /* Identifiers. */
  ot->name = "Spatially Sort Mesh";
  ot->idname = "SCULPT_OT_spatial_sort_mesh";
  ot->description = "Spatially sort mesh to improve memory coherency";

  /* API callbacks. */
  ot->exec = sculpt_spatial_sort_exec;
  ot->poll = sculpt_only_bmesh_poll;
}

static int sculpt_symmetrize_exec(bContext *C, wmOperator *op)
{
  Main *bmain = CTX_data_main(C);
  Object *ob = CTX_data_active_object(C);
  const Sculpt *sd = CTX_data_tool_settings(C)->sculpt;
  SculptSession *ss = ob->sculpt;
  PBVH *pbvh = ss->pbvh;
  const float dist = RNA_float_get(op->ptr, "merge_tolerance");

  if (!pbvh) {
    return OPERATOR_CANCELLED;
  }

  switch (BKE_pbvh_type(pbvh)) {
    case PBVH_BMESH: {
      /* Dyntopo Symmetrize. */

      /* To simplify undo for symmetrize, all BMesh elements are logged
       * as deleted, then after symmetrize operation all BMesh elements
       * are logged as added (as opposed to attempting to store just the
       * parts that symmetrize modifies). */
      SCULPT_undo_push_begin(ob, op);
      SCULPT_undo_push_node(ob, nullptr, SCULPT_UNDO_DYNTOPO_SYMMETRIZE);

      BM_mesh_toolflags_set(ss->bm, true);

      /* Symmetrize and re-triangulate. */
      BMO_op_callf(ss->bm,
                   (BMO_FLAG_DEFAULTS & ~BMO_FLAG_RESPECT_HIDE),
                   "symmetrize input=%avef direction=%i dist=%f use_shapekey=%b",
                   sd->symmetrize_direction,
                   dist,
                   true);
#ifndef DYNTOPO_DYNAMIC_TESS
      SCULPT_dynamic_topology_triangulate(ss, ss->bm);
#endif
      /* Bisect operator flags edges (keep tags clean for edge queue). */
      BM_mesh_elem_hflag_disable_all(ss->bm, BM_EDGE, BM_ELEM_TAG, false);

      BM_mesh_toolflags_set(ss->bm, false);

      BKE_pbvh_recalc_bmesh_boundary(ss->pbvh);
      SCULT_dyntopo_flag_all_disk_sort(ss);

      /* De-duplicate element IDs. */
      BM_idmap_check_ids(ss->bm_idmap);

      BM_mesh_toolflags_set(ss->bm, false);

      /* Finish undo. */
      BM_log_full_mesh(ss->bm, ss->bm_log);
      SCULPT_undo_push_end(ob);

      break;
    }
    case PBVH_FACES: {
      /* Mesh Symmetrize. */
      ED_sculpt_undo_geometry_begin(ob, op);
      Mesh *mesh = static_cast<Mesh *>(ob->data);

      BKE_mesh_mirror_apply_mirror_on_axis(bmain, mesh, sd->symmetrize_direction, dist);

      ED_sculpt_undo_geometry_end(ob);
      BKE_mesh_batch_cache_dirty_tag(mesh, BKE_MESH_BATCH_DIRTY_ALL);

      break;
    }
    case PBVH_GRIDS:
      return OPERATOR_CANCELLED;
  }

  SCULPT_topology_islands_invalidate(ss);

  /* Redraw. */
  SCULPT_pbvh_clear(ob, false);
  WM_event_add_notifier(C, NC_OBJECT | ND_DRAW, ob);

  return OPERATOR_FINISHED;
}

static void SCULPT_OT_symmetrize(wmOperatorType *ot)
{
  /* Identifiers. */
  ot->name = "Symmetrize";
  ot->idname = "SCULPT_OT_symmetrize";
  ot->description = "Symmetrize the topology modifications";

  /* API callbacks. */
  ot->exec = sculpt_symmetrize_exec;
  ot->poll = sculpt_no_multires_poll;

  PropertyRNA *prop = RNA_def_float(ot->srna,
                                    "merge_tolerance",
                                    0.0005f,
                                    0.0f,
                                    FLT_MAX,
                                    "Merge Distance",
                                    "Distance within which symmetrical vertices are merged",
                                    0.0f,
                                    1.0f);

  RNA_def_property_ui_range(prop, 0.0, FLT_MAX, 0.001, 5);
}

/**** Toggle operator for turning sculpt mode on or off ****/

static void sculpt_init_session(Main *bmain, Depsgraph *depsgraph, Scene *scene, Object *ob)
{
  /* Create persistent sculpt mode data. */
  BKE_sculpt_toolsettings_data_ensure(scene);

  /* Create sculpt mode session data. */
  if (ob->sculpt != nullptr) {
    BKE_sculptsession_free(ob);
  }
<<<<<<< HEAD
  BKE_object_sculpt_data_create(ob);

=======
  ob->sculpt = MEM_new<SculptSession>(__func__);
>>>>>>> 2f4a7d67
  ob->sculpt->mode_type = OB_MODE_SCULPT;
  ob->sculpt->active_face.i = PBVH_REF_NONE;
  ob->sculpt->active_vertex.i = PBVH_REF_NONE;

  CustomData_reset(&ob->sculpt->temp_vdata);
  CustomData_reset(&ob->sculpt->temp_pdata);

  /* Trigger evaluation of modifier stack to ensure
   * multires modifier sets .runtime.ccg in
   * the evaluated mesh.
   */
  DEG_id_tag_update(&ob->id, ID_RECALC_GEOMETRY);

  BKE_scene_graph_evaluated_ensure(depsgraph, bmain);

  /* This function expects a fully evaluated depsgraph. */
  BKE_sculpt_update_object_for_edit(depsgraph, ob, false, false, false);

  BKE_sculptsession_update_attr_refs(ob);

  SculptSession *ss = ob->sculpt;
  if (ss->face_sets || (ss->bm && ss->cd_faceset_offset != -1)) {
    /* Here we can detect geometry that was just added to Sculpt Mode as it has the
     * SCULPT_FACE_SET_NONE assigned, so we can create a new Face Set for it. */
    /* In sculpt mode all geometry that is assigned to SCULPT_FACE_SET_NONE is considered as not
     * initialized, which is used is some operators that modify the mesh topology to perform
     * certain actions in the new polys. After these operations are finished, all polys should have
     * a valid face set ID assigned (different from SCULPT_FACE_SET_NONE) to manage their
     * visibility correctly. */
    /* TODO(pablodp606): Based on this we can improve the UX in future tools for creating new
     * objects, like moving the transform pivot position to the new area or masking existing
     * geometry. */

    SCULPT_face_random_access_ensure(ss);
    const int new_face_set = SCULPT_face_set_next_available_get(ss);

    for (int i = 0; i < ss->totfaces; i++) {
      PBVHFaceRef face = BKE_pbvh_index_to_face(ss->pbvh, i);

      int fset = SCULPT_face_set_get(ss, face);
      if (fset == SCULPT_FACE_SET_NONE) {
        SCULPT_face_set_set(ss, face, new_face_set);
      }
    }
  }
}

void SCULPT_ensure_valid_pivot(const Object *ob, Scene *scene)
{
  UnifiedPaintSettings *ups = &scene->toolsettings->unified_paint_settings;
  const SculptSession *ss = ob->sculpt;

  /* No valid pivot? Use bounding box center. */
  if (ups->average_stroke_counter == 0 || !ups->last_stroke_valid) {
    float location[3], max[3];
    BKE_pbvh_bounding_box(ss->pbvh, location, max);

    interp_v3_v3v3(location, location, max, 0.5f);
    mul_m4_v3(ob->object_to_world, location);

    copy_v3_v3(ups->average_stroke_accum, location);
    ups->average_stroke_counter = 1;

    /* Update last stroke position. */
    ups->last_stroke_valid = true;
  }
}

void ED_object_sculptmode_enter_ex(Main *bmain,
                                   Depsgraph *depsgraph,
                                   Scene *scene,
                                   Object *ob,
                                   const bool force_dyntopo,
                                   ReportList *reports,
                                   bool do_undo)
{
  const int mode_flag = OB_MODE_SCULPT;
  Mesh *me = BKE_mesh_from_object(ob);

  /* Enter sculpt mode. */
  ob->mode |= mode_flag;

  sculpt_init_session(bmain, depsgraph, scene, ob);

  if (!(fabsf(ob->scale[0] - ob->scale[1]) < 1e-4f &&
        fabsf(ob->scale[1] - ob->scale[2]) < 1e-4f)) {
    BKE_report(
        reports, RPT_WARNING, "Object has non-uniform scale, sculpting may be unpredictable");
  }
  else if (is_negative_m4(ob->object_to_world)) {
    BKE_report(reports, RPT_WARNING, "Object has negative scale, sculpting may be unpredictable");
  }

  Paint *paint = BKE_paint_get_active_from_paintmode(scene, PAINT_MODE_SCULPT);
  BKE_paint_init(bmain, scene, PAINT_MODE_SCULPT, PAINT_CURSOR_SCULPT);

  ED_paint_cursor_start(paint, SCULPT_mode_poll_view3d);

  bool has_multires = false;

  /* Check dynamic-topology flag; re-enter dynamic-topology mode when changing modes,
   * As long as no data was added that is not supported. */
  if (me->flag & ME_SCULPT_DYNAMIC_TOPOLOGY) {
    MultiresModifierData *mmd = BKE_sculpt_multires_active(scene, ob);

    const char *message_unsupported = nullptr;
    if (mmd != nullptr) {
      message_unsupported = TIP_("multi-res modifier");
      has_multires = true;
    }
    else {
      enum eDynTopoWarnFlag flag = SCULPT_dynamic_topology_check(scene, ob);
      if (flag == 0) {
        /* pass */
      }
      else if (flag & DYNTOPO_WARN_EDATA) {
        message_unsupported = TIP_("edge data");
      }
      else if (flag & DYNTOPO_WARN_MODIFIER) {
        message_unsupported = TIP_("constructive modifier");
      }
      else {
        BLI_assert(0);
      }
    }

    if (!has_multires && ((message_unsupported == nullptr) || force_dyntopo)) {
      /* Needed because we may be entering this mode before the undo system loads. */
      wmWindowManager *wm = static_cast<wmWindowManager *>(bmain->wm.first);
      bool has_undo = do_undo && wm->undo_stack != nullptr;

      /* Undo push is needed to prevent memory leak. */
      if (has_undo) {
        SCULPT_undo_push_begin_ex(ob, "Dynamic topology enable");
      }

      bool need_bmlog = !ob->sculpt->bm_log;

      SCULPT_dynamic_topology_enable_ex(bmain, depsgraph, scene, ob);

      if (has_undo) {
        SCULPT_undo_push_node(ob, nullptr, SCULPT_UNDO_DYNTOPO_BEGIN);
        SCULPT_undo_push_end(ob);
      }
      else if (need_bmlog) {
        if (ob->sculpt->bm_log) {
          BM_log_free(ob->sculpt->bm_log, true);
          ob->sculpt->bm_log = nullptr;
        }

        if (ob->sculpt->bm_idmap) {
          BM_idmap_destroy(ob->sculpt->bm_idmap);
          ob->sculpt->bm_idmap = nullptr;
        }

        /* Recreate idmap and log. */

        BKE_sculpt_ensure_idmap(ob);

        /* See if we can rebuild the log from the undo stack. */
        SCULPT_undo_ensure_bmlog(ob);

        /* Create an empty log if reconstruction failed. */
        if (!ob->sculpt->bm_log) {
          ob->sculpt->bm_log = BM_log_create(ob->sculpt->bm, ob->sculpt->bm_idmap);
        }
      }
    }
    else {
      BKE_reportf(
          reports, RPT_WARNING, "Dynamic Topology found: %s, disabled", message_unsupported);
      me->flag &= ~ME_SCULPT_DYNAMIC_TOPOLOGY;
    }
  }

  SCULPT_ensure_valid_pivot(ob, scene);

  /* Flush object mode. */
  DEG_id_tag_update(&ob->id, ID_RECALC_COPY_ON_WRITE);
}

void ED_object_sculptmode_enter(bContext *C, Depsgraph *depsgraph, ReportList *reports)
{
  Main *bmain = CTX_data_main(C);
  Scene *scene = CTX_data_scene(C);
  ViewLayer *view_layer = CTX_data_view_layer(C);
  BKE_view_layer_synced_ensure(scene, view_layer);
  Object *ob = BKE_view_layer_active_object_get(view_layer);
  ED_object_sculptmode_enter_ex(bmain, depsgraph, scene, ob, false, reports, true);
}

void ED_object_sculptmode_exit_ex(Main *bmain, Depsgraph *depsgraph, Scene *scene, Object *ob)
{
  const int mode_flag = OB_MODE_SCULPT;
  Mesh *me = BKE_mesh_from_object(ob);

  multires_flush_sculpt_updates(ob);

  /* Not needed for now. */
#if 0
  MultiresModifierData *mmd = BKE_sculpt_multires_active(scene, ob);
  const int flush_recalc = ed_object_sculptmode_flush_recalc_flag(scene, ob, mmd);
#endif

  /* Always for now, so leaving sculpt mode always ensures scene is in
   * a consistent state. */
  if (true || /* flush_recalc || */ (ob->sculpt && ob->sculpt->bm)) {
    DEG_id_tag_update(&ob->id, ID_RECALC_GEOMETRY);
  }

  /* Leave sculpt mode. We do this here to prevent
   * the depsgraph spawning a PBVH_FACES after disabling
   * dynamic topology below. */
  ob->mode &= ~mode_flag;

  if (me->flag & ME_SCULPT_DYNAMIC_TOPOLOGY) {
    /* Dynamic topology must be disabled before exiting sculpt
     * mode to ensure the undo stack stays in a consistent
     * state. */
    sculpt_dynamic_topology_disable_with_undo(bmain, depsgraph, scene, ob);

    /* Store so we know to re-enable when entering sculpt mode. */
    me->flag |= ME_SCULPT_DYNAMIC_TOPOLOGY;
  }

  BKE_sculptsession_free(ob);

  paint_cursor_delete_textures();

  /* Never leave derived meshes behind. */
  BKE_object_free_derived_caches(ob);

  /* Flush object mode. */
  DEG_id_tag_update(&ob->id, ID_RECALC_COPY_ON_WRITE);
}

void ED_object_sculptmode_exit(bContext *C, Depsgraph *depsgraph)
{
  Main *bmain = CTX_data_main(C);
  Scene *scene = CTX_data_scene(C);
  ViewLayer *view_layer = CTX_data_view_layer(C);
  BKE_view_layer_synced_ensure(scene, view_layer);
  Object *ob = BKE_view_layer_active_object_get(view_layer);
  ED_object_sculptmode_exit_ex(bmain, depsgraph, scene, ob);
}

static int sculpt_mode_toggle_exec(bContext *C, wmOperator *op)
{
  wmMsgBus *mbus = CTX_wm_message_bus(C);
  Main *bmain = CTX_data_main(C);
  Depsgraph *depsgraph = CTX_data_depsgraph_on_load(C);
  Scene *scene = CTX_data_scene(C);
  ToolSettings *ts = scene->toolsettings;
  ViewLayer *view_layer = CTX_data_view_layer(C);
  BKE_view_layer_synced_ensure(scene, view_layer);
  Object *ob = BKE_view_layer_active_object_get(view_layer);
  const int mode_flag = OB_MODE_SCULPT;
  const bool is_mode_set = (ob->mode & mode_flag) != 0;

  if (!is_mode_set) {
    if (!ED_object_mode_compat_set(C, ob, eObjectMode(mode_flag), op->reports)) {
      return OPERATOR_CANCELLED;
    }
  }

  if (is_mode_set) {
    ED_object_sculptmode_exit_ex(bmain, depsgraph, scene, ob);
  }
  else {
    if (depsgraph) {
      depsgraph = CTX_data_ensure_evaluated_depsgraph(C);
    }
    ED_object_sculptmode_enter_ex(bmain, depsgraph, scene, ob, false, op->reports, true);
    BKE_paint_toolslots_brush_validate(bmain, &ts->sculpt->paint);

    if (ob->mode & mode_flag) {
      Mesh *me = static_cast<Mesh *>(ob->data);
      /* Dyntopo adds its own undo step. */
      if ((me->flag & ME_SCULPT_DYNAMIC_TOPOLOGY) == 0) {
        /* Without this the memfile undo step is used,
         * while it works it causes lag when undoing the first undo step, see #71564. */
        wmWindowManager *wm = CTX_wm_manager(C);
        if (wm->op_undo_depth <= 1) {
          SCULPT_undo_push_begin(ob, op);
          SCULPT_undo_push_end(ob);
        }
      }
    }
  }

  WM_event_add_notifier(C, NC_SCENE | ND_MODE, scene);

  WM_msg_publish_rna_prop(mbus, &ob->id, ob, Object, mode);

  WM_toolsystem_update_from_context_view3d(C);

  return OPERATOR_FINISHED;
}

static void SCULPT_OT_sculptmode_toggle(wmOperatorType *ot)
{
  /* Identifiers. */
  ot->name = "Sculpt Mode";
  ot->idname = "SCULPT_OT_sculptmode_toggle";
  ot->description = "Toggle sculpt mode in 3D view";

  /* API callbacks. */
  ot->exec = sculpt_mode_toggle_exec;
  ot->poll = ED_operator_object_active_editable_mesh;

  ot->flag = OPTYPE_REGISTER | OPTYPE_UNDO;
}

void SCULPT_geometry_preview_lines_update(bContext *C, SculptSession *ss, float radius)
{
  Depsgraph *depsgraph = CTX_data_depsgraph_pointer(C);
  Object *ob = CTX_data_active_object(C);

  ss->preview_vert_count = 0;
  int totpoints = 0;

  /* This function is called from the cursor drawing code, so the PBVH may not be build yet. */
  if (!ss->pbvh) {
    return;
  }

  if (!ss->deform_modifiers_active) {
    return;
  }

  if (BKE_pbvh_type(ss->pbvh) == PBVH_GRIDS) {
    return;
  }

  BKE_sculpt_update_object_for_edit(depsgraph, ob, true, true, false);

  if (!ss->pmap) {
    return;
  }

  float brush_co[3];
  copy_v3_v3(brush_co, SCULPT_active_vertex_co_get(ss));

  BLI_bitmap *visited_verts = BLI_BITMAP_NEW(SCULPT_vertex_count_get(ss), "visited_verts");

  /* Assuming an average of 6 edges per vertex in a triangulated mesh. */
  const int max_preview_verts = SCULPT_vertex_count_get(ss) * 3 * 2;

  if (ss->preview_vert_list == nullptr) {
    ss->preview_vert_list = MEM_cnew_array<PBVHVertRef>(max_preview_verts, __func__);
  }

  GSQueue *non_visited_verts = BLI_gsqueue_new(sizeof(PBVHVertRef));
  PBVHVertRef active_v = SCULPT_active_vertex_get(ss);
  BLI_gsqueue_push(non_visited_verts, &active_v);

  while (!BLI_gsqueue_is_empty(non_visited_verts)) {
    PBVHVertRef from_v;

    BLI_gsqueue_pop(non_visited_verts, &from_v);
    SculptVertexNeighborIter ni;
    SCULPT_VERTEX_NEIGHBORS_ITER_BEGIN (ss, from_v, ni) {
      if (totpoints + (ni.size * 2) < max_preview_verts) {
        PBVHVertRef to_v = ni.vertex;
        int to_v_i = ni.index;

        ss->preview_vert_list[totpoints] = from_v;
        totpoints++;
        ss->preview_vert_list[totpoints] = to_v;
        totpoints++;
        if (BLI_BITMAP_TEST(visited_verts, to_v_i)) {
          continue;
        }
        BLI_BITMAP_ENABLE(visited_verts, to_v_i);
        const float *co = SCULPT_vertex_co_for_grab_active_get(ss, to_v);
        if (len_squared_v3v3(brush_co, co) < radius * radius) {
          BLI_gsqueue_push(non_visited_verts, &to_v);
        }
      }
    }
    SCULPT_VERTEX_NEIGHBORS_ITER_END(ni);
  }

  BLI_gsqueue_free(non_visited_verts);

  MEM_freeN(visited_verts);

  ss->preview_vert_count = totpoints;
}

#define SAMPLE_COLOR_PREVIEW_SIZE 60
#define SAMPLE_COLOR_OFFSET_X -15
#define SAMPLE_COLOR_OFFSET_Y -15
typedef struct SampleColorCustomData {
  void *draw_handle;
  Object *active_object;

  float mval[2];

  float initial_color[4];
  float sampled_color[4];
} SampleColorCustomData;

static void sculpt_sample_color_draw(const bContext * /* C */, ARegion * /* ar */, void *arg)
{
  SampleColorCustomData *sccd = (SampleColorCustomData *)arg;
  GPU_line_width(2.0f);
  GPU_line_smooth(true);
  uint pos = GPU_vertformat_attr_add(immVertexFormat(), "pos", GPU_COMP_F32, 2, GPU_FETCH_FLOAT);
  immBindBuiltinProgram(GPU_SHADER_2D_POINT_UNIFORM_SIZE_UNIFORM_COLOR_AA);

  immUniform1f("size", 16.0f);

  const float origin_x = sccd->mval[0] + SAMPLE_COLOR_OFFSET_X;
  const float origin_y = sccd->mval[1] + SAMPLE_COLOR_OFFSET_Y;

  immUniformColor3fvAlpha(sccd->sampled_color, 1.0f);
  immRectf(pos,
           origin_x,
           origin_y,
           origin_x - SAMPLE_COLOR_PREVIEW_SIZE,
           origin_y - SAMPLE_COLOR_PREVIEW_SIZE);

  immUniformColor3fvAlpha(sccd->initial_color, 1.0f);
  immRectf(pos,
           origin_x - SAMPLE_COLOR_PREVIEW_SIZE,
           origin_y,
           origin_x - 2.0f * SAMPLE_COLOR_PREVIEW_SIZE,
           origin_y - SAMPLE_COLOR_PREVIEW_SIZE);

  immUnbindProgram();
  GPU_line_smooth(false);
}

static bool sculpt_sample_color_update_from_base(bContext *C,
                                                 const wmEvent *event,
                                                 SampleColorCustomData *sccd)
{
  Depsgraph *depsgraph = CTX_data_ensure_evaluated_depsgraph(C);
  Base *base_sample = ED_view3d_give_base_under_cursor(C, event->mval);
  if (base_sample == nullptr) {
    return false;
  }

  Object *object_sample = base_sample->object;
  if (object_sample->type != OB_MESH) {
    return false;
  }

  Object *ob_eval = DEG_get_evaluated_object(depsgraph, object_sample);
  Mesh *me_eval = BKE_object_get_evaluated_mesh(ob_eval);
  MPropCol *vcol = static_cast<MPropCol *>(
      CustomData_get_layer_for_write(&me_eval->vdata, CD_PROP_COLOR, me_eval->totvert));

  if (!vcol) {
    return false;
  }

  ARegion *region = CTX_wm_region(C);
  float global_loc[3];
  if (!ED_view3d_autodist_simple(region, event->mval, global_loc, 0, nullptr)) {
    return false;
  }

  float object_loc[3];
  mul_v3_m4v3(object_loc, ob_eval->world_to_object, global_loc);

  BVHTreeFromMesh bvh;
  BKE_bvhtree_from_mesh_get(&bvh, me_eval, BVHTREE_FROM_VERTS, 2);
  BVHTreeNearest nearest;
  nearest.index = -1;
  nearest.dist_sq = FLT_MAX;
  BLI_bvhtree_find_nearest(bvh.tree, object_loc, &nearest, bvh.nearest_callback, &bvh);
  if (nearest.index == -1) {
    return false;
  }
  free_bvhtree_from_mesh(&bvh);

  copy_v4_v4(sccd->sampled_color, vcol[nearest.index].color);
  IMB_colormanagement_scene_linear_to_srgb_v3(sccd->sampled_color, sccd->sampled_color);
  return true;
}

static int sculpt_sample_color_modal(bContext *C, wmOperator *op, const wmEvent *event)
{
  ARegion *region = CTX_wm_region(C);
  Sculpt *sd = CTX_data_tool_settings(C)->sculpt;
  Scene *scene = CTX_data_scene(C);
  Brush *brush = BKE_paint_brush(&sd->paint);
  Object *ob = CTX_data_active_object(C);
  SculptSession *ss = ob->sculpt;

  SampleColorCustomData *sccd = (SampleColorCustomData *)op->customdata;

  /* Finish operation on release. */
  if (event->val == KM_RELEASE) {
    float color_srgb[3];
    copy_v3_v3(color_srgb, sccd->sampled_color);
    BKE_brush_color_set(scene, brush, sccd->sampled_color);
    WM_event_add_notifier(C, NC_BRUSH | NA_EDITED, brush);
    ED_region_draw_cb_exit(region->type, sccd->draw_handle);
    ED_region_tag_redraw(region);
    MEM_freeN(sccd);
    ss->draw_faded_cursor = false;
    return OPERATOR_FINISHED;
  }

  SculptCursorGeometryInfo sgi;
  sccd->mval[0] = event->mval[0];
  sccd->mval[1] = event->mval[1];

  const bool over_mesh = SCULPT_cursor_geometry_info_update(C, &sgi, sccd->mval, false, false);
  if (over_mesh) {
    PBVHVertRef active_vertex = SCULPT_active_vertex_get(ss);
    SCULPT_vertex_color_get(ss, active_vertex, sccd->sampled_color);
    IMB_colormanagement_scene_linear_to_srgb_v3(sccd->sampled_color, sccd->sampled_color);
  }
  else {
    sculpt_sample_color_update_from_base(C, event, sccd);
  }

  ss->draw_faded_cursor = true;
  ED_region_tag_redraw(region);

  return OPERATOR_RUNNING_MODAL;
}

static int sculpt_sample_color_invoke(bContext *C, wmOperator *op, const wmEvent * /* event */)
{
  ARegion *region = CTX_wm_region(C);
  Sculpt *sd = CTX_data_tool_settings(C)->sculpt;
  Scene *scene = CTX_data_scene(C);
  Object *ob = CTX_data_active_object(C);
  Brush *brush = BKE_paint_brush(&sd->paint);
  SculptSession *ss = ob->sculpt;

  if (!SCULPT_handles_colors_report(ss, op->reports)) {
    return OPERATOR_CANCELLED;
  }

  BKE_sculpt_update_object_for_edit(CTX_data_depsgraph_pointer(C), ob, true, false, false);

  const PBVHVertRef active_vertex = SCULPT_active_vertex_get(ss);
  float active_vertex_color[4];

  SCULPT_vertex_color_get(ss, active_vertex, active_vertex_color);

  float color_srgb[3];
  IMB_colormanagement_scene_linear_to_srgb_v3(color_srgb, active_vertex_color);
  BKE_brush_color_set(scene, brush, color_srgb);

  SampleColorCustomData *sccd = MEM_cnew<SampleColorCustomData>("Sample Color Custom Data");
  copy_v4_v4(sccd->sampled_color, active_vertex_color);
  copy_v4_v4(sccd->initial_color, BKE_brush_color_get(scene, brush));

  sccd->draw_handle = ED_region_draw_cb_activate(
      region->type, sculpt_sample_color_draw, sccd, REGION_DRAW_POST_PIXEL);

  op->customdata = sccd;

  WM_event_add_modal_handler(C, op);
  ED_region_tag_redraw(region);

  return OPERATOR_RUNNING_MODAL;
}

static void SCULPT_OT_sample_color(wmOperatorType *ot)
{
  /* identifiers */
  ot->name = "Sample Color";
  ot->idname = "SCULPT_OT_sample_color";
  ot->description = "Sample the vertex color of the active vertex";

  /* api callbacks */
  ot->invoke = sculpt_sample_color_invoke;
  ot->modal = sculpt_sample_color_modal;
  ot->poll = SCULPT_mode_poll;

  ot->flag = OPTYPE_REGISTER;
}

/**
 * #sculpt_mask_by_color_delta_get returns values in the (0,1) range that are used to generate the
 * mask based on the difference between two colors (the active color and the color of any other
 * vertex). Ideally, a threshold of 0 should mask only the colors that are equal to the active
 * color and threshold of 1 should mask all colors. In order to avoid artifacts and produce softer
 * falloffs in the mask, the MASK_BY_COLOR_SLOPE defines the size of the transition values between
 * masked and unmasked vertices. The smaller this value is, the sharper the generated mask is going
 * to be.
 */
#define MASK_BY_COLOR_SLOPE 0.25f

static float sculpt_mask_by_color_delta_get(const float *color_a,
                                            const float *color_b,
                                            const float threshold,
                                            const bool invert)
{
  float len = len_v3v3(color_a, color_b);
  /* Normalize len to the (0, 1) range. */
  len = len / M_SQRT3;

  if (len < threshold - MASK_BY_COLOR_SLOPE) {
    len = 1.0f;
  }
  else if (len >= threshold) {
    len = 0.0f;
  }
  else {
    len = (-len + threshold) / MASK_BY_COLOR_SLOPE;
  }

  if (invert) {
    return 1.0f - len;
  }
  return len;
}

static float sculpt_mask_by_color_final_mask_get(const float current_mask,
                                                 const float new_mask,
                                                 const bool invert,
                                                 const bool preserve_mask)
{
  if (preserve_mask) {
    if (invert) {
      return min_ff(current_mask, new_mask);
    }
    return max_ff(current_mask, new_mask);
  }
  return new_mask;
}

struct MaskByColorContiguousFloodFillData {
  float threshold;
  bool invert;
  float *new_mask;
  float initial_color[4];
};

static void do_mask_by_color_contiguous_update_nodes_cb(void *__restrict userdata,
                                                        const int n,
                                                        const TaskParallelTLS *__restrict /*tls*/)
{
  SculptThreadedTaskData *data = static_cast<SculptThreadedTaskData *>(userdata);
  SculptSession *ss = data->ob->sculpt;

  SCULPT_undo_push_node(data->ob, data->nodes[n], SCULPT_UNDO_MASK);
  bool update_node = false;

  const bool invert = data->mask_by_color_invert;
  const bool preserve_mask = data->mask_by_color_preserve_mask;

  PBVHVertexIter vd;
  BKE_pbvh_vertex_iter_begin (ss->pbvh, data->nodes[n], vd, PBVH_ITER_UNIQUE) {
    const float current_mask = *vd.mask;
    const float new_mask = data->mask_by_color_floodfill[vd.index];
    *vd.mask = sculpt_mask_by_color_final_mask_get(current_mask, new_mask, invert, preserve_mask);
    if (current_mask == *vd.mask) {
      continue;
    }
    update_node = true;
  }
  BKE_pbvh_vertex_iter_end;
  if (update_node) {
    BKE_pbvh_node_mark_update_mask(data->nodes[n]);
  }
}

static bool sculpt_mask_by_color_contiguous_floodfill_cb(
    SculptSession *ss, PBVHVertRef from_v, PBVHVertRef to_v, bool is_duplicate, void *userdata)
{
  MaskByColorContiguousFloodFillData *data = static_cast<MaskByColorContiguousFloodFillData *>(
      userdata);
  int to_v_i = BKE_pbvh_vertex_to_index(ss->pbvh, to_v);
  int from_v_i = BKE_pbvh_vertex_to_index(ss->pbvh, from_v);

  float current_color[4];

  SCULPT_vertex_color_get(ss, to_v, current_color);

  float new_vertex_mask = sculpt_mask_by_color_delta_get(
      current_color, data->initial_color, data->threshold, data->invert);
  data->new_mask[to_v_i] = new_vertex_mask;

  if (is_duplicate) {
    data->new_mask[to_v_i] = data->new_mask[from_v_i];
  }

  float len = len_v3v3(current_color, data->initial_color);
  len = len / M_SQRT3;
  return len <= data->threshold;
}

static void sculpt_mask_by_color_contiguous(Object *object,
                                            const PBVHVertRef vertex,
                                            const float threshold,
                                            const bool invert,
                                            const bool preserve_mask)
{
  SculptSession *ss = object->sculpt;
  const int totvert = SCULPT_vertex_count_get(ss);

  float *new_mask = MEM_cnew_array<float>(totvert, __func__);

  if (invert) {
    for (int i = 0; i < totvert; i++) {
      new_mask[i] = 1.0f;
    }
  }

  SculptFloodFill flood;
  SCULPT_floodfill_init(ss, &flood);
  SCULPT_floodfill_add_initial(&flood, vertex);

  MaskByColorContiguousFloodFillData ffd;
  ffd.threshold = threshold;
  ffd.invert = invert;
  ffd.new_mask = new_mask;

  float color[4];
  SCULPT_vertex_color_get(ss, vertex, color);

  copy_v3_v3(ffd.initial_color, color);

  SCULPT_floodfill_execute(ss, &flood, sculpt_mask_by_color_contiguous_floodfill_cb, &ffd);
  SCULPT_floodfill_free(&flood);

  int totnode;
  PBVHNode **nodes;
  BKE_pbvh_search_gather(ss->pbvh, nullptr, nullptr, &nodes, &totnode);

  SculptThreadedTaskData data{};
  data.ob = object;
  data.nodes = nodes;
  data.mask_by_color_floodfill = new_mask;
  data.mask_by_color_vertex = vertex;
  data.mask_by_color_threshold = threshold;
  data.mask_by_color_invert = invert;
  data.mask_by_color_preserve_mask = preserve_mask;

  TaskParallelSettings settings;
  BKE_pbvh_parallel_range_settings(&settings, true, totnode);
  BLI_task_parallel_range(
      0, totnode, &data, do_mask_by_color_contiguous_update_nodes_cb, &settings);

  MEM_SAFE_FREE(nodes);

  MEM_freeN(new_mask);
}

static void do_mask_by_color_task_cb(void *__restrict userdata,
                                     const int n,
                                     const TaskParallelTLS *__restrict /*tls*/)
{
  SculptThreadedTaskData *data = static_cast<SculptThreadedTaskData *>(userdata);
  SculptSession *ss = data->ob->sculpt;

  SCULPT_undo_push_node(data->ob, data->nodes[n], SCULPT_UNDO_MASK);
  bool update_node = false;

  const float threshold = data->mask_by_color_threshold;
  const bool invert = data->mask_by_color_invert;
  const bool preserve_mask = data->mask_by_color_preserve_mask;
  float active_color[4];

  SCULPT_vertex_color_get(ss, data->mask_by_color_vertex, active_color);

  PBVHVertexIter vd;
  BKE_pbvh_vertex_iter_begin (ss->pbvh, data->nodes[n], vd, PBVH_ITER_UNIQUE) {
    const float current_mask = *vd.mask;
    float vcolor[4];

    SCULPT_vertex_color_get(ss, vd.vertex, vcolor);

    const float new_mask = sculpt_mask_by_color_delta_get(active_color, vcolor, threshold, invert);
    *vd.mask = sculpt_mask_by_color_final_mask_get(current_mask, new_mask, invert, preserve_mask);

    if (current_mask == *vd.mask) {
      continue;
    }
    update_node = true;
  }
  BKE_pbvh_vertex_iter_end;
  if (update_node) {
    BKE_pbvh_node_mark_update_mask(data->nodes[n]);
  }
}

static void sculpt_mask_by_color_full_mesh(Object *object,
                                           const PBVHVertRef vertex,
                                           const float threshold,
                                           const bool invert,
                                           const bool preserve_mask)
{
  SculptSession *ss = object->sculpt;

  int totnode;
  PBVHNode **nodes;
  BKE_pbvh_search_gather(ss->pbvh, nullptr, nullptr, &nodes, &totnode);

  SculptThreadedTaskData data{};
  data.ob = object;
  data.nodes = nodes;
  data.mask_by_color_vertex = vertex;
  data.mask_by_color_threshold = threshold;
  data.mask_by_color_invert = invert;
  data.mask_by_color_preserve_mask = preserve_mask;

  TaskParallelSettings settings;
  BKE_pbvh_parallel_range_settings(&settings, true, totnode);
  BLI_task_parallel_range(0, totnode, &data, do_mask_by_color_task_cb, &settings);

  MEM_SAFE_FREE(nodes);
}

static int sculpt_mask_by_color_invoke(bContext *C, wmOperator *op, const wmEvent *event)
{
  Depsgraph *depsgraph = CTX_data_depsgraph_pointer(C);
  Object *ob = CTX_data_active_object(C);
  SculptSession *ss = ob->sculpt;
  View3D *v3d = CTX_wm_view3d(C);
  if (v3d->shading.type == OB_SOLID) {
    v3d->shading.color_type = V3D_SHADING_VERTEX_COLOR;
  }

  /* Color data is not available in multi-resolution or dynamic topology. */
  if (!SCULPT_handles_colors_report(ss, op->reports)) {
    return OPERATOR_CANCELLED;
  }

  MultiresModifierData *mmd = BKE_sculpt_multires_active(CTX_data_scene(C), ob);
  BKE_sculpt_mask_layers_ensure(depsgraph, CTX_data_main(C), ob, mmd);

  BKE_sculpt_update_object_for_edit(depsgraph, ob, true, true, false);
  SCULPT_vertex_random_access_ensure(ss);

  /* Tools that are not brushes do not have the brush gizmo to update the vertex as the mouse
   * move, so it needs to be updated here. */
  SculptCursorGeometryInfo sgi;
  const float mval_fl[2] = {float(event->mval[0]), float(event->mval[1])};
  SCULPT_cursor_geometry_info_update(C, &sgi, mval_fl, false, false);

  SCULPT_undo_push_begin(ob, op);
  BKE_sculpt_color_layer_create_if_needed(ob);

  const PBVHVertRef active_vertex = SCULPT_active_vertex_get(ss);
  const float threshold = RNA_float_get(op->ptr, "threshold");
  const bool invert = RNA_boolean_get(op->ptr, "invert");
  const bool preserve_mask = RNA_boolean_get(op->ptr, "preserve_previous_mask");

  if (SCULPT_has_loop_colors(ob)) {
    BKE_pbvh_ensure_node_loops(ss->pbvh);
  }

  BKE_sculpt_mask_layers_ensure(depsgraph, CTX_data_main(C), ob, ss->multires.modifier);

  if (RNA_boolean_get(op->ptr, "contiguous")) {
    sculpt_mask_by_color_contiguous(ob, active_vertex, threshold, invert, preserve_mask);
  }
  else {
    sculpt_mask_by_color_full_mesh(ob, active_vertex, threshold, invert, preserve_mask);
  }

  BKE_pbvh_update_vertex_data(ss->pbvh, PBVH_UpdateMask);
  SCULPT_undo_push_end(ob);

  SCULPT_flush_update_done(C, ob, SCULPT_UPDATE_MASK);
  DEG_id_tag_update(&ob->id, ID_RECALC_GEOMETRY);

  return OPERATOR_FINISHED;
}

static void SCULPT_OT_mask_by_color(wmOperatorType *ot)
{
  /* identifiers */
  ot->name = "Mask by Color";
  ot->idname = "SCULPT_OT_mask_by_color";
  ot->description = "Creates a mask based on the active color attribute";

  /* api callbacks */
  ot->invoke = sculpt_mask_by_color_invoke;
  ot->poll = SCULPT_mode_poll;

  ot->flag = OPTYPE_REGISTER;

  ot->prop = RNA_def_boolean(
      ot->srna, "contiguous", false, "Contiguous", "Mask only contiguous color areas");

  ot->prop = RNA_def_boolean(ot->srna, "invert", false, "Invert", "Invert the generated mask");
  ot->prop = RNA_def_boolean(
      ot->srna,
      "preserve_previous_mask",
      false,
      "Preserve Previous Mask",
      "Preserve the previous mask and add or subtract the new one generated by the colors");

  RNA_def_float(ot->srna,
                "threshold",
                0.35f,
                0.0f,
                1.0f,
                "Threshold",
                "How much changes in color affect the mask generation",
                0.0f,
                1.0f);
}

static int sculpt_reset_brushes_exec(bContext *C, wmOperator *op)
{
  Main *bmain = CTX_data_main(C);

  LISTBASE_FOREACH (Brush *, br, &bmain->brushes) {
    if (br->ob_mode != OB_MODE_SCULPT) {
      continue;
    }
    BKE_brush_sculpt_reset(br);
    WM_event_add_notifier(C, NC_BRUSH | NA_EDITED, br);
  }

  return OPERATOR_FINISHED;
}

static void SCULPT_OT_reset_brushes(struct wmOperatorType *ot)
{
  /* Identifiers. */
  ot->name = "Reset Sculpt Brushes";
  ot->idname = "SCULPT_OT_reset_brushes";
  ot->description = "Resets all sculpt brushes to their default value";

  /* API callbacks. */
  ot->exec = sculpt_reset_brushes_exec;
  ot->poll = SCULPT_mode_poll;

  ot->flag = OPTYPE_REGISTER;
}

static int sculpt_set_limit_surface_exec(bContext *C, wmOperator * /* op */)
{
  Depsgraph *depsgraph = CTX_data_ensure_evaluated_depsgraph(C);
  Object *ob = CTX_data_active_object(C);
  BKE_sculpt_update_object_for_edit(depsgraph, ob, true, true, false);
  SculptSession *ss = ob->sculpt;

  if (!ss) {
    return OPERATOR_FINISHED;
  }

  SCULPT_vertex_random_access_ensure(ss);

  SculptAttributeParams params = {};

  if (!ss->attrs.limit_surface) {
    ss->attrs.limit_surface = BKE_sculpt_attribute_ensure(
        ob, ATTR_DOMAIN_POINT, CD_PROP_FLOAT3, SCULPT_ATTRIBUTE_NAME(limit_surface), &params);
  }

  const SculptAttribute *scl = ss->attrs.limit_surface;

  const int totvert = SCULPT_vertex_count_get(ss);
  const bool weighted = false;
  for (int i = 0; i < totvert; i++) {
    PBVHVertRef vertex = BKE_pbvh_index_to_vertex(ss->pbvh, i);
    float *f = SCULPT_vertex_attr_get<float *>(vertex, scl);

    SCULPT_neighbor_coords_average(ss, f, vertex, 0.0, true, weighted);
  }

  return OPERATOR_FINISHED;
}

static void SCULPT_OT_set_limit_surface(wmOperatorType *ot)
{
  /* Identifiers. */
  ot->name = "Set Limit Surface";
  ot->idname = "SCULPT_OT_set_limit_surface";
  ot->description = "Calculates and stores a limit surface from the current mesh";

  /* API callbacks. */
  ot->exec = sculpt_set_limit_surface_exec;
  ot->poll = SCULPT_mode_poll;

  ot->flag = OPTYPE_REGISTER | OPTYPE_UNDO;
}

typedef struct BMLinkItem {
  struct BMLinkItem *next, *prev;
  BMVert *item;
  int depth;
} BMLinkItem;

static int sculpt_regularize_rake_exec(bContext *C, wmOperator *op)
{
  Object *ob = CTX_data_active_object(C);
  SculptSession *ss = ob->sculpt;

  Object *sculpt_get_vis_object(bContext * C, SculptSession * ss, const char *name);
  void sculpt_end_vis_object(bContext * C, SculptSession * ss, Object * ob, BMesh * bm);

  BMeshCreateParams params = {};
  params.create_unique_ids = params.use_toolflags = false;

  Object *visob = sculpt_get_vis_object(C, ss, "rakevis");
  BMesh *visbm = BM_mesh_create(&bm_mesh_allocsize_default, &params);

  if (!ss) {
    printf("mising sculpt session\n");
    return OPERATOR_CANCELLED;
  }
  if (!ss->bm) {
    printf("bmesh only!\n");
    return OPERATOR_CANCELLED;
  }

  BMesh *bm = ss->bm;
  BMIter iter;
  BMVert *v;

  PBVHNode **nodes = nullptr;
  int totnode;

  int idx = CustomData_get_named_layer_index(&bm->vdata, CD_PROP_COLOR, "_rake_temp");
  if (idx < 0) {
    printf("no rake temp\n");
    return OPERATOR_CANCELLED;
  }

  int cd_vcol = bm->vdata.layers[idx].offset;
  int cd_vcol_vis = -1;

  idx = CustomData_get_named_layer_index(&bm->vdata, CD_PROP_COLOR, "_rake_vis");
  if (idx >= 0) {
    cd_vcol_vis = bm->vdata.layers[idx].offset;
  }

  for (int step = 0; step < 33; step++) {
    BLI_mempool *nodepool = BLI_mempool_create(sizeof(BMLinkItem), bm->totvert, 4196, 0);

    BKE_pbvh_get_nodes(ss->pbvh, PBVH_Leaf, &nodes, &totnode);

    SCULPT_undo_push_begin(ob, op);
    for (int i = 0; i < totnode; i++) {
      SCULPT_ensure_dyntopo_node_undo(ob, nodes[i], SCULPT_UNDO_COLOR, -1);
      BKE_pbvh_node_mark_update_color(nodes[i]);
    }
    SCULPT_undo_push_end(ob);

    MEM_SAFE_FREE(nodes);

    bm->elem_index_dirty |= BM_VERT;
    BM_mesh_elem_index_ensure(bm, BM_VERT);

    BLI_bitmap *visit = BLI_BITMAP_NEW(bm->totvert, "regularize rake visit bitmap");

    BMVert **verts = MEM_cnew_array<BMVert *>(bm->totvert, "verts");
    BM_ITER_MESH (v, &iter, bm, BM_VERTS_OF_MESH) {
      verts[v->head.index] = v;
      v->head.hflag &= ~BM_ELEM_SELECT;
    }

    RNG *rng = BLI_rng_new((uint)BLI_thread_rand(0));
    BLI_rng_shuffle_array(rng, verts, sizeof(void *), bm->totvert);

    for (int i = 0; i < bm->totvert; i++) {
      BMVert *v = verts[i];
      PBVHVertRef vertex = {(intptr_t)v};

      int *boundflag = SCULPT_vertex_attr_get<int *>(vertex, ss->attrs.boundary_flags);

      if (*boundflag & (SCULPT_CORNER_MESH | SCULPT_CORNER_FACE_SET | SCULPT_CORNER_SHARP |
                        SCULPT_CORNER_SEAM)) {
        continue;
      }

      if (BLI_BITMAP_TEST(visit, v->head.index)) {
        continue;
      }

      // v->head.hflag |= BM_ELEM_SELECT;

      float *dir = BM_ELEM_CD_PTR<float *>(v, cd_vcol);
      normalize_v3(dir);

      BMLinkItem *node = static_cast<BMLinkItem *>(BLI_mempool_alloc(nodepool));
      node->next = node->prev = nullptr;
      node->item = v;
      node->depth = 0;

      BLI_BITMAP_SET(visit, v->head.index, true);

      ListBase queue = {node, node};
      const int boundtest = SCULPT_BOUNDARY_MESH | SCULPT_BOUNDARY_FACE_SET |
                            SCULPT_BOUNDARY_SEAM | SCULPT_BOUNDARY_SHARP;
      while (queue.first) {
        BMLinkItem *node2 = static_cast<BMLinkItem *>(BLI_poptail(&queue));
        BMVert *v2 = node2->item;

        float *dir2 = BM_ELEM_CD_PTR<float *>(v2, cd_vcol);

        if (cd_vcol_vis >= 0) {
          float *color = BM_ELEM_CD_PTR<float *>(v2, cd_vcol_vis);
          color[0] = color[1] = color[2] = (float)(node2->depth % 5) / 5.0f;
          color[3] = 1.0f;
        }

        if (step % 5 != 0 && node2->depth > 15) {
          // break;
        }
        // dir2[0] = dir2[1] = dir2[2] = (float)(node2->depth % 5) / 5.0f;
        // dir2[3] = 1.0f;

        BMIter viter;
        BMEdge *e;

        int closest_vec_to_perp(
            float dir[3], float r_dir2[3], float no[3], float *buckets, float w);

        // float buckets[8] = {0};
        float tmp[3];
        float dir32[3];
        float avg[3] = {0.0f};
        float tot = 0.0f;

        // angle_on_axis_v3v3v3_v3
        float tco[3];
        zero_v3(tco);
        add_v3_fl(tco, 1000.0f);
        // madd_v3_v3fl(tco, v2->no, -dot_v3v3(v2->no, tco));

        float tanco[3];
        add_v3_v3v3(tanco, v2->co, dir2);

        SCULPT_dyntopo_check_disk_sort(ss, BKE_pbvh_make_vref((intptr_t)v2));

        float lastdir3[3];
        float firstdir3[3];
        bool first = true;
        float thsum = 0.0f;

        // don't propegate across singularities

        BM_ITER_ELEM (e, &viter, v2, BM_EDGES_OF_VERT) {
          // e = l->e;
          BMVert *v3 = BM_edge_other_vert(e, v2);
          float *dir3 = BM_ELEM_CD_PTR<float *>(v3, cd_vcol);
          float dir32[3];

          copy_v3_v3(dir32, dir3);

          if (first) {
            first = false;
            copy_v3_v3(firstdir3, dir32);
          }
          else {
            float th = saacos(dot_v3v3(dir32, lastdir3));
            thsum += th;
          }

          copy_v3_v3(lastdir3, dir32);

          add_v3_v3(avg, dir32);
          tot += 1.0f;
        }

        thsum += saacos(dot_v3v3(lastdir3, firstdir3));
        bool sing = thsum >= M_PI * 0.5f;

        // still apply smoothing even with singularity?
        if (tot > 0.0f && !(*boundflag & boundtest)) {
          mul_v3_fl(avg, 1.0 / tot);
          interp_v3_v3v3(dir2, dir2, avg, sing ? 0.15 : 0.25);
          normalize_v3(dir2);
        }

        if (sing) {
          v2->head.hflag |= BM_ELEM_SELECT;

          if (node2->depth == 0) {
            continue;
          }
        }

        BM_ITER_ELEM (e, &viter, v2, BM_EDGES_OF_VERT) {
          BMVert *v3 = BM_edge_other_vert(e, v2);
          float *dir3 = BM_ELEM_CD_PTR<float *>(v3, cd_vcol);

          if (BLI_BITMAP_TEST(visit, v3->head.index)) {
            continue;
          }

          copy_v3_v3(dir32, dir3);
          madd_v3_v3fl(dir32, v2->no, -dot_v3v3(dir3, v2->no));
          normalize_v3(dir32);

          if (dot_v3v3(dir32, dir2) < 0) {
            negate_v3(dir32);
          }

          cross_v3_v3v3(tmp, dir32, v2->no);
          normalize_v3(tmp);

          if (dot_v3v3(tmp, dir2) < 0) {
            negate_v3(tmp);
          }

          float th1 = fabsf(saacos(dot_v3v3(dir2, dir32)));
          float th2 = fabsf(saacos(dot_v3v3(dir2, tmp)));

          if (th2 < th1) {
            copy_v3_v3(dir32, tmp);
          }

          madd_v3_v3fl(dir32, v3->no, -dot_v3v3(dir32, v3->no));
          normalize_v3(dir32);
          copy_v3_v3(dir3, dir32);

          // int bits = closest_vec_to_perp(dir2, dir32, v2->no, buckets, 1.0f);

#if 0
          MSculptVert *mv3 = BKE_PBVH_SCULPTVERT(ss->cd_sculpt_vert, v3);
          PBVHVertRef vertex3 = {(intptr_t)v3};

          int *boundflag3 = (int *)SCULPT_vertex_attr_get(vertex3, ss->attrs.boundary_flags);
          if (*boundflag3 & boundtest) {
             continue;
          }
#endif

          BLI_BITMAP_SET(visit, v3->head.index, true);

          BMLinkItem *node3 = (BMLinkItem *)BLI_mempool_alloc(nodepool);
          node3->next = node3->prev = nullptr;
          node3->item = v3;
          node3->depth = node2->depth + 1;

          BLI_addhead(&queue, node3);
        }

        BLI_mempool_free(nodepool, node2);
      }
    }

    MEM_SAFE_FREE(verts);
    BLI_mempool_destroy(nodepool);
    MEM_SAFE_FREE(visit);
  }

  BMVert *v3;
  BM_ITER_MESH (v3, &iter, bm, BM_VERTS_OF_MESH) {
    float visco[3];
    float *dir3 = BM_ELEM_CD_PTR<float *>(v3, cd_vcol);

    madd_v3_v3v3fl(visco, v3->co, v3->no, 0.001);
    BMVert *vis1 = BM_vert_create(visbm, visco, nullptr, BM_CREATE_NOP);

    madd_v3_v3v3fl(visco, visco, dir3, 0.003);
    BMVert *vis2 = BM_vert_create(visbm, visco, nullptr, BM_CREATE_NOP);
    BM_edge_create(visbm, vis1, vis2, nullptr, BM_CREATE_NOP);

    float tan[3];
    cross_v3_v3v3(tan, dir3, v3->no);
    madd_v3_v3fl(visco, tan, 0.001);

    vis1 = BM_vert_create(visbm, visco, nullptr, BM_CREATE_NOP);
    BM_edge_create(visbm, vis1, vis2, nullptr, BM_CREATE_NOP);
  }

  DEG_id_tag_update(&ob->id, ID_RECALC_GEOMETRY);
  WM_event_add_notifier(C, NC_GEOM | ND_DATA, ob->data);

  sculpt_end_vis_object(C, ss, visob, visbm);

  return OPERATOR_FINISHED;
}

enum CavityBakeMixMode {
  AUTOMASK_BAKE_MIX,
  AUTOMASK_BAKE_MULTIPLY,
  AUTOMASK_BAKE_DIVIDE,
  AUTOMASK_BAKE_ADD,
  AUTOMASK_BAKE_SUBTRACT,
};

enum CavityBakeSettingsSource {
  AUTOMASK_SETTINGS_OPERATOR,
  AUTOMASK_SETTINGS_SCENE,
  AUTOMASK_SETTINGS_BRUSH
};

struct AutomaskBakeTaskData {
  SculptSession *ss;
  AutomaskingCache *automasking;
  PBVHNode **nodes;
  CavityBakeMixMode mode;
  float factor;
  Object *ob;
};

static void sculpt_bake_cavity_exec_task_cb(void *__restrict userdata,
                                            const int n,
                                            const TaskParallelTLS *__restrict /*tls*/)
{
  AutomaskBakeTaskData *tdata = static_cast<AutomaskBakeTaskData *>(userdata);
  SculptSession *ss = tdata->ss;
  PBVHNode *node = tdata->nodes[n];
  PBVHVertexIter vd;
  const CavityBakeMixMode mode = tdata->mode;
  const float factor = tdata->factor;

  SCULPT_undo_push_node(tdata->ob, node, SCULPT_UNDO_MASK);

  AutomaskingNodeData automask_data;
  SCULPT_automasking_node_begin(tdata->ob, ss, tdata->automasking, &automask_data, node);

  BKE_pbvh_vertex_iter_begin (ss->pbvh, node, vd, PBVH_ITER_UNIQUE) {
    SCULPT_automasking_node_update(ss, &automask_data, &vd);

    float automask = SCULPT_automasking_factor_get(
        tdata->automasking, ss, vd.vertex, &automask_data);
    float mask;

    switch (mode) {
      case AUTOMASK_BAKE_MIX:
        mask = automask;
        break;
      case AUTOMASK_BAKE_MULTIPLY:
        mask = *vd.mask * automask;
        break;
      case AUTOMASK_BAKE_DIVIDE:
        mask = automask > 0.00001f ? *vd.mask / automask : 0.0f;
        break;
      case AUTOMASK_BAKE_ADD:
        mask = *vd.mask + automask;
        break;
      case AUTOMASK_BAKE_SUBTRACT:
        mask = *vd.mask - automask;
        break;
    }

    mask = *vd.mask + (mask - *vd.mask) * factor;
    CLAMP(mask, 0.0f, 1.0f);

    *vd.mask = mask;
  }
  BKE_pbvh_vertex_iter_end;

  BKE_pbvh_node_mark_update_mask(node);
}

static int sculpt_bake_cavity_exec(bContext *C, wmOperator *op)
{
  Depsgraph *depsgraph = CTX_data_depsgraph_pointer(C);
  Object *ob = CTX_data_active_object(C);
  SculptSession *ss = ob->sculpt;
  Sculpt *sd = CTX_data_tool_settings(C)->sculpt;
  const Brush *brush = BKE_paint_brush(&sd->paint);

  MultiresModifierData *mmd = BKE_sculpt_multires_active(CTX_data_scene(C), ob);
  BKE_sculpt_mask_layers_ensure(depsgraph, CTX_data_main(C), ob, mmd);

  BKE_sculpt_update_object_for_edit(depsgraph, ob, true, true, false);
  SCULPT_vertex_random_access_ensure(ss);

  SCULPT_undo_push_begin(ob, op);

  CavityBakeMixMode mode = CavityBakeMixMode(RNA_enum_get(op->ptr, "mix_mode"));
  float factor = RNA_float_get(op->ptr, "mix_factor");

  PBVHNode **nodes;
  int totnode;

  BKE_pbvh_search_gather(ss->pbvh, nullptr, nullptr, &nodes, &totnode);

  AutomaskBakeTaskData tdata;

  /* Set up automasking settings.
   */
  Sculpt sd2 = *sd;

  CavityBakeSettingsSource src = (CavityBakeSettingsSource)RNA_enum_get(op->ptr,
                                                                        "settings_source");
  switch (src) {
    case AUTOMASK_SETTINGS_OPERATOR:
      if (RNA_boolean_get(op->ptr, "invert")) {
        sd2.automasking_flags = BRUSH_AUTOMASKING_CAVITY_INVERTED;
      }
      else {
        sd2.automasking_flags = BRUSH_AUTOMASKING_CAVITY_NORMAL;
      }

      if (RNA_boolean_get(op->ptr, "use_curve")) {
        sd2.automasking_flags |= BRUSH_AUTOMASKING_CAVITY_USE_CURVE;
      }

      sd2.automasking_cavity_blur_steps = RNA_int_get(op->ptr, "blur_steps");
      sd2.automasking_cavity_factor = RNA_float_get(op->ptr, "factor");

      sd2.automasking_cavity_curve = sd->automasking_cavity_curve_op;
      break;
    case AUTOMASK_SETTINGS_BRUSH:
      if (brush) {
        sd2.automasking_flags = brush->automasking_flags;
        sd2.automasking_cavity_factor = brush->automasking_cavity_factor;
        sd2.automasking_cavity_curve = brush->automasking_cavity_curve;
        sd2.automasking_cavity_blur_steps = brush->automasking_cavity_blur_steps;

        /* Ensure only cavity masking is enabled. */
        sd2.automasking_flags &= BRUSH_AUTOMASKING_CAVITY_ALL | BRUSH_AUTOMASKING_CAVITY_USE_CURVE;
      }
      else {
        sd2.automasking_flags = 0;
        BKE_report(op->reports, RPT_WARNING, "No active brush");

        return OPERATOR_CANCELLED;
      }

      break;
    case AUTOMASK_SETTINGS_SCENE:
      /* Ensure only cavity masking is enabled. */
      sd2.automasking_flags &= BRUSH_AUTOMASKING_CAVITY_ALL | BRUSH_AUTOMASKING_CAVITY_USE_CURVE;
      break;
  }

  /* Ensure cavity mask is actually enabled. */
  if (!(sd2.automasking_flags & BRUSH_AUTOMASKING_CAVITY_ALL)) {
    sd2.automasking_flags |= BRUSH_AUTOMASKING_CAVITY_NORMAL;
  }

  /* Create copy of brush with cleared automasking settings. */
  Brush brush2 = blender::dna::shallow_copy(*brush);
  brush2.automasking_flags = 0;
  brush2.automasking_boundary_edges_propagation_steps = 1;
  brush2.automasking_cavity_curve = sd2.automasking_cavity_curve;

  SCULPT_stroke_id_next(ob);

  tdata.ob = ob;
  tdata.mode = mode;
  tdata.factor = factor;
  tdata.ss = ss;
  tdata.nodes = nodes;
  tdata.automasking = SCULPT_automasking_cache_init(&sd2, &brush2, ob);

  TaskParallelSettings settings;
  BKE_pbvh_parallel_range_settings(&settings, true, totnode);
  BLI_task_parallel_range(0, totnode, &tdata, sculpt_bake_cavity_exec_task_cb, &settings);

  MEM_SAFE_FREE(nodes);
  SCULPT_automasking_cache_free(ss, ob, tdata.automasking);

  BKE_pbvh_update_vertex_data(ss->pbvh, PBVH_UpdateMask);
  SCULPT_undo_push_end(ob);

  SCULPT_flush_update_done(C, ob, SCULPT_UPDATE_MASK);
  SCULPT_tag_update_overlays(C);

  return OPERATOR_FINISHED;
}

void SCULPT_OT_regularize_rake_directions(wmOperatorType *ot)
{
  ot->name = "Regularize Rake Directions";
  ot->idname = "SCULPT_OT_regularize_rake_directions";
  ot->description = "Development operator";

  /* API callbacks. */
  ot->poll = SCULPT_mode_poll;
  ot->exec = sculpt_regularize_rake_exec;
  ot->flag = OPTYPE_REGISTER | OPTYPE_UNDO;
}

static void cavity_bake_ui(bContext *C, wmOperator *op)
{
  uiLayout *layout = op->layout;
  Scene *scene = CTX_data_scene(C);
  Sculpt *sd = scene->toolsettings ? scene->toolsettings->sculpt : nullptr;

  uiLayoutSetPropSep(layout, true);
  uiLayoutSetPropDecorate(layout, false);
  CavityBakeSettingsSource source = (CavityBakeSettingsSource)RNA_enum_get(op->ptr,
                                                                           "settings_source");

  if (!sd) {
    source = AUTOMASK_SETTINGS_OPERATOR;
  }

  switch (source) {
    case AUTOMASK_SETTINGS_OPERATOR: {
      uiItemR(layout, op->ptr, "mix_mode", 0, nullptr, ICON_NONE);
      uiItemR(layout, op->ptr, "mix_factor", 0, nullptr, ICON_NONE);
      uiItemR(layout, op->ptr, "settings_source", 0, nullptr, ICON_NONE);
      uiItemR(layout, op->ptr, "factor", 0, nullptr, ICON_NONE);
      uiItemR(layout, op->ptr, "blur_steps", 0, nullptr, ICON_NONE);
      uiItemR(layout, op->ptr, "invert", 0, nullptr, ICON_NONE);
      uiItemR(layout, op->ptr, "use_curve", 0, nullptr, ICON_NONE);

      if (sd && RNA_boolean_get(op->ptr, "use_curve")) {
        PointerRNA sculpt_ptr;

        RNA_pointer_create(&scene->id, &RNA_Sculpt, sd, &sculpt_ptr);
        uiTemplateCurveMapping(
            layout, &sculpt_ptr, "automasking_cavity_curve_op", 'v', false, false, false, false);
      }
      break;
    }
    case AUTOMASK_SETTINGS_BRUSH:
    case AUTOMASK_SETTINGS_SCENE:
      uiItemR(layout, op->ptr, "mix_mode", 0, nullptr, ICON_NONE);
      uiItemR(layout, op->ptr, "mix_factor", 0, nullptr, ICON_NONE);
      uiItemR(layout, op->ptr, "settings_source", 0, nullptr, ICON_NONE);

      break;
  }
}

static void SCULPT_OT_mask_from_cavity(wmOperatorType *ot)
{
  /* identifiers */
  ot->name = "Mask From Cavity";
  ot->idname = "SCULPT_OT_mask_from_cavity";
  ot->description = "Creates a mask based on the curvature of the surface";
  ot->ui = cavity_bake_ui;

  static EnumPropertyItem mix_modes[] = {
      {AUTOMASK_BAKE_MIX, "MIX", ICON_NONE, "Mix", ""},
      {AUTOMASK_BAKE_MULTIPLY, "MULTIPLY", ICON_NONE, "Multiply", ""},
      {AUTOMASK_BAKE_DIVIDE, "DIVIDE", ICON_NONE, "Divide", ""},
      {AUTOMASK_BAKE_ADD, "ADD", ICON_NONE, "Add", ""},
      {AUTOMASK_BAKE_SUBTRACT, "SUBTRACT", ICON_NONE, "Subtract", ""},
      {0, nullptr, 0, nullptr, nullptr},
  };

  /* api callbacks */
  ot->exec = sculpt_bake_cavity_exec;
  ot->poll = SCULPT_mode_poll;

  ot->flag = OPTYPE_REGISTER | OPTYPE_UNDO;

  RNA_def_enum(ot->srna, "mix_mode", mix_modes, AUTOMASK_BAKE_MIX, "Mode", "Mix mode");
  RNA_def_float(ot->srna, "mix_factor", 1.0f, 0.0f, 5.0f, "Mix Factor", "", 0.0f, 1.0f);

  static EnumPropertyItem settings_sources[] = {
      {AUTOMASK_SETTINGS_OPERATOR,
       "OPERATOR",
       ICON_NONE,
       "Operator",
       "Use settings from operator properties"},
      {AUTOMASK_SETTINGS_BRUSH, "BRUSH", ICON_NONE, "Brush", "Use settings from brush"},
      {AUTOMASK_SETTINGS_SCENE, "SCENE", ICON_NONE, "Scene", "Use settings from scene"},
      {0, nullptr, 0, nullptr, nullptr}};

  RNA_def_enum(ot->srna,
               "settings_source",
               settings_sources,
               AUTOMASK_SETTINGS_OPERATOR,
               "Settings",
               "Use settings from here");

  RNA_def_float(ot->srna,
                "factor",
                0.5f,
                0.0f,
                5.0f,
                "Factor",
                "The contrast of the cavity mask",
                0.0f,
                1.0f);
  RNA_def_int(ot->srna,
              "blur_steps",
              2,
              0,
              25,
              "Blur",
              "The number of times the cavity mask is blurred",
              0,
              25);
  RNA_def_boolean(ot->srna, "use_curve", false, "Custom Curve", "");

  RNA_def_boolean(ot->srna, "invert", false, "Cavity (Inverted)", "");
}

static int sculpt_reveal_all_exec(bContext *C, wmOperator *op)
{
  Object *ob = CTX_data_active_object(C);
  SculptSession *ss = ob->sculpt;
  Depsgraph *depsgraph = CTX_data_depsgraph_pointer(C);

  Mesh *mesh = BKE_object_get_original_mesh(ob);

  BKE_sculpt_update_object_for_edit(depsgraph, ob, true, true, false);

  if (!ss->pbvh) {
    return OPERATOR_CANCELLED;
  }

  PBVHNode **nodes;
  int totnode;
  bool with_bmesh = BKE_pbvh_type(ss->pbvh) == PBVH_BMESH;

  BKE_pbvh_search_gather(ss->pbvh, nullptr, nullptr, &nodes, &totnode);

  if (!totnode) {
    return OPERATOR_CANCELLED;
  }

  /* Propagate face hide state to verts for undo. */
  SCULPT_visibility_sync_all_from_faces(ob);

  SCULPT_undo_push_begin(ob, op);

  for (int i = 0; i < totnode; i++) {
    BKE_pbvh_node_mark_update_visibility(nodes[i]);

    if (!with_bmesh) {
      SCULPT_undo_push_node(ob, nodes[i], SCULPT_UNDO_HIDDEN);
    }
  }

  SCULPT_topology_islands_invalidate(ss);

  if (!with_bmesh) {
    /* As an optimization, free the hide attribute when making all geometry visible. This allows
     * reduced memory usage without manually clearing it later, and allows sculpt operations to
     * avoid checking element's hide status. */
    CustomData_free_layer_named(&mesh->pdata, ".hide_poly", mesh->totpoly);
    ss->hide_poly = nullptr;
  }
  else {
    SCULPT_undo_push_node(ob, nodes[0], SCULPT_UNDO_HIDDEN);

    BMIter iter;
    BMFace *f;
    BMVert *v;

    BM_ITER_MESH (v, &iter, ss->bm, BM_VERTS_OF_MESH) {
      BM_log_vert_before_modified(ss->bm, ss->bm_log, v);
    }
    BM_ITER_MESH (f, &iter, ss->bm, BM_FACES_OF_MESH) {
      BM_log_face_modified(ss->bm, ss->bm_log, f);
    }

    SCULPT_face_visibility_all_set(ss, true);
  }

  SCULPT_visibility_sync_all_from_faces(ob);

  /* NOTE: #SCULPT_visibility_sync_all_from_faces may have deleted
   * `pbvh->hide_vert` if hide_poly did not exist, which is why
   * we call #BKE_pbvh_update_hide_attributes_from_mesh here instead of
   * after #CustomData_free_layer_named above. */
  if (!with_bmesh) {
    BKE_pbvh_update_hide_attributes_from_mesh(ss->pbvh);
  }

  BKE_pbvh_update_visibility(ss->pbvh);

  SCULPT_undo_push_end(ob);
  MEM_SAFE_FREE(nodes);

  SCULPT_tag_update_overlays(C);
  DEG_id_tag_update(&ob->id, ID_RECALC_SHADING);
  ED_region_tag_redraw(CTX_wm_region(C));

  return OPERATOR_FINISHED;
}

static void SCULPT_OT_reveal_all(wmOperatorType *ot)
{
  /* Identifiers. */
  ot->name = "Reveal All";
  ot->idname = "SCULPT_OT_reveal_all";
  ot->description = "Unhide all geometry";

  /* Api callbacks. */
  ot->exec = sculpt_reveal_all_exec;
  ot->poll = SCULPT_mode_poll;

  ot->flag = OPTYPE_REGISTER | OPTYPE_UNDO;
}

void ED_operatortypes_sculpt(void)
{
  WM_operatortype_append(SCULPT_OT_brush_stroke);
  WM_operatortype_append(SCULPT_OT_sculptmode_toggle);
  WM_operatortype_append(SCULPT_OT_set_persistent_base);
  WM_operatortype_append(SCULPT_OT_set_limit_surface);
  WM_operatortype_append(SCULPT_OT_dynamic_topology_toggle);
  WM_operatortype_append(SCULPT_OT_optimize);
  WM_operatortype_append(SCULPT_OT_symmetrize);
  WM_operatortype_append(SCULPT_OT_detail_flood_fill);
  WM_operatortype_append(SCULPT_OT_sample_detail_size);
  WM_operatortype_append(SCULPT_OT_set_detail_size);
  WM_operatortype_append(SCULPT_OT_mesh_filter);
  WM_operatortype_append(SCULPT_OT_mask_filter);
  WM_operatortype_append(SCULPT_OT_mask_expand);
  WM_operatortype_append(SCULPT_OT_set_pivot_position);
  WM_operatortype_append(SCULPT_OT_face_sets_create);
  WM_operatortype_append(SCULPT_OT_face_sets_change_visibility);
  WM_operatortype_append(SCULPT_OT_face_sets_randomize_colors);
  WM_operatortype_append(SCULPT_OT_cloth_filter);
  WM_operatortype_append(SCULPT_OT_face_sets_edit);
  WM_operatortype_append(SCULPT_OT_face_set_lasso_gesture);
  WM_operatortype_append(SCULPT_OT_face_set_box_gesture);
  WM_operatortype_append(SCULPT_OT_trim_box_gesture);
  WM_operatortype_append(SCULPT_OT_trim_lasso_gesture);
  WM_operatortype_append(SCULPT_OT_project_line_gesture);

  WM_operatortype_append(SCULPT_OT_sample_color);
  WM_operatortype_append(SCULPT_OT_color_filter);
  WM_operatortype_append(SCULPT_OT_mask_by_color);
  WM_operatortype_append(SCULPT_OT_dyntopo_detail_size_edit);
  WM_operatortype_append(SCULPT_OT_mask_init);

  WM_operatortype_append(SCULPT_OT_face_sets_init);
  WM_operatortype_append(SCULPT_OT_reset_brushes);
  WM_operatortype_append(SCULPT_OT_ipmask_filter);

  WM_operatortype_append(SCULPT_OT_spatial_sort_mesh);

  WM_operatortype_append(SCULPT_OT_expand);
  WM_operatortype_append(SCULPT_OT_mask_from_cavity);
  WM_operatortype_append(SCULPT_OT_regularize_rake_directions);
  WM_operatortype_append(SCULPT_OT_reveal_all);
}

void ED_keymap_sculpt(wmKeyConfig *keyconf)
{
  filter_mesh_modal_keymap(keyconf);
}<|MERGE_RESOLUTION|>--- conflicted
+++ resolved
@@ -361,12 +361,8 @@
   if (ob->sculpt != nullptr) {
     BKE_sculptsession_free(ob);
   }
-<<<<<<< HEAD
+
   BKE_object_sculpt_data_create(ob);
-
-=======
-  ob->sculpt = MEM_new<SculptSession>(__func__);
->>>>>>> 2f4a7d67
   ob->sculpt->mode_type = OB_MODE_SCULPT;
   ob->sculpt->active_face.i = PBVH_REF_NONE;
   ob->sculpt->active_vertex.i = PBVH_REF_NONE;
