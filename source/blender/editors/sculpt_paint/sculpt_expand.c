/*
 * This program is free software; you can redistribute it and/or
 * modify it under the terms of the GNU General Public License
 * as published by the Free Software Foundation; either version 2
 * of the License, or (at your option) any later version.
 *
 * This program is distributed in the hope that it will be useful,
 * but WITHOUT ANY WARRANTY; without even the implied warranty of
 * MERCHANTABILITY or FITNESS FOR A PARTICULAR PURPOSE.  See the
 * GNU General Public License for more details.
 *
 * You should have received a copy of the GNU General Public License
 * along with this program; if not, write to the Free Software Foundation,
 * Inc., 51 Franklin Street, Fifth Floor, Boston, MA 02110-1301, USA.
 *
 * The Original Code is Copyright (C) 2021 Blender Foundation.
 * All rights reserved.
 */

/** \file
 * \ingroup edsculpt
 */

#include "MEM_guardedalloc.h"

#include "BLI_blenlib.h"
#include "BLI_linklist_stack.h"
#include "BLI_math.h"
#include "BLI_task.h"

#include "BLT_translation.h"

#include "DNA_brush_types.h"
#include "DNA_mesh_types.h"
#include "DNA_meshdata_types.h"
#include "DNA_object_types.h"

#include "BKE_brush.h"
#include "BKE_ccg.h"
#include "BKE_colortools.h"
#include "BKE_context.h"
#include "BKE_image.h"
#include "BKE_mesh.h"
#include "BKE_mesh_mapping.h"
#include "BKE_multires.h"
#include "BKE_node.h"
#include "BKE_object.h"
#include "BKE_paint.h"
#include "BKE_pbvh.h"
#include "BKE_report.h"
#include "BKE_scene.h"
#include "BKE_subdiv_ccg.h"

#include "DEG_depsgraph.h"

#include "WM_api.h"
#include "WM_message.h"
#include "WM_toolsystem.h"
#include "WM_types.h"

#include "RNA_access.h"
#include "RNA_define.h"

#include "ED_object.h"
#include "ED_screen.h"
#include "ED_sculpt.h"
#include "ED_view3d.h"
#include "paint_intern.h"
#include "sculpt_intern.h"

#include "IMB_colormanagement.h"
#include "IMB_imbuf.h"

#include "bmesh.h"

#include <math.h>
#include <stdlib.h>

/* Sculpt Expand. */
/* Operator for creating selections and patterns in Sculpt Mode. Expand can create masks, face sets
 * and fill vertex colors. */
/* The main functionality of the operator
 * - The operator initializes a value per vertex, called "falloff". There are multiple algorithms
 * to generate these falloff values which will create different patterns in the result when using
 * the operator. These falloff values require algorithms that rely on mesh connectivity, so they
 * are only valid on parts of the mesh that are in the same connected component as the given
 * initial vertices. If needed, these falloff values are propagated from vertex or grids into the
 * base mesh faces.
 *
 * - On each modal callback, the operator gets the active vertex and face and gets its falloff
 *   value from its precalculated falloff. This is now the active falloff value.
 * - Using the active falloff value and the settings of the expand operation (which can be modified
 *   during execution using the modal key-map), the operator loops over all elements in the mesh to
 *   check if they are enabled of not.
 * - Based on each element state after evaluating the settings, the desired mesh data (mask, face
 *   sets, colors...) is updated.
 */

/**
 * Used for defining an invalid vertex state (for example, when the cursor is not over the mesh).
 */
#define SCULPT_EXPAND_VERTEX_NONE -1

/** Used for defining an uninitialized active component index for an unused symmetry pass. */
#define EXPAND_ACTIVE_COMPONENT_NONE -1
/**
 * Defines how much each time the texture distortion is increased/decreased
 * when using the modal key-map.
 */
#define SCULPT_EXPAND_TEXTURE_DISTORTION_STEP 0.01f

/**
 * This threshold offsets the required falloff value to start a new loop. This is needed because in
 * some situations, vertices which have the same falloff value as max_falloff will start a new
 * loop, which is undesired.
 */
#define SCULPT_EXPAND_LOOP_THRESHOLD 0.00001f

/**
 * Defines how much changes in curvature in the mesh affect the falloff shape when using normal
 * falloff. This default was found experimentally and it works well in most cases, but can be
 * exposed for tweaking if needed.
 */
#define SCULPT_EXPAND_NORMALS_FALLOFF_EDGE_SENSITIVITY 300

/* Expand Modal Key-map. */
enum {
  SCULPT_EXPAND_MODAL_CONFIRM = 1,
  SCULPT_EXPAND_MODAL_CANCEL,
  SCULPT_EXPAND_MODAL_INVERT,
  SCULPT_EXPAND_MODAL_PRESERVE_TOGGLE,
  SCULPT_EXPAND_MODAL_GRADIENT_TOGGLE,
  SCULPT_EXPAND_MODAL_FALLOFF_CYCLE,
  SCULPT_EXPAND_MODAL_RECURSION_STEP_GEODESIC,
  SCULPT_EXPAND_MODAL_RECURSION_STEP_TOPOLOGY,
  SCULPT_EXPAND_MODAL_MOVE_TOGGLE,
  SCULPT_EXPAND_MODAL_FALLOFF_GEODESIC,
  SCULPT_EXPAND_MODAL_FALLOFF_TOPOLOGY,
  SCULPT_EXPAND_MODAL_FALLOFF_TOPOLOGY_DIAGONALS,
  SCULPT_EXPAND_MODAL_FALLOFF_SPHERICAL,
  SCULPT_EXPAND_MODAL_SNAP_TOGGLE,
  SCULPT_EXPAND_MODAL_LOOP_COUNT_INCREASE,
  SCULPT_EXPAND_MODAL_LOOP_COUNT_DECREASE,
  SCULPT_EXPAND_MODAL_BRUSH_GRADIENT_TOGGLE,
  SCULPT_EXPAND_MODAL_TEXTURE_DISTORTION_INCREASE,
  SCULPT_EXPAND_MODAL_TEXTURE_DISTORTION_DECREASE,
};

/* Functions for getting the state of mesh elements (vertices and base mesh faces). When the main
 * functions for getting the state of an element return true it means that data associated to that
 * element will be modified by expand. */

/**
 * Returns true if the vertex is in a connected component with correctly initialized falloff
 * values.
 */
static bool sculpt_expand_is_vert_in_active_component(SculptSession *ss,
                                                      ExpandCache *expand_cache,
                                                      const SculptVertRef v)
{
  const int v_i = BKE_pbvh_vertex_index_to_table(ss->pbvh, v);

  for (int i = 0; i < EXPAND_SYMM_AREAS; i++) {
    if (ss->vertex_info.connected_component[v_i] == expand_cache->active_connected_components[i]) {
      return true;
    }
  }
  return false;
}

/**
 * Returns true if the face is in a connected component with correctly initialized falloff values.
 */
static bool sculpt_expand_is_face_in_active_component(SculptSession *ss,
                                                      ExpandCache *expand_cache,
                                                      const SculptFaceRef f)
{
  if (ss->bm) {
    BMFace *bf = (BMFace *)f.i;
    BMLoop *l = bf->l_first;
    SculptVertRef v = {(intptr_t)l->v};

    return sculpt_expand_is_vert_in_active_component(ss, expand_cache, v);
  }
  else {
    const MLoop *loop = &ss->mloop[ss->mpoly[f.i].loopstart];
    return sculpt_expand_is_vert_in_active_component(
        ss, expand_cache, BKE_pbvh_table_index_to_vertex(ss->pbvh, loop->v));
  }
}

/**
 * Returns the falloff value of a vertex. This function includes texture distortion, which is not
 * precomputed into the initial falloff values.
 */
static float sculpt_expand_falloff_value_vertex_get(SculptSession *ss,
                                                    ExpandCache *expand_cache,
                                                    const SculptVertRef v)
{
  const int v_i = BKE_pbvh_vertex_index_to_table(ss->pbvh, v);

  if (expand_cache->texture_distortion_strength == 0.0f) {
    return expand_cache->vert_falloff[v_i];
  }

  if (!expand_cache->brush->mtex.tex) {
    return expand_cache->vert_falloff[v_i];
  }

  float rgba[4];
  const float *vertex_co = SCULPT_vertex_co_get(ss, v);
  const float avg = BKE_brush_sample_tex_3d(
      expand_cache->scene, expand_cache->brush, vertex_co, rgba, 0, ss->tex_pool);

  const float distortion = (avg - 0.5f) * expand_cache->texture_distortion_strength *
                           expand_cache->max_vert_falloff;
  return expand_cache->vert_falloff[v_i] + distortion;
}

/**
 * Returns the maximum valid falloff value stored in the falloff array, taking the maximum possible
 * texture distortion into account.
 */
static float sculpt_expand_max_vertex_falloff_get(ExpandCache *expand_cache)
{
  if (expand_cache->texture_distortion_strength == 0.0f) {
    return expand_cache->max_vert_falloff;
  }

  if (!expand_cache->brush->mtex.tex) {
    return expand_cache->max_vert_falloff;
  }

  return expand_cache->max_vert_falloff +
         (0.5f * expand_cache->texture_distortion_strength * expand_cache->max_vert_falloff);
}

/**
 * Main function to get the state of a vertex for the current state and settings of a #ExpandCache.
 * Returns true when the target data should be modified by expand.
 */
static bool sculpt_expand_state_get(SculptSession *ss,
                                    ExpandCache *expand_cache,
                                    const SculptVertRef v)
{
  if (!SCULPT_vertex_visible_get(ss, v)) {
    return false;
  }

  if (!sculpt_expand_is_vert_in_active_component(ss, expand_cache, v)) {
    return false;
  }

  if (expand_cache->all_enabled) {
    return true;
  }

  bool enabled = false;

  if (expand_cache->snap) {
    /* Face Sets are not being modified when using this function, so it is ok to get this directly
     * from the Sculpt API instead of implementing a custom function to get them from
     * expand_cache->original_face_sets. */
    const int face_set = SCULPT_vertex_face_set_get(ss, v);
    enabled = BLI_gset_haskey(expand_cache->snap_enabled_face_sets, POINTER_FROM_INT(face_set));
  }
  else {
    const float max_falloff_factor = sculpt_expand_max_vertex_falloff_get(expand_cache);
    const float loop_len = (max_falloff_factor / expand_cache->loop_count) +
                           SCULPT_EXPAND_LOOP_THRESHOLD;

    const float vertex_falloff_factor = sculpt_expand_falloff_value_vertex_get(
        ss, expand_cache, v);
    const float active_factor = fmod(expand_cache->active_falloff, loop_len);
    const float falloff_factor = fmod(vertex_falloff_factor, loop_len);

    enabled = falloff_factor < active_factor;
  }

  if (expand_cache->invert) {
    enabled = !enabled;
  }
  return enabled;
}

/**
 * Main function to get the state of a face for the current state and settings of a #ExpandCache.
 * Returns true when the target data should be modified by expand.
 */
static bool sculpt_expand_face_state_get(SculptSession *ss,
                                         ExpandCache *expand_cache,
                                         const SculptFaceRef f)
{
  const int f_i = BKE_pbvh_face_index_to_table(ss->pbvh, f);
  const int fset = SCULPT_face_set_get(ss, f);

  if (fset <= 0) {
    return false;
  }

  if (!sculpt_expand_is_face_in_active_component(ss, expand_cache, f)) {
    return false;
  }

  if (expand_cache->all_enabled) {
    return true;
  }

  bool enabled = false;

  if (expand_cache->snap_enabled_face_sets) {
    const int face_set = expand_cache->original_face_sets[f_i];
    enabled = BLI_gset_haskey(expand_cache->snap_enabled_face_sets, POINTER_FROM_INT(face_set));
  }
  else {
    const float loop_len = (expand_cache->max_face_falloff / expand_cache->loop_count) +
                           SCULPT_EXPAND_LOOP_THRESHOLD;

    const float active_factor = fmod(expand_cache->active_falloff, loop_len);
    const float falloff_factor = fmod(expand_cache->face_falloff[f_i], loop_len);
    enabled = falloff_factor < active_factor;
  }

  if (expand_cache->falloff_type == SCULPT_EXPAND_FALLOFF_ACTIVE_FACE_SET) {
    if (fset == expand_cache->initial_active_face_set) {
      enabled = false;
    }
  }

  if (expand_cache->invert) {
    enabled = !enabled;
  }

  return enabled;
}

/**
 * For target modes that support gradients (such as sculpt masks or colors), this function returns
 * the corresponding gradient value for an enabled vertex.
 */
static float sculpt_expand_gradient_value_get(SculptSession *ss,
                                              ExpandCache *expand_cache,
                                              const SculptVertRef v)
{
  if (!expand_cache->falloff_gradient) {
    return 1.0f;
  }

  const float max_falloff_factor = sculpt_expand_max_vertex_falloff_get(expand_cache);
  const float loop_len = (max_falloff_factor / expand_cache->loop_count) +
                         SCULPT_EXPAND_LOOP_THRESHOLD;

  const float vertex_falloff_factor = sculpt_expand_falloff_value_vertex_get(ss, expand_cache, v);
  const float active_factor = fmod(expand_cache->active_falloff, loop_len);
  const float falloff_factor = fmod(vertex_falloff_factor, loop_len);

  float linear_falloff;

  if (expand_cache->invert) {
    /* Active factor is the result of a modulus operation using loop_len, so they will never be
     * equal and loop_len - active_factor should never be 0. */
    BLI_assert((loop_len - active_factor) != 0.0f);
    linear_falloff = (falloff_factor - active_factor) / (loop_len - active_factor);
  }
  else {
    linear_falloff = 1.0f - (falloff_factor / active_factor);
  }

  if (!expand_cache->brush_gradient) {
    return linear_falloff;
  }

  return BKE_brush_curve_strength(expand_cache->brush, linear_falloff, 1.0f);
}

/* Utility functions for getting all vertices state during expand. */

/**
 * Returns a bitmap indexed by vertex index which contains if the vertex was enabled or not for a
 * give expand_cache state.
 */
static BLI_bitmap *sculpt_expand_bitmap_from_enabled(SculptSession *ss, ExpandCache *expand_cache)
{
  const int totvert = SCULPT_vertex_count_get(ss);
  BLI_bitmap *enabled_vertices = BLI_BITMAP_NEW(totvert, "enabled vertices");
  for (int i = 0; i < totvert; i++) {
    const bool enabled = sculpt_expand_state_get(
        ss, expand_cache, BKE_pbvh_table_index_to_vertex(ss->pbvh, i));
    BLI_BITMAP_SET(enabled_vertices, i, enabled);
  }
  return enabled_vertices;
}

/**
 * Returns a bitmap indexed by vertex index which contains if the vertex is in the boundary of the
 * enabled vertices. This is defined as vertices that are enabled and at least have one connected
 * vertex that is not enabled.
 */
static BLI_bitmap *sculpt_expand_boundary_from_enabled(SculptSession *ss,
                                                       const BLI_bitmap *enabled_vertices,
                                                       const bool use_mesh_boundary)
{
  const int totvert = SCULPT_vertex_count_get(ss);
  BLI_bitmap *boundary_vertices = BLI_BITMAP_NEW(totvert, "boundary vertices");
  for (int i = 0; i < totvert; i++) {
    SculptVertRef vertex = BKE_pbvh_table_index_to_vertex(ss->pbvh, i);

    if (!BLI_BITMAP_TEST(enabled_vertices, i)) {
      continue;
    }

    bool is_expand_boundary = false;
    SculptVertexNeighborIter ni;
    SCULPT_VERTEX_NEIGHBORS_ITER_BEGIN (ss, vertex, ni) {
      if (!BLI_BITMAP_TEST(enabled_vertices, ni.index)) {
        is_expand_boundary = true;
      }
    }
    SCULPT_VERTEX_NEIGHBORS_ITER_END(ni);

    if (use_mesh_boundary && SCULPT_vertex_is_boundary(ss, vertex)) {
      is_expand_boundary = true;
    }

    BLI_BITMAP_SET(boundary_vertices, i, is_expand_boundary);
  }

  return boundary_vertices;
}

/* Functions implementing different algorithms for initializing falloff values. */

/**
 * Utility function to get the closet vertex after flipping an original vertex position based on
 * an symmetry pass iteration index.
 */
static SculptVertRef sculpt_expand_get_vertex_index_for_symmetry_pass(
    Object *ob, const char symm_it, const SculptVertRef original_vertex)
{
  SculptSession *ss = ob->sculpt;
  SculptVertRef symm_vertex = {SCULPT_EXPAND_VERTEX_NONE};

  if (symm_it == 0) {
    symm_vertex = original_vertex;
  }
  else {
    float location[3];
    flip_v3_v3(location, SCULPT_vertex_co_get(ss, original_vertex), symm_it);
    symm_vertex = SCULPT_nearest_vertex_get(NULL, ob, location, FLT_MAX, false);
  }
  return symm_vertex;
}

/**
 * Geodesic: Initializes the falloff with geodesic distances from the given active vertex, taking
 * symmetry into account.
 */
static float *sculpt_expand_geodesic_falloff_create(Sculpt *sd, Object *ob, const SculptVertRef v)
{
  return SCULPT_geodesic_from_vertex_and_symm(sd, ob, v, FLT_MAX);
}

/**
 * Topology: Initializes the falloff using a flood-fill operation,
 * increasing the falloff value by 1 when visiting a new vertex.
 */
typedef struct ExpandFloodFillData {
  float original_normal[3];
  float edge_sensitivity;
  float *dists;
  float *edge_factor;
} ExpandFloodFillData;

static bool expand_topology_floodfill_cb(
    SculptSession *ss, SculptVertRef from_v, SculptVertRef to_v, bool is_duplicate, void *userdata)
{
  ExpandFloodFillData *data = userdata;
  int from_v_i = BKE_pbvh_vertex_index_to_table(ss->pbvh, from_v);
  int to_v_i = BKE_pbvh_vertex_index_to_table(ss->pbvh, to_v);

  if (!is_duplicate) {
    const float to_it = data->dists[from_v_i] + 1.0f;
    data->dists[to_v_i] = to_it;
  }
  else {
    data->dists[to_v_i] = data->dists[from_v_i];
  }
  return true;
}

static float *sculpt_expand_topology_falloff_create(Sculpt *sd, Object *ob, const SculptVertRef v)
{
  SculptSession *ss = ob->sculpt;
  const int totvert = SCULPT_vertex_count_get(ss);
  float *dists = MEM_calloc_arrayN(sizeof(float), totvert, "topology dist");

  SculptFloodFill flood;
  SCULPT_floodfill_init(ss, &flood);
  SCULPT_floodfill_add_initial_with_symmetry(sd, ob, ss, &flood, v, FLT_MAX);

  ExpandFloodFillData fdata;
  fdata.dists = dists;

  SCULPT_floodfill_execute(ss, &flood, expand_topology_floodfill_cb, &fdata);
  SCULPT_floodfill_free(&flood);

  return dists;
}

/**
 * Normals: Flood-fills the mesh and reduces the falloff depending on the normal difference between
 * each vertex and the previous one.
 * This creates falloff patterns that follow and snap to the hard edges of the object.
 */
static bool mask_expand_normal_floodfill_cb(
    SculptSession *ss, SculptVertRef from_v, SculptVertRef to_v, bool is_duplicate, void *userdata)
{
  ExpandFloodFillData *data = userdata;
  int from_v_i = BKE_pbvh_vertex_index_to_table(ss->pbvh, from_v);
  int to_v_i = BKE_pbvh_vertex_index_to_table(ss->pbvh, to_v);

  if (!is_duplicate) {
    float current_normal[3], prev_normal[3];
    SCULPT_vertex_normal_get(ss, to_v, current_normal);
    SCULPT_vertex_normal_get(ss, from_v, prev_normal);
    const float from_edge_factor = data->edge_factor[from_v_i];
    data->edge_factor[to_v_i] = dot_v3v3(current_normal, prev_normal) * from_edge_factor;
    data->dists[to_v_i] = dot_v3v3(data->original_normal, current_normal) *
                          powf(from_edge_factor, data->edge_sensitivity);
    CLAMP(data->dists[to_v_i], 0.0f, 1.0f);
  }
  else {
    /* PBVH_GRIDS duplicate handling. */
    data->edge_factor[to_v_i] = data->edge_factor[from_v_i];
    data->dists[to_v_i] = data->dists[from_v_i];
  }

  return true;
}

static float *sculpt_expand_normal_falloff_create(Sculpt *sd,
                                                  Object *ob,
                                                  const SculptVertRef v,
                                                  const float edge_sensitivity)
{
  SculptSession *ss = ob->sculpt;
  const int totvert = SCULPT_vertex_count_get(ss);
  float *dists = MEM_malloc_arrayN(sizeof(float), totvert, "normal dist");
  float *edge_factor = MEM_callocN(sizeof(float) * totvert, "mask edge factor");
  for (int i = 0; i < totvert; i++) {
    edge_factor[i] = 1.0f;
  }

  SculptFloodFill flood;
  SCULPT_floodfill_init(ss, &flood);
  SCULPT_floodfill_add_initial_with_symmetry(sd, ob, ss, &flood, v, FLT_MAX);

  ExpandFloodFillData fdata;
  fdata.dists = dists;
  fdata.edge_factor = edge_factor;
  fdata.edge_sensitivity = edge_sensitivity;
  SCULPT_vertex_normal_get(ss, v, fdata.original_normal);

  SCULPT_floodfill_execute(ss, &flood, mask_expand_normal_floodfill_cb, &fdata);
  SCULPT_floodfill_free(&flood);

  for (int repeat = 0; repeat < 2; repeat++) {
    for (int i = 0; i < totvert; i++) {
      float avg = 0.0f;
      SculptVertRef vref = BKE_pbvh_table_index_to_vertex(ss->pbvh, i);

      SculptVertexNeighborIter ni;
      SCULPT_VERTEX_NEIGHBORS_ITER_BEGIN (ss, vref, ni) {
        avg += dists[ni.index];
      }
      SCULPT_VERTEX_NEIGHBORS_ITER_END(ni);
      dists[i] = avg / ni.size;
    }
  }

  MEM_SAFE_FREE(edge_factor);

  return dists;
}

/**
 * Spherical: Initializes the falloff based on the distance from a vertex, taking symmetry into
 * account.
 */
static float *sculpt_expand_spherical_falloff_create(Object *ob, const SculptVertRef v)
{
  SculptSession *ss = ob->sculpt;
  const int totvert = SCULPT_vertex_count_get(ss);

  float *dists = MEM_malloc_arrayN(sizeof(float), totvert, "spherical dist");
  for (int i = 0; i < totvert; i++) {
    dists[i] = FLT_MAX;
  }
  const char symm = SCULPT_mesh_symmetry_xyz_get(ob);

  for (char symm_it = 0; symm_it <= symm; symm_it++) {
    if (!SCULPT_is_symmetry_iteration_valid(symm_it, symm)) {
      continue;
    }
    const SculptVertRef symm_vertex = sculpt_expand_get_vertex_index_for_symmetry_pass(
        ob, symm_it, v);
    if (symm_vertex.i != -1) {
      const float *co = SCULPT_vertex_co_get(ss, symm_vertex);
      for (int i = 0; i < totvert; i++) {
        dists[i] = min_ff(
            dists[i],
            len_v3v3(co, SCULPT_vertex_co_get(ss, BKE_pbvh_table_index_to_vertex(ss->pbvh, i))));
      }
    }
  }

  return dists;
}

/**
 * Boundary: This falloff mode uses the code from sculpt_boundary to initialize the closest mesh
 * boundary to a falloff value of 0. Then, it propagates that falloff to the rest of the mesh so it
 * stays parallel to the boundary, increasing the falloff value by 1 on each step.
 */
static float *sculpt_expand_boundary_topology_falloff_create(Object *ob, const SculptVertRef v)
{
  SculptSession *ss = ob->sculpt;
  const int totvert = SCULPT_vertex_count_get(ss);
  float *dists = MEM_calloc_arrayN(sizeof(float), totvert, "spherical dist");
  BLI_bitmap *visited_vertices = BLI_BITMAP_NEW(totvert, "visited vertices");
  GSQueue *queue = BLI_gsqueue_new(sizeof(SculptVertRef));

  /* Search and initialize a boundary per symmetry pass, then mark those vertices as visited. */
  const char symm = SCULPT_mesh_symmetry_xyz_get(ob);
  for (char symm_it = 0; symm_it <= symm; symm_it++) {
    if (!SCULPT_is_symmetry_iteration_valid(symm_it, symm)) {
      continue;
    }

    const SculptVertRef symm_vertex = sculpt_expand_get_vertex_index_for_symmetry_pass(
        ob, symm_it, v);

    SculptBoundary *boundary = SCULPT_boundary_data_init(ob, NULL, symm_vertex, FLT_MAX);
    if (!boundary) {
      continue;
    }

    for (int i = 0; i < boundary->num_vertices; i++) {
      BLI_gsqueue_push(queue, &boundary->vertices[i]);
      BLI_BITMAP_ENABLE(visited_vertices,
                        BKE_pbvh_vertex_index_to_table(ss->pbvh, boundary->vertices[i]));
    }
    SCULPT_boundary_data_free(boundary);
  }

  /* If there are no boundaries, return a falloff with all values set to 0. */
  if (BLI_gsqueue_is_empty(queue)) {
    return dists;
  }

  /* Propagate the values from the boundaries to the rest of the mesh. */
  while (!BLI_gsqueue_is_empty(queue)) {
    SculptVertRef v_next;
    BLI_gsqueue_pop(queue, &v_next);

    SculptVertexNeighborIter ni;
    SCULPT_VERTEX_NEIGHBORS_ITER_BEGIN (ss, v_next, ni) {
      if (BLI_BITMAP_TEST(visited_vertices, ni.index)) {
        continue;
      }

      const int v_next_i = BKE_pbvh_vertex_index_to_table(ss->pbvh, v_next);

      dists[ni.index] = dists[v_next_i] + 1.0f;
      BLI_BITMAP_ENABLE(visited_vertices, ni.index);
      BLI_gsqueue_push(queue, &ni.index);
    }
    SCULPT_VERTEX_NEIGHBORS_ITER_END(ni);
  }

  BLI_gsqueue_free(queue);
  MEM_freeN(visited_vertices);
  return dists;
}

/**
 * Topology diagonals. This falloff is similar to topology, but it also considers the diagonals of
 * the base mesh faces when checking a vertex neighbor. For this reason, this is not implement
 * using the general flood-fill and sculpt neighbors accessors.
 */
static float *sculpt_expand_diagonals_falloff_create(Object *ob, const SculptVertRef v)
{
  SculptSession *ss = ob->sculpt;
  const int totvert = SCULPT_vertex_count_get(ss);
  float *dists = MEM_calloc_arrayN(sizeof(float), totvert, "spherical dist");

  /* This algorithm uses mesh data (polys and loops), so this falloff type can't be initialized for
   * Multires. Also supports non-tri PBVH_BMESH, though untested until we implement that properly*/
  if (BKE_pbvh_type(ss->pbvh) != PBVH_FACES ||
      (ss->bm && ss->bm->totloop != ss->bm->totvert * 3)) {
    return dists;
  }

  if (ss->bm) {
    BM_mesh_elem_index_ensure(ss->bm, BM_VERT);
    BM_mesh_elem_table_ensure(ss->bm, BM_VERT);
  }

  /* Search and mask as visited the initial vertices using the enabled symmetry passes. */
  BLI_bitmap *visited_vertices = BLI_BITMAP_NEW(totvert, "visited vertices");
  GSQueue *queue = BLI_gsqueue_new(sizeof(SculptVertRef));
  const char symm = SCULPT_mesh_symmetry_xyz_get(ob);
  for (char symm_it = 0; symm_it <= symm; symm_it++) {
    if (!SCULPT_is_symmetry_iteration_valid(symm_it, symm)) {
      continue;
    }

    const SculptVertRef symm_vertex = sculpt_expand_get_vertex_index_for_symmetry_pass(
        ob, symm_it, v);

    BLI_gsqueue_push(queue, &symm_vertex);
    BLI_BITMAP_ENABLE(visited_vertices, BKE_pbvh_vertex_index_to_table(ss->pbvh, symm_vertex));
  }

  if (BLI_gsqueue_is_empty(queue)) {
    return dists;
  }

  /* Propagate the falloff increasing the value by 1 each time a new vertex is visited. */
  Mesh *mesh = ob->data;
  while (!BLI_gsqueue_is_empty(queue)) {
    SculptVertRef v_next;
    BLI_gsqueue_pop(queue, &v_next);

    int v_next_i = BKE_pbvh_vertex_index_to_table(ss->pbvh, v_next);

    if (ss->bm) {
      BMIter iter;
      BMFace *f;
      BMVert *v = (BMVert*)v_next.i;

      BM_ITER_ELEM(f, &iter, v, BM_FACES_OF_VERT) {
        BMLoop *l = f->l_first;

        do {
          BMVert *neighbor_v = l->next->v;
          const int neighbor_v_i = BM_elem_index_get(neighbor_v);

          if (BLI_BITMAP_TEST(visited_vertices, neighbor_v_i)) {
            l = l->next;
            continue;
          }

          dists[neighbor_v_i] = dists[v_next_i] + 1.0f;
          BLI_BITMAP_ENABLE(visited_vertices, neighbor_v_i);
          BLI_gsqueue_push(queue, &neighbor_v);

          l = l->next;
        } while (l != f->l_first);
      }
    }
    else {
      for (int j = 0; j < ss->pmap[v_next_i].count; j++) {
        MPoly *p = &ss->mpoly[ss->pmap[v_next_i].indices[j]];
        for (int l = 0; l < p->totloop; l++) {
          const int neighbor_v = mesh->mloop[p->loopstart + l].v;

          if (BLI_BITMAP_TEST(visited_vertices, neighbor_v)) {
            continue;
          }

          dists[neighbor_v] = dists[v_next_i] + 1.0f;
          BLI_BITMAP_ENABLE(visited_vertices, neighbor_v);
          BLI_gsqueue_push(queue, &neighbor_v);
        }
      }
    }
  }

  BLI_gsqueue_free(queue);
  MEM_freeN(visited_vertices);
  return dists;
}

/* Functions to update the max_falloff value in the #ExpandCache. These functions are called after
 * initializing a new falloff to make sure that this value is always updated. */

/**
 * Updates the max_falloff value for vertices in a #ExpandCache based on the current values of the
 * falloff, skipping any invalid values initialized to FLT_MAX and not initialized components.
 */
static void sculpt_expand_update_max_vert_falloff_value(SculptSession *ss,
                                                        ExpandCache *expand_cache)
{
  const int totvert = SCULPT_vertex_count_get(ss);
  expand_cache->max_vert_falloff = -FLT_MAX;

  for (int i = 0; i < totvert; i++) {
    if (expand_cache->vert_falloff[i] == FLT_MAX) {
      continue;
    }

    SculptVertRef v = BKE_pbvh_table_index_to_vertex(ss->pbvh, i);

    if (!sculpt_expand_is_vert_in_active_component(ss, expand_cache, v)) {
      continue;
    }

    expand_cache->max_vert_falloff = max_ff(expand_cache->max_vert_falloff,
                                            expand_cache->vert_falloff[i]);
  }
}

/**
 * Updates the max_falloff value for faces in a ExpandCache based on the current values of the
 * falloff, skipping any invalid values initialized to FLT_MAX and not initialized components.
 */
static void sculpt_expand_update_max_face_falloff_factor(SculptSession *ss,
                                                         ExpandCache *expand_cache)
{
  const int totface = ss->totfaces;
  expand_cache->max_face_falloff = -FLT_MAX;
  for (int i = 0; i < totface; i++) {
    SculptFaceRef f = BKE_pbvh_table_index_to_face(ss->pbvh, i);

    if (expand_cache->face_falloff[i] == FLT_MAX) {
      continue;
    }

    if (!sculpt_expand_is_face_in_active_component(ss, expand_cache, f)) {
      continue;
    }

    expand_cache->max_face_falloff = max_ff(expand_cache->max_face_falloff,
                                            expand_cache->face_falloff[i]);
  }
}

/**
 * Functions to get falloff values for faces from the values from the vertices. This is used for
 * expanding Face Sets. Depending on the data type of the #SculptSession, this needs to get the per
 * face falloff value from the connected vertices of each face or from the grids stored per loops
 * for each face.
 */
static void sculpt_expand_grids_to_faces_falloff(SculptSession *ss,
                                                 Mesh *mesh,
                                                 ExpandCache *expand_cache)
{

  const CCGKey *key = BKE_pbvh_get_grid_key(ss->pbvh);

  for (int p = 0; p < mesh->totpoly; p++) {
    MPoly *poly = &mesh->mpoly[p];
    float accum = 0.0f;
    for (int l = 0; l < poly->totloop; l++) {
      const int grid_loop_index = (poly->loopstart + l) * key->grid_area;
      for (int g = 0; g < key->grid_area; g++) {
        accum += expand_cache->vert_falloff[grid_loop_index + g];
      }
    }
    expand_cache->face_falloff[p] = accum / (poly->totloop * key->grid_area);
  }
}

static void sculpt_expand_vertex_to_faces_falloff(Mesh *mesh, ExpandCache *expand_cache)
{
  for (int p = 0; p < mesh->totpoly; p++) {
    MPoly *poly = &mesh->mpoly[p];
    float accum = 0.0f;
    for (int l = 0; l < poly->totloop; l++) {
      MLoop *loop = &mesh->mloop[l + poly->loopstart];
      accum += expand_cache->vert_falloff[loop->v];
    }
    expand_cache->face_falloff[p] = accum / poly->totloop;
  }
}

static void sculpt_expand_vertex_to_faces_falloff_bmesh(BMesh *bm, ExpandCache *expand_cache)
{
  BMIter iter;
  BMFace *f;
  BM_ITER_MESH(f, &iter, bm, BM_FACES_OF_MESH) {
    BMLoop *l = f->l_first;

    float accum = 0.0f;

    do {
      accum += expand_cache->vert_falloff[BM_elem_index_get(l->v)];
      l = l->next;
    } while (l != f->l_first);

    expand_cache->face_falloff[BM_elem_index_get(f)] = accum / f->len;
  }
}
/**
 * Main function to update the faces falloff from a already calculated vertex falloff.
 */
static void sculpt_expand_mesh_face_falloff_from_vertex_falloff(SculptSession *ss,
                                                                Mesh *mesh,
                                                                ExpandCache *expand_cache)
{
  BLI_assert(expand_cache->vert_falloff != NULL);

  if (!expand_cache->face_falloff) {
    expand_cache->face_falloff = MEM_malloc_arrayN(
        mesh->totpoly, sizeof(float), "face falloff factors");
  }

  switch (BKE_pbvh_type(ss->pbvh)) {
    case PBVH_FACES:
      sculpt_expand_vertex_to_faces_falloff(mesh, expand_cache);
      break;
    case PBVH_GRIDS:
      sculpt_expand_grids_to_faces_falloff(ss, mesh, expand_cache);
      break;
    case PBVH_BMESH:
      sculpt_expand_vertex_to_faces_falloff_bmesh(ss->bm, expand_cache);
      break;
  }
}

/* Recursions. These functions will generate new falloff values based on the state of the vertices
 * from the current ExpandCache options and falloff values. */

/**
 * Geodesic recursion: Initializes falloff values using geodesic distances from the boundary of the
 * current vertices state.
 */
static void sculpt_expand_geodesics_from_state_boundary(Object *ob,
                                                        ExpandCache *expand_cache,
                                                        BLI_bitmap *enabled_vertices)
{
  SculptSession *ss = ob->sculpt;
  BLI_assert(ELEM(BKE_pbvh_type(ss->pbvh), PBVH_FACES, PBVH_BMESH));

  GSet *initial_vertices = BLI_gset_int_new("initial_vertices");
  BLI_bitmap *boundary_vertices = sculpt_expand_boundary_from_enabled(ss, enabled_vertices, false);
  const int totvert = SCULPT_vertex_count_get(ss);
  for (int i = 0; i < totvert; i++) {
    if (!BLI_BITMAP_TEST(boundary_vertices, i)) {
      continue;
    }
    BLI_gset_add(initial_vertices, POINTER_FROM_INT(i));
  }
  MEM_freeN(boundary_vertices);

  MEM_SAFE_FREE(expand_cache->vert_falloff);
  MEM_SAFE_FREE(expand_cache->face_falloff);

  expand_cache->vert_falloff = SCULPT_geodesic_distances_create(ob, initial_vertices, FLT_MAX);
  BLI_gset_free(initial_vertices, NULL);
}

/**
 * Topology recursion: Initializes falloff values using topology steps from the boundary of the
 * current vertices state, increasing the value by 1 each time a new vertex is visited.
 */
static void sculpt_expand_topology_from_state_boundary(Object *ob,
                                                       ExpandCache *expand_cache,
                                                       BLI_bitmap *enabled_vertices)
{
  MEM_SAFE_FREE(expand_cache->vert_falloff);
  MEM_SAFE_FREE(expand_cache->face_falloff);

  SculptSession *ss = ob->sculpt;
  const int totvert = SCULPT_vertex_count_get(ss);

  float *dists = MEM_calloc_arrayN(sizeof(float), totvert, "topology dist");
  BLI_bitmap *boundary_vertices = sculpt_expand_boundary_from_enabled(ss, enabled_vertices, false);

  SculptFloodFill flood;
  SCULPT_floodfill_init(ss, &flood);
  for (int i = 0; i < totvert; i++) {
    if (!BLI_BITMAP_TEST(boundary_vertices, i)) {
      continue;
    }

    SCULPT_floodfill_add_and_skip_initial(ss, &flood, BKE_pbvh_table_index_to_vertex(ss->pbvh, i));
  }
  MEM_freeN(boundary_vertices);

  ExpandFloodFillData fdata;
  fdata.dists = dists;
  SCULPT_floodfill_execute(ss, &flood, expand_topology_floodfill_cb, &fdata);
  SCULPT_floodfill_free(&flood);

  expand_cache->vert_falloff = dists;
}

/**
 * Main function to create a recursion step from the current #ExpandCache state.
 */
static void sculpt_expand_resursion_step_add(Object *ob,
                                             ExpandCache *expand_cache,
                                             const eSculptExpandRecursionType recursion_type)
{
  SculptSession *ss = ob->sculpt;
  if (BKE_pbvh_type(ss->pbvh) != PBVH_FACES) {
    return;
  }

  BLI_bitmap *enabled_vertices = sculpt_expand_bitmap_from_enabled(ss, expand_cache);

  /* Each time a new recursion step is created, reset the distortion strength. This is the expected
   * result from the recursion, as otherwise the new falloff will render with undesired distortion
   * from the beginning. */
  expand_cache->texture_distortion_strength = 0.0f;

  switch (recursion_type) {
    case SCULPT_EXPAND_RECURSION_GEODESICS:
      sculpt_expand_geodesics_from_state_boundary(ob, expand_cache, enabled_vertices);
      break;
    case SCULPT_EXPAND_RECURSION_TOPOLOGY:
      sculpt_expand_topology_from_state_boundary(ob, expand_cache, enabled_vertices);
      break;
  }

  sculpt_expand_update_max_vert_falloff_value(ss, expand_cache);
  if (expand_cache->target == SCULPT_EXPAND_TARGET_FACE_SETS) {
    sculpt_expand_mesh_face_falloff_from_vertex_falloff(ss, ob->data, expand_cache);
    sculpt_expand_update_max_face_falloff_factor(ss, expand_cache);
  }

  MEM_freeN(enabled_vertices);
}

/* Face Set Boundary falloff. */

/**
 * When internal falloff is set to true, the falloff will fill the active Face Set with a gradient,
 * otherwise the active Face Set will be filled with a constant falloff of 0.0f.
 */
static void sculpt_expand_initialize_from_face_set_boundary(Object *ob,
                                                            ExpandCache *expand_cache,
                                                            const int active_face_set,
                                                            const bool internal_falloff)
{
  SculptSession *ss = ob->sculpt;
  const int totvert = SCULPT_vertex_count_get(ss);

  BLI_bitmap *enabled_vertices = BLI_BITMAP_NEW(totvert, "enabled vertices");
  for (int i = 0; i < totvert; i++) {
    SculptVertRef vref = BKE_pbvh_table_index_to_vertex(ss->pbvh, i);

    if (!SCULPT_vertex_has_unique_face_set(ss, vref)) {
      continue;
    }
    if (!SCULPT_vertex_has_face_set(ss, vref, active_face_set)) {
      continue;
    }
    BLI_BITMAP_ENABLE(enabled_vertices, i);
  }

  if (ELEM(BKE_pbvh_type(ss->pbvh), PBVH_FACES, PBVH_BMESH)) {
    sculpt_expand_geodesics_from_state_boundary(ob, expand_cache, enabled_vertices);
  }
  else {
    sculpt_expand_topology_from_state_boundary(ob, expand_cache, enabled_vertices);
  }

  MEM_freeN(enabled_vertices);

  if (internal_falloff) {
    for (int i = 0; i < totvert; i++) {
      SculptVertRef vref = BKE_pbvh_table_index_to_vertex(ss->pbvh, i);

      if (!(SCULPT_vertex_has_face_set(ss, vref, active_face_set) &&
            SCULPT_vertex_has_unique_face_set(ss, vref))) {
        continue;
      }
      expand_cache->vert_falloff[i] *= -1.0f;
    }

    float min_factor = FLT_MAX;
    for (int i = 0; i < totvert; i++) {
      min_factor = min_ff(expand_cache->vert_falloff[i], min_factor);
    }

    const float additional_falloff = fabsf(min_factor);
    for (int i = 0; i < totvert; i++) {
      expand_cache->vert_falloff[i] += additional_falloff;
    }
  }
  else {
    for (int i = 0; i < totvert; i++) {
      SculptVertRef vref = BKE_pbvh_table_index_to_vertex(ss->pbvh, i);

      if (!SCULPT_vertex_has_face_set(ss, vref, active_face_set)) {
        continue;
      }
      expand_cache->vert_falloff[i] = 0.0f;
    }
  }
}

/**
 * Main function to initialize new falloff values in a #ExpandCache given an initial vertex and a
 * falloff type.
 */
static void sculpt_expand_falloff_factors_from_vertex_and_symm_create(
    ExpandCache *expand_cache,
    Sculpt *sd,
    Object *ob,
    const SculptVertRef v,
    eSculptExpandFalloffType falloff_type)
{
  MEM_SAFE_FREE(expand_cache->vert_falloff);
  expand_cache->falloff_type = falloff_type;

  SculptSession *ss = ob->sculpt;
  const bool has_topology_info = ELEM(BKE_pbvh_type(ss->pbvh), PBVH_FACES, PBVH_BMESH);

  switch (falloff_type) {
    case SCULPT_EXPAND_FALLOFF_GEODESIC:
      expand_cache->vert_falloff = has_topology_info ?
                                       sculpt_expand_geodesic_falloff_create(sd, ob, v) :
                                       sculpt_expand_spherical_falloff_create(ob, v);
      break;
    case SCULPT_EXPAND_FALLOFF_TOPOLOGY:
      expand_cache->vert_falloff = sculpt_expand_topology_falloff_create(sd, ob, v);
      break;
    case SCULPT_EXPAND_FALLOFF_TOPOLOGY_DIAGONALS:
      expand_cache->vert_falloff = has_topology_info ?
                                       sculpt_expand_diagonals_falloff_create(ob, v) :
                                       sculpt_expand_topology_falloff_create(sd, ob, v);
      break;
    case SCULPT_EXPAND_FALLOFF_NORMALS:
      expand_cache->vert_falloff = sculpt_expand_normal_falloff_create(
          sd, ob, v, SCULPT_EXPAND_NORMALS_FALLOFF_EDGE_SENSITIVITY);
      break;
    case SCULPT_EXPAND_FALLOFF_SPHERICAL:
      expand_cache->vert_falloff = sculpt_expand_spherical_falloff_create(ob, v);
      break;
    case SCULPT_EXPAND_FALLOFF_BOUNDARY_TOPOLOGY:
      expand_cache->vert_falloff = sculpt_expand_boundary_topology_falloff_create(ob, v);
      break;
    case SCULPT_EXPAND_FALLOFF_BOUNDARY_FACE_SET:
      sculpt_expand_initialize_from_face_set_boundary(
          ob, expand_cache, expand_cache->initial_active_face_set, true);
      break;
    case SCULPT_EXPAND_FALLOFF_ACTIVE_FACE_SET:
      sculpt_expand_initialize_from_face_set_boundary(
          ob, expand_cache, expand_cache->initial_active_face_set, false);
      break;
  }

  /* Update max falloff values and propagate to base mesh faces if needed. */
  sculpt_expand_update_max_vert_falloff_value(ss, expand_cache);
  if (expand_cache->target == SCULPT_EXPAND_TARGET_FACE_SETS) {
    sculpt_expand_mesh_face_falloff_from_vertex_falloff(ss, ob->data, expand_cache);
    sculpt_expand_update_max_face_falloff_factor(ss, expand_cache);
  }
}

/**
 * Adds to the snapping Face Set `gset` all Face Sets which contain all enabled vertices for the
 * current #ExpandCache state. This improves the usability of snapping, as already enabled elements
 * won't switch their state when toggling snapping with the modal key-map.
 */
static void sculpt_expand_snap_initialize_from_enabled(SculptSession *ss,
                                                       ExpandCache *expand_cache)
{
  if (BKE_pbvh_type(ss->pbvh) != PBVH_FACES) {
    return;
  }

  /* Make sure this code runs with snapping and invert disabled. This simplifies the code and
   * prevents using this function with snapping already enabled. */
  const bool prev_snap_state = expand_cache->snap;
  const bool prev_invert_state = expand_cache->invert;
  expand_cache->snap = false;
  expand_cache->invert = false;

  BLI_bitmap *enabled_vertices = sculpt_expand_bitmap_from_enabled(ss, expand_cache);

  const int totface = ss->totfaces;
  for (int i = 0; i < totface; i++) {
    const int face_set = expand_cache->original_face_sets[i];
    BLI_gset_add(expand_cache->snap_enabled_face_sets, POINTER_FROM_INT(face_set));
  }

  for (int p = 0; p < totface; p++) {
    MPoly *poly = &ss->mpoly[p];
    bool any_disabled = false;
    for (int l = 0; l < poly->totloop; l++) {
      MLoop *loop = &ss->mloop[l + poly->loopstart];
      if (!BLI_BITMAP_TEST(enabled_vertices, loop->v)) {
        any_disabled = true;
        break;
      }
    }
    if (any_disabled) {
      const int face_set = expand_cache->original_face_sets[p];
      BLI_gset_remove(expand_cache->snap_enabled_face_sets, POINTER_FROM_INT(face_set), NULL);
    }
  }

  MEM_freeN(enabled_vertices);
  expand_cache->snap = prev_snap_state;
  expand_cache->invert = prev_invert_state;
}

/**
 * Functions to free a #ExpandCache.
 */
static void sculpt_expand_cache_data_free(ExpandCache *expand_cache)
{
  if (expand_cache->snap_enabled_face_sets) {
    BLI_gset_free(expand_cache->snap_enabled_face_sets, NULL);
  }
  MEM_SAFE_FREE(expand_cache->nodes);
  MEM_SAFE_FREE(expand_cache->vert_falloff);
  MEM_SAFE_FREE(expand_cache->face_falloff);
  MEM_SAFE_FREE(expand_cache->original_mask);
  MEM_SAFE_FREE(expand_cache->original_face_sets);
  MEM_SAFE_FREE(expand_cache->initial_face_sets);
  MEM_SAFE_FREE(expand_cache->original_colors);
  MEM_SAFE_FREE(expand_cache);
}

static void sculpt_expand_cache_free(SculptSession *ss)
{
  sculpt_expand_cache_data_free(ss->expand_cache);
  /* Needs to be set to NULL as the paint cursor relies on checking this pointer detecting if an
   * expand operation is running. */
  ss->expand_cache = NULL;
}

/**
 * Functions to restore the original state from the #ExpandCache when canceling the operator.
 */
static void sculpt_expand_restore_face_set_data(SculptSession *ss, ExpandCache *expand_cache)
{
  PBVHNode **nodes;
  int totnode;
  BKE_pbvh_search_gather(ss->pbvh, NULL, NULL, &nodes, &totnode);
  for (int n = 0; n < totnode; n++) {
    PBVHNode *node = nodes[n];
    BKE_pbvh_node_mark_redraw(node);
  }
  MEM_freeN(nodes);
  for (int i = 0; i < ss->totfaces; i++) {
    SculptFaceRef f = BKE_pbvh_table_index_to_face(ss->pbvh, i);

    SCULPT_face_set_set(ss, f, expand_cache->original_face_sets[i]);
  }
}

static void sculpt_expand_restore_color_data(SculptSession *ss, ExpandCache *expand_cache)
{
  PBVHNode **nodes;
  int totnode;
  BKE_pbvh_search_gather(ss->pbvh, NULL, NULL, &nodes, &totnode);
  for (int n = 0; n < totnode; n++) {
    PBVHNode *node = nodes[n];
    PBVHVertexIter vd;
    BKE_pbvh_vertex_iter_begin (ss->pbvh, node, vd, PBVH_ITER_UNIQUE) {
      copy_v4_v4(vd.col, expand_cache->original_colors[vd.index]);
    }
    BKE_pbvh_vertex_iter_end;
    BKE_pbvh_node_mark_redraw(node);
  }
  MEM_freeN(nodes);
}

static void sculpt_expand_restore_mask_data(SculptSession *ss, ExpandCache *expand_cache)
{
  PBVHNode **nodes;
  int totnode;
  BKE_pbvh_search_gather(ss->pbvh, NULL, NULL, &nodes, &totnode);
  for (int n = 0; n < totnode; n++) {
    PBVHNode *node = nodes[n];
    PBVHVertexIter vd;
    BKE_pbvh_vertex_iter_begin (ss->pbvh, node, vd, PBVH_ITER_UNIQUE) {
      *vd.mask = expand_cache->original_mask[vd.index];
    }
    BKE_pbvh_vertex_iter_end;
    BKE_pbvh_node_mark_redraw(node);
  }
  MEM_freeN(nodes);
}

/* Main function to restore the original state of the data to how it was before starting the expand
 * operation. */
static void sculpt_expand_restore_original_state(bContext *C,
                                                 Object *ob,
                                                 ExpandCache *expand_cache)
{

  SculptSession *ss = ob->sculpt;
  switch (expand_cache->target) {
    case SCULPT_EXPAND_TARGET_MASK:
      sculpt_expand_restore_mask_data(ss, expand_cache);
      SCULPT_flush_update_step(C, SCULPT_UPDATE_MASK);
      SCULPT_flush_update_done(C, ob, SCULPT_UPDATE_MASK);
      SCULPT_tag_update_overlays(C);
      break;
    case SCULPT_EXPAND_TARGET_FACE_SETS:
      sculpt_expand_restore_face_set_data(ss, expand_cache);
      SCULPT_flush_update_step(C, SCULPT_UPDATE_MASK);
      SCULPT_flush_update_done(C, ob, SCULPT_UPDATE_MASK);
      SCULPT_tag_update_overlays(C);
      break;
    case SCULPT_EXPAND_TARGET_COLORS:
      sculpt_expand_restore_color_data(ss, expand_cache);
      SCULPT_flush_update_step(C, SCULPT_UPDATE_COLOR);
      SCULPT_flush_update_done(C, ob, SCULPT_UPDATE_COLOR);
      break;
  }
}

/**
 * Cancel operator callback.
 */
static void sculpt_expand_cancel(bContext *C, wmOperator *UNUSED(op))
{
  Object *ob = CTX_data_active_object(C);
  SculptSession *ss = ob->sculpt;

  sculpt_expand_restore_original_state(C, ob, ss->expand_cache);

  SCULPT_undo_push_end();
  sculpt_expand_cache_free(ss);
}

/* Functions to update the sculpt mesh data. */

/**
 * Callback to update mask data per PBVH node.
 */
static void sculpt_expand_mask_update_task_cb(void *__restrict userdata,
                                              const int i,
                                              const TaskParallelTLS *__restrict UNUSED(tls))
{
  SculptThreadedTaskData *data = userdata;
  SculptSession *ss = data->ob->sculpt;
  PBVHNode *node = data->nodes[i];
  ExpandCache *expand_cache = ss->expand_cache;

  bool any_changed = false;

  PBVHVertexIter vd;
  BKE_pbvh_vertex_iter_begin (ss->pbvh, node, vd, PBVH_ITER_ALL) {
    const float initial_mask = *vd.mask;
    const bool enabled = sculpt_expand_state_get(ss, expand_cache, vd.vertex);

    float new_mask;

    if (enabled) {
      new_mask = sculpt_expand_gradient_value_get(ss, expand_cache, vd.vertex);
    }
    else {
      new_mask = 0.0f;
    }

    if (expand_cache->preserve) {
      new_mask = max_ff(new_mask, expand_cache->original_mask[vd.index]);
    }

    if (new_mask == initial_mask) {
      continue;
    }

    *vd.mask = clamp_f(new_mask, 0.0f, 1.0f);
    any_changed = true;
    if (vd.mvert) {
      vd.mvert->flag |= ME_VERT_PBVH_UPDATE;
    }
  }
  BKE_pbvh_vertex_iter_end;
  if (any_changed) {
    BKE_pbvh_node_mark_update_mask(node);
  }
}

/**
 * Update Face Set data. Not multi-threaded per node as nodes don't contain face arrays.
 */
static void sculpt_expand_face_sets_update(SculptSession *ss, ExpandCache *expand_cache)
{
  const int totface = ss->totfaces;

  for (int f_i = 0; f_i < totface; f_i++) {
    SculptFaceRef f = BKE_pbvh_table_index_to_face(ss->pbvh, f_i);
    int fset = SCULPT_face_set_get(ss, f);

    const bool enabled = sculpt_expand_face_state_get(ss, expand_cache, f);
    if (!enabled) {
      continue;
    }
    if (expand_cache->preserve) {
      SCULPT_face_set_set(ss, f, fset + expand_cache->next_face_set);
    }
    else {
      SCULPT_face_set_set(ss, f, expand_cache->next_face_set);
    }
  }

  for (int i = 0; i < expand_cache->totnode; i++) {
    BKE_pbvh_node_mark_redraw(ss->expand_cache->nodes[i]);
  }
}

/**
 * Callback to update vertex colors per PBVH node.
 */
static void sculpt_expand_colors_update_task_cb(void *__restrict userdata,
                                                const int i,
                                                const TaskParallelTLS *__restrict UNUSED(tls))
{
  SculptThreadedTaskData *data = userdata;
  SculptSession *ss = data->ob->sculpt;
  PBVHNode *node = data->nodes[i];
  ExpandCache *expand_cache = ss->expand_cache;

  bool any_changed = false;

  PBVHVertexIter vd;
  BKE_pbvh_vertex_iter_begin (ss->pbvh, node, vd, PBVH_ITER_ALL) {
    float initial_color[4];
    copy_v4_v4(initial_color, vd.col);

    const bool enabled = sculpt_expand_state_get(ss, expand_cache, vd.vertex);
    float fade;

    if (enabled) {
      fade = sculpt_expand_gradient_value_get(ss, expand_cache, vd.vertex);
    }
    else {
      fade = 0.0f;
    }

    fade *= 1.0f - *vd.mask;
    fade = clamp_f(fade, 0.0f, 1.0f);

    float final_color[4];
    float final_fill_color[4];
    mul_v4_v4fl(final_fill_color, expand_cache->fill_color, fade);
    IMB_blend_color_float(final_color,
                          expand_cache->original_colors[vd.index],
                          final_fill_color,
                          expand_cache->blend_mode);

    if (equals_v4v4(initial_color, final_color)) {
      continue;
    }

    copy_v4_v4(vd.col, final_color);
    any_changed = true;
    if (vd.mvert) {
      vd.mvert->flag |= ME_VERT_PBVH_UPDATE;
    }
  }
  BKE_pbvh_vertex_iter_end;
  if (any_changed) {
    BKE_pbvh_node_mark_update_color(node);
  }
}

static void sculpt_expand_flush_updates(bContext *C)
{
  Object *ob = CTX_data_active_object(C);
  SculptSession *ss = ob->sculpt;
  switch (ss->expand_cache->target) {
    case SCULPT_EXPAND_TARGET_MASK:
      SCULPT_flush_update_step(C, SCULPT_UPDATE_MASK);
      break;
    case SCULPT_EXPAND_TARGET_FACE_SETS:
      SCULPT_flush_update_step(C, SCULPT_UPDATE_MASK);
      break;
    case SCULPT_EXPAND_TARGET_COLORS:
      SCULPT_flush_update_step(C, SCULPT_UPDATE_COLOR);
      break;
    default:
      break;
  }
}

/* Store the original mesh data state in the expand cache. */
static void sculpt_expand_original_state_store(Object *ob, ExpandCache *expand_cache)
{
  SculptSession *ss = ob->sculpt;
  const int totvert = SCULPT_vertex_count_get(ss);
  const int totface = ss->totfaces;

  /* Face Sets are always stored as they are needed for snapping. */
  expand_cache->initial_face_sets = MEM_malloc_arrayN(totface, sizeof(int), "initial face set");
  expand_cache->original_face_sets = MEM_malloc_arrayN(totface, sizeof(int), "original face set");

  for (int i = 0; i < totface; i++) {
    const SculptFaceRef fref = BKE_pbvh_table_index_to_face(ss->pbvh, i);
    const int fset = SCULPT_face_set_get(ss, fref);

    expand_cache->initial_face_sets[i] = fset;
    expand_cache->original_face_sets[i] = fset;
  }

  if (expand_cache->target == SCULPT_EXPAND_TARGET_MASK) {
    expand_cache->original_mask = MEM_malloc_arrayN(totvert, sizeof(float), "initial mask");
    for (int i = 0; i < totvert; i++) {
      expand_cache->original_mask[i] = SCULPT_vertex_mask_get(
          ss, BKE_pbvh_table_index_to_vertex(ss->pbvh, i));
    }
  }

  if (expand_cache->target == SCULPT_EXPAND_TARGET_COLORS) {
    expand_cache->original_colors = MEM_malloc_arrayN(totvert, sizeof(float[4]), "initial colors");
    for (int i = 0; i < totvert; i++) {
      copy_v4_v4(expand_cache->original_colors[i],
                 SCULPT_vertex_color_get(ss, BKE_pbvh_table_index_to_vertex(ss->pbvh, i)));
    }
  }
}

/**
 * Restore the state of the Face Sets before a new update.
 */
static void sculpt_expand_face_sets_restore(SculptSession *ss, ExpandCache *expand_cache)
{
  if (ss->bm) {
    const int totfaces = ss->totfaces;
    const int cd_faceset = ss->cd_faceset_offset;

    for (int i = 0; i < totfaces; i++) {
      BMFace *f = (BMFace *)BKE_pbvh_table_index_to_face(ss->pbvh, i).i;

      BM_ELEM_CD_SET_INT(f, cd_faceset, expand_cache->initial_face_sets[i]);
    }
  }
  else {
    const int totfaces = ss->totfaces;

    for (int i = 0; i < totfaces; i++) {
      ss->face_sets[i] = expand_cache->initial_face_sets[i];
    }
  }
}

static void sculpt_expand_update_for_vertex(bContext *C, Object *ob, const SculptVertRef vertex)
{
  SculptSession *ss = ob->sculpt;
  const int vertex_i = BKE_pbvh_vertex_index_to_table(ss->pbvh, vertex);

  Sculpt *sd = CTX_data_tool_settings(C)->sculpt;
  ExpandCache *expand_cache = ss->expand_cache;

  /* Update the active factor in the cache. */
  if (vertex.i == SCULPT_EXPAND_VERTEX_NONE) {
    /* This means that the cursor is not over the mesh, so a valid active falloff can't be
     * determined. In this situations, don't evaluate enabled states and default all vertices in
     * connected components to enabled. */
    expand_cache->active_falloff = expand_cache->max_vert_falloff;
    expand_cache->all_enabled = true;
  }
  else {
    expand_cache->active_falloff = expand_cache->vert_falloff[vertex_i];
    expand_cache->all_enabled = false;
  }

  if (expand_cache->target == SCULPT_EXPAND_TARGET_FACE_SETS) {
    /* Face sets needs to be restored their initial state on each iteration as the overwrite
     * existing data. */
    sculpt_expand_face_sets_restore(ss, expand_cache);
  }

  /* Update the mesh sculpt data. */
  SculptThreadedTaskData data = {
      .sd = sd,
      .ob = ob,
      .nodes = expand_cache->nodes,
  };

  TaskParallelSettings settings;
  BKE_pbvh_parallel_range_settings(&settings, true, expand_cache->totnode);

  switch (expand_cache->target) {
    case SCULPT_EXPAND_TARGET_MASK:
      BLI_task_parallel_range(
          0, expand_cache->totnode, &data, sculpt_expand_mask_update_task_cb, &settings);
      break;
    case SCULPT_EXPAND_TARGET_FACE_SETS:
      sculpt_expand_face_sets_update(ss, expand_cache);
      break;
    case SCULPT_EXPAND_TARGET_COLORS:
      BLI_task_parallel_range(
          0, expand_cache->totnode, &data, sculpt_expand_colors_update_task_cb, &settings);
      break;
  }

  sculpt_expand_flush_updates(C);
}

/**
 * Updates the #SculptSession cursor data and gets the active vertex
 * if the cursor is over the mesh.
 */
static SculptVertRef sculpt_expand_target_vertex_update_and_get(bContext *C,
                                                                Object *ob,
                                                                const float mouse[2])
{
  SculptSession *ss = ob->sculpt;
  SculptCursorGeometryInfo sgi;
  if (SCULPT_cursor_geometry_info_update(C, &sgi, mouse, false)) {
    return SCULPT_active_vertex_get(ss);
  }

  SculptVertRef ret = {SCULPT_EXPAND_VERTEX_NONE};
  return ret;
}

/**
 * Moves the sculpt pivot to the average point of the boundary enabled vertices of the current
 * expand state. Take symmetry and active components into account.
 */
static void sculpt_expand_reposition_pivot(bContext *C, Object *ob, ExpandCache *expand_cache)
{
  SculptSession *ss = ob->sculpt;
  const char symm = SCULPT_mesh_symmetry_xyz_get(ob);
  const int totvert = SCULPT_vertex_count_get(ss);

  const bool initial_invert_state = expand_cache->invert;
  expand_cache->invert = false;
  BLI_bitmap *enabled_vertices = sculpt_expand_bitmap_from_enabled(ss, expand_cache);

  /* For boundary topology, position the pivot using only the boundary of the enabled vertices,
   * without taking mesh boundary into account. This allows to create deformations like bending the
   * mesh from the boundary of the mask that was just created. */
  const bool use_mesh_boundary = expand_cache->falloff_type !=
                                  SCULPT_EXPAND_FALLOFF_BOUNDARY_TOPOLOGY;

  BLI_bitmap *boundary_vertices = sculpt_expand_boundary_from_enabled(
      ss, enabled_vertices, use_mesh_boundary);

  /* Ignore invert state, as this is the expected behavior in most cases and mask are created in
   * inverted state by default. */
  expand_cache->invert = initial_invert_state;

  int total = 0;
  float avg[3] = {0.0f};

  const float *expand_init_co = SCULPT_vertex_co_get(ss, expand_cache->initial_active_vertex);

  for (int i = 0; i < totvert; i++) {
    if (!BLI_BITMAP_TEST(boundary_vertices, i)) {
      continue;
    }

    SculptVertRef v = BKE_pbvh_table_index_to_vertex(ss->pbvh, i);

    if (!sculpt_expand_is_vert_in_active_component(ss, expand_cache, v)) {
      continue;
    }

    const float *vertex_co = SCULPT_vertex_co_get(ss, v);

    if (!SCULPT_check_vertex_pivot_symmetry(vertex_co, expand_init_co, symm)) {
      continue;
    }

    add_v3_v3(avg, vertex_co);
    total++;
  }

  MEM_freeN(enabled_vertices);
  MEM_freeN(boundary_vertices);

  if (total > 0) {
    mul_v3_v3fl(ss->pivot_pos, avg, 1.0f / total);
  }

  WM_event_add_notifier(C, NC_GEOM | ND_SELECT, ob->data);
}

static void sculpt_expand_finish(bContext *C)
{
  Object *ob = CTX_data_active_object(C);
  SculptSession *ss = ob->sculpt;
  SCULPT_undo_push_end();

  /* Tag all nodes to redraw to avoid artifacts after the fast partial updates. */
  PBVHNode **nodes;
  int totnode;
  BKE_pbvh_search_gather(ss->pbvh, NULL, NULL, &nodes, &totnode);
  for (int n = 0; n < totnode; n++) {
    BKE_pbvh_node_mark_update_mask(nodes[n]);
  }
  MEM_freeN(nodes);

  switch (ss->expand_cache->target) {
    case SCULPT_EXPAND_TARGET_MASK:
      SCULPT_flush_update_done(C, ob, SCULPT_UPDATE_MASK);
      break;
    case SCULPT_EXPAND_TARGET_FACE_SETS:
      SCULPT_flush_update_done(C, ob, SCULPT_UPDATE_MASK);
      break;
    case SCULPT_EXPAND_TARGET_COLORS:
      SCULPT_flush_update_done(C, ob, SCULPT_UPDATE_COLOR);
      break;
  }

  sculpt_expand_cache_free(ss);
  ED_workspace_status_text(C, NULL);
}

/**
 * Finds and stores in the #ExpandCache the sculpt connected component index for each symmetry pass
 * needed for expand.
 */
static void sculpt_expand_find_active_connected_components_from_vert(
    Object *ob, ExpandCache *expand_cache, const SculptVertRef initial_vertex)
{
  SculptSession *ss = ob->sculpt;
  for (int i = 0; i < EXPAND_SYMM_AREAS; i++) {
    expand_cache->active_connected_components[i] = EXPAND_ACTIVE_COMPONENT_NONE;
  }

  const char symm = SCULPT_mesh_symmetry_xyz_get(ob);
  for (char symm_it = 0; symm_it <= symm; symm_it++) {
    if (!SCULPT_is_symmetry_iteration_valid(symm_it, symm)) {
      continue;
    }

    const SculptVertRef symm_vertex = sculpt_expand_get_vertex_index_for_symmetry_pass(
        ob, symm_it, initial_vertex);
    const int symm_vertex_i = BKE_pbvh_vertex_index_to_table(ss->pbvh, symm_vertex);

    expand_cache->active_connected_components[(int)symm_it] =
        ss->vertex_info.connected_component[symm_vertex_i];
  }
}

/**
 * Stores the active vertex, Face Set and mouse coordinates in the #ExpandCache based on the
 * current cursor position.
 */
static void sculpt_expand_set_initial_components_for_mouse(bContext *C,
                                                           Object *ob,
                                                           ExpandCache *expand_cache,
                                                           const float mouse[2])
{
  SculptSession *ss = ob->sculpt;
  SculptVertRef initial_vertex = sculpt_expand_target_vertex_update_and_get(C, ob, mouse);

  if (initial_vertex.i == SCULPT_EXPAND_VERTEX_NONE) {
    /* Cursor not over the mesh, for creating valid initial falloffs, fallback to the last active
     * vertex in the sculpt session. */
    initial_vertex = SCULPT_active_vertex_get(ss);
  }
  copy_v2_v2(ss->expand_cache->initial_mouse, mouse);
  expand_cache->initial_active_vertex = initial_vertex;
  expand_cache->initial_active_face_set = SCULPT_active_face_set_get(ss);

  if (expand_cache->next_face_set == SCULPT_FACE_SET_NONE) {
    /* Only set the next face set once, otherwise this ID will constantly update to a new one each
     * time this function is called for using a new initial vertex from a different cursor
     * position. */
    if (expand_cache->modify_active_face_set) {
      expand_cache->next_face_set = SCULPT_active_face_set_get(ss);
    }
    else {
      expand_cache->next_face_set = ED_sculpt_face_sets_find_next_available_id(ob->data);
    }
  }

  /* The new mouse position can be over a different connected component, so this needs to be
   * updated. */
  sculpt_expand_find_active_connected_components_from_vert(ob, expand_cache, initial_vertex);
}

/**
 * Displaces the initial mouse coordinates using the new mouse position to get a new active vertex.
 * After that, initializes a new falloff of the same type with the new active vertex.
 */
static void sculpt_expand_move_propagation_origin(bContext *C,
                                                  Object *ob,
                                                  const wmEvent *event,
                                                  ExpandCache *expand_cache)
{
  Sculpt *sd = CTX_data_tool_settings(C)->sculpt;

  const float mouse[2] = {event->mval[0], event->mval[1]};
  float move_disp[2];
  sub_v2_v2v2(move_disp, mouse, expand_cache->initial_mouse_move);

  float new_mouse[2];
  add_v2_v2v2(new_mouse, move_disp, expand_cache->original_mouse_move);

  sculpt_expand_set_initial_components_for_mouse(C, ob, expand_cache, new_mouse);
  sculpt_expand_falloff_factors_from_vertex_and_symm_create(
      expand_cache,
      sd,
      ob,
      expand_cache->initial_active_vertex,
      expand_cache->move_preview_falloff_type);
}

/**
 * Ensures that the #SculptSession contains the required data needed for Expand.
 */
static void sculpt_expand_ensure_sculptsession_data(Object *ob)
{
  SculptSession *ss = ob->sculpt;
  SCULPT_vertex_random_access_ensure(ss);
  SCULPT_connected_components_ensure(ob);
  SCULPT_boundary_info_ensure(ob);
  if (!ss->tex_pool) {
    ss->tex_pool = BKE_image_pool_new();
  }
}

/**
 * Returns the active Face Sets ID from the enabled face or grid in the #SculptSession.
 */
static int sculpt_expand_active_face_set_id_get(SculptSession *ss, ExpandCache *expand_cache)
{
  switch (BKE_pbvh_type(ss->pbvh)) {
    case PBVH_BMESH:
    case PBVH_FACES:
      return expand_cache
          ->original_face_sets[BKE_pbvh_vertex_index_to_table(ss->pbvh, ss->active_face_index)];
    case PBVH_GRIDS: {
      const int face_index = BKE_subdiv_ccg_grid_to_face_index(ss->subdiv_ccg,
                                                               ss->active_grid_index);
      return expand_cache->original_face_sets[face_index];
    }
  }
  return SCULPT_FACE_SET_NONE;
}

static int sculpt_expand_modal(bContext *C, wmOperator *op, const wmEvent *event)
{
  Object *ob = CTX_data_active_object(C);
  SculptSession *ss = ob->sculpt;
  Sculpt *sd = CTX_data_tool_settings(C)->sculpt;

  /* Skips INBETWEEN_MOUSEMOVE events and other events that may cause unnecessary updates. */
  if (!ELEM(event->type, MOUSEMOVE, EVT_MODAL_MAP)) {
    return OPERATOR_RUNNING_MODAL;
  }

  /* Update SculptSession data. */
  Depsgraph *depsgraph = CTX_data_depsgraph_pointer(C);
  BKE_sculpt_update_object_for_edit(depsgraph, ob, true, true, false);
  sculpt_expand_ensure_sculptsession_data(ob);

  /* Update and get the active vertex (and face) from the cursor. */
  const float mouse[2] = {event->mval[0], event->mval[1]};
  const SculptVertRef target_expand_vertex = sculpt_expand_target_vertex_update_and_get(
      C, ob, mouse);

  /* Handle the modal keymap state changes. */
  ExpandCache *expand_cache = ss->expand_cache;
  if (event->type == EVT_MODAL_MAP) {
    switch (event->val) {
      case SCULPT_EXPAND_MODAL_CANCEL: {
        sculpt_expand_cancel(C, op);
        return OPERATOR_FINISHED;
      }
      case SCULPT_EXPAND_MODAL_INVERT: {
        expand_cache->invert = !expand_cache->invert;
        break;
      }
      case SCULPT_EXPAND_MODAL_PRESERVE_TOGGLE: {
        expand_cache->preserve = !expand_cache->preserve;
        break;
      }
      case SCULPT_EXPAND_MODAL_GRADIENT_TOGGLE: {
        expand_cache->falloff_gradient = !expand_cache->falloff_gradient;
        break;
      }
      case SCULPT_EXPAND_MODAL_BRUSH_GRADIENT_TOGGLE: {
        expand_cache->brush_gradient = !expand_cache->brush_gradient;
        if (expand_cache->brush_gradient) {
          expand_cache->falloff_gradient = true;
        }
        break;
      }
      case SCULPT_EXPAND_MODAL_SNAP_TOGGLE: {
        if (expand_cache->snap) {
          expand_cache->snap = false;
          if (expand_cache->snap_enabled_face_sets) {
            BLI_gset_free(expand_cache->snap_enabled_face_sets, NULL);
            expand_cache->snap_enabled_face_sets = NULL;
          }
        }
        else {
          expand_cache->snap = true;
          if (!expand_cache->snap_enabled_face_sets) {
            expand_cache->snap_enabled_face_sets = BLI_gset_int_new("snap face sets");
          }
          sculpt_expand_snap_initialize_from_enabled(ss, expand_cache);
        }
      } break;
      case SCULPT_EXPAND_MODAL_MOVE_TOGGLE: {
        if (expand_cache->move) {
          expand_cache->move = false;
          sculpt_expand_falloff_factors_from_vertex_and_symm_create(
              expand_cache,
              sd,
              ob,
              expand_cache->initial_active_vertex,
              expand_cache->move_original_falloff_type);
          break;
        }
        expand_cache->move = true;
        expand_cache->move_original_falloff_type = expand_cache->falloff_type;
        copy_v2_v2(expand_cache->initial_mouse_move, mouse);
        copy_v2_v2(expand_cache->original_mouse_move, expand_cache->initial_mouse);
        if (expand_cache->falloff_type == SCULPT_EXPAND_FALLOFF_GEODESIC &&
            SCULPT_vertex_count_get(ss) > expand_cache->max_geodesic_move_preview) {
          /* Set to spherical falloff for preview in high poly meshes as it is the fastest one.
           * In most cases it should match closely the preview from geodesic. */
          expand_cache->move_preview_falloff_type = SCULPT_EXPAND_FALLOFF_SPHERICAL;
        }
        else {
          expand_cache->move_preview_falloff_type = expand_cache->falloff_type;
        }
        break;
      }
      case SCULPT_EXPAND_MODAL_RECURSION_STEP_GEODESIC: {
        sculpt_expand_resursion_step_add(ob, expand_cache, SCULPT_EXPAND_RECURSION_GEODESICS);
        break;
      }
      case SCULPT_EXPAND_MODAL_RECURSION_STEP_TOPOLOGY: {
        sculpt_expand_resursion_step_add(ob, expand_cache, SCULPT_EXPAND_RECURSION_TOPOLOGY);
        break;
      }
      case SCULPT_EXPAND_MODAL_CONFIRM: {
        sculpt_expand_update_for_vertex(C, ob, target_expand_vertex);

        if (expand_cache->reposition_pivot) {
          sculpt_expand_reposition_pivot(C, ob, expand_cache);
        }

        sculpt_expand_finish(C);
        return OPERATOR_FINISHED;
      }
      case SCULPT_EXPAND_MODAL_FALLOFF_GEODESIC: {
        sculpt_expand_falloff_factors_from_vertex_and_symm_create(
            expand_cache,
            sd,
            ob,
            expand_cache->initial_active_vertex,
            SCULPT_EXPAND_FALLOFF_GEODESIC);
        break;
      }
      case SCULPT_EXPAND_MODAL_FALLOFF_TOPOLOGY: {
        sculpt_expand_falloff_factors_from_vertex_and_symm_create(
            expand_cache,
            sd,
            ob,
            expand_cache->initial_active_vertex,
            SCULPT_EXPAND_FALLOFF_TOPOLOGY);
        break;
      }
      case SCULPT_EXPAND_MODAL_FALLOFF_TOPOLOGY_DIAGONALS: {
        sculpt_expand_falloff_factors_from_vertex_and_symm_create(
            expand_cache,
            sd,
            ob,
            expand_cache->initial_active_vertex,
            SCULPT_EXPAND_FALLOFF_TOPOLOGY_DIAGONALS);
        break;
      }
      case SCULPT_EXPAND_MODAL_FALLOFF_SPHERICAL: {
        sculpt_expand_falloff_factors_from_vertex_and_symm_create(
            expand_cache,
            sd,
            ob,
            expand_cache->initial_active_vertex,
            SCULPT_EXPAND_FALLOFF_SPHERICAL);
        break;
      }
      case SCULPT_EXPAND_MODAL_LOOP_COUNT_INCREASE: {
        expand_cache->loop_count += 1;
        break;
      }
      case SCULPT_EXPAND_MODAL_LOOP_COUNT_DECREASE: {
        expand_cache->loop_count -= 1;
        expand_cache->loop_count = max_ii(expand_cache->loop_count, 1);
        break;
      }
      case SCULPT_EXPAND_MODAL_TEXTURE_DISTORTION_INCREASE: {
        if (expand_cache->texture_distortion_strength == 0.0f) {
          if (expand_cache->brush->mtex.tex == NULL) {
            BKE_report(op->reports,
                       RPT_WARNING,
                       "Active brush does not contain any texture to distort the expand boundary");
            break;
          }
          if (expand_cache->brush->mtex.brush_map_mode != MTEX_MAP_MODE_3D) {
            BKE_report(op->reports,
                       RPT_WARNING,
                       "Texture mapping not set to 3D, results may be unpredictable");
          }
        }
        expand_cache->texture_distortion_strength += SCULPT_EXPAND_TEXTURE_DISTORTION_STEP;
        break;
      }
      case SCULPT_EXPAND_MODAL_TEXTURE_DISTORTION_DECREASE: {
        expand_cache->texture_distortion_strength -= SCULPT_EXPAND_TEXTURE_DISTORTION_STEP;
        expand_cache->texture_distortion_strength = max_ff(
            expand_cache->texture_distortion_strength, 0.0f);
        break;
      }
    }
  }

  /* Handle expand origin movement if enabled. */
  if (expand_cache->move) {
    sculpt_expand_move_propagation_origin(C, ob, event, expand_cache);
  }

  /* Add new Face Sets IDs to the snapping gset if enabled. */
  if (expand_cache->snap) {
    const int active_face_set_id = sculpt_expand_active_face_set_id_get(ss, expand_cache);
    if (!BLI_gset_haskey(expand_cache->snap_enabled_face_sets,
                         POINTER_FROM_INT(active_face_set_id))) {
      BLI_gset_add(expand_cache->snap_enabled_face_sets, POINTER_FROM_INT(active_face_set_id));
    }
  }

  /* Update the sculpt data with the current state of the #ExpandCache. */
  sculpt_expand_update_for_vertex(C, ob, target_expand_vertex);

  return OPERATOR_RUNNING_MODAL;
}

/**
 * Deletes the `delete_id` Face Set ID from the mesh Face Sets
 * and stores the result in `r_face_set`.
 * The faces that were using the `delete_id` Face Set are filled
 * using the content from their neighbors.
 */
static void sculpt_expand_delete_face_set_id_bmesh(int *r_face_sets,
                                                   SculptSession *ss,
                                                   ExpandCache *expand_cache,
                                                   const int delete_id)
{
  BMIter iter;
  BMFace *f;
  int i = 0;
  const int totface = ss->totpoly;

  /* Check that all the face sets IDs in the mesh are not equal to `delete_id`
   * before attempting to delete it. */
  bool all_same_id = true;

  BM_ITER_MESH (f, &iter, ss->bm, BM_FACES_OF_MESH) {
    SculptFaceRef fref = {(intptr_t)f};
    i++;

    if (!sculpt_expand_is_face_in_active_component(ss, expand_cache, fref)) {
      continue;
    }

    if (r_face_sets[i] != delete_id) {
      all_same_id = false;
      break;
    }
  }

  if (all_same_id) {
    return;
  }

  BLI_LINKSTACK_DECLARE(queue, void *);
  BLI_LINKSTACK_DECLARE(queue_next, void *);

  BLI_LINKSTACK_INIT(queue);
  BLI_LINKSTACK_INIT(queue_next);

  for (int i = 0; i < totface; i++) {
    SculptFaceRef fref = BKE_pbvh_table_index_to_face(ss->pbvh, i);

    if (r_face_sets[i] == delete_id) {
      BLI_LINKSTACK_PUSH(queue, POINTER_FROM_INT(fref.i));
    }
  }

  while (BLI_LINKSTACK_SIZE(queue)) {
    while (BLI_LINKSTACK_SIZE(queue)) {
      const SculptFaceRef f = {(intptr_t)(BLI_LINKSTACK_POP(queue))};
      BMFace *bf = (BMFace *)f.i;
      const int f_index = BM_elem_index_get(bf);

      int other_id = delete_id;
      BMLoop *l = bf->l_first;
      do {
        BMLoop *l2 = l->radial_next;
        do {
          const int neighbor_face_index = BM_elem_index_get(l2->f);

          if (r_face_sets[neighbor_face_index] != delete_id) {
            other_id = r_face_sets[neighbor_face_index];
          }

          l2 = l2->radial_next;
        } while (l2 != l);

        l = l->next;
      } while (l != bf->l_first);

      if (other_id != delete_id) {
        r_face_sets[f_index] = other_id;
      }
      else {
        BLI_LINKSTACK_PUSH(queue_next, bf);
      }
    }

    BLI_LINKSTACK_SWAP(queue, queue_next);
  }

  BLI_LINKSTACK_FREE(queue);
  BLI_LINKSTACK_FREE(queue_next);
}

/**
 * Deletes the `delete_id` Face Set ID from the mesh Face Sets
 * and stores the result in `r_face_set`.
 * The faces that were using the `delete_id` Face Set are filled
 * using the content from their neighbors.
 */
static void sculpt_expand_delete_face_set_id(int *r_face_sets,
                                             SculptSession *ss,
                                             ExpandCache *expand_cache,
                                             Mesh *mesh,
                                             const int delete_id)
{
<<<<<<< HEAD
  if (ss->bm) {
    sculpt_expand_delete_face_set_id_bmesh(r_face_sets, ss, expand_cache, delete_id);
    return;
  }

=======
>>>>>>> 9dabb342
  const int totface = ss->totfaces;
  MeshElemMap *pmap = ss->pmap;

  /* Check that all the face sets IDs in the mesh are not equal to `delete_id`
   * before attempting to delete it. */
  bool all_same_id = true;
  for (int i = 0; i < totface; i++) {
    if (!sculpt_expand_is_face_in_active_component(
            ss, expand_cache, BKE_pbvh_table_index_to_face(ss->pbvh, i))) {
      continue;
    }
    if (r_face_sets[i] != delete_id) {
      all_same_id = false;
      break;
    }
  }
  if (all_same_id) {
    return;
  }

  BLI_LINKSTACK_DECLARE(queue, void *);
  BLI_LINKSTACK_DECLARE(queue_next, void *);

  BLI_LINKSTACK_INIT(queue);
  BLI_LINKSTACK_INIT(queue_next);

  for (int i = 0; i < totface; i++) {
    if (r_face_sets[i] == delete_id) {
      BLI_LINKSTACK_PUSH(queue, POINTER_FROM_INT(i));
    }
  }

  while (BLI_LINKSTACK_SIZE(queue)) {
    while (BLI_LINKSTACK_SIZE(queue)) {
      const int f_index = POINTER_AS_INT(BLI_LINKSTACK_POP(queue));
      int other_id = delete_id;
      const MPoly *c_poly = &mesh->mpoly[f_index];
      for (int l = 0; l < c_poly->totloop; l++) {
        const MLoop *c_loop = &mesh->mloop[c_poly->loopstart + l];
        const MeshElemMap *vert_map = &pmap[c_loop->v];
        for (int i = 0; i < vert_map->count; i++) {

          const int neighbor_face_index = vert_map->indices[i];
          if (r_face_sets[neighbor_face_index] != delete_id) {
            other_id = r_face_sets[neighbor_face_index];
          }
        }
      }

      if (other_id != delete_id) {
        r_face_sets[f_index] = other_id;
      }
      else {
        BLI_LINKSTACK_PUSH(queue_next, POINTER_FROM_INT(f_index));
      }
    }

    BLI_LINKSTACK_SWAP(queue, queue_next);
  }

  BLI_LINKSTACK_FREE(queue);
  BLI_LINKSTACK_FREE(queue_next);
}

static void sculpt_expand_cache_initial_config_set(bContext *C,
                                                   wmOperator *op,
                                                   ExpandCache *expand_cache)
{
  /* RNA properties. */
  expand_cache->invert = RNA_boolean_get(op->ptr, "invert");
  expand_cache->preserve = RNA_boolean_get(op->ptr, "use_mask_preserve");
  expand_cache->falloff_gradient = RNA_boolean_get(op->ptr, "use_falloff_gradient");
  expand_cache->target = RNA_enum_get(op->ptr, "target");
  expand_cache->modify_active_face_set = RNA_boolean_get(op->ptr, "use_modify_active");
  expand_cache->reposition_pivot = RNA_boolean_get(op->ptr, "use_reposition_pivot");
  expand_cache->max_geodesic_move_preview = RNA_int_get(op->ptr, "max_geodesic_move_preview");

  /* These can be exposed in RNA if needed. */
  expand_cache->loop_count = 1;
  expand_cache->brush_gradient = false;

  /* Texture and color data from the active Brush. */
  Object *ob = CTX_data_active_object(C);
  Sculpt *sd = CTX_data_tool_settings(C)->sculpt;
  SculptSession *ss = ob->sculpt;
  expand_cache->brush = BKE_paint_brush(&sd->paint);
  BKE_curvemapping_init(expand_cache->brush->curve);
  copy_v4_fl(expand_cache->fill_color, 1.0f);
  copy_v3_v3(expand_cache->fill_color, BKE_brush_color_get(ss->scene, expand_cache->brush));
  IMB_colormanagement_srgb_to_scene_linear_v3(expand_cache->fill_color);

  expand_cache->scene = CTX_data_scene(C);
  expand_cache->mtex = &expand_cache->brush->mtex;
  expand_cache->texture_distortion_strength = 0.0f;
  expand_cache->blend_mode = expand_cache->brush->blend;
}

/**
 * Does the undo sculpt push for the affected target data of the #ExpandCache.
 */
static void sculpt_expand_undo_push(Object *ob, ExpandCache *expand_cache)
{
  SculptSession *ss = ob->sculpt;
  PBVHNode **nodes;
  int totnode;
  BKE_pbvh_search_gather(ss->pbvh, NULL, NULL, &nodes, &totnode);

  switch (expand_cache->target) {
    case SCULPT_EXPAND_TARGET_MASK:
      for (int i = 0; i < totnode; i++) {
        SCULPT_undo_push_node(ob, nodes[i], SCULPT_UNDO_MASK);
      }
      break;
    case SCULPT_EXPAND_TARGET_FACE_SETS:
      SCULPT_undo_push_node(ob, nodes[0], SCULPT_UNDO_FACE_SETS);
      break;
    case SCULPT_EXPAND_TARGET_COLORS:
      for (int i = 0; i < totnode; i++) {
        SCULPT_undo_push_node(ob, nodes[i], SCULPT_UNDO_COLOR);
      }
      break;
  }

  MEM_freeN(nodes);
}

static int sculpt_expand_invoke(bContext *C, wmOperator *op, const wmEvent *event)
{
  Depsgraph *depsgraph = CTX_data_ensure_evaluated_depsgraph(C);
  Object *ob = CTX_data_active_object(C);
  SculptSession *ss = ob->sculpt;
  Sculpt *sd = CTX_data_tool_settings(C)->sculpt;

  SCULPT_vertex_random_access_ensure(ss);
  SCULPT_face_random_access_ensure(ss);

  /* Create and configure the Expand Cache. */
  ss->expand_cache = MEM_callocN(sizeof(ExpandCache), "expand cache");
  sculpt_expand_cache_initial_config_set(C, op, ss->expand_cache);

  /* Update object. */
  const bool needs_colors = ss->expand_cache->target == SCULPT_EXPAND_TARGET_COLORS;

  if (needs_colors) {
    /* CTX_data_ensure_evaluated_depsgraph should be used at the end to include the updates of
     * earlier steps modifying the data. */
    BKE_sculpt_color_layer_create_if_needed(ob);
    depsgraph = CTX_data_ensure_evaluated_depsgraph(C);
  }

  BKE_sculpt_update_object_for_edit(depsgraph, ob, true, true, needs_colors);

  /* Do nothing when the mesh has 0 vertices. */
  const int totvert = SCULPT_vertex_count_get(ss);
  if (totvert == 0) {
    sculpt_expand_cache_free(ss);
    return OPERATOR_CANCELLED;
  }

  sculpt_expand_ensure_sculptsession_data(ob);

  /* Initialize undo. */
  SCULPT_undo_push_begin(ob, "expand");
  sculpt_expand_undo_push(ob, ss->expand_cache);

  /* Set the initial element for expand from the event position. */
  const float mouse[2] = {event->mval[0], event->mval[1]};
  sculpt_expand_set_initial_components_for_mouse(C, ob, ss->expand_cache, mouse);

  /* Cache PBVH nodes. */
  BKE_pbvh_search_gather(
      ss->pbvh, NULL, NULL, &ss->expand_cache->nodes, &ss->expand_cache->totnode);

  /* Store initial state. */
  sculpt_expand_original_state_store(ob, ss->expand_cache);

  if (ss->expand_cache->modify_active_face_set) {
    sculpt_expand_delete_face_set_id(ss->expand_cache->initial_face_sets,
                                     ss,
                                     ss->expand_cache,
                                     ob->data,
                                     ss->expand_cache->next_face_set);
  }

  /* Initialize the falloff. */
  eSculptExpandFalloffType falloff_type = RNA_enum_get(op->ptr, "falloff_type");

  /* When starting from a boundary vertex, set the initial falloff to boundary. */
  if (SCULPT_vertex_is_boundary(ss, ss->expand_cache->initial_active_vertex)) {
    falloff_type = SCULPT_EXPAND_FALLOFF_BOUNDARY_TOPOLOGY;
  }

  sculpt_expand_falloff_factors_from_vertex_and_symm_create(
      ss->expand_cache, sd, ob, ss->expand_cache->initial_active_vertex, falloff_type);

  /* Initial mesh data update, resets all target data in the sculpt mesh. */
  sculpt_expand_update_for_vertex(C, ob, ss->expand_cache->initial_active_vertex);

  WM_event_add_modal_handler(C, op);
  return OPERATOR_RUNNING_MODAL;
}

void sculpt_expand_modal_keymap(wmKeyConfig *keyconf)
{
  static const EnumPropertyItem modal_items[] = {
      {SCULPT_EXPAND_MODAL_CONFIRM, "CONFIRM", 0, "Confirm", ""},
      {SCULPT_EXPAND_MODAL_CANCEL, "CANCEL", 0, "Cancel", ""},
      {SCULPT_EXPAND_MODAL_INVERT, "INVERT", 0, "Invert", ""},
      {SCULPT_EXPAND_MODAL_PRESERVE_TOGGLE, "PRESERVE", 0, "Toggle Preserve State", ""},
      {SCULPT_EXPAND_MODAL_GRADIENT_TOGGLE, "GRADIENT", 0, "Toggle Gradient", ""},
      {SCULPT_EXPAND_MODAL_RECURSION_STEP_GEODESIC,
       "RECURSION_STEP_GEODESIC",
       0,
       "Geodesic recursion step",
       ""},
      {SCULPT_EXPAND_MODAL_RECURSION_STEP_TOPOLOGY,
       "RECURSION_STEP_TOPOLOGY",
       0,
       "Topology recursion Step",
       ""},
      {SCULPT_EXPAND_MODAL_MOVE_TOGGLE, "MOVE_TOGGLE", 0, "Move Origin", ""},
      {SCULPT_EXPAND_MODAL_FALLOFF_GEODESIC, "FALLOFF_GEODESICS", 0, "Geodesic Falloff", ""},
      {SCULPT_EXPAND_MODAL_FALLOFF_TOPOLOGY, "FALLOFF_TOPOLOGY", 0, "Topology Falloff", ""},
      {SCULPT_EXPAND_MODAL_FALLOFF_TOPOLOGY_DIAGONALS,
       "FALLOFF_TOPOLOGY_DIAGONALS",
       0,
       "Diagonals Falloff",
       ""},
      {SCULPT_EXPAND_MODAL_FALLOFF_SPHERICAL, "FALLOFF_SPHERICAL", 0, "Spherical Falloff", ""},
      {SCULPT_EXPAND_MODAL_SNAP_TOGGLE, "SNAP_TOGGLE", 0, "Snap expand to Face Sets", ""},
      {SCULPT_EXPAND_MODAL_LOOP_COUNT_INCREASE,
       "LOOP_COUNT_INCREASE",
       0,
       "Loop Count Increase",
       ""},
      {SCULPT_EXPAND_MODAL_LOOP_COUNT_DECREASE,
       "LOOP_COUNT_DECREASE",
       0,
       "Loop Count Decrease",
       ""},
      {SCULPT_EXPAND_MODAL_BRUSH_GRADIENT_TOGGLE,
       "BRUSH_GRADIENT_TOGGLE",
       0,
       "Toggle Brush Gradient",
       ""},
      {SCULPT_EXPAND_MODAL_TEXTURE_DISTORTION_INCREASE,
       "TEXTURE_DISTORTION_INCREASE",
       0,
       "Texture Distortion Increase",
       ""},
      {SCULPT_EXPAND_MODAL_TEXTURE_DISTORTION_DECREASE,
       "TEXTURE_DISTORTION_DECREASE",
       0,
       "Texture Distortion Decrease",
       ""},
      {0, NULL, 0, NULL, NULL},
  };

  static const char *name = "Sculpt Expand Modal";
  wmKeyMap *keymap = WM_modalkeymap_find(keyconf, name);

  /* This function is called for each spacetype, only needs to add map once. */
  if (keymap && keymap->modal_items) {
    return;
  }

  keymap = WM_modalkeymap_ensure(keyconf, name, modal_items);
  WM_modalkeymap_assign(keymap, "SCULPT_OT_expand");
}

void SCULPT_OT_expand(wmOperatorType *ot)
{
  /* Identifiers. */
  ot->name = "Expand";
  ot->idname = "SCULPT_OT_expand";
  ot->description = "Generic sculpt expand operator";

  /* API callbacks. */
  ot->invoke = sculpt_expand_invoke;
  ot->modal = sculpt_expand_modal;
  ot->cancel = sculpt_expand_cancel;
  ot->poll = SCULPT_mode_poll;

  ot->flag = OPTYPE_REGISTER | OPTYPE_UNDO;

  static EnumPropertyItem prop_sculpt_expand_falloff_type_items[] = {
      {SCULPT_EXPAND_FALLOFF_GEODESIC, "GEODESIC", 0, "Geodesic", ""},
      {SCULPT_EXPAND_FALLOFF_TOPOLOGY, "TOPOLOGY", 0, "Topology", ""},
      {SCULPT_EXPAND_FALLOFF_TOPOLOGY_DIAGONALS,
       "TOPOLOGY_DIAGONALS",
       0,
       "Topology Diagonals",
       ""},
      {SCULPT_EXPAND_FALLOFF_NORMALS, "NORMALS", 0, "Normals", ""},
      {SCULPT_EXPAND_FALLOFF_SPHERICAL, "SPHERICAL", 0, "Spherical", ""},
      {SCULPT_EXPAND_FALLOFF_BOUNDARY_TOPOLOGY, "BOUNDARY_TOPOLOGY", 0, "Boundary Topology", ""},
      {SCULPT_EXPAND_FALLOFF_BOUNDARY_FACE_SET, "BOUNDARY_FACE_SET", 0, "Boundary Face Set", ""},
      {SCULPT_EXPAND_FALLOFF_ACTIVE_FACE_SET, "ACTIVE_FACE_SET", 0, "Active Face Set", ""},
      {0, NULL, 0, NULL, NULL},
  };

  static EnumPropertyItem prop_sculpt_expand_target_type_items[] = {
      {SCULPT_EXPAND_TARGET_MASK, "MASK", 0, "Mask", ""},
      {SCULPT_EXPAND_TARGET_FACE_SETS, "FACE_SETS", 0, "Face Sets", ""},
      {SCULPT_EXPAND_TARGET_COLORS, "COLOR", 0, "Color", ""},
      {0, NULL, 0, NULL, NULL},
  };

  RNA_def_enum(ot->srna,
               "target",
               prop_sculpt_expand_target_type_items,
               SCULPT_EXPAND_TARGET_MASK,
               "Data Target",
               "Data that is going to be modified in the expand operation");

  RNA_def_enum(ot->srna,
               "falloff_type",
               prop_sculpt_expand_falloff_type_items,
               SCULPT_EXPAND_FALLOFF_GEODESIC,
               "Falloff Type",
               "Initial falloff of the expand operation");

  ot->prop = RNA_def_boolean(
      ot->srna, "invert", false, "Invert", "Invert the expand active elements");
  ot->prop = RNA_def_boolean(ot->srna,
                             "use_mask_preserve",
                             false,
                             "Preserve Previous",
                             "Preserve the previous state of the target data");
  ot->prop = RNA_def_boolean(ot->srna,
                             "use_falloff_gradient",
                             false,
                             "Falloff Gradient",
                             "Expand Using a linear falloff");

  ot->prop = RNA_def_boolean(ot->srna,
                             "use_modify_active",
                             false,
                             "Modify Active",
                             "Modify the active Face Set instead of creating a new one");

  ot->prop = RNA_def_boolean(
      ot->srna,
      "use_reposition_pivot",
      true,
      "Reposition Pivot",
      "Reposition the sculpt transform pivot to the boundary of the expand active area");

  ot->prop = RNA_def_int(ot->srna,
                         "max_geodesic_move_preview",
                         10000,
                         0,
                         INT_MAX,
                         "Max Vertex Count for Geodesic Move Preview",
                         "Maximum number of vertices in the mesh for using geodesic falloff when "
                         "moving the origin of expand. If the total number of vertices is greater "
                         "than this value, the falloff will be set to spherical when moving",
                         0,
                         1000000);
}<|MERGE_RESOLUTION|>--- conflicted
+++ resolved
@@ -737,9 +737,9 @@
     if (ss->bm) {
       BMIter iter;
       BMFace *f;
-      BMVert *v = (BMVert*)v_next.i;
-
-      BM_ITER_ELEM(f, &iter, v, BM_FACES_OF_VERT) {
+      BMVert *v = (BMVert *)v_next.i;
+
+      BM_ITER_ELEM (f, &iter, v, BM_FACES_OF_VERT) {
         BMLoop *l = f->l_first;
 
         do {
@@ -879,7 +879,7 @@
 {
   BMIter iter;
   BMFace *f;
-  BM_ITER_MESH(f, &iter, bm, BM_FACES_OF_MESH) {
+  BM_ITER_MESH (f, &iter, bm, BM_FACES_OF_MESH) {
     BMLoop *l = f->l_first;
 
     float accum = 0.0f;
@@ -1626,7 +1626,7 @@
    * without taking mesh boundary into account. This allows to create deformations like bending the
    * mesh from the boundary of the mask that was just created. */
   const bool use_mesh_boundary = expand_cache->falloff_type !=
-                                  SCULPT_EXPAND_FALLOFF_BOUNDARY_TOPOLOGY;
+                                 SCULPT_EXPAND_FALLOFF_BOUNDARY_TOPOLOGY;
 
   BLI_bitmap *boundary_vertices = sculpt_expand_boundary_from_enabled(
       ss, enabled_vertices, use_mesh_boundary);
@@ -2128,14 +2128,11 @@
                                              Mesh *mesh,
                                              const int delete_id)
 {
-<<<<<<< HEAD
   if (ss->bm) {
     sculpt_expand_delete_face_set_id_bmesh(r_face_sets, ss, expand_cache, delete_id);
     return;
   }
 
-=======
->>>>>>> 9dabb342
   const int totface = ss->totfaces;
   MeshElemMap *pmap = ss->pmap;
 
