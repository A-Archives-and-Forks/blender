--- conflicted
+++ resolved
@@ -4041,16 +4041,8 @@
 {
   SculptSession *ss = ob->sculpt;
 
-<<<<<<< HEAD
   /* build brush radius scale */
   float radius_scale = ss->cached_dyntopo.radius_scale;
-=======
-  /* Build a list of all nodes that are potentially within the brush's area of influence. */
-  const bool use_original = sculpt_tool_needs_original(brush->sculpt_tool) ? true :
-                                                                             !ss->cache->accum;
-  const float radius_scale = 1.25f;
-  Vector<PBVHNode *> nodes = sculpt_pbvh_gather_generic(ob, sd, brush, use_original, radius_scale);
->>>>>>> 0652945d
 
   if ((brush->dyntopo.flag & DYNTOPO_DISABLED) || !(sd->flags & SCULPT_DYNTOPO_ENABLED)) {
     return;
@@ -4059,7 +4051,7 @@
   /* Build a list of all nodes that are potentially within the brush's area of influence. */
   const bool use_original = sculpt_tool_needs_original(SCULPT_get_tool(ss, brush)) ?
                                 true :
-                                ss->cache->original;
+                                !ss->cache->accum;
 
   /* Free index based vertex info as it will become invalid after modifying the topology during
    * the stroke. */
@@ -4259,9 +4251,9 @@
     BKE_pbvh_ensure_node_loops(ss->pbvh);
   }
 
-  const bool use_original = sculpt_tool_needs_original(brush->sculpt_tool) ? true :
-                                                                             !ss->cache->accum;
+  const bool use_original = sculpt_tool_needs_original(brush->sculpt_tool) || !ss->cache->accum;
   const bool use_pixels = sculpt_needs_pbvh_pixels(paint_mode_settings, brush, ob);
+  bool needs_original = use_original || SCULPT_automasking_needs_original(sd, brush);
 
   if (sculpt_needs_pbvh_pixels(paint_mode_settings, brush, ob)) {
     sculpt_pbvh_update_pixels(paint_mode_settings, ss, ob);
@@ -4333,7 +4325,7 @@
     }
   }
 
-  if (ss->cache->original) {
+  if (!ss->cache->accum || needs_original) {
     SculptThreadedTaskData task_data{};
     task_data.sd = sd;
     task_data.ob = ob;
