/* SPDX-License-Identifier: GPL-2.0-or-later
 * Copyright 2021 Blender Foundation */

/** \file
 * \ingroup edsculpt
 */

#include <cmath>
#include <cstdlib>

#include "MEM_guardedalloc.h"

#include "BLI_linklist_stack.h"
#include "BLI_math.h"
#include "BLI_task.h"

#include "DNA_brush_types.h"
#include "DNA_mesh_types.h"
#include "DNA_meshdata_types.h"
#include "DNA_modifier_types.h"
#include "DNA_object_types.h"

#include "BKE_brush.h"
#include "BKE_ccg.h"
#include "BKE_colortools.h"
#include "BKE_context.h"
#include "BKE_image.h"
#include "BKE_mesh.hh"
#include "BKE_mesh_mapping.h"
#include "BKE_paint.h"
#include "BKE_pbvh.h"
#include "BKE_report.h"
#include "BKE_scene.h"
#include "BKE_subdiv_ccg.h"

#include "DEG_depsgraph.h"

#include "WM_api.h"
#include "WM_types.h"

#include "RNA_access.h"
#include "RNA_define.h"

#include "ED_screen.h"
#include "ED_sculpt.h"
#include "paint_intern.h"
#include "sculpt_intern.hh"

#include "IMB_colormanagement.h"
#include "IMB_imbuf.h"

#include "bmesh.h"

/* Sculpt Expand. */
/* Operator for creating selections and patterns in Sculpt Mode. Expand can create masks, face sets
 * and fill vertex colors. */
/* The main functionality of the operator
 * - The operator initializes a value per vertex, called "falloff". There are multiple algorithms
 * to generate these falloff values which will create different patterns in the result when using
 * the operator. These falloff values require algorithms that rely on mesh connectivity, so they
 * are only valid on parts of the mesh that are in the same connected component as the given
 * initial verts. If needed, these falloff values are propagated from vertex or grids into the
 * base mesh faces.
 *
 * - On each modal callback, the operator gets the active vertex and face and gets its falloff
 *   value from its precalculated falloff. This is now the active falloff value.
 * - Using the active falloff value and the settings of the expand operation (which can be modified
 *   during execution using the modal key-map), the operator loops over all elements in the mesh to
 *   check if they are enabled of not.
 * - Based on each element state after evaluating the settings, the desired mesh data (mask, face
 *   sets, colors...) is updated.
 */

/**
 * Used for defining an invalid vertex state (for example, when the cursor is not over the mesh).
 */
#define SCULPT_EXPAND_VERTEX_NONE -1

/** Used for defining an uninitialized active component index for an unused symmetry pass. */
#define EXPAND_ACTIVE_COMPONENT_NONE -1
/**
 * Defines how much each time the texture distortion is increased/decreased
 * when using the modal key-map.
 */
#define SCULPT_EXPAND_TEXTURE_DISTORTION_STEP 0.01f

/**
 * This threshold offsets the required falloff value to start a new loop. This is needed because in
 * some situations, verts which have the same falloff value as max_falloff will start a new
 * loop, which is undesired.
 */
#define SCULPT_EXPAND_LOOP_THRESHOLD 0.00001f

/**
 * Defines how much changes in curvature in the mesh affect the falloff shape when using normal
 * falloff. This default was found experimentally and it works well in most cases, but can be
 * exposed for tweaking if needed.
 */
#define SCULPT_EXPAND_NORMALS_FALLOFF_EDGE_SENSITIVITY 300

/* Expand Modal Key-map. */
enum {
  SCULPT_EXPAND_MODAL_CONFIRM = 1,
  SCULPT_EXPAND_MODAL_CANCEL,
  SCULPT_EXPAND_MODAL_INVERT,
  SCULPT_EXPAND_MODAL_PRESERVE_TOGGLE,
  SCULPT_EXPAND_MODAL_GRADIENT_TOGGLE,
  SCULPT_EXPAND_MODAL_FALLOFF_CYCLE,
  SCULPT_EXPAND_MODAL_RECURSION_STEP_GEODESIC,
  SCULPT_EXPAND_MODAL_RECURSION_STEP_TOPOLOGY,
  SCULPT_EXPAND_MODAL_MOVE_TOGGLE,
  SCULPT_EXPAND_MODAL_FALLOFF_GEODESIC,
  SCULPT_EXPAND_MODAL_FALLOFF_TOPOLOGY,
  SCULPT_EXPAND_MODAL_FALLOFF_TOPOLOGY_DIAGONALS,
  SCULPT_EXPAND_MODAL_FALLOFF_SPHERICAL,
  SCULPT_EXPAND_MODAL_SNAP_ENABLE,
  SCULPT_EXPAND_MODAL_SNAP_DISABLE,
  SCULPT_EXPAND_MODAL_LOOP_COUNT_INCREASE,
  SCULPT_EXPAND_MODAL_LOOP_COUNT_DECREASE,
  SCULPT_EXPAND_MODAL_BRUSH_GRADIENT_TOGGLE,
  SCULPT_EXPAND_MODAL_TEXTURE_DISTORTION_INCREASE,
  SCULPT_EXPAND_MODAL_TEXTURE_DISTORTION_DECREASE,
};

/* Functions for getting the state of mesh elements (verts and base mesh faces). When the main
 * functions for getting the state of an element return true it means that data associated to that
 * element will be modified by expand. */

/**
 * Returns true if the vertex is in a connected component with correctly initialized falloff
 * values.
 */
static bool sculpt_expand_is_vert_in_active_component(SculptSession *ss,
                                                      ExpandCache *expand_cache,
                                                      const PBVHVertRef v)
{
  for (int i = 0; i < EXPAND_SYMM_AREAS; i++) {
    if (SCULPT_vertex_island_get(ss, v) == expand_cache->active_connected_islands[i]) {
      return true;
    }
  }
  return false;
}

/**
 * Returns true if the face is in a connected component with correctly initialized falloff values.
 */
static bool sculpt_expand_is_face_in_active_component(SculptSession *ss,
                                                      ExpandCache *expand_cache,
                                                      const PBVHFaceRef f)
{
<<<<<<< HEAD
  if (ss->bm) {
    BMFace *bf = (BMFace *)f.i;
    BMLoop *l = bf->l_first;
    PBVHVertRef v = {(intptr_t)l->v};

    return sculpt_expand_is_vert_in_active_component(ss, expand_cache, v);
  }
  else {
    const int vert = ss->corner_verts[ss->polys[f.i].loopstart];
    return sculpt_expand_is_vert_in_active_component(ss, expand_cache, BKE_pbvh_make_vref(vert));
  }
=======
  const int vert = ss->corner_verts[ss->polys[f].start()];
  return sculpt_expand_is_vert_in_active_component(ss, expand_cache, BKE_pbvh_make_vref(vert));
>>>>>>> 11ba8c6a
}

/**
 * Returns the falloff value of a vertex. This function includes texture distortion, which is not
 * precomputed into the initial falloff values.
 */
static float sculpt_expand_falloff_value_vertex_get(SculptSession *ss,
                                                    ExpandCache *expand_cache,
                                                    const PBVHVertRef v)
{
  const int v_i = BKE_pbvh_vertex_to_index(ss->pbvh, v);

  if (expand_cache->texture_distortion_strength == 0.0f) {
    return expand_cache->vert_falloff[v_i];
  }
  const Brush *brush = expand_cache->brush;
  const MTex *mtex = BKE_brush_mask_texture_get(brush, OB_MODE_SCULPT);
  if (!mtex->tex) {
    return expand_cache->vert_falloff[v_i];
  }

  float rgba[4];
  const float *vertex_co = SCULPT_vertex_co_get(ss, v);
  const float avg = BKE_brush_sample_tex_3d(
      expand_cache->scene, brush, mtex, vertex_co, rgba, 0, ss->tex_pool);

  const float distortion = (avg - 0.5f) * expand_cache->texture_distortion_strength *
                           expand_cache->max_vert_falloff;
  return expand_cache->vert_falloff[v_i] + distortion;
}

/**
 * Returns the maximum valid falloff value stored in the falloff array, taking the maximum possible
 * texture distortion into account.
 */
static float sculpt_expand_max_vertex_falloff_get(ExpandCache *expand_cache)
{
  if (expand_cache->texture_distortion_strength == 0.0f) {
    return expand_cache->max_vert_falloff;
  }

  const MTex *mask_tex = BKE_brush_mask_texture_get(expand_cache->brush, OB_MODE_SCULPT);
  if (!mask_tex->tex) {
    return expand_cache->max_vert_falloff;
  }

  return expand_cache->max_vert_falloff +
         (0.5f * expand_cache->texture_distortion_strength * expand_cache->max_vert_falloff);
}

/**
 * Main function to get the state of a vertex for the current state and settings of a #ExpandCache.
 * Returns true when the target data should be modified by expand.
 */
static bool sculpt_expand_state_get(SculptSession *ss,
                                    ExpandCache *expand_cache,
                                    const PBVHVertRef v)
{
  if (!SCULPT_vertex_visible_get(ss, v)) {
    return false;
  }

  if (!sculpt_expand_is_vert_in_active_component(ss, expand_cache, v)) {
    return false;
  }

  if (expand_cache->all_enabled) {
    return true;
  }

  bool enabled = false;

  if (expand_cache->snap) {
    /* Face Sets are not being modified when using this function, so it is ok to get this directly
     * from the Sculpt API instead of implementing a custom function to get them from
     * expand_cache->original_face_sets. */
    const int face_set = SCULPT_vertex_face_set_get(ss, v);
    enabled = BLI_gset_haskey(expand_cache->snap_enabled_face_sets, POINTER_FROM_INT(face_set));
  }
  else {
    const float max_falloff_factor = sculpt_expand_max_vertex_falloff_get(expand_cache);
    const float loop_len = (max_falloff_factor / expand_cache->loop_count) +
                           SCULPT_EXPAND_LOOP_THRESHOLD;

    const float vertex_falloff_factor = sculpt_expand_falloff_value_vertex_get(
        ss, expand_cache, v);
    const float active_factor = fmod(expand_cache->active_falloff, loop_len);
    const float falloff_factor = fmod(vertex_falloff_factor, loop_len);

    enabled = falloff_factor < active_factor;
  }

  if (expand_cache->invert) {
    enabled = !enabled;
  }
  return enabled;
}

/**
 * Main function to get the state of a face for the current state and settings of a #ExpandCache.
 * Returns true when the target data should be modified by expand.
 */
static bool sculpt_expand_face_state_get(SculptSession *ss,
                                         ExpandCache *expand_cache,
                                         const PBVHFaceRef f)
{
  int f_i = BKE_pbvh_face_to_index(ss->pbvh, f);

  if (ss->hide_poly && ss->hide_poly[f_i]) {
    return false;
  }

  if (!sculpt_expand_is_face_in_active_component(ss, expand_cache, f)) {
    return false;
  }

  if (expand_cache->all_enabled) {
    return true;
  }

  bool enabled = false;

  if (expand_cache->snap_enabled_face_sets) {
    const int face_set = expand_cache->original_face_sets[f_i];
    enabled = BLI_gset_haskey(expand_cache->snap_enabled_face_sets, POINTER_FROM_INT(face_set));
  }
  else {
    const float loop_len = (expand_cache->max_face_falloff / expand_cache->loop_count) +
                           SCULPT_EXPAND_LOOP_THRESHOLD;

    const float active_factor = fmod(expand_cache->active_falloff, loop_len);
    const float falloff_factor = fmod(expand_cache->face_falloff[f_i], loop_len);
    enabled = falloff_factor <= active_factor;
  }

  if (expand_cache->falloff_type == SCULPT_EXPAND_FALLOFF_ACTIVE_FACE_SET) {
    if (SCULPT_face_set_get(ss, f) == expand_cache->initial_active_face_set) {
      enabled = false;
    }
  }

  if (expand_cache->invert) {
    enabled = !enabled;
  }

  return enabled;
}

/**
 * For target modes that support gradients (such as sculpt masks or colors), this function returns
 * the corresponding gradient value for an enabled vertex.
 */
static float sculpt_expand_gradient_value_get(SculptSession *ss,
                                              ExpandCache *expand_cache,
                                              const PBVHVertRef v)
{
  if (!expand_cache->falloff_gradient) {
    return 1.0f;
  }

  const float max_falloff_factor = sculpt_expand_max_vertex_falloff_get(expand_cache);
  const float loop_len = (max_falloff_factor / expand_cache->loop_count) +
                         SCULPT_EXPAND_LOOP_THRESHOLD;

  const float vertex_falloff_factor = sculpt_expand_falloff_value_vertex_get(ss, expand_cache, v);
  const float active_factor = fmod(expand_cache->active_falloff, loop_len);
  const float falloff_factor = fmod(vertex_falloff_factor, loop_len);

  float linear_falloff;

  if (expand_cache->invert) {
    /* Active factor is the result of a modulus operation using loop_len, so they will never be
     * equal and loop_len - active_factor should never be 0. */
    BLI_assert((loop_len - active_factor) != 0.0f);
    linear_falloff = (falloff_factor - active_factor) / (loop_len - active_factor);
  }
  else {
    linear_falloff = 1.0f - (falloff_factor / active_factor);
  }

  if (!expand_cache->brush_gradient) {
    return linear_falloff;
  }

  return BKE_brush_curve_strength(expand_cache->brush, linear_falloff, 1.0f);
}

/* Utility functions for getting all verts state during expand. */

/**
 * Returns a bitmap indexed by vertex index which contains if the vertex was enabled or not for a
 * give expand_cache state.
 */
static BLI_bitmap *sculpt_expand_bitmap_from_enabled(SculptSession *ss, ExpandCache *expand_cache)
{
  const int totvert = SCULPT_vertex_count_get(ss);
  BLI_bitmap *enabled_verts = BLI_BITMAP_NEW(totvert, "enabled verts");
  for (int i = 0; i < totvert; i++) {
    const bool enabled = sculpt_expand_state_get(
        ss, expand_cache, BKE_pbvh_index_to_vertex(ss->pbvh, i));
    BLI_BITMAP_SET(enabled_verts, i, enabled);
  }
  return enabled_verts;
}

/**
 * Returns a bitmap indexed by vertex index which contains if the vertex is in the boundary of the
 * enabled verts. This is defined as verts that are enabled and at least have one connected
 * vertex that is not enabled.
 */
static BLI_bitmap *sculpt_expand_boundary_from_enabled(SculptSession *ss,
                                                       const BLI_bitmap *enabled_verts,
                                                       const bool use_mesh_boundary)
{
  const int totvert = SCULPT_vertex_count_get(ss);
  BLI_bitmap *boundary_verts = BLI_BITMAP_NEW(totvert, "boundary verts");
  for (int i = 0; i < totvert; i++) {
    PBVHVertRef vertex = BKE_pbvh_index_to_vertex(ss->pbvh, i);
    if (!BLI_BITMAP_TEST(enabled_verts, i)) {
      continue;
    }

    bool is_expand_boundary = false;
    SculptVertexNeighborIter ni;
    SCULPT_VERTEX_NEIGHBORS_ITER_BEGIN (ss, vertex, ni) {
      if (!BLI_BITMAP_TEST(enabled_verts, ni.index)) {
        is_expand_boundary = true;
      }
    }
    SCULPT_VERTEX_NEIGHBORS_ITER_END(ni);

    if (use_mesh_boundary && SCULPT_vertex_is_boundary(ss, vertex, SCULPT_BOUNDARY_MESH)) {
      is_expand_boundary = true;
    }

    BLI_BITMAP_SET(boundary_verts, i, is_expand_boundary);
  }

  return boundary_verts;
}

static void sculpt_expand_check_topology_islands(Object *ob, eSculptExpandFalloffType falloff_type)
{
  SculptSession *ss = ob->sculpt;

  ss->expand_cache->check_islands = ELEM(falloff_type,
                                         SCULPT_EXPAND_FALLOFF_GEODESIC,
                                         SCULPT_EXPAND_FALLOFF_TOPOLOGY,
                                         SCULPT_EXPAND_FALLOFF_TOPOLOGY_DIAGONALS,
                                         SCULPT_EXPAND_FALLOFF_BOUNDARY_TOPOLOGY,
                                         SCULPT_EXPAND_FALLOFF_NORMALS);

  if (ss->expand_cache->check_islands) {
    SCULPT_topology_islands_ensure(ob);
  }
}

/* Functions implementing different algorithms for initializing falloff values. */

/**
 * Utility function to get the closet vertex after flipping an original vertex position based on
 * an symmetry pass iteration index.
 */
static PBVHVertRef sculpt_expand_get_vertex_index_for_symmetry_pass(
    Object *ob, const char symm_it, const PBVHVertRef original_vertex)
{
  SculptSession *ss = ob->sculpt;
  PBVHVertRef symm_vertex = {SCULPT_EXPAND_VERTEX_NONE};

  if (symm_it == 0) {
    symm_vertex = original_vertex;
  }
  else {
    float location[3];
    flip_v3_v3(location, SCULPT_vertex_co_get(ss, original_vertex), ePaintSymmetryFlags(symm_it));
    symm_vertex = SCULPT_nearest_vertex_get(nullptr, ob, location, FLT_MAX, false);
  }
  return symm_vertex;
}

/**
 * Geodesic: Initializes the falloff with geodesic distances from the given active vertex, taking
 * symmetry into account.
 */
static float *sculpt_expand_geodesic_falloff_create(Sculpt *sd, Object *ob, const PBVHVertRef v)
{
  return SCULPT_geodesic_from_vertex_and_symm(sd, ob, v, FLT_MAX);
}

/**
 * Topology: Initializes the falloff using a flood-fill operation,
 * increasing the falloff value by 1 when visiting a new vertex.
 */
struct ExpandFloodFillData {
  float original_normal[3];
  float edge_sensitivity;
  float *dists;
  float *edge_factor;
};

static bool expand_topology_floodfill_cb(
    SculptSession *ss, PBVHVertRef from_v, PBVHVertRef to_v, bool is_duplicate, void *userdata)
{
  int from_v_i = BKE_pbvh_vertex_to_index(ss->pbvh, from_v);
  int to_v_i = BKE_pbvh_vertex_to_index(ss->pbvh, to_v);

  ExpandFloodFillData *data = static_cast<ExpandFloodFillData *>(userdata);
  if (!is_duplicate) {
    const float to_it = data->dists[from_v_i] + 1.0f;
    data->dists[to_v_i] = to_it;
  }
  else {
    data->dists[to_v_i] = data->dists[from_v_i];
  }
  return true;
}

static float *sculpt_expand_topology_falloff_create(Sculpt *sd, Object *ob, const PBVHVertRef v)
{
  SculptSession *ss = ob->sculpt;
  const int totvert = SCULPT_vertex_count_get(ss);
  float *dists = static_cast<float *>(MEM_calloc_arrayN(totvert, sizeof(float), __func__));

  SculptFloodFill flood;
  SCULPT_floodfill_init(ss, &flood);
  SCULPT_floodfill_add_initial_with_symmetry(sd, ob, ss, &flood, v, FLT_MAX);

  ExpandFloodFillData fdata;
  fdata.dists = dists;

  SCULPT_floodfill_execute(ss, &flood, expand_topology_floodfill_cb, &fdata);
  SCULPT_floodfill_free(&flood);

  return dists;
}

/**
 * Normals: Flood-fills the mesh and reduces the falloff depending on the normal difference between
 * each vertex and the previous one.
 * This creates falloff patterns that follow and snap to the hard edges of the object.
 */
static bool mask_expand_normal_floodfill_cb(
    SculptSession *ss, PBVHVertRef from_v, PBVHVertRef to_v, bool is_duplicate, void *userdata)
{
  int from_v_i = BKE_pbvh_vertex_to_index(ss->pbvh, from_v);
  int to_v_i = BKE_pbvh_vertex_to_index(ss->pbvh, to_v);

  ExpandFloodFillData *data = static_cast<ExpandFloodFillData *>(userdata);
  if (!is_duplicate) {
    float current_normal[3], prev_normal[3];
    SCULPT_vertex_normal_get(ss, to_v, current_normal);
    SCULPT_vertex_normal_get(ss, from_v, prev_normal);
    const float from_edge_factor = data->edge_factor[from_v_i];
    data->edge_factor[to_v_i] = dot_v3v3(current_normal, prev_normal) * from_edge_factor;
    data->dists[to_v_i] = dot_v3v3(data->original_normal, current_normal) *
                          powf(from_edge_factor, data->edge_sensitivity);
    CLAMP(data->dists[to_v_i], 0.0f, 1.0f);
  }
  else {
    /* PBVH_GRIDS duplicate handling. */
    data->edge_factor[to_v_i] = data->edge_factor[from_v_i];
    data->dists[to_v_i] = data->dists[from_v_i];
  }

  return true;
}

static float *sculpt_expand_normal_falloff_create(Sculpt *sd,
                                                  Object *ob,
                                                  const PBVHVertRef v,
                                                  const float edge_sensitivity,
                                                  const int blur_steps)
{
  SculptSession *ss = ob->sculpt;
  const int totvert = SCULPT_vertex_count_get(ss);
  float *dists = static_cast<float *>(MEM_calloc_arrayN(totvert, sizeof(float), __func__));
  float *edge_factor = static_cast<float *>(MEM_callocN(sizeof(float) * totvert, __func__));
  for (int i = 0; i < totvert; i++) {
    edge_factor[i] = 1.0f;
  }

  SculptFloodFill flood;
  SCULPT_floodfill_init(ss, &flood);
  SCULPT_floodfill_add_initial_with_symmetry(sd, ob, ss, &flood, v, FLT_MAX);

  ExpandFloodFillData fdata;
  fdata.dists = dists;
  fdata.edge_factor = edge_factor;
  fdata.edge_sensitivity = edge_sensitivity;
  SCULPT_vertex_normal_get(ss, v, fdata.original_normal);

  SCULPT_floodfill_execute(ss, &flood, mask_expand_normal_floodfill_cb, &fdata);
  SCULPT_floodfill_free(&flood);

  for (int repeat = 0; repeat < blur_steps; repeat++) {
    for (int i = 0; i < totvert; i++) {
      PBVHVertRef vertex = BKE_pbvh_index_to_vertex(ss->pbvh, i);
      float avg = 0.0f;

      SculptVertexNeighborIter ni;
      SCULPT_VERTEX_NEIGHBORS_ITER_BEGIN (ss, vertex, ni) {
        avg += dists[ni.index];
      }
      SCULPT_VERTEX_NEIGHBORS_ITER_END(ni);

      if (ni.size > 0.0f) {
        dists[i] = avg / ni.size;
      }
    }
  }

  for (int i = 0; i < totvert; i++) {
    dists[i] = 1.0 - dists[i];
  }

  MEM_SAFE_FREE(edge_factor);

  return dists;
}

/**
 * Spherical: Initializes the falloff based on the distance from a vertex, taking symmetry into
 * account.
 */
static float *sculpt_expand_spherical_falloff_create(Object *ob, const PBVHVertRef v)
{
  SculptSession *ss = ob->sculpt;
  const int totvert = SCULPT_vertex_count_get(ss);

  float *dists = static_cast<float *>(MEM_malloc_arrayN(totvert, sizeof(float), __func__));
  for (int i = 0; i < totvert; i++) {
    dists[i] = FLT_MAX;
  }
  const char symm = SCULPT_mesh_symmetry_xyz_get(ob);

  for (char symm_it = 0; symm_it <= symm; symm_it++) {
    if (!SCULPT_is_symmetry_iteration_valid(symm_it, symm)) {
      continue;
    }
    const PBVHVertRef symm_vertex = sculpt_expand_get_vertex_index_for_symmetry_pass(
        ob, symm_it, v);
    if (symm_vertex.i != -1) {
      const float *co = SCULPT_vertex_co_get(ss, symm_vertex);
      for (int i = 0; i < totvert; i++) {
        dists[i] = min_ff(
            dists[i],
            len_v3v3(co, SCULPT_vertex_co_get(ss, BKE_pbvh_index_to_vertex(ss->pbvh, i))));
      }
    }
  }

  return dists;
}

/**
 * Boundary: This falloff mode uses the code from sculpt_boundary to initialize the closest mesh
 * boundary to a falloff value of 0. Then, it propagates that falloff to the rest of the mesh so it
 * stays parallel to the boundary, increasing the falloff value by 1 on each step.
 */
static float *sculpt_expand_boundary_topology_falloff_create(Sculpt *sd,
                                                             Object *ob,
                                                             const PBVHVertRef v)
{
  SculptSession *ss = ob->sculpt;
  const int totvert = SCULPT_vertex_count_get(ss);
  float *dists = static_cast<float *>(MEM_calloc_arrayN(totvert, sizeof(float), __func__));
  BLI_bitmap *visited_verts = BLI_BITMAP_NEW(totvert, "visited verts");
  GSQueue *queue = BLI_gsqueue_new(sizeof(PBVHVertRef));

  /* Search and initialize a boundary per symmetry pass, then mark those verts as visited. */
  const char symm = SCULPT_mesh_symmetry_xyz_get(ob);
  for (char symm_it = 0; symm_it <= symm; symm_it++) {
    if (!SCULPT_is_symmetry_iteration_valid(symm_it, symm)) {
      continue;
    }

    const PBVHVertRef symm_vertex = sculpt_expand_get_vertex_index_for_symmetry_pass(
        ob, symm_it, v);

    SculptBoundary *boundary = SCULPT_boundary_data_init(sd, ob, nullptr, symm_vertex, FLT_MAX);
    if (!boundary) {
      continue;
    }

    for (int i = 0; i < boundary->verts_num; i++) {
      BLI_gsqueue_push(queue, &boundary->verts[i]);
      BLI_BITMAP_ENABLE(visited_verts, BKE_pbvh_vertex_to_index(ss->pbvh, boundary->verts[i]));
    }
    SCULPT_boundary_data_free(boundary);
  }

  /* If there are no boundaries, return a falloff with all values set to 0. */
  if (BLI_gsqueue_is_empty(queue)) {
    return dists;
  }

  /* Propagate the values from the boundaries to the rest of the mesh. */
  while (!BLI_gsqueue_is_empty(queue)) {
    PBVHVertRef v_next;

    BLI_gsqueue_pop(queue, &v_next);

    SculptVertexNeighborIter ni;
    SCULPT_VERTEX_NEIGHBORS_ITER_BEGIN (ss, v_next, ni) {
      if (BLI_BITMAP_TEST(visited_verts, ni.index)) {
        continue;
      }

      const int v_next_i = BKE_pbvh_vertex_to_index(ss->pbvh, v_next);

      dists[ni.index] = dists[v_next_i] + 1.0f;
      BLI_BITMAP_ENABLE(visited_verts, ni.index);
      BLI_gsqueue_push(queue, &ni.vertex);
    }
    SCULPT_VERTEX_NEIGHBORS_ITER_END(ni);
  }

  BLI_gsqueue_free(queue);
  MEM_freeN(visited_verts);
  return dists;
}

/**
 * Topology diagonals. This falloff is similar to topology, but it also considers the diagonals of
 * the base mesh faces when checking a vertex neighbor. For this reason, this is not implement
 * using the general flood-fill and sculpt neighbors accessors.
 */
static float *sculpt_expand_diagonals_falloff_create(Object *ob, const PBVHVertRef v)
{
  SculptSession *ss = ob->sculpt;
  const int totvert = SCULPT_vertex_count_get(ss);
  float *dists = static_cast<float *>(MEM_calloc_arrayN(totvert, sizeof(float), __func__));

  /* This algorithm uses mesh data (polys and loops), so this falloff type can't be initialized for
   * Multires. Also supports non-tri PBVH_BMESH, though untested until we implement that properly*/
  if (BKE_pbvh_type(ss->pbvh) != PBVH_FACES ||
      (ss->bm && ss->bm->totloop != ss->bm->totvert * 3)) {
    return dists;
  }

  if (ss->bm) {
    BM_mesh_elem_index_ensure(ss->bm, BM_VERT);
    BM_mesh_elem_table_ensure(ss->bm, BM_VERT);
  }

  /* Search and mask as visited the initial verts using the enabled symmetry passes. */
  BLI_bitmap *visited_verts = BLI_BITMAP_NEW(totvert, "visited verts");
  GSQueue *queue = BLI_gsqueue_new(sizeof(PBVHVertRef));
  const char symm = SCULPT_mesh_symmetry_xyz_get(ob);
  for (char symm_it = 0; symm_it <= symm; symm_it++) {
    if (!SCULPT_is_symmetry_iteration_valid(symm_it, symm)) {
      continue;
    }

    const PBVHVertRef symm_vertex = sculpt_expand_get_vertex_index_for_symmetry_pass(
        ob, symm_it, v);
    int symm_vertex_i = BKE_pbvh_vertex_to_index(ss->pbvh, symm_vertex);

    BLI_gsqueue_push(queue, &symm_vertex);
    BLI_BITMAP_ENABLE(visited_verts, symm_vertex_i);
  }

  if (BLI_gsqueue_is_empty(queue)) {
    return dists;
  }

  /* Propagate the falloff increasing the value by 1 each time a new vertex is visited. */
  while (!BLI_gsqueue_is_empty(queue)) {
    PBVHVertRef v_next;
    BLI_gsqueue_pop(queue, &v_next);

    int v_next_i = BKE_pbvh_vertex_to_index(ss->pbvh, v_next);

<<<<<<< HEAD
    if (ss->bm) {
      BMIter iter;
      BMFace *f;
      BMVert *v = (BMVert *)v_next.i;

      BM_ITER_ELEM (f, &iter, v, BM_FACES_OF_VERT) {
        BMLoop *l = f->l_first;

        do {
          BMVert *neighbor_v = l->next->v;
          const int neighbor_v_i = BM_elem_index_get(neighbor_v);

          if (BLI_BITMAP_TEST(visited_verts, neighbor_v_i)) {
            l = l->next;
            continue;
          }

          dists[neighbor_v_i] = dists[v_next_i] + 1.0f;
          BLI_BITMAP_ENABLE(visited_verts, neighbor_v_i);
          BLI_gsqueue_push(queue, &neighbor_v);

          l = l->next;
        } while (l != f->l_first);
      }
    }
    else {
      for (int j = 0; j < ss->pmap->pmap[v_next_i].count; j++) {
        const MPoly &poly = ss->polys[ss->pmap->pmap[v_next_i].indices[j]];
        for (int l = 0; l < poly.totloop; l++) {
          const PBVHVertRef neighbor_v = BKE_pbvh_make_vref(ss->corner_verts[poly.loopstart + l]);
          if (BLI_BITMAP_TEST(visited_verts, neighbor_v.i)) {
            continue;
          }

          dists[neighbor_v.i] = dists[v_next_i] + 1.0f;
          BLI_BITMAP_ENABLE(visited_verts, neighbor_v.i);
          BLI_gsqueue_push(queue, &neighbor_v);
=======
    for (int j = 0; j < ss->pmap[v_next_i].count; j++) {
      for (const int vert : ss->corner_verts.slice(ss->polys[ss->pmap[v_next_i].indices[j]])) {
        const PBVHVertRef neighbor_v = BKE_pbvh_make_vref(vert);
        if (BLI_BITMAP_TEST(visited_verts, neighbor_v.i)) {
          continue;
>>>>>>> 11ba8c6a
        }
      }
    }
  }

  BLI_gsqueue_free(queue);
  MEM_freeN(visited_verts);
  return dists;
}

/* Functions to update the max_falloff value in the #ExpandCache. These functions are called after
 * initializing a new falloff to make sure that this value is always updated. */

/**
 * Updates the max_falloff value for verts in a #ExpandCache based on the current values of the
 * falloff, skipping any invalid values initialized to FLT_MAX and not initialized components.
 */
static void sculpt_expand_update_max_vert_falloff_value(SculptSession *ss,
                                                        ExpandCache *expand_cache)
{
  const int totvert = SCULPT_vertex_count_get(ss);
  expand_cache->max_vert_falloff = -FLT_MAX;

  for (int i = 0; i < totvert; i++) {
    if (expand_cache->vert_falloff[i] == FLT_MAX) {
      continue;
    }

    PBVHVertRef vertex = BKE_pbvh_index_to_vertex(ss->pbvh, i);

    if (!sculpt_expand_is_vert_in_active_component(ss, expand_cache, vertex)) {
      continue;
    }

    expand_cache->max_vert_falloff = max_ff(expand_cache->max_vert_falloff,
                                            expand_cache->vert_falloff[i]);
  }
}

/**
 * Updates the max_falloff value for faces in a ExpandCache based on the current values of the
 * falloff, skipping any invalid values initialized to FLT_MAX and not initialized components.
 */
static void sculpt_expand_update_max_face_falloff_factor(SculptSession *ss,
                                                         ExpandCache *expand_cache)
{
  const int totface = ss->totfaces;
  expand_cache->max_face_falloff = -FLT_MAX;
  for (int i = 0; i < totface; i++) {
    PBVHFaceRef f = BKE_pbvh_index_to_face(ss->pbvh, i);

    if (expand_cache->face_falloff[i] == FLT_MAX) {
      continue;
    }

    if (!sculpt_expand_is_face_in_active_component(ss, expand_cache, f)) {
      continue;
    }

    expand_cache->max_face_falloff = max_ff(expand_cache->max_face_falloff,
                                            expand_cache->face_falloff[i]);
  }
}

/**
 * Functions to get falloff values for faces from the values from the verts. This is used for
 * expanding Face Sets. Depending on the data type of the #SculptSession, this needs to get the per
 * face falloff value from the connected verts of each face or from the grids stored per loops
 * for each face.
 */
static void sculpt_expand_grids_to_faces_falloff(SculptSession *ss,
                                                 Mesh *mesh,
                                                 ExpandCache *expand_cache)
{
  const blender::OffsetIndices polys = mesh->polys();
  const CCGKey *key = BKE_pbvh_get_grid_key(ss->pbvh);

  for (const int i : polys.index_range()) {
    float accum = 0.0f;
    for (const int corner : polys[i]) {
      const int grid_loop_index = corner * key->grid_area;
      for (int g = 0; g < key->grid_area; g++) {
        accum += expand_cache->vert_falloff[grid_loop_index + g];
      }
    }
    expand_cache->face_falloff[i] = accum / (polys[i].size() * key->grid_area);
  }
}

static void sculpt_expand_vertex_to_faces_falloff(Mesh *mesh, ExpandCache *expand_cache)
{
  const blender::OffsetIndices polys = mesh->polys();
  const blender::Span<int> corner_verts = mesh->corner_verts();

  for (const int i : polys.index_range()) {
    float accum = 0.0f;
    for (const int vert : corner_verts.slice(polys[i])) {
      accum += expand_cache->vert_falloff[vert];
    }
    expand_cache->face_falloff[i] = accum / polys[i].size();
  }
}

static void sculpt_expand_vertex_to_faces_falloff_bmesh(BMesh *bm, ExpandCache *expand_cache)
{
  BMIter iter;
  BMFace *f;
  BM_ITER_MESH (f, &iter, bm, BM_FACES_OF_MESH) {
    BMLoop *l = f->l_first;

    float accum = 0.0f;

    do {
      accum += expand_cache->vert_falloff[BM_elem_index_get(l->v)];
      l = l->next;
    } while (l != f->l_first);

    expand_cache->face_falloff[BM_elem_index_get(f)] = accum / f->len;
  }
}
/**
 * Main function to update the faces falloff from a already calculated vertex falloff.
 */
static void sculpt_expand_mesh_face_falloff_from_vertex_falloff(SculptSession *ss,
                                                                Mesh *mesh,
                                                                ExpandCache *expand_cache)
{
  BLI_assert(expand_cache->vert_falloff != nullptr);

  if (!expand_cache->face_falloff) {
    expand_cache->face_falloff = static_cast<float *>(
        MEM_malloc_arrayN(mesh->totpoly, sizeof(float), __func__));
  }

  switch (BKE_pbvh_type(ss->pbvh)) {
    case PBVH_FACES:
      sculpt_expand_vertex_to_faces_falloff(mesh, expand_cache);
      break;
    case PBVH_GRIDS:
      sculpt_expand_grids_to_faces_falloff(ss, mesh, expand_cache);
      break;
    case PBVH_BMESH:
      sculpt_expand_vertex_to_faces_falloff_bmesh(ss->bm, expand_cache);
      break;
  }
}

/* Recursions. These functions will generate new falloff values based on the state of the verts
 * from the current ExpandCache options and falloff values. */

/**
 * Geodesic recursion: Initializes falloff values using geodesic distances from the boundary of the
 * current verts state.
 */
static void sculpt_expand_geodesics_from_state_boundary(Object *ob,
                                                        ExpandCache *expand_cache,
                                                        BLI_bitmap *enabled_verts)
{
  SculptSession *ss = ob->sculpt;
  BLI_assert(ELEM(BKE_pbvh_type(ss->pbvh), PBVH_GRIDS, PBVH_FACES, PBVH_BMESH));

  GSet *initial_verts = BLI_gset_int_new("initial_verts");
  BLI_bitmap *boundary_verts = sculpt_expand_boundary_from_enabled(ss, enabled_verts, false);
  const int totvert = SCULPT_vertex_count_get(ss);
  for (int i = 0; i < totvert; i++) {
    if (!BLI_BITMAP_TEST(boundary_verts, i)) {
      continue;
    }
    BLI_gset_add(initial_verts, POINTER_FROM_INT(i));
  }
  MEM_freeN(boundary_verts);

  MEM_SAFE_FREE(expand_cache->vert_falloff);
  MEM_SAFE_FREE(expand_cache->face_falloff);

  expand_cache->vert_falloff = SCULPT_geodesic_distances_create(
      ob, initial_verts, FLT_MAX, nullptr, nullptr);
  BLI_gset_free(initial_verts, nullptr);
}

/**
 * Topology recursion: Initializes falloff values using topology steps from the boundary of the
 * current verts state, increasing the value by 1 each time a new vertex is visited.
 */
static void sculpt_expand_topology_from_state_boundary(Object *ob,
                                                       ExpandCache *expand_cache,
                                                       BLI_bitmap *enabled_verts)
{
  MEM_SAFE_FREE(expand_cache->vert_falloff);
  MEM_SAFE_FREE(expand_cache->face_falloff);

  SculptSession *ss = ob->sculpt;
  const int totvert = SCULPT_vertex_count_get(ss);

  float *dists = static_cast<float *>(MEM_calloc_arrayN(totvert, sizeof(float), __func__));
  BLI_bitmap *boundary_verts = sculpt_expand_boundary_from_enabled(ss, enabled_verts, false);

  SculptFloodFill flood;
  SCULPT_floodfill_init(ss, &flood);
  for (int i = 0; i < totvert; i++) {
    if (!BLI_BITMAP_TEST(boundary_verts, i)) {
      continue;
    }

    SCULPT_floodfill_add_and_skip_initial(ss, &flood, BKE_pbvh_index_to_vertex(ss->pbvh, i));
  }
  MEM_freeN(boundary_verts);

  ExpandFloodFillData fdata;
  fdata.dists = dists;
  SCULPT_floodfill_execute(ss, &flood, expand_topology_floodfill_cb, &fdata);
  SCULPT_floodfill_free(&flood);

  expand_cache->vert_falloff = dists;
}

/**
 * Main function to create a recursion step from the current #ExpandCache state.
 */
static void sculpt_expand_resursion_step_add(Object *ob,
                                             ExpandCache *expand_cache,
                                             const eSculptExpandRecursionType recursion_type)
{
  SculptSession *ss = ob->sculpt;
  if (BKE_pbvh_type(ss->pbvh) != PBVH_FACES) {
    return;
  }

  BLI_bitmap *enabled_verts = sculpt_expand_bitmap_from_enabled(ss, expand_cache);

  /* Each time a new recursion step is created, reset the distortion strength. This is the expected
   * result from the recursion, as otherwise the new falloff will render with undesired distortion
   * from the beginning. */
  expand_cache->texture_distortion_strength = 0.0f;

  switch (recursion_type) {
    case SCULPT_EXPAND_RECURSION_GEODESICS:
      sculpt_expand_geodesics_from_state_boundary(ob, expand_cache, enabled_verts);
      break;
    case SCULPT_EXPAND_RECURSION_TOPOLOGY:
      sculpt_expand_topology_from_state_boundary(ob, expand_cache, enabled_verts);
      break;
  }

  sculpt_expand_update_max_vert_falloff_value(ss, expand_cache);
  if (expand_cache->target == SCULPT_EXPAND_TARGET_FACE_SETS) {
    sculpt_expand_mesh_face_falloff_from_vertex_falloff(
        ss, static_cast<Mesh *>(ob->data), expand_cache);
    sculpt_expand_update_max_face_falloff_factor(ss, expand_cache);
  }

  MEM_freeN(enabled_verts);
}

/* Face Set Boundary falloff. */

/**
 * When internal falloff is set to true, the falloff will fill the active Face Set with a gradient,
 * otherwise the active Face Set will be filled with a constant falloff of 0.0f.
 */
static void sculpt_expand_initialize_from_face_set_boundary(Object *ob,
                                                            ExpandCache *expand_cache,
                                                            const int active_face_set,
                                                            const bool internal_falloff)
{
  SculptSession *ss = ob->sculpt;
  const int totvert = SCULPT_vertex_count_get(ss);

  BLI_bitmap *enabled_verts = BLI_BITMAP_NEW(totvert, "enabled verts");
  for (int i = 0; i < totvert; i++) {
    PBVHVertRef vref = BKE_pbvh_index_to_vertex(ss->pbvh, i);

    if (!SCULPT_vertex_has_unique_face_set(ss, vref)) {
      continue;
    }
    if (!SCULPT_vertex_has_face_set(ss, vref, active_face_set)) {
      continue;
    }
    BLI_BITMAP_ENABLE(enabled_verts, i);
  }

  /* TODO: Default to topology. */
  if (BKE_pbvh_type(ss->pbvh) == PBVH_FACES) {
    sculpt_expand_geodesics_from_state_boundary(ob, expand_cache, enabled_verts);
  }
  else {
    sculpt_expand_topology_from_state_boundary(ob, expand_cache, enabled_verts);
  }

  MEM_freeN(enabled_verts);

  if (internal_falloff) {
    for (int i = 0; i < totvert; i++) {
      PBVHVertRef vref = BKE_pbvh_index_to_vertex(ss->pbvh, i);

      if (!(SCULPT_vertex_has_face_set(ss, vref, active_face_set) &&
            SCULPT_vertex_has_unique_face_set(ss, vref))) {
        continue;
      }
      expand_cache->vert_falloff[i] *= -1.0f;
    }

    float min_factor = FLT_MAX;
    for (int i = 0; i < totvert; i++) {
      min_factor = min_ff(expand_cache->vert_falloff[i], min_factor);
    }

    const float additional_falloff = fabsf(min_factor);
    for (int i = 0; i < totvert; i++) {
      expand_cache->vert_falloff[i] += additional_falloff;
    }
  }
  else {
    for (int i = 0; i < totvert; i++) {
      PBVHVertRef vref = BKE_pbvh_index_to_vertex(ss->pbvh, i);

      if (!SCULPT_vertex_has_face_set(ss, vref, active_face_set)) {
        continue;
      }
      expand_cache->vert_falloff[i] = 0.0f;
    }
  }
}

/**
 * Main function to initialize new falloff values in a #ExpandCache given an initial vertex and a
 * falloff type.
 */
static void sculpt_expand_falloff_factors_from_vertex_and_symm_create(
    ExpandCache *expand_cache,
    Sculpt *sd,
    Object *ob,
    const PBVHVertRef v,
    eSculptExpandFalloffType falloff_type)
{
  MEM_SAFE_FREE(expand_cache->vert_falloff);
  expand_cache->falloff_type = falloff_type;

  SculptSession *ss = ob->sculpt;
  const bool has_topology_info = ELEM(BKE_pbvh_type(ss->pbvh), PBVH_FACES, PBVH_BMESH);

  switch (falloff_type) {
    case SCULPT_EXPAND_FALLOFF_GEODESIC:
      expand_cache->vert_falloff = sculpt_expand_geodesic_falloff_create(sd, ob, v);
      /*
      expand_cache->vert_falloff = has_topology_info ?
                                       sculpt_expand_geodesic_falloff_create(sd, ob, v) :
                                       sculpt_expand_spherical_falloff_create(ob, v);
                                       */
      break;
    case SCULPT_EXPAND_FALLOFF_TOPOLOGY:
      expand_cache->vert_falloff = sculpt_expand_topology_falloff_create(sd, ob, v);
      break;
    case SCULPT_EXPAND_FALLOFF_TOPOLOGY_DIAGONALS:
      expand_cache->vert_falloff = has_topology_info ?
                                       sculpt_expand_diagonals_falloff_create(ob, v) :
                                       sculpt_expand_topology_falloff_create(sd, ob, v);
      break;
    case SCULPT_EXPAND_FALLOFF_NORMALS:
      expand_cache->vert_falloff = sculpt_expand_normal_falloff_create(
          sd,
          ob,
          v,
          SCULPT_EXPAND_NORMALS_FALLOFF_EDGE_SENSITIVITY,
          expand_cache->normal_falloff_blur_steps);
      break;
    case SCULPT_EXPAND_FALLOFF_SPHERICAL:
      expand_cache->vert_falloff = sculpt_expand_spherical_falloff_create(ob, v);
      break;
    case SCULPT_EXPAND_FALLOFF_BOUNDARY_TOPOLOGY:
      expand_cache->vert_falloff = sculpt_expand_boundary_topology_falloff_create(sd, ob, v);
      break;
    case SCULPT_EXPAND_FALLOFF_BOUNDARY_FACE_SET:
      sculpt_expand_initialize_from_face_set_boundary(
          ob, expand_cache, expand_cache->initial_active_face_set, true);
      break;
    case SCULPT_EXPAND_FALLOFF_ACTIVE_FACE_SET:
      sculpt_expand_initialize_from_face_set_boundary(
          ob, expand_cache, expand_cache->initial_active_face_set, false);
      break;
  }

  /* Update max falloff values and propagate to base mesh faces if needed. */
  sculpt_expand_update_max_vert_falloff_value(ss, expand_cache);
  if (expand_cache->target == SCULPT_EXPAND_TARGET_FACE_SETS) {
    sculpt_expand_mesh_face_falloff_from_vertex_falloff(
        ss, static_cast<Mesh *>(ob->data), expand_cache);
    sculpt_expand_update_max_face_falloff_factor(ss, expand_cache);
  }
}

/**
 * Adds to the snapping Face Set `gset` all Face Sets which contain all enabled verts for the
 * current #ExpandCache state. This improves the usability of snapping, as already enabled elements
 * won't switch their state when toggling snapping with the modal key-map.
 */
static void sculpt_expand_snap_initialize_from_enabled(SculptSession *ss,
                                                       ExpandCache *expand_cache)
{
  if (BKE_pbvh_type(ss->pbvh) != PBVH_FACES) {
    return;
  }

  /* Make sure this code runs with snapping and invert disabled. This simplifies the code and
   * prevents using this function with snapping already enabled. */
  const bool prev_snap_state = expand_cache->snap;
  const bool prev_invert_state = expand_cache->invert;
  expand_cache->snap = false;
  expand_cache->invert = false;

  BLI_bitmap *enabled_verts = sculpt_expand_bitmap_from_enabled(ss, expand_cache);

  const int totface = ss->totfaces;
  for (int i = 0; i < totface; i++) {
    const int face_set = expand_cache->original_face_sets[i];
    BLI_gset_add(expand_cache->snap_enabled_face_sets, POINTER_FROM_INT(face_set));
  }

  for (const int i : ss->polys.index_range()) {
    bool any_disabled = false;
    for (const int vert : ss->corner_verts.slice(ss->polys[i])) {
      if (!BLI_BITMAP_TEST(enabled_verts, vert)) {
        any_disabled = true;
        break;
      }
    }
    if (any_disabled) {
      const int face_set = expand_cache->original_face_sets[i];
      BLI_gset_remove(expand_cache->snap_enabled_face_sets, POINTER_FROM_INT(face_set), nullptr);
    }
  }

  MEM_freeN(enabled_verts);
  expand_cache->snap = prev_snap_state;
  expand_cache->invert = prev_invert_state;
}

/**
 * Functions to free a #ExpandCache.
 */
static void sculpt_expand_cache_data_free(ExpandCache *expand_cache)
{
  if (expand_cache->snap_enabled_face_sets) {
    BLI_gset_free(expand_cache->snap_enabled_face_sets, nullptr);
  }
  MEM_SAFE_FREE(expand_cache->nodes);
  MEM_SAFE_FREE(expand_cache->vert_falloff);
  MEM_SAFE_FREE(expand_cache->face_falloff);
  MEM_SAFE_FREE(expand_cache->original_mask);
  MEM_SAFE_FREE(expand_cache->original_face_sets);
  MEM_SAFE_FREE(expand_cache->initial_face_sets);
  MEM_SAFE_FREE(expand_cache->original_colors);
  MEM_SAFE_FREE(expand_cache);
}

static void sculpt_expand_cache_free(SculptSession *ss)
{
  sculpt_expand_cache_data_free(ss->expand_cache);
  /* Needs to be set to nullptr as the paint cursor relies on checking this pointer detecting if an
   * expand operation is running. */
  ss->expand_cache = nullptr;
}

/**
 * Functions to restore the original state from the #ExpandCache when canceling the operator.
 */
static void sculpt_expand_restore_face_set_data(SculptSession *ss, ExpandCache *expand_cache)
{
  PBVHNode **nodes;
  int totnode;
  BKE_pbvh_search_gather(ss->pbvh, nullptr, nullptr, &nodes, &totnode);
  for (int n = 0; n < totnode; n++) {
    PBVHNode *node = nodes[n];
    BKE_pbvh_node_mark_redraw(node);
  }
  MEM_freeN(nodes);
  for (int i = 0; i < ss->totfaces; i++) {
    PBVHFaceRef f = BKE_pbvh_index_to_face(ss->pbvh, i);

    SCULPT_face_set_set(ss, f, expand_cache->original_face_sets[i]);
  }
}

static void sculpt_expand_restore_color_data(SculptSession *ss, ExpandCache *expand_cache)
{
  PBVHNode **nodes;
  int totnode;
  BKE_pbvh_search_gather(ss->pbvh, nullptr, nullptr, &nodes, &totnode);
  for (int n = 0; n < totnode; n++) {
    PBVHNode *node = nodes[n];
    PBVHVertexIter vd;
    BKE_pbvh_vertex_iter_begin (ss->pbvh, node, vd, PBVH_ITER_UNIQUE) {
      SCULPT_vertex_color_set(ss, vd.vertex, expand_cache->original_colors[vd.index]);
    }
    BKE_pbvh_vertex_iter_end;
    BKE_pbvh_node_mark_redraw(node);
  }
  MEM_freeN(nodes);
}

static void sculpt_expand_restore_mask_data(SculptSession *ss, ExpandCache *expand_cache)
{
  PBVHNode **nodes;
  int totnode;
  BKE_pbvh_search_gather(ss->pbvh, nullptr, nullptr, &nodes, &totnode);
  for (int n = 0; n < totnode; n++) {
    PBVHNode *node = nodes[n];
    PBVHVertexIter vd;
    BKE_pbvh_vertex_iter_begin (ss->pbvh, node, vd, PBVH_ITER_UNIQUE) {
      *vd.mask = expand_cache->original_mask[vd.index];
    }
    BKE_pbvh_vertex_iter_end;
    BKE_pbvh_node_mark_redraw(node);
  }
  MEM_freeN(nodes);
}

/* Main function to restore the original state of the data to how it was before starting the expand
 * operation. */
static void sculpt_expand_restore_original_state(bContext *C,
                                                 Object *ob,
                                                 ExpandCache *expand_cache)
{

  SculptSession *ss = ob->sculpt;
  switch (expand_cache->target) {
    case SCULPT_EXPAND_TARGET_MASK:
      sculpt_expand_restore_mask_data(ss, expand_cache);
      SCULPT_flush_update_step(C, SCULPT_UPDATE_MASK);
      SCULPT_flush_update_done(C, ob, SCULPT_UPDATE_MASK);
      SCULPT_tag_update_overlays(C);
      break;
    case SCULPT_EXPAND_TARGET_FACE_SETS:
      sculpt_expand_restore_face_set_data(ss, expand_cache);
      SCULPT_flush_update_step(C, SCULPT_UPDATE_MASK);
      SCULPT_flush_update_done(C, ob, SCULPT_UPDATE_MASK);
      SCULPT_tag_update_overlays(C);
      break;
    case SCULPT_EXPAND_TARGET_COLORS:
      sculpt_expand_restore_color_data(ss, expand_cache);
      SCULPT_flush_update_step(C, SCULPT_UPDATE_COLOR);
      SCULPT_flush_update_done(C, ob, SCULPT_UPDATE_COLOR);
      break;
  }
}

/**
 * Cancel operator callback.
 */
static void sculpt_expand_cancel(bContext *C, wmOperator * /*op*/)
{
  Object *ob = CTX_data_active_object(C);
  SculptSession *ss = ob->sculpt;

  sculpt_expand_restore_original_state(C, ob, ss->expand_cache);

  SCULPT_undo_push_end(ob);
  sculpt_expand_cache_free(ss);
}

/* Functions to update the sculpt mesh data. */

/**
 * Callback to update mask data per PBVH node.
 */
static void sculpt_expand_mask_update_task_cb(void *__restrict userdata,
                                              const int i,
                                              const TaskParallelTLS *__restrict /*tls*/)
{
  SculptThreadedTaskData *data = static_cast<SculptThreadedTaskData *>(userdata);
  SculptSession *ss = data->ob->sculpt;
  PBVHNode *node = data->nodes[i];
  ExpandCache *expand_cache = ss->expand_cache;

  bool any_changed = false;

  PBVHVertexIter vd;
  BKE_pbvh_vertex_iter_begin (ss->pbvh, node, vd, PBVH_ITER_ALL) {
    const float initial_mask = *vd.mask;
    const bool enabled = sculpt_expand_state_get(ss, expand_cache, vd.vertex);

    if (expand_cache->check_islands &&
        !sculpt_expand_is_vert_in_active_component(ss, expand_cache, vd.vertex)) {
      continue;
    }

    float new_mask;

    if (enabled) {
      new_mask = sculpt_expand_gradient_value_get(ss, expand_cache, vd.vertex);
    }
    else {
      new_mask = 0.0f;
    }

    if (expand_cache->preserve) {
      if (expand_cache->invert) {
        new_mask = min_ff(new_mask, expand_cache->original_mask[vd.index]);
      }
      else {
        new_mask = max_ff(new_mask, expand_cache->original_mask[vd.index]);
      }
    }

    if (new_mask == initial_mask) {
      continue;
    }

    *vd.mask = clamp_f(new_mask, 0.0f, 1.0f);
    any_changed = true;
  }
  BKE_pbvh_vertex_iter_end;
  if (any_changed) {
    BKE_pbvh_node_mark_update_mask(node);
  }
}

/**
 * Update Face Set data. Not multi-threaded per node as nodes don't contain face arrays.
 */
static void sculpt_expand_face_sets_update(SculptSession *ss, ExpandCache *expand_cache)
{
  const int totface = ss->totfaces;

  for (int f_i = 0; f_i < totface; f_i++) {
    PBVHFaceRef f = BKE_pbvh_index_to_face(ss->pbvh, f_i);
    int fset = SCULPT_face_set_get(ss, f);

    const bool enabled = sculpt_expand_face_state_get(ss, expand_cache, f);
    if (!enabled) {
      continue;
    }
    if (expand_cache->preserve) {
      SCULPT_face_set_set(ss, f, fset + expand_cache->next_face_set);
    }
    else {
      SCULPT_face_set_set(ss, f, expand_cache->next_face_set);
    }
  }

  for (int i = 0; i < expand_cache->totnode; i++) {
    BKE_pbvh_node_mark_redraw(ss->expand_cache->nodes[i]);
  }
}

/**
 * Callback to update vertex colors per PBVH node.
 */
static void sculpt_expand_colors_update_task_cb(void *__restrict userdata,
                                                const int i,
                                                const TaskParallelTLS *__restrict /*tls*/)
{
  SculptThreadedTaskData *data = static_cast<SculptThreadedTaskData *>(userdata);
  SculptSession *ss = data->ob->sculpt;
  PBVHNode *node = data->nodes[i];
  ExpandCache *expand_cache = ss->expand_cache;

  bool any_changed = false;

  PBVHVertexIter vd;
  BKE_pbvh_vertex_iter_begin (ss->pbvh, node, vd, PBVH_ITER_ALL) {
    float initial_color[4];
    SCULPT_vertex_color_get(ss, vd.vertex, initial_color);

    const bool enabled = sculpt_expand_state_get(ss, expand_cache, vd.vertex);
    float fade;

    if (enabled) {
      fade = sculpt_expand_gradient_value_get(ss, expand_cache, vd.vertex);
    }
    else {
      fade = 0.0f;
    }

    fade *= 1.0f - *vd.mask;
    fade = clamp_f(fade, 0.0f, 1.0f);

    float final_color[4];
    float final_fill_color[4];
    mul_v4_v4fl(final_fill_color, expand_cache->fill_color, fade);
    IMB_blend_color_float(final_color,
                          expand_cache->original_colors[vd.index],
                          final_fill_color,
                          IMB_BlendMode(expand_cache->blend_mode));

    if (equals_v4v4(initial_color, final_color)) {
      continue;
    }

    SCULPT_vertex_color_set(ss, vd.vertex, final_color);

    any_changed = true;
  }
  BKE_pbvh_vertex_iter_end;
  if (any_changed) {
    BKE_pbvh_node_mark_update_color(node);
  }
}

static void sculpt_expand_flush_updates(bContext *C)
{
  Object *ob = CTX_data_active_object(C);
  SculptSession *ss = ob->sculpt;
  switch (ss->expand_cache->target) {
    case SCULPT_EXPAND_TARGET_MASK:
      SCULPT_flush_update_step(C, SCULPT_UPDATE_MASK);
      break;
    case SCULPT_EXPAND_TARGET_FACE_SETS:
      SCULPT_flush_update_step(C, SCULPT_UPDATE_MASK);
      break;
    case SCULPT_EXPAND_TARGET_COLORS:
      SCULPT_flush_update_step(C, SCULPT_UPDATE_COLOR);
      break;
    default:
      break;
  }
}

/* Store the original mesh data state in the expand cache. */
static void sculpt_expand_original_state_store(Object *ob, ExpandCache *expand_cache)
{
  SculptSession *ss = ob->sculpt;
  const int totvert = SCULPT_vertex_count_get(ss);
  const int totface = ss->totfaces;

  SCULPT_vertex_random_access_ensure(ss);

  /* Face Sets are always stored as they are needed for snapping. */
  expand_cache->initial_face_sets = static_cast<int *>(
      MEM_malloc_arrayN(totface, sizeof(int), "initial face set"));
  expand_cache->original_face_sets = static_cast<int *>(
      MEM_malloc_arrayN(totface, sizeof(int), "original face set"));
  if (ss->face_sets) {
    for (int i = 0; i < totface; i++) {
      const PBVHFaceRef fref = BKE_pbvh_index_to_face(ss->pbvh, i);
      const int fset = SCULPT_face_set_get(ss, fref);

      expand_cache->initial_face_sets[i] = fset;
      expand_cache->original_face_sets[i] = fset;
    }
  }
  else {
    memset(expand_cache->initial_face_sets, SCULPT_FACE_SET_NONE, sizeof(int) * totface);
    memset(expand_cache->original_face_sets, SCULPT_FACE_SET_NONE, sizeof(int) * totface);
  }

  if (expand_cache->target == SCULPT_EXPAND_TARGET_MASK) {
    expand_cache->original_mask = static_cast<float *>(
        MEM_malloc_arrayN(totvert, sizeof(float), "initial mask"));
    for (int i = 0; i < totvert; i++) {
      expand_cache->original_mask[i] = SCULPT_vertex_mask_get(
          ss, BKE_pbvh_index_to_vertex(ss->pbvh, i));
    }
  }

  if (expand_cache->target == SCULPT_EXPAND_TARGET_COLORS) {
    expand_cache->original_colors = static_cast<float(*)[4]>(
        MEM_malloc_arrayN(totvert, sizeof(float[4]), "initial colors"));
    for (int i = 0; i < totvert; i++) {
      PBVHVertRef vertex = BKE_pbvh_index_to_vertex(ss->pbvh, i);

      SCULPT_vertex_color_get(ss, vertex, expand_cache->original_colors[i]);
    }
  }
}

/**
 * Restore the state of the Face Sets before a new update.
 */
static void sculpt_expand_face_sets_restore(SculptSession *ss, ExpandCache *expand_cache)
{
  const int totfaces = ss->totfaces;

  for (int i = 0; i < totfaces; i++) {
    PBVHFaceRef fref = BKE_pbvh_index_to_face(ss->pbvh, i);

    if (expand_cache->original_face_sets[i] <= 0) {
      /* Do not modify hidden Face Sets, even when restoring the IDs state. */
      continue;
    }
    if (!sculpt_expand_is_face_in_active_component(ss, expand_cache, fref)) {
      continue;
    }

    SCULPT_face_set_set(ss, fref, expand_cache->initial_face_sets[i]);
  }
}

static void sculpt_expand_update_for_vertex(bContext *C, Object *ob, const PBVHVertRef vertex)
{
  SculptSession *ss = ob->sculpt;
  const int vertex_i = BKE_pbvh_vertex_to_index(ss->pbvh, vertex);

  Sculpt *sd = CTX_data_tool_settings(C)->sculpt;
  ExpandCache *expand_cache = ss->expand_cache;

  /* Update the active factor in the cache. */
  if (vertex.i == SCULPT_EXPAND_VERTEX_NONE) {
    /* This means that the cursor is not over the mesh, so a valid active falloff can't be
     * determined. In this situations, don't evaluate enabled states and default all verts in
     * connected components to enabled. */
    expand_cache->active_falloff = expand_cache->max_vert_falloff;
    expand_cache->all_enabled = true;
  }
  else {
    expand_cache->active_falloff = expand_cache->vert_falloff[vertex_i];
    expand_cache->all_enabled = false;
  }

  if (expand_cache->target == SCULPT_EXPAND_TARGET_FACE_SETS) {
    /* Face sets needs to be restored their initial state on each iteration as the overwrite
     * existing data. */
    sculpt_expand_face_sets_restore(ss, expand_cache);
  }

  /* Update the mesh sculpt data. */
  SculptThreadedTaskData data{};
  data.sd = sd;
  data.ob = ob;
  data.nodes = expand_cache->nodes;

  TaskParallelSettings settings;
  BKE_pbvh_parallel_range_settings(&settings, true, expand_cache->totnode);

  switch (expand_cache->target) {
    case SCULPT_EXPAND_TARGET_MASK:
      BLI_task_parallel_range(
          0, expand_cache->totnode, &data, sculpt_expand_mask_update_task_cb, &settings);
      break;
    case SCULPT_EXPAND_TARGET_FACE_SETS:
      sculpt_expand_face_sets_update(ss, expand_cache);
      break;
    case SCULPT_EXPAND_TARGET_COLORS:
      BLI_task_parallel_range(
          0, expand_cache->totnode, &data, sculpt_expand_colors_update_task_cb, &settings);
      break;
  }

  sculpt_expand_flush_updates(C);
}

/**
 * Updates the #SculptSession cursor data and gets the active vertex
 * if the cursor is over the mesh.
 */
static PBVHVertRef sculpt_expand_target_vertex_update_and_get(bContext *C,
                                                              Object *ob,
                                                              const float mval[2])
{
  SculptSession *ss = ob->sculpt;
  SculptCursorGeometryInfo sgi;
  if (SCULPT_cursor_geometry_info_update(C, &sgi, mval, false, false)) {
    return SCULPT_active_vertex_get(ss);
  }

  PBVHVertRef ret = {SCULPT_EXPAND_VERTEX_NONE};
  return ret;
}

/**
 * Moves the sculpt pivot to the average point of the boundary enabled verts of the current
 * expand state. Take symmetry and active components into account.
 */
static void sculpt_expand_reposition_pivot(bContext *C, Object *ob, ExpandCache *expand_cache)
{
  SculptSession *ss = ob->sculpt;
  const char symm = SCULPT_mesh_symmetry_xyz_get(ob);
  const int totvert = SCULPT_vertex_count_get(ss);

  const bool initial_invert_state = expand_cache->invert;
  expand_cache->invert = false;
  BLI_bitmap *enabled_verts = sculpt_expand_bitmap_from_enabled(ss, expand_cache);

  /* For boundary topology, position the pivot using only the boundary of the enabled verts,
   * without taking mesh boundary into account. This allows to create deformations like bending the
   * mesh from the boundary of the mask that was just created. */
  const bool use_mesh_boundary = expand_cache->falloff_type !=
                                 SCULPT_EXPAND_FALLOFF_BOUNDARY_TOPOLOGY;

  BLI_bitmap *boundary_verts = sculpt_expand_boundary_from_enabled(
      ss, enabled_verts, use_mesh_boundary);

  /* Ignore invert state, as this is the expected behavior in most cases and mask are created in
   * inverted state by default. */
  expand_cache->invert = initial_invert_state;

  int total = 0;
  float avg[3] = {0.0f};

  const float *expand_init_co = SCULPT_vertex_co_get(ss, expand_cache->initial_active_vertex);

  for (int i = 0; i < totvert; i++) {
    if (!BLI_BITMAP_TEST(boundary_verts, i)) {
      continue;
    }

    PBVHVertRef vertex = BKE_pbvh_index_to_vertex(ss->pbvh, i);

    if (!sculpt_expand_is_vert_in_active_component(ss, expand_cache, vertex)) {
      continue;
    }

    const float *vertex_co = SCULPT_vertex_co_get(ss, vertex);

    if (!SCULPT_check_vertex_pivot_symmetry(vertex_co, expand_init_co, symm)) {
      continue;
    }

    add_v3_v3(avg, vertex_co);
    total++;
  }

  MEM_freeN(enabled_verts);
  MEM_freeN(boundary_verts);

  if (total > 0) {
    mul_v3_v3fl(ss->pivot_pos, avg, 1.0f / total);
  }

  WM_event_add_notifier(C, NC_GEOM | ND_SELECT, ob->data);
}

static void sculpt_expand_finish(bContext *C)
{
  Object *ob = CTX_data_active_object(C);
  SculptSession *ss = ob->sculpt;
  SCULPT_undo_push_end(ob);

  /* Tag all nodes to redraw to avoid artifacts after the fast partial updates. */
  PBVHNode **nodes;
  int totnode;
  BKE_pbvh_search_gather(ss->pbvh, nullptr, nullptr, &nodes, &totnode);
  for (int n = 0; n < totnode; n++) {
    BKE_pbvh_node_mark_update_mask(nodes[n]);
  }
  MEM_freeN(nodes);

  switch (ss->expand_cache->target) {
    case SCULPT_EXPAND_TARGET_MASK:
      SCULPT_flush_update_done(C, ob, SCULPT_UPDATE_MASK);
      break;
    case SCULPT_EXPAND_TARGET_FACE_SETS:
      SCULPT_flush_update_done(C, ob, SCULPT_UPDATE_MASK);
      break;
    case SCULPT_EXPAND_TARGET_COLORS:
      SCULPT_flush_update_done(C, ob, SCULPT_UPDATE_COLOR);
      break;
  }

  sculpt_expand_cache_free(ss);
  ED_workspace_status_text(C, nullptr);
}

/**
 * Finds and stores in the #ExpandCache the sculpt connected component index for each symmetry pass
 * needed for expand.
 */
static void sculpt_expand_find_active_connected_components_from_vert(
    Object *ob, ExpandCache *expand_cache, const PBVHVertRef initial_vertex)
{
  SculptSession *ss = ob->sculpt;
  for (int i = 0; i < EXPAND_SYMM_AREAS; i++) {
    expand_cache->active_connected_islands[i] = EXPAND_ACTIVE_COMPONENT_NONE;
  }

  const char symm = SCULPT_mesh_symmetry_xyz_get(ob);
  for (char symm_it = 0; symm_it <= symm; symm_it++) {
    if (!SCULPT_is_symmetry_iteration_valid(symm_it, symm)) {
      continue;
    }

    const PBVHVertRef symm_vertex = sculpt_expand_get_vertex_index_for_symmetry_pass(
        ob, symm_it, initial_vertex);

    expand_cache->active_connected_islands[int(symm_it)] = SCULPT_vertex_island_get(ss,
                                                                                    symm_vertex);
  }
}

/**
 * Stores the active vertex, Face Set and mouse coordinates in the #ExpandCache based on the
 * current cursor position.
 */
static void sculpt_expand_set_initial_components_for_mouse(bContext *C,
                                                           Object *ob,
                                                           ExpandCache *expand_cache,
                                                           const float mval[2])
{
  SculptSession *ss = ob->sculpt;

  PBVHVertRef initial_vertex = sculpt_expand_target_vertex_update_and_get(C, ob, mval);

  if (initial_vertex.i == SCULPT_EXPAND_VERTEX_NONE) {
    /* Cursor not over the mesh, for creating valid initial falloffs, fallback to the last active
     * vertex in the sculpt session. */
    initial_vertex = SCULPT_active_vertex_get(ss);
  }

  int initial_vertex_i = BKE_pbvh_vertex_to_index(ss->pbvh, initial_vertex);

  copy_v2_v2(ss->expand_cache->initial_mouse, mval);
  expand_cache->initial_active_vertex = initial_vertex;
  expand_cache->initial_active_face_set = SCULPT_active_face_set_get(ss);

  if (expand_cache->next_face_set == SCULPT_FACE_SET_NONE) {
    /* Only set the next face set once, otherwise this ID will constantly update to a new one each
     * time this function is called for using a new initial vertex from a different cursor
     * position. */
    if (expand_cache->modify_active_face_set) {
      expand_cache->next_face_set = SCULPT_active_face_set_get(ss);
    }
    else {
      expand_cache->next_face_set = ED_sculpt_face_sets_find_next_available_id(
          static_cast<Mesh *>(ob->data));
    }
  }

  /* The new mouse position can be over a different connected component, so this needs to be
   * updated. */
  sculpt_expand_find_active_connected_components_from_vert(ob, expand_cache, initial_vertex);
}

/**
 * Displaces the initial mouse coordinates using the new mouse position to get a new active vertex.
 * After that, initializes a new falloff of the same type with the new active vertex.
 */
static void sculpt_expand_move_propagation_origin(bContext *C,
                                                  Object *ob,
                                                  const wmEvent *event,
                                                  ExpandCache *expand_cache)
{
  Sculpt *sd = CTX_data_tool_settings(C)->sculpt;

  const float mval_fl[2] = {float(event->mval[0]), float(event->mval[1])};
  float move_disp[2];
  sub_v2_v2v2(move_disp, mval_fl, expand_cache->initial_mouse_move);

  float new_mval[2];
  add_v2_v2v2(new_mval, move_disp, expand_cache->original_mouse_move);

  sculpt_expand_set_initial_components_for_mouse(C, ob, expand_cache, new_mval);
  sculpt_expand_falloff_factors_from_vertex_and_symm_create(
      expand_cache,
      sd,
      ob,
      expand_cache->initial_active_vertex,
      expand_cache->move_preview_falloff_type);
}

/**
 * Ensures that the #SculptSession contains the required data needed for Expand.
 */
static void sculpt_expand_ensure_sculptsession_data(Object *ob)
{
  SculptSession *ss = ob->sculpt;
  SCULPT_topology_islands_ensure(ob);
  SCULPT_vertex_random_access_ensure(ss);
  SCULPT_boundary_info_ensure(ob);
  if (!ss->tex_pool) {
    ss->tex_pool = BKE_image_pool_new();
  }
}

/**
 * Returns the active Face Sets ID from the enabled face or grid in the #SculptSession.
 */
static int sculpt_expand_active_face_set_id_get(SculptSession *ss, ExpandCache *expand_cache)
{
  switch (BKE_pbvh_type(ss->pbvh)) {
    case PBVH_BMESH:
    case PBVH_FACES:
      return expand_cache->original_face_sets[BKE_pbvh_vertex_to_index(ss->pbvh, ss->active_face)];
    case PBVH_GRIDS: {
      const int face_index = BKE_subdiv_ccg_grid_to_face_index(ss->subdiv_ccg,
                                                               ss->active_grid_index);
      return expand_cache->original_face_sets[face_index];
    }
  }
  return SCULPT_FACE_SET_NONE;
}

static int sculpt_expand_modal(bContext *C, wmOperator *op, const wmEvent *event)
{
  Object *ob = CTX_data_active_object(C);
  SculptSession *ss = ob->sculpt;
  Sculpt *sd = CTX_data_tool_settings(C)->sculpt;

  /* Skips INBETWEEN_MOUSEMOVE events and other events that may cause unnecessary updates. */
  if (!ELEM(event->type, MOUSEMOVE, EVT_MODAL_MAP)) {
    return OPERATOR_RUNNING_MODAL;
  }

  /* Update SculptSession data. */
  Depsgraph *depsgraph = CTX_data_depsgraph_pointer(C);
  BKE_sculpt_update_object_for_edit(depsgraph, ob, true, true, false);
  sculpt_expand_ensure_sculptsession_data(ob);

  /* Update and get the active vertex (and face) from the cursor. */
  const float mval_fl[2] = {float(event->mval[0]), float(event->mval[1])};
  const PBVHVertRef target_expand_vertex = sculpt_expand_target_vertex_update_and_get(
      C, ob, mval_fl);

  /* Handle the modal keymap state changes. */
  ExpandCache *expand_cache = ss->expand_cache;
  if (event->type == EVT_MODAL_MAP) {
    switch (event->val) {
      case SCULPT_EXPAND_MODAL_CANCEL: {
        sculpt_expand_cancel(C, op);
        return OPERATOR_FINISHED;
      }
      case SCULPT_EXPAND_MODAL_INVERT: {
        expand_cache->invert = !expand_cache->invert;
        break;
      }
      case SCULPT_EXPAND_MODAL_PRESERVE_TOGGLE: {
        expand_cache->preserve = !expand_cache->preserve;
        break;
      }
      case SCULPT_EXPAND_MODAL_GRADIENT_TOGGLE: {
        expand_cache->falloff_gradient = !expand_cache->falloff_gradient;
        break;
      }
      case SCULPT_EXPAND_MODAL_BRUSH_GRADIENT_TOGGLE: {
        expand_cache->brush_gradient = !expand_cache->brush_gradient;
        if (expand_cache->brush_gradient) {
          expand_cache->falloff_gradient = true;
        }
        break;
      }
      case SCULPT_EXPAND_MODAL_SNAP_ENABLE: {
        expand_cache->snap = true;
        if (!expand_cache->snap_enabled_face_sets) {
          expand_cache->snap_enabled_face_sets = BLI_gset_int_new("snap face sets");
        }
        sculpt_expand_snap_initialize_from_enabled(ss, expand_cache);
      } break;
      case SCULPT_EXPAND_MODAL_SNAP_DISABLE: {
        expand_cache->snap = false;
        if (expand_cache->snap_enabled_face_sets) {
          BLI_gset_free(expand_cache->snap_enabled_face_sets, NULL);
          expand_cache->snap_enabled_face_sets = NULL;
        }
      } break;
      case SCULPT_EXPAND_MODAL_MOVE_TOGGLE: {
        if (expand_cache->move) {
          expand_cache->move = false;
          sculpt_expand_falloff_factors_from_vertex_and_symm_create(
              expand_cache,
              sd,
              ob,
              expand_cache->initial_active_vertex,
              expand_cache->move_original_falloff_type);
          break;
        }
        expand_cache->move = true;
        expand_cache->move_original_falloff_type = expand_cache->falloff_type;
        copy_v2_v2(expand_cache->initial_mouse_move, mval_fl);
        copy_v2_v2(expand_cache->original_mouse_move, expand_cache->initial_mouse);
        if (expand_cache->falloff_type == SCULPT_EXPAND_FALLOFF_GEODESIC &&
            SCULPT_vertex_count_get(ss) > expand_cache->max_geodesic_move_preview) {
          /* Set to spherical falloff for preview in high poly meshes as it is the fastest one.
           * In most cases it should match closely the preview from geodesic. */
          expand_cache->move_preview_falloff_type = SCULPT_EXPAND_FALLOFF_SPHERICAL;
        }
        else {
          expand_cache->move_preview_falloff_type = expand_cache->falloff_type;
        }
        break;
      }
      case SCULPT_EXPAND_MODAL_RECURSION_STEP_GEODESIC: {
        sculpt_expand_resursion_step_add(ob, expand_cache, SCULPT_EXPAND_RECURSION_GEODESICS);
        break;
      }
      case SCULPT_EXPAND_MODAL_RECURSION_STEP_TOPOLOGY: {
        sculpt_expand_resursion_step_add(ob, expand_cache, SCULPT_EXPAND_RECURSION_TOPOLOGY);
        break;
      }
      case SCULPT_EXPAND_MODAL_CONFIRM: {
        sculpt_expand_update_for_vertex(C, ob, target_expand_vertex);

        if (expand_cache->reposition_pivot) {
          sculpt_expand_reposition_pivot(C, ob, expand_cache);
        }

        sculpt_expand_finish(C);
        return OPERATOR_FINISHED;
      }
      case SCULPT_EXPAND_MODAL_FALLOFF_GEODESIC: {
        sculpt_expand_check_topology_islands(ob, SCULPT_EXPAND_FALLOFF_GEODESIC);

        sculpt_expand_falloff_factors_from_vertex_and_symm_create(
            expand_cache,
            sd,
            ob,
            expand_cache->initial_active_vertex,
            SCULPT_EXPAND_FALLOFF_GEODESIC);
        break;
      }
      case SCULPT_EXPAND_MODAL_FALLOFF_TOPOLOGY: {
        sculpt_expand_check_topology_islands(ob, SCULPT_EXPAND_FALLOFF_TOPOLOGY);

        sculpt_expand_falloff_factors_from_vertex_and_symm_create(
            expand_cache,
            sd,
            ob,
            expand_cache->initial_active_vertex,
            SCULPT_EXPAND_FALLOFF_TOPOLOGY);
        break;
      }
      case SCULPT_EXPAND_MODAL_FALLOFF_TOPOLOGY_DIAGONALS: {
        sculpt_expand_check_topology_islands(ob, SCULPT_EXPAND_FALLOFF_TOPOLOGY_DIAGONALS);

        sculpt_expand_falloff_factors_from_vertex_and_symm_create(
            expand_cache,
            sd,
            ob,
            expand_cache->initial_active_vertex,
            SCULPT_EXPAND_FALLOFF_TOPOLOGY_DIAGONALS);
        break;
      }
      case SCULPT_EXPAND_MODAL_FALLOFF_SPHERICAL: {
        expand_cache->check_islands = false;
        sculpt_expand_falloff_factors_from_vertex_and_symm_create(
            expand_cache,
            sd,
            ob,
            expand_cache->initial_active_vertex,
            SCULPT_EXPAND_FALLOFF_SPHERICAL);
        break;
      }
      case SCULPT_EXPAND_MODAL_LOOP_COUNT_INCREASE: {
        expand_cache->loop_count += 1;
        break;
      }
      case SCULPT_EXPAND_MODAL_LOOP_COUNT_DECREASE: {
        expand_cache->loop_count -= 1;
        expand_cache->loop_count = max_ii(expand_cache->loop_count, 1);
        break;
      }
      case SCULPT_EXPAND_MODAL_TEXTURE_DISTORTION_INCREASE: {
        if (expand_cache->texture_distortion_strength == 0.0f) {
          const MTex *mask_tex = BKE_brush_mask_texture_get(expand_cache->brush, OB_MODE_SCULPT);
          if (mask_tex->tex == nullptr) {
            BKE_report(op->reports,
                       RPT_WARNING,
                       "Active brush does not contain any texture to distort the expand boundary");
            break;
          }
          if (mask_tex->brush_map_mode != MTEX_MAP_MODE_3D) {
            BKE_report(op->reports,
                       RPT_WARNING,
                       "Texture mapping not set to 3D, results may be unpredictable");
          }
        }
        expand_cache->texture_distortion_strength += SCULPT_EXPAND_TEXTURE_DISTORTION_STEP;
        break;
      }
      case SCULPT_EXPAND_MODAL_TEXTURE_DISTORTION_DECREASE: {
        expand_cache->texture_distortion_strength -= SCULPT_EXPAND_TEXTURE_DISTORTION_STEP;
        expand_cache->texture_distortion_strength = max_ff(
            expand_cache->texture_distortion_strength, 0.0f);
        break;
      }
    }
  }

  /* Handle expand origin movement if enabled. */
  if (expand_cache->move) {
    sculpt_expand_move_propagation_origin(C, ob, event, expand_cache);
  }

  /* Add new Face Sets IDs to the snapping gset if enabled. */
  if (expand_cache->snap) {
    const int active_face_set_id = sculpt_expand_active_face_set_id_get(ss, expand_cache);
    /* The key may exist, in that case this does nothing. */
    BLI_gset_add(expand_cache->snap_enabled_face_sets, POINTER_FROM_INT(active_face_set_id));
  }

  /* Update the sculpt data with the current state of the #ExpandCache. */
  sculpt_expand_update_for_vertex(C, ob, target_expand_vertex);

  return OPERATOR_RUNNING_MODAL;
}

/**
 * Deletes the `delete_id` Face Set ID from the mesh Face Sets
 * and stores the result in `r_face_set`.
 * The faces that were using the `delete_id` Face Set are filled
 * using the content from their neighbors.
 */
static void sculpt_expand_delete_face_set_id_bmesh(int *r_face_sets,
                                                   SculptSession *ss,
                                                   ExpandCache *expand_cache,
                                                   const int delete_id)
{
  BMIter iter;
  BMFace *f;
  int i = 0;
  const int totface = ss->totpoly;

  /* Check that all the face sets IDs in the mesh are not equal to `delete_id`
   * before attempting to delete it. */
  bool all_same_id = true;

  BM_ITER_MESH (f, &iter, ss->bm, BM_FACES_OF_MESH) {
    PBVHFaceRef fref = {(intptr_t)f};
    i++;

    if (!sculpt_expand_is_face_in_active_component(ss, expand_cache, fref)) {
      continue;
    }

    if (r_face_sets[i] != delete_id) {
      all_same_id = false;
      break;
    }
  }

  if (all_same_id) {
    return;
  }

  BLI_LINKSTACK_DECLARE(queue, BMFace *);
  BLI_LINKSTACK_DECLARE(queue_next, BMFace *);

  BLI_LINKSTACK_INIT(queue);
  BLI_LINKSTACK_INIT(queue_next);

  for (int i = 0; i < totface; i++) {
    PBVHFaceRef fref = BKE_pbvh_index_to_face(ss->pbvh, i);

    if (r_face_sets[i] == delete_id) {
      BLI_LINKSTACK_PUSH(queue, (BMFace *)(fref.i));
    }
  }

  while (BLI_LINKSTACK_SIZE(queue)) {
    bool any_updated = false;

    while (BLI_LINKSTACK_SIZE(queue)) {
      const PBVHFaceRef f = {(intptr_t)(BLI_LINKSTACK_POP(queue))};
      BMFace *bf = (BMFace *)f.i;
      const int f_index = BM_elem_index_get(bf);

      int other_id = delete_id;
      BMLoop *l = bf->l_first;
      do {
        BMLoop *l2 = l->radial_next;
        do {
          const int neighbor_face_index = BM_elem_index_get(l2->f);

          if (expand_cache->original_face_sets[neighbor_face_index] <= 0) {
            /* Skip picking IDs from hidden Face Sets. */
            continue;
          }

          if (r_face_sets[neighbor_face_index] != delete_id) {
            other_id = r_face_sets[neighbor_face_index];
          }

          l2 = l2->radial_next;
        } while (l2 != l);

        l = l->next;
      } while (l != bf->l_first);

      if (other_id != delete_id) {
        any_updated = true;
        r_face_sets[f_index] = other_id;
      }
      else {
        BLI_LINKSTACK_PUSH(queue_next, bf);
      }
    }

    if (!any_updated) {
      /* No Face Sets where updated in this iteration, which means that no more content to keep
       * filling the polys of the deleted Face Set was found. Break to avoid entering an infinite
       * loop trying to search for those polys again. */
      break;
    }

    BLI_LINKSTACK_SWAP(queue, queue_next);
  }

  BLI_LINKSTACK_FREE(queue);
  BLI_LINKSTACK_FREE(queue_next);

  /* Ensure that the visibility state of the modified Face Sets is the same as the original ones.
   */
  for (int i = 0; i < totface; i++) {
    if (expand_cache->original_face_sets[i] >= 0) {
      r_face_sets[i] = abs(r_face_sets[i]);
    }
    else {
      r_face_sets[i] = -abs(r_face_sets[i]);
    }
  }
}

/**
 * Deletes the `delete_id` Face Set ID from the mesh Face Sets
 * and stores the result in `r_face_set`.
 * The faces that were using the `delete_id` Face Set are filled
 * using the content from their neighbors.
 */
static void sculpt_expand_delete_face_set_id(int *r_face_sets,
                                             SculptSession *ss,
                                             ExpandCache *expand_cache,
                                             Mesh *mesh,
                                             const int delete_id)
{
  if (ss->bm) {
    sculpt_expand_delete_face_set_id_bmesh(r_face_sets, ss, expand_cache, delete_id);
    return;
  }

  const int totface = ss->totfaces;
<<<<<<< HEAD
  MeshElemMap *pmap = ss->pmap->pmap;
  const blender::Span<MPoly> polys = mesh->polys();
=======
  MeshElemMap *pmap = ss->pmap;
  const blender::OffsetIndices polys = mesh->polys();
>>>>>>> 11ba8c6a
  const blender::Span<int> corner_verts = mesh->corner_verts();

  /* Check that all the face sets IDs in the mesh are not equal to `delete_id`
   * before attempting to delete it. */
  bool all_same_id = true;
  for (int i = 0; i < totface; i++) {
    if (!sculpt_expand_is_face_in_active_component(
            ss, expand_cache, BKE_pbvh_index_to_face(ss->pbvh, i))) {
      continue;
    }
    if (r_face_sets[i] != delete_id) {
      all_same_id = false;
      break;
    }
  }
  if (all_same_id) {
    return;
  }

  BLI_LINKSTACK_DECLARE(queue, void *);
  BLI_LINKSTACK_DECLARE(queue_next, void *);

  BLI_LINKSTACK_INIT(queue);
  BLI_LINKSTACK_INIT(queue_next);

  for (int i = 0; i < totface; i++) {
    if (r_face_sets[i] == delete_id) {
      BLI_LINKSTACK_PUSH(queue, POINTER_FROM_INT(i));
    }
  }

  while (BLI_LINKSTACK_SIZE(queue)) {
    bool any_updated = false;
    while (BLI_LINKSTACK_SIZE(queue)) {
      const int f_index = POINTER_AS_INT(BLI_LINKSTACK_POP(queue));
      int other_id = delete_id;
      for (const int vert : corner_verts.slice(polys[f_index])) {
        const MeshElemMap *vert_map = &pmap[vert];
        for (int i = 0; i < vert_map->count; i++) {

          const int neighbor_face_index = vert_map->indices[i];
          if (expand_cache->original_face_sets[neighbor_face_index] <= 0) {
            /* Skip picking IDs from hidden Face Sets. */
            continue;
          }
          if (r_face_sets[neighbor_face_index] != delete_id) {
            other_id = r_face_sets[neighbor_face_index];
          }
        }
      }

      if (other_id != delete_id) {
        any_updated = true;
        r_face_sets[f_index] = other_id;
      }
      else {
        BLI_LINKSTACK_PUSH(queue_next, POINTER_FROM_INT(f_index));
      }
    }
    if (!any_updated) {
      /* No Face Sets where updated in this iteration, which means that no more content to keep
       * filling the polys of the deleted Face Set was found. Break to avoid entering an infinite
       * loop trying to search for those polys again. */
      break;
    }

    BLI_LINKSTACK_SWAP(queue, queue_next);
  }

  BLI_LINKSTACK_FREE(queue);
  BLI_LINKSTACK_FREE(queue_next);

  /* Ensure that the visibility state of the modified Face Sets is the same as the original ones.
   */
  for (int i = 0; i < totface; i++) {
    if (expand_cache->original_face_sets[i] >= 0) {
      r_face_sets[i] = abs(r_face_sets[i]);
    }
    else {
      r_face_sets[i] = -abs(r_face_sets[i]);
    }
  }
}

static void sculpt_expand_cache_initial_config_set(bContext *C,
                                                   wmOperator *op,
                                                   ExpandCache *expand_cache)
{
  /* RNA properties. */
  expand_cache->normal_falloff_blur_steps = RNA_int_get(op->ptr, "normal_falloff_smooth");
  expand_cache->invert = RNA_boolean_get(op->ptr, "invert");
  expand_cache->preserve_flip_inverse = RNA_boolean_get(op->ptr, "use_preserve_flip_inverse");
  expand_cache->preserve = RNA_boolean_get(op->ptr, "use_mask_preserve");
  expand_cache->auto_mask = RNA_boolean_get(op->ptr, "use_auto_mask");
  expand_cache->falloff_gradient = RNA_boolean_get(op->ptr, "use_falloff_gradient");
  expand_cache->target = eSculptExpandTargetType(RNA_enum_get(op->ptr, "target"));
  expand_cache->modify_active_face_set = RNA_boolean_get(op->ptr, "use_modify_active");
  expand_cache->reposition_pivot = RNA_boolean_get(op->ptr, "use_reposition_pivot");
  expand_cache->max_geodesic_move_preview = RNA_int_get(op->ptr, "max_geodesic_move_preview");

  /* These can be exposed in RNA if needed. */
  expand_cache->loop_count = 1;
  expand_cache->brush_gradient = false;

  /* Texture and color data from the active Brush. */
  Object *ob = CTX_data_active_object(C);
  Sculpt *sd = CTX_data_tool_settings(C)->sculpt;
  SculptSession *ss = ob->sculpt;
  expand_cache->brush = BKE_paint_brush(&sd->paint);
  BKE_curvemapping_init(expand_cache->brush->curve);
  copy_v4_fl(expand_cache->fill_color, 1.0f);
  copy_v3_v3(expand_cache->fill_color, BKE_brush_color_get(ss->scene, expand_cache->brush));
  IMB_colormanagement_srgb_to_scene_linear_v3(expand_cache->fill_color, expand_cache->fill_color);

  expand_cache->scene = CTX_data_scene(C);
  expand_cache->texture_distortion_strength = 0.0f;
  expand_cache->blend_mode = expand_cache->brush->blend;
}

/**
 * Does the undo sculpt push for the affected target data of the #ExpandCache.
 */
static void sculpt_expand_undo_push(Object *ob, ExpandCache *expand_cache)
{
  SculptSession *ss = ob->sculpt;
  PBVHNode **nodes;
  int totnode;
  BKE_pbvh_search_gather(ss->pbvh, nullptr, nullptr, &nodes, &totnode);

  switch (expand_cache->target) {
    case SCULPT_EXPAND_TARGET_MASK:
      for (int i = 0; i < totnode; i++) {
        SCULPT_undo_push_node(ob, nodes[i], SCULPT_UNDO_MASK);
      }
      break;
    case SCULPT_EXPAND_TARGET_FACE_SETS:
      for (int i = 0; i < totnode; i++) {
        SCULPT_undo_push_node(ob, nodes[i], SCULPT_UNDO_FACE_SETS);
      }
      break;
    case SCULPT_EXPAND_TARGET_COLORS:
      for (int i = 0; i < totnode; i++) {
        SCULPT_undo_push_node(ob, nodes[i], SCULPT_UNDO_COLOR);
      }
      break;
  }

  MEM_freeN(nodes);
}

static int sculpt_expand_invoke(bContext *C, wmOperator *op, const wmEvent *event)
{
  Depsgraph *depsgraph = CTX_data_ensure_evaluated_depsgraph(C);
  Object *ob = CTX_data_active_object(C);
  SculptSession *ss = ob->sculpt;
  Sculpt *sd = CTX_data_tool_settings(C)->sculpt;

  SCULPT_vertex_random_access_ensure(ss);
  SCULPT_face_random_access_ensure(ss);
  SCULPT_stroke_id_next(ob);

  /* Create and configure the Expand Cache. */
  ss->expand_cache = MEM_cnew<ExpandCache>(__func__);
  sculpt_expand_cache_initial_config_set(C, op, ss->expand_cache);

  /* Update object. */
  const bool needs_colors = ss->expand_cache->target == SCULPT_EXPAND_TARGET_COLORS;

  if (needs_colors) {
    /* CTX_data_ensure_evaluated_depsgraph should be used at the end to include the updates of
     * earlier steps modifying the data. */
    BKE_sculpt_color_layer_create_if_needed(ob);
    depsgraph = CTX_data_ensure_evaluated_depsgraph(C);
  }

  if (ss->expand_cache->target == SCULPT_EXPAND_TARGET_MASK) {
    MultiresModifierData *mmd = BKE_sculpt_multires_active(ss->scene, ob);
    BKE_sculpt_mask_layers_ensure(depsgraph, CTX_data_main(C), ob, mmd);

    if (RNA_boolean_get(op->ptr, "use_auto_mask")) {
      int verts_num = SCULPT_vertex_count_get(ss);
      bool ok = true;

      for (int i = 0; i < verts_num; i++) {
        PBVHVertRef vertex = BKE_pbvh_index_to_vertex(ss->pbvh, i);

        if (SCULPT_vertex_mask_get(ss, vertex) != 0.0f) {
          ok = false;
          break;
        }
      }

      if (ok) {
        int nodes_num;
        PBVHNode **nodes;

        /* TODO: implement SCULPT_vertex_mask_set and use it here. */

        BKE_pbvh_search_gather(ss->pbvh, nullptr, nullptr, &nodes, &nodes_num);
        for (int i = 0; i < nodes_num; i++) {
          PBVHVertexIter vd;

          BKE_pbvh_vertex_iter_begin (ss->pbvh, nodes[i], vd, PBVH_ITER_UNIQUE) {
            *vd.mask = 1.0f;
          }
          BKE_pbvh_vertex_iter_end;

          BKE_pbvh_node_mark_update_mask(nodes[i]);
        }
      }
    }
  }

  BKE_sculpt_update_object_for_edit(depsgraph, ob, true, true, needs_colors);

  /* Do nothing when the mesh has 0 verts. */
  const int totvert = SCULPT_vertex_count_get(ss);
  if (totvert == 0) {
    sculpt_expand_cache_free(ss);
    return OPERATOR_CANCELLED;
  }

  Mesh *mesh = static_cast<Mesh *>(ob->data);
  if (ss->expand_cache->target == SCULPT_EXPAND_TARGET_FACE_SETS) {
    Mesh *mesh = (Mesh *)ob->data;
    ss->face_sets = BKE_sculpt_face_sets_ensure(ob);
  }

  if (ss->expand_cache->target == SCULPT_EXPAND_TARGET_MASK) {
    MultiresModifierData *mmd = BKE_sculpt_multires_active(ss->scene, ob);
    BKE_sculpt_mask_layers_ensure(depsgraph, CTX_data_main(C), ob, mmd);
  }

  sculpt_expand_ensure_sculptsession_data(ob);

  /* Initialize undo. */
  SCULPT_undo_push_begin(ob, op);
  sculpt_expand_undo_push(ob, ss->expand_cache);

  /* Set the initial element for expand from the event position. */
  const float mouse[2] = {float(event->mval[0]), float(event->mval[1])};
  sculpt_expand_set_initial_components_for_mouse(C, ob, ss->expand_cache, mouse);

  /* Cache PBVH nodes. */
  BKE_pbvh_search_gather(
      ss->pbvh, nullptr, nullptr, &ss->expand_cache->nodes, &ss->expand_cache->totnode);

  /* Store initial state. */
  sculpt_expand_original_state_store(ob, ss->expand_cache);

  if (ss->expand_cache->modify_active_face_set) {
    sculpt_expand_delete_face_set_id(ss->expand_cache->initial_face_sets,
                                     ss,
                                     ss->expand_cache,
                                     mesh,
                                     ss->expand_cache->next_face_set);
  }

  /* Initialize the falloff. */
  eSculptExpandFalloffType falloff_type = eSculptExpandFalloffType(
      RNA_enum_get(op->ptr, "falloff_type"));

  /* When starting from a boundary vertex, set the initial falloff to boundary. */
  if (SCULPT_vertex_is_boundary(
          ss, ss->expand_cache->initial_active_vertex, SCULPT_BOUNDARY_MESH)) {
    falloff_type = SCULPT_EXPAND_FALLOFF_BOUNDARY_TOPOLOGY;
  }

  sculpt_expand_falloff_factors_from_vertex_and_symm_create(
      ss->expand_cache, sd, ob, ss->expand_cache->initial_active_vertex, falloff_type);

  sculpt_expand_check_topology_islands(ob, falloff_type);

  /* Initial mesh data update, resets all target data in the sculpt mesh. */
  sculpt_expand_update_for_vertex(C, ob, ss->expand_cache->initial_active_vertex);

  WM_event_add_modal_handler(C, op);
  return OPERATOR_RUNNING_MODAL;
}

void sculpt_expand_modal_keymap(wmKeyConfig *keyconf)
{
  static const EnumPropertyItem modal_items[] = {
      {SCULPT_EXPAND_MODAL_CONFIRM, "CONFIRM", 0, "Confirm", ""},
      {SCULPT_EXPAND_MODAL_CANCEL, "CANCEL", 0, "Cancel", ""},
      {SCULPT_EXPAND_MODAL_INVERT, "INVERT", 0, "Invert", ""},
      {SCULPT_EXPAND_MODAL_PRESERVE_TOGGLE, "PRESERVE", 0, "Toggle Preserve State", ""},
      {SCULPT_EXPAND_MODAL_GRADIENT_TOGGLE, "GRADIENT", 0, "Toggle Gradient", ""},
      {SCULPT_EXPAND_MODAL_RECURSION_STEP_GEODESIC,
       "RECURSION_STEP_GEODESIC",
       0,
       "Geodesic recursion step",
       ""},
      {SCULPT_EXPAND_MODAL_RECURSION_STEP_TOPOLOGY,
       "RECURSION_STEP_TOPOLOGY",
       0,
       "Topology recursion Step",
       ""},
      {SCULPT_EXPAND_MODAL_MOVE_TOGGLE, "MOVE_TOGGLE", 0, "Move Origin", ""},
      {SCULPT_EXPAND_MODAL_FALLOFF_GEODESIC, "FALLOFF_GEODESICS", 0, "Geodesic Falloff", ""},
      {SCULPT_EXPAND_MODAL_FALLOFF_TOPOLOGY, "FALLOFF_TOPOLOGY", 0, "Topology Falloff", ""},
      {SCULPT_EXPAND_MODAL_FALLOFF_TOPOLOGY_DIAGONALS,
       "FALLOFF_TOPOLOGY_DIAGONALS",
       0,
       "Diagonals Falloff",
       ""},
      {SCULPT_EXPAND_MODAL_FALLOFF_SPHERICAL, "FALLOFF_SPHERICAL", 0, "Spherical Falloff", ""},
      {SCULPT_EXPAND_MODAL_SNAP_ENABLE, "SNAP_ENABLE", 0, "Snap expand to Face Sets", ""},
      {SCULPT_EXPAND_MODAL_SNAP_DISABLE,
       "SNAP_DISABLE",
       0,
       "Disable Snap expand to Face Sets",
       ""},
      {SCULPT_EXPAND_MODAL_LOOP_COUNT_INCREASE,
       "LOOP_COUNT_INCREASE",
       0,
       "Loop Count Increase",
       ""},
      {SCULPT_EXPAND_MODAL_LOOP_COUNT_DECREASE,
       "LOOP_COUNT_DECREASE",
       0,
       "Loop Count Decrease",
       ""},
      {SCULPT_EXPAND_MODAL_BRUSH_GRADIENT_TOGGLE,
       "BRUSH_GRADIENT_TOGGLE",
       0,
       "Toggle Brush Gradient",
       ""},
      {SCULPT_EXPAND_MODAL_TEXTURE_DISTORTION_INCREASE,
       "TEXTURE_DISTORTION_INCREASE",
       0,
       "Texture Distortion Increase",
       ""},
      {SCULPT_EXPAND_MODAL_TEXTURE_DISTORTION_DECREASE,
       "TEXTURE_DISTORTION_DECREASE",
       0,
       "Texture Distortion Decrease",
       ""},
      {0, nullptr, 0, nullptr, nullptr},
  };

  static const char *name = "Sculpt Expand Modal";
  wmKeyMap *keymap = WM_modalkeymap_find(keyconf, name);

  /* This function is called for each space-type, only needs to add map once. */
  if (keymap && keymap->modal_items) {
    return;
  }

  keymap = WM_modalkeymap_ensure(keyconf, name, modal_items);
  WM_modalkeymap_assign(keymap, "SCULPT_OT_expand");
}

void SCULPT_OT_expand(wmOperatorType *ot)
{
  /* Identifiers. */
  ot->name = "Expand";
  ot->idname = "SCULPT_OT_expand";
  ot->description = "Generic sculpt expand operator";

  /* API callbacks. */
  ot->invoke = sculpt_expand_invoke;
  ot->modal = sculpt_expand_modal;
  ot->cancel = sculpt_expand_cancel;
  ot->poll = SCULPT_mode_poll;

  ot->flag = OPTYPE_REGISTER | OPTYPE_UNDO | OPTYPE_DEPENDS_ON_CURSOR;

  static EnumPropertyItem prop_sculpt_expand_falloff_type_items[] = {
      {SCULPT_EXPAND_FALLOFF_GEODESIC, "GEODESIC", 0, "Geodesic", ""},
      {SCULPT_EXPAND_FALLOFF_TOPOLOGY, "TOPOLOGY", 0, "Topology", ""},
      {SCULPT_EXPAND_FALLOFF_TOPOLOGY_DIAGONALS,
       "TOPOLOGY_DIAGONALS",
       0,
       "Topology Diagonals",
       ""},
      {SCULPT_EXPAND_FALLOFF_NORMALS, "NORMALS", 0, "Normals", ""},
      {SCULPT_EXPAND_FALLOFF_SPHERICAL, "SPHERICAL", 0, "Spherical", ""},
      {SCULPT_EXPAND_FALLOFF_BOUNDARY_TOPOLOGY, "BOUNDARY_TOPOLOGY", 0, "Boundary Topology", ""},
      {SCULPT_EXPAND_FALLOFF_BOUNDARY_FACE_SET, "BOUNDARY_FACE_SET", 0, "Boundary Face Set", ""},
      {SCULPT_EXPAND_FALLOFF_ACTIVE_FACE_SET, "ACTIVE_FACE_SET", 0, "Active Face Set", ""},
      {0, nullptr, 0, nullptr, nullptr},
  };

  static EnumPropertyItem prop_sculpt_expand_target_type_items[] = {
      {SCULPT_EXPAND_TARGET_MASK, "MASK", 0, "Mask", ""},
      {SCULPT_EXPAND_TARGET_FACE_SETS, "FACE_SETS", 0, "Face Sets", ""},
      {SCULPT_EXPAND_TARGET_COLORS, "COLOR", 0, "Color", ""},
      {0, nullptr, 0, nullptr, nullptr},
  };

  RNA_def_enum(ot->srna,
               "target",
               prop_sculpt_expand_target_type_items,
               SCULPT_EXPAND_TARGET_MASK,
               "Data Target",
               "Data that is going to be modified in the expand operation");

  RNA_def_enum(ot->srna,
               "falloff_type",
               prop_sculpt_expand_falloff_type_items,
               SCULPT_EXPAND_FALLOFF_GEODESIC,
               "Falloff Type",
               "Initial falloff of the expand operation");

  ot->prop = RNA_def_boolean(ot->srna,
                             "use_preserve_flip_inverse",
                             false,
                             "Preserve Inverted",
                             "Flip preserve mode in inverse mode");

  ot->prop = RNA_def_boolean(
      ot->srna, "invert", false, "Invert", "Invert the expand active elements");
  ot->prop = RNA_def_boolean(ot->srna,
                             "use_mask_preserve",
                             false,
                             "Preserve Previous",
                             "Preserve the previous state of the target data");
  ot->prop = RNA_def_boolean(ot->srna,
                             "use_falloff_gradient",
                             false,
                             "Falloff Gradient",
                             "Expand Using a linear falloff");

  ot->prop = RNA_def_boolean(ot->srna,
                             "use_modify_active",
                             false,
                             "Modify Active",
                             "Modify the active Face Set instead of creating a new one");

  ot->prop = RNA_def_boolean(
      ot->srna,
      "use_reposition_pivot",
      true,
      "Reposition Pivot",
      "Reposition the sculpt transform pivot to the boundary of the expand active area");

  ot->prop = RNA_def_int(ot->srna,
                         "max_geodesic_move_preview",
                         10000,
                         0,
                         INT_MAX,
                         "Max Vertex Count for Geodesic Move Preview",
                         "Maximum number of verts in the mesh for using geodesic falloff when "
                         "moving the origin of expand. If the total number of verts is greater "
                         "than this value, the falloff will be set to spherical when moving",
                         0,
                         1000000);
  ot->prop = RNA_def_boolean(ot->srna,
                             "use_auto_mask",
                             false,
                             "Auto Create",
                             "Fill in mask if nothing is already masked");
  ot->prop = RNA_def_int(ot->srna,
                         "normal_falloff_smooth",
                         2,
                         0,
                         10,
                         "Normal Smooth",
                         "Blurring steps for normal falloff",
                         0,
                         10);
}<|MERGE_RESOLUTION|>--- conflicted
+++ resolved
@@ -149,7 +149,6 @@
                                                       ExpandCache *expand_cache,
                                                       const PBVHFaceRef f)
 {
-<<<<<<< HEAD
   if (ss->bm) {
     BMFace *bf = (BMFace *)f.i;
     BMLoop *l = bf->l_first;
@@ -158,13 +157,9 @@
     return sculpt_expand_is_vert_in_active_component(ss, expand_cache, v);
   }
   else {
-    const int vert = ss->corner_verts[ss->polys[f.i].loopstart];
+    const int vert = ss->corner_verts[ss->polys[f.i].start()];
     return sculpt_expand_is_vert_in_active_component(ss, expand_cache, BKE_pbvh_make_vref(vert));
   }
-=======
-  const int vert = ss->corner_verts[ss->polys[f].start()];
-  return sculpt_expand_is_vert_in_active_component(ss, expand_cache, BKE_pbvh_make_vref(vert));
->>>>>>> 11ba8c6a
 }
 
 /**
@@ -738,7 +733,6 @@
 
     int v_next_i = BKE_pbvh_vertex_to_index(ss->pbvh, v_next);
 
-<<<<<<< HEAD
     if (ss->bm) {
       BMIter iter;
       BMFace *f;
@@ -766,9 +760,9 @@
     }
     else {
       for (int j = 0; j < ss->pmap->pmap[v_next_i].count; j++) {
-        const MPoly &poly = ss->polys[ss->pmap->pmap[v_next_i].indices[j]];
-        for (int l = 0; l < poly.totloop; l++) {
-          const PBVHVertRef neighbor_v = BKE_pbvh_make_vref(ss->corner_verts[poly.loopstart + l]);
+        for (const int vert :
+             ss->corner_verts.slice(ss->polys[ss->pmap->pmap[v_next_i].indices[j]])) {
+          const PBVHVertRef neighbor_v = BKE_pbvh_make_vref(vert);
           if (BLI_BITMAP_TEST(visited_verts, neighbor_v.i)) {
             continue;
           }
@@ -776,13 +770,6 @@
           dists[neighbor_v.i] = dists[v_next_i] + 1.0f;
           BLI_BITMAP_ENABLE(visited_verts, neighbor_v.i);
           BLI_gsqueue_push(queue, &neighbor_v);
-=======
-    for (int j = 0; j < ss->pmap[v_next_i].count; j++) {
-      for (const int vert : ss->corner_verts.slice(ss->polys[ss->pmap[v_next_i].indices[j]])) {
-        const PBVHVertRef neighbor_v = BKE_pbvh_make_vref(vert);
-        if (BLI_BITMAP_TEST(visited_verts, neighbor_v.i)) {
-          continue;
->>>>>>> 11ba8c6a
         }
       }
     }
@@ -2201,13 +2188,8 @@
   }
 
   const int totface = ss->totfaces;
-<<<<<<< HEAD
   MeshElemMap *pmap = ss->pmap->pmap;
-  const blender::Span<MPoly> polys = mesh->polys();
-=======
-  MeshElemMap *pmap = ss->pmap;
   const blender::OffsetIndices polys = mesh->polys();
->>>>>>> 11ba8c6a
   const blender::Span<int> corner_verts = mesh->corner_verts();
 
   /* Check that all the face sets IDs in the mesh are not equal to `delete_id`
