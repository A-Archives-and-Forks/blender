/* SPDX-FileCopyrightText: 2009 by Nicholas Bishop. All rights reserved.
 *
 * SPDX-License-Identifier: GPL-2.0-or-later */

/** \file
 * \ingroup edsculpt
 */

#include <algorithm>
#include <cfloat>
#include <cmath>

#include "MEM_guardedalloc.h"

#include "BLI_math_matrix.h"
#include "BLI_math_matrix.hh"
#include "BLI_rand.hh"
#include "BLI_utildefines.h"

#include "DNA_brush_types.h"
#include "DNA_curve_types.h"
#include "DNA_object_types.h"
#include "DNA_scene_types.h"

#include "RNA_access.hh"

#include "BKE_brush.hh"
#include "BKE_colortools.hh"
#include "BKE_context.hh"
#include "BKE_curve.hh"
#include "BKE_image.h"
#include "BKE_paint.hh"

#include "WM_api.hh"
#include "WM_types.hh"

#include "GPU_immediate.hh"
#include "GPU_state.hh"

#include "ED_screen.hh"
#include "ED_view3d.hh"

#include "IMB_imbuf_types.hh"

#include "paint_intern.hh"
#include "sculpt_cloth.hh"
#include "sculpt_intern.hh"

// #define DEBUG_TIME

#ifdef DEBUG_TIME
#  include "BLI_time_utildefines.h"
#endif

namespace blender::ed::sculpt_paint {

struct PaintSample {
  float2 mouse;
  float pressure;
};

struct PaintStroke {
  std::unique_ptr<PaintModeData> mode_data;
  void *stroke_cursor;
  wmTimer *timer;
  std::optional<RandomNumberGenerator> rng;

  /* Cached values */
  ViewContext vc;
  Brush *brush;
  UnifiedPaintSettings *ups;

  /* Paint stroke can use up to PAINT_MAX_INPUT_SAMPLES prior inputs
   * to smooth the stroke */
  PaintSample samples[PAINT_MAX_INPUT_SAMPLES];
  int num_samples;
  int cur_sample;
  int tot_samples;

  float2 last_mouse_position;
  float3 last_world_space_position;
  float3 last_scene_spacing_delta;

  bool stroke_over_mesh;
  /* space distance covered so far */
  float stroke_distance;

  /* Set whether any stroke step has yet occurred
   * e.g. in sculpt mode, stroke doesn't start until cursor
   * passes over the mesh */
  bool stroke_started;
  /* Set when enough motion was found for rake rotation */
  bool rake_started;
  /* event that started stroke, for modal() return */
  int event_type;
  /* check if stroke variables have been initialized */
  bool stroke_init;
  /* check if various brush mapping variables have been initialized */
  bool brush_init;
  float2 initial_mouse;
  /* cached_pressure stores initial pressure for size pressure influence mainly */
  float cached_size_pressure;
  /* last pressure will store last pressure value for use in interpolation for space strokes */
  float last_pressure;
  int stroke_mode;

  float last_tablet_event_pressure;

  float zoom_2d;
  bool pen_flip;

  /* Tilt, as read from the event. */
  float x_tilt;
  float y_tilt;

  /* line constraint */
  bool constrain_line;
  float2 constrained_pos;

  StrokeGetLocation get_location;
  StrokeTestStart test_start;
  StrokeUpdateStep update_step;
  StrokeRedraw redraw;
  StrokeDone done;

  bool original; /* Ray-cast original mesh at start of stroke. */
};

/*** Cursors ***/
static void paint_draw_smooth_cursor(bContext *C, const int x, const int y, void *customdata)
{
  const Paint *paint = BKE_paint_get_active_from_context(C);
  const Brush *brush = BKE_paint_brush_for_read(paint);
  PaintStroke *stroke = static_cast<PaintStroke *>(customdata);

  if (stroke && brush) {
    GPU_line_smooth(true);
    GPU_blend(GPU_BLEND_ALPHA);

    const ARegion *region = stroke->vc.region;

    const uint pos = GPU_vertformat_attr_add(
        immVertexFormat(), "pos", GPU_COMP_F32, 2, GPU_FETCH_FLOAT);
    immBindBuiltinProgram(GPU_SHADER_3D_UNIFORM_COLOR);
    immUniformColor4ubv(paint->paint_cursor_col);

    immBegin(GPU_PRIM_LINES, 2);
    immVertex2f(pos, x, y);
    immVertex2f(pos,
                stroke->last_mouse_position[0] + region->winrct.xmin,
                stroke->last_mouse_position[1] + region->winrct.ymin);

    immEnd();

    immUnbindProgram();

    GPU_blend(GPU_BLEND_NONE);
    GPU_line_smooth(false);
  }
}

static void paint_draw_line_cursor(bContext *C, const int x, const int y, void *customdata)
{
  const Paint *paint = BKE_paint_get_active_from_context(C);
  PaintStroke *stroke = static_cast<PaintStroke *>(customdata);

  GPU_line_smooth(true);

  const uint shdr_pos = GPU_vertformat_attr_add(
      immVertexFormat(), "pos", GPU_COMP_F32, 2, GPU_FETCH_FLOAT);

  immBindBuiltinProgram(GPU_SHADER_3D_LINE_DASHED_UNIFORM_COLOR);

  float4 viewport_size;
  GPU_viewport_size_get_f(viewport_size);
  immUniform2f("viewport_size", viewport_size[2], viewport_size[3]);

  immUniform1i("colors_len", 2); /* "advanced" mode */
  const float alpha = float(paint->paint_cursor_col[3]) / 255.0f;
  immUniform4f("color", 0.0f, 0.0f, 0.0f, alpha);
  immUniform4f("color2", 1.0f, 1.0f, 1.0f, alpha);
  immUniform1f("dash_width", 6.0f);
  immUniform1f("udash_factor", 0.5f);

  immBegin(GPU_PRIM_LINES, 2);

  const ARegion *region = stroke->vc.region;

  if (stroke->constrain_line) {
    immVertex2f(shdr_pos,
                stroke->last_mouse_position[0] + region->winrct.xmin,
                stroke->last_mouse_position[1] + region->winrct.ymin);

    immVertex2f(shdr_pos,
                stroke->constrained_pos[0] + region->winrct.xmin,
                stroke->constrained_pos[1] + region->winrct.ymin);
  }
  else {
    immVertex2f(shdr_pos,
                stroke->last_mouse_position[0] + region->winrct.xmin,
                stroke->last_mouse_position[1] + region->winrct.ymin);

    immVertex2f(shdr_pos, x, y);
  }

  immEnd();

  immUnbindProgram();

  GPU_line_smooth(false);
}

static bool image_paint_brush_type_require_location(const Brush &brush, const PaintMode mode)
{
  switch (mode) {
    case PaintMode::Sculpt:
      if (ELEM(brush.sculpt_brush_type,
               SCULPT_BRUSH_TYPE_GRAB,
               SCULPT_BRUSH_TYPE_ELASTIC_DEFORM,
               SCULPT_BRUSH_TYPE_POSE,
               SCULPT_BRUSH_TYPE_BOUNDARY,
               SCULPT_BRUSH_TYPE_ROTATE,
               SCULPT_BRUSH_TYPE_SNAKE_HOOK,
               SCULPT_BRUSH_TYPE_THUMB))
      {
        return false;
      }
      else if (cloth::is_cloth_deform_brush(brush)) {
        return false;
      }
      else {
        return true;
      }
    default:
      break;
  }

  return true;
}

static bool paint_stroke_use_scene_spacing(const Brush &brush, const PaintMode mode)
{
  switch (mode) {
    case PaintMode::Sculpt:
      return brush.flag & BRUSH_SCENE_SPACING;
    default:
      break;
  }
  return false;
}

static bool image_paint_brush_type_raycast_original(const Brush &brush, PaintMode /*mode*/)
{
  return brush.flag & (BRUSH_ANCHORED | BRUSH_DRAG_DOT);
}

static bool image_paint_brush_type_require_inbetween_mouse_events(const Brush &brush,
                                                                  const PaintMode mode)
{
  if (brush.flag & BRUSH_ANCHORED) {
    return false;
  }

  switch (mode) {
    case PaintMode::Sculpt:
      if (ELEM(brush.sculpt_brush_type,
               SCULPT_BRUSH_TYPE_GRAB,
               SCULPT_BRUSH_TYPE_ROTATE,
               SCULPT_BRUSH_TYPE_THUMB,
               SCULPT_BRUSH_TYPE_SNAKE_HOOK,
               SCULPT_BRUSH_TYPE_ELASTIC_DEFORM,
               SCULPT_BRUSH_TYPE_CLOTH,
               SCULPT_BRUSH_TYPE_BOUNDARY,
               SCULPT_BRUSH_TYPE_POSE))
      {
        return false;
      }
      else {
        return true;
      }
    default:
      break;
  }

  return true;
}

bool paint_brush_update(bContext *C,
                        const Brush &brush,
                        const PaintMode mode,
                        PaintStroke *stroke,
                        const float mouse_init[2],
                        float mouse[2],
                        const float pressure,
                        float r_location[3],
                        bool *r_location_is_set)
{
  Scene *scene = CTX_data_scene(C);
  UnifiedPaintSettings &ups = *stroke->ups;
  bool location_sampled = false;
  bool location_success = false;
  /* Use to perform all operations except applying the stroke,
   * needed for operations that require cursor motion (rake). */
  bool is_dry_run = false;
  bool do_random = false;
  bool do_random_mask = false;
  *r_location_is_set = false;
  /* XXX: Use pressure value from first brush step for brushes which don't
   *      support strokes (grab, thumb). They depends on initial state and
   *      brush coord/pressure/etc.
   *      It's more an events design issue, which doesn't split coordinate/pressure/angle
   *      changing events. We should avoid this after events system re-design */
  if (!stroke->brush_init) {
    copy_v2_v2(stroke->initial_mouse, mouse);
    copy_v2_v2(ups.last_rake, mouse);
    copy_v2_v2(ups.tex_mouse, mouse);
    copy_v2_v2(ups.mask_tex_mouse, mouse);
    stroke->cached_size_pressure = pressure;

    stroke->brush_init = true;
  }

  if (paint_supports_dynamic_size(brush, mode)) {
    copy_v2_v2(ups.tex_mouse, mouse);
    copy_v2_v2(ups.mask_tex_mouse, mouse);
    stroke->cached_size_pressure = pressure;
  }

  /* Truly temporary data that isn't stored in properties */

  ups.stroke_active = true;
  ups.size_pressure_value = stroke->cached_size_pressure;

  ups.pixel_radius = BKE_brush_size_get(scene, &brush);
  ups.initial_pixel_radius = BKE_brush_size_get(scene, &brush);

  if (BKE_brush_use_size_pressure(&brush) && paint_supports_dynamic_size(brush, mode)) {
    ups.pixel_radius *= stroke->cached_size_pressure;
  }

  if (paint_supports_dynamic_tex_coords(brush, mode)) {

    if (ELEM(brush.mtex.brush_map_mode,
             MTEX_MAP_MODE_VIEW,
             MTEX_MAP_MODE_AREA,
             MTEX_MAP_MODE_RANDOM))
    {
      do_random = true;
    }

    if (brush.mtex.brush_map_mode == MTEX_MAP_MODE_RANDOM) {
      BKE_brush_randomize_texture_coords(&ups, false);
    }
    else {
      copy_v2_v2(ups.tex_mouse, mouse);
    }

    /* take care of mask texture, if any */
    if (brush.mask_mtex.tex) {

      if (ELEM(brush.mask_mtex.brush_map_mode,
               MTEX_MAP_MODE_VIEW,
               MTEX_MAP_MODE_AREA,
               MTEX_MAP_MODE_RANDOM))
      {
        do_random_mask = true;
      }

      if (brush.mask_mtex.brush_map_mode == MTEX_MAP_MODE_RANDOM) {
        BKE_brush_randomize_texture_coords(&ups, true);
      }
      else {
        copy_v2_v2(ups.mask_tex_mouse, mouse);
      }
    }
  }

  if (brush.flag & BRUSH_ANCHORED) {
    bool hit = false;
    float2 halfway;

    const float dx = mouse[0] - stroke->initial_mouse[0];
    const float dy = mouse[1] - stroke->initial_mouse[1];

    ups.anchored_size = ups.pixel_radius = sqrtf(dx * dx + dy * dy);

    ups.brush_rotation = ups.brush_rotation_sec = atan2f(dy, dx) + float(0.5f * M_PI);

    if (brush.flag & BRUSH_EDGE_TO_EDGE) {
      halfway[0] = dx * 0.5f + stroke->initial_mouse[0];
      halfway[1] = dy * 0.5f + stroke->initial_mouse[1];

      if (stroke->get_location) {
        if (stroke->get_location(C, r_location, halfway, stroke->original)) {
          hit = true;
          location_sampled = true;
          location_success = true;
          *r_location_is_set = true;
        }
        else if (!image_paint_brush_type_require_location(brush, mode)) {
          hit = true;
        }
      }
      else {
        hit = true;
      }
    }
    if (hit) {
      copy_v2_v2(ups.anchored_initial_mouse, halfway);
      copy_v2_v2(ups.tex_mouse, halfway);
      copy_v2_v2(ups.mask_tex_mouse, halfway);
      copy_v2_v2(mouse, halfway);
      ups.anchored_size /= 2.0f;
      ups.pixel_radius /= 2.0f;
      stroke->stroke_distance = ups.pixel_radius;
    }
    else {
      copy_v2_v2(ups.anchored_initial_mouse, stroke->initial_mouse);
      copy_v2_v2(mouse, stroke->initial_mouse);
      stroke->stroke_distance = ups.pixel_radius;
    }
    ups.pixel_radius /= stroke->zoom_2d;
    ups.draw_anchored = true;
  }
  else {
    /* curve strokes do their own rake calculation */
    if (!(brush.flag & BRUSH_CURVE)) {
      if (!paint_calculate_rake_rotation(ups, brush, mouse_init, mode, stroke->rake_started)) {
        /* Not enough motion to define an angle. */
        if (!stroke->rake_started) {
          is_dry_run = true;
        }
      }
      else {
        stroke->rake_started = true;
      }
    }
  }

  if ((do_random || do_random_mask) && !stroke->rng) {
    /* Lazy initialization. */
    stroke->rng = RandomNumberGenerator::from_random_seed();
  }

  if (do_random) {
    if (brush.mtex.brush_angle_mode & MTEX_ANGLE_RANDOM) {
      ups.brush_rotation += -brush.mtex.random_angle / 2.0f +
                            brush.mtex.random_angle * stroke->rng->get_float();
    }
  }

  if (do_random_mask) {
    if (brush.mask_mtex.brush_angle_mode & MTEX_ANGLE_RANDOM) {
      ups.brush_rotation_sec += -brush.mask_mtex.random_angle / 2.0f +
                                brush.mask_mtex.random_angle * stroke->rng->get_float();
    }
  }

  if (!location_sampled) {
    if (stroke->get_location) {
      if (stroke->get_location(C, r_location, mouse, stroke->original)) {
        location_success = true;
        *r_location_is_set = true;
      }
      else if (!image_paint_brush_type_require_location(brush, mode)) {
        location_success = true;
      }
    }
    else {
      zero_v3(r_location);
      location_success = true;
      /* don't set 'r_location_is_set', since we don't want to use the value. */
    }
  }

  return location_success && !is_dry_run;
}

static bool paint_stroke_use_dash(const Brush &brush)
{
  /* Only these stroke modes support dash lines */
  return brush.flag & BRUSH_SPACE || brush.flag & BRUSH_LINE || brush.flag & BRUSH_CURVE;
}

static bool paint_stroke_use_jitter(const PaintMode mode, const Brush &brush, const bool invert)
{
  bool use_jitter = brush.flag & BRUSH_ABSOLUTE_JITTER ? brush.jitter_absolute != 0 :
                                                         brush.jitter != 0;

  /* jitter-ed brush gives weird and unpredictable result for this
   * kinds of stroke, so manually disable jitter usage (sergey) */
  use_jitter &= (brush.flag & (BRUSH_DRAG_DOT | BRUSH_ANCHORED)) == 0;
  use_jitter &= !ELEM(mode, PaintMode::Texture2D, PaintMode::Texture3D) ||
                !(invert && brush.image_brush_type == IMAGE_PAINT_BRUSH_TYPE_CLONE);

  return use_jitter;
}

void paint_stroke_jitter_pos(Scene &scene,
                             const PaintStroke &stroke,
                             const PaintMode mode,
                             const Brush &brush,
                             const float pressure,
                             const float mval[2],
                             float r_mouse_out[2])
{
  if (paint_stroke_use_jitter(mode, brush, stroke.stroke_mode == BRUSH_STROKE_INVERT)) {
    float factor = stroke.zoom_2d;

    if (brush.flag & BRUSH_JITTER_PRESSURE) {
      factor *= pressure;
    }

    BKE_brush_jitter_pos(scene, brush, mval, r_mouse_out);

    /* XXX: meh, this is round about because
     * BKE_brush_jitter_pos isn't written in the best way to
     * be reused here */
    if (factor != 1.0f) {
      float2 delta;
      sub_v2_v2v2(delta, r_mouse_out, mval);
      mul_v2_fl(delta, factor);
      add_v2_v2v2(r_mouse_out, mval, delta);
    }
  }
  else {
    copy_v2_v2(r_mouse_out, mval);
  }
}

/* Put the location of the next stroke dot into the stroke RNA and apply it to the mesh */
static void paint_brush_stroke_add_step(
    bContext *C, wmOperator *op, PaintStroke *stroke, const float2 mval, float pressure)
{
  Scene &scene = *CTX_data_scene(C);
  const Paint &paint = *BKE_paint_get_active_from_context(C);
  const PaintMode mode = BKE_paintmode_get_active_from_context(C);
  const Brush &brush = *BKE_paint_brush_for_read(&paint);
  UnifiedPaintSettings *ups = stroke->ups;

/* the following code is adapted from texture paint. It may not be needed but leaving here
 * just in case for reference (code in texpaint removed as part of refactoring).
 * It's strange that only texpaint had these guards. */
#if 0
  /* special exception here for too high pressure values on first touch in
   * windows for some tablets, then we just skip first touch. */
  if (tablet && (pressure >= 0.99f) &&
      ((pop->s.brush.flag & BRUSH_SPACING_PRESSURE) ||
       BKE_brush_use_alpha_pressure(pop->s.brush) || BKE_brush_use_size_pressure(pop->s.brush)))
  {
    return;
  }

  /* This can be removed once fixed properly in
   * BKE_brush_painter_paint(
   *     BrushPainter *painter, BrushFunc func,
   *     float *pos, double time, float pressure, void *user);
   * at zero pressure we should do nothing 1/2^12 is 0.0002
   * which is the sensitivity of the most sensitive pen tablet available */
  if (tablet && (pressure < 0.0002f) &&
      ((pop->s.brush.flag & BRUSH_SPACING_PRESSURE) ||
       BKE_brush_use_alpha_pressure(pop->s.brush) || BKE_brush_use_size_pressure(pop->s.brush)))
  {
    return;
  }
#endif

  /* copy last position -before- jittering, or space fill code
   * will create too many dabs */
  stroke->last_mouse_position = mval;
  stroke->last_pressure = pressure;

  if (paint_stroke_use_scene_spacing(brush, mode)) {
    float3 world_space_position;

    if (SCULPT_stroke_get_location(
            C, world_space_position, stroke->last_mouse_position, stroke->original))
    {
      stroke->last_world_space_position = math::transform_point(
          stroke->vc.obact->object_to_world(), world_space_position);
    }
    else {
      stroke->last_world_space_position += stroke->last_scene_spacing_delta;
    }
  }

  float2 mouse_out;
  /* Get jitter position (same as mval if no jitter is used). */
  paint_stroke_jitter_pos(scene, *stroke, mode, brush, pressure, mval, mouse_out);

  float3 location;
  bool is_location_is_set;
  ups->last_hit = paint_brush_update(
      C, brush, mode, stroke, mval, mouse_out, pressure, location, &is_location_is_set);
  if (is_location_is_set) {
    copy_v3_v3(ups->last_location, location);
  }
  if (!ups->last_hit) {
    return;
  }

  /* Dash */
  bool add_step = true;
  if (paint_stroke_use_dash(brush)) {
    const int dash_samples = stroke->tot_samples % brush.dash_samples;
    const float dash = float(dash_samples) / float(brush.dash_samples);
    if (dash > brush.dash_ratio) {
      add_step = false;
    }
  }

  /* Add to stroke */
  if (add_step) {
    PointerRNA itemptr;
    RNA_collection_add(op->ptr, "stroke", &itemptr);
    RNA_float_set(&itemptr, "size", ups->pixel_radius);
    RNA_float_set_array(&itemptr, "location", location);
    /* Mouse coordinates modified by the stroke type options. */
    RNA_float_set_array(&itemptr, "mouse", mouse_out);
    /* Original mouse coordinates. */
    RNA_float_set_array(&itemptr, "mouse_event", mval);
    RNA_float_set(&itemptr, "pressure", pressure);
    RNA_float_set(&itemptr, "x_tilt", stroke->x_tilt);
    RNA_float_set(&itemptr, "y_tilt", stroke->y_tilt);

    stroke->update_step(C, op, stroke, &itemptr);

    /* don't record this for now, it takes up a lot of memory when doing long
     * strokes with small brush size, and operators have register disabled */
    RNA_collection_clear(op->ptr, "stroke");
  }

  stroke->tot_samples++;
}

/* Returns zero if no sculpt changes should be made, non-zero otherwise */
static bool paint_smooth_stroke(PaintStroke *stroke,
                                const PaintSample *sample,
                                const PaintMode mode,
                                float2 &r_mouse,
                                float &r_pressure)
{
  if (paint_supports_smooth_stroke(stroke, *stroke->brush, mode)) {
    const float radius = stroke->brush->smooth_stroke_radius * stroke->zoom_2d;
    const float u = stroke->brush->smooth_stroke_factor;

    /* If the mouse is moving within the radius of the last move,
     * don't update the mouse position. This allows sharp turns. */
    if (math::distance_squared(stroke->last_mouse_position, sample->mouse) < square_f(radius)) {
      return false;
    }

    r_mouse = math::interpolate(sample->mouse, stroke->last_mouse_position, u);
    r_pressure = math::interpolate(sample->pressure, stroke->last_pressure, u);
  }
  else {
    r_mouse = sample->mouse;
    r_pressure = sample->pressure;
  }

  return true;
}

static float paint_space_stroke_spacing(const bContext *C,
                                        const Scene *scene,
                                        PaintStroke *stroke,
                                        const float size_pressure,
                                        const float spacing_pressure)
{
  const Paint *paint = BKE_paint_get_active_from_context(C);
  const PaintMode mode = BKE_paintmode_get_active_from_context(C);
  const Brush &brush = *BKE_paint_brush_for_read(paint);

  const float size = BKE_brush_size_get(scene, stroke->brush) * size_pressure;
  float size_clamp = 0.0f;
  if (paint_stroke_use_scene_spacing(brush, mode)) {
    if (!BKE_brush_use_locked_size(scene, &brush)) {
      const float3 last_object_space_position = math::transform_point(
          stroke->vc.obact->world_to_object(), stroke->last_world_space_position);
      size_clamp = paint_calc_object_space_radius(stroke->vc, last_object_space_position, size);
    }
    else {
      size_clamp = BKE_brush_unprojected_radius_get(scene, &brush) * size_pressure;
    }
  }
  else {
    /* brushes can have a minimum size of 1.0 but with pressure it can be smaller than a pixel
     * causing very high step sizes, hanging blender #32381. */
    size_clamp = max_ff(1.0f, size);
  }

  float spacing = stroke->brush->spacing;

  /* apply spacing pressure */
  if (stroke->brush->flag & BRUSH_SPACING_PRESSURE) {
    spacing = spacing * (1.5f - spacing_pressure);
  }

  if (cloth::is_cloth_deform_brush(brush)) {
    /* The spacing in tools that use the cloth solver should not be affected by the brush radius to
     * avoid affecting the simulation update rate when changing the radius of the brush.
     * With a value of 100 and the brush default of 10 for spacing, a simulation step runs every 2
     * pixels movement of the cursor. */
    size_clamp = 100.0f;
  }

  /* stroke system is used for 2d paint too, so we need to account for
   * the fact that brush can be scaled there. */
  spacing *= stroke->zoom_2d;

  if (paint_stroke_use_scene_spacing(brush, mode)) {
    /* Low pressure on size (with tablets) can cause infinite recursion in paint_space_stroke(),
     * see #129853. */
    return max_ff(FLT_EPSILON, size_clamp * spacing / 50.0f);
  }
  return max_ff(stroke->zoom_2d, size_clamp * spacing / 50.0f);
}

static float paint_stroke_overlapped_curve(const Brush &br, const float x, const float spacing)
{
  /* Avoid division by small numbers, can happen
   * on some pen setups. See #105341.
   */

  const float clamped_spacing = max_ff(spacing, 0.1f);

  const int n = 100 / clamped_spacing;
  const float h = clamped_spacing / 50.0f;
  const float x0 = x - 1;

  float sum = 0;
  for (int i = 0; i < n; i++) {
    float xx = fabsf(x0 + i * h);

    if (xx < 1.0f) {
      sum += BKE_brush_curve_strength(&br, xx, 1);
    }
  }

  return sum;
}

static float paint_stroke_integrate_overlap(const Brush &br, const float factor)
{
  const float spacing = br.spacing * factor;

  if (!(br.flag & BRUSH_SPACE_ATTEN && (br.spacing < 100))) {
    return 1.0;
  }

  constexpr int m = 10;
  float g = 1.0f / m;
  float max = 0;
  for (int i = 0; i < m; i++) {
    const float overlap = fabs(paint_stroke_overlapped_curve(br, i * g, spacing));

    max = std::max(overlap, max);
  }

  if (max == 0.0f) {
    return 1.0f;
  }
  return 1.0f / max;
}

static float paint_space_stroke_spacing_variable(bContext *C,
                                                 const Scene *scene,
                                                 PaintStroke *stroke,
                                                 const float pressure,
                                                 const float pressure_delta,
                                                 const float length)
{
  if (BKE_brush_use_size_pressure(stroke->brush)) {
    /* use pressure to modify size. set spacing so that at 100%, the circles
     * are aligned nicely with no overlap. for this the spacing needs to be
     * the average of the previous and next size. */
    const float s = paint_space_stroke_spacing(C, scene, stroke, 1.0f, pressure);
    const float q = s * pressure_delta / (2.0f * length);
    const float pressure_fac = (1.0f + q) / (1.0f - q);

    const float last_size_pressure = stroke->last_pressure;
    const float new_size_pressure = stroke->last_pressure * pressure_fac;

    /* average spacing */
    const float last_spacing = paint_space_stroke_spacing(
        C, scene, stroke, last_size_pressure, pressure);
    const float new_spacing = paint_space_stroke_spacing(
        C, scene, stroke, new_size_pressure, pressure);

    return 0.5f * (last_spacing + new_spacing);
  }

  /* no size pressure */
  return paint_space_stroke_spacing(C, scene, stroke, 1.0f, pressure);
}

/* For brushes with stroke spacing enabled, moves mouse in steps
 * towards the final mouse location. */
static int paint_space_stroke(bContext *C,
                              wmOperator *op,
                              PaintStroke *stroke,
                              const float2 final_mouse,
                              const float final_pressure)
{
  const Scene *scene = CTX_data_scene(C);
  const ARegion *region = CTX_wm_region(C);
  UnifiedPaintSettings *ups = stroke->ups;
  const Paint &paint = *BKE_paint_get_active_from_context(C);
  const PaintMode mode = BKE_paintmode_get_active_from_context(C);
  const Brush &brush = *BKE_paint_brush_for_read(&paint);

  float2 mouse_delta = final_mouse - stroke->last_mouse_position;
  float length = normalize_v2(mouse_delta);

  float3 world_space_position_delta;
  const bool use_scene_spacing = paint_stroke_use_scene_spacing(brush, mode);
  if (use_scene_spacing) {
    float3 world_space_position;
    const bool hit = SCULPT_stroke_get_location(
        C, world_space_position, final_mouse, stroke->original);
    world_space_position = math::transform_point(stroke->vc.obact->object_to_world(),
                                                 world_space_position);
    if (hit && stroke->stroke_over_mesh) {
      world_space_position_delta = world_space_position - stroke->last_world_space_position;
      length = math::length(world_space_position_delta);
      stroke->stroke_over_mesh = true;
    }
    else {
      length = 0.0f;
      world_space_position_delta = {0.0f, 0.0f, 0.0f};
      stroke->stroke_over_mesh = hit;
      if (stroke->stroke_over_mesh) {
        stroke->last_world_space_position = world_space_position;
      }
    }
  }

  float pressure = stroke->last_pressure;
  float pressure_delta = final_pressure - stroke->last_pressure;
  const float no_pressure_spacing = paint_space_stroke_spacing(C, scene, stroke, 1.0f, 1.0f);
  int count = 0;
  while (length > 0.0f) {
<<<<<<< HEAD
    const float spacing = paint_space_stroke_spacing_variable(
        C, scene, stroke, pressure, pressure_delta, length);
=======
    float spacing = paint_space_stroke_spacing_variable(
        C, scene, stroke, pressure, dpressure, length);
    BLI_assert(spacing >= 0.0f);

    float mouse[2];
>>>>>>> bccae832

    if (length >= spacing) {
      float2 mouse;
      if (use_scene_spacing) {
        float3 final_world_space_position;
        world_space_position_delta = math::normalize(world_space_position_delta);
        final_world_space_position = world_space_position_delta * spacing +
                                     stroke->last_world_space_position;
        ED_view3d_project_v2(region, final_world_space_position, mouse);

        stroke->last_scene_spacing_delta = world_space_position_delta * spacing;
      }
      else {
        mouse = stroke->last_mouse_position + mouse_delta * spacing;
      }
      pressure = stroke->last_pressure + (spacing / length) * pressure_delta;

      ups->overlap_factor = paint_stroke_integrate_overlap(*stroke->brush,
                                                           spacing / no_pressure_spacing);

      stroke->stroke_distance += spacing / stroke->zoom_2d;
      paint_brush_stroke_add_step(C, op, stroke, mouse, pressure);

      length -= spacing;
      pressure = stroke->last_pressure;
      pressure_delta = final_pressure - stroke->last_pressure;

      count++;
    }
    else {
      break;
    }
  }

  return count;
}

/**** Public API ****/

PaintStroke *paint_stroke_new(bContext *C,
                              wmOperator *op,
                              const StrokeGetLocation get_location,
                              const StrokeTestStart test_start,
                              const StrokeUpdateStep update_step,
                              const StrokeRedraw redraw,
                              const StrokeDone done,
                              const int event_type)
{
  Depsgraph *depsgraph = CTX_data_ensure_evaluated_depsgraph(C);
  PaintStroke *stroke = MEM_new<PaintStroke>(__func__);
  ToolSettings *toolsettings = CTX_data_tool_settings(C);
  UnifiedPaintSettings *ups = &toolsettings->unified_paint_settings;
  Paint *paint = BKE_paint_get_active_from_context(C);
  Brush *br = stroke->brush = BKE_paint_brush(paint);
  RegionView3D *rv3d = CTX_wm_region_view3d(C);

  stroke->vc = ED_view3d_viewcontext_init(C, depsgraph);

  stroke->get_location = get_location;
  stroke->test_start = test_start;
  stroke->update_step = update_step;
  stroke->redraw = redraw;
  stroke->done = done;
  stroke->event_type = event_type; /* for modal, return event */
  stroke->ups = ups;
  stroke->stroke_mode = RNA_enum_get(op->ptr, "mode");

  stroke->original = image_paint_brush_type_raycast_original(
      *br, BKE_paintmode_get_active_from_context(C));

  float zoomx;
  float zoomy;
  get_imapaint_zoom(C, &zoomx, &zoomy);
  stroke->zoom_2d = std::max(zoomx, zoomy);

  /* Check here if color sampling the main brush should do color conversion. This is done here
   * to avoid locking up to get the image buffer during sampling. */
  ups->do_linear_conversion = false;
  ups->colorspace = nullptr;

  if (br->mtex.tex && br->mtex.tex->type == TEX_IMAGE && br->mtex.tex->ima) {
    ImBuf *tex_ibuf = BKE_image_pool_acquire_ibuf(
        br->mtex.tex->ima, &br->mtex.tex->iuser, nullptr);
    if (tex_ibuf && tex_ibuf->float_buffer.data == nullptr) {
      ups->do_linear_conversion = true;
      ups->colorspace = tex_ibuf->byte_buffer.colorspace;
    }
    BKE_image_pool_release_ibuf(br->mtex.tex->ima, tex_ibuf, nullptr);
  }

  if (stroke->stroke_mode == BRUSH_STROKE_INVERT) {
    if (br->flag & BRUSH_CURVE) {
      RNA_enum_set(op->ptr, "mode", BRUSH_STROKE_NORMAL);
    }
  }
  /* initialize here */
  ups->overlap_factor = 1.0;
  ups->stroke_active = true;

  if (rv3d) {
    rv3d->rflag |= RV3D_PAINTING;
  }

  /* Preserve location from last stroke while applying and resetting
   * ups->average_stroke_counter to 1.
   */
  if (ups->average_stroke_counter) {
    mul_v3_fl(ups->average_stroke_accum, 1.0f / float(ups->average_stroke_counter));
    ups->average_stroke_counter = 1;
  }

  /* initialize here to avoid initialization conflict with threaded strokes */
  BKE_curvemapping_init(br->curve);
  if (paint->flags & PAINT_USE_CAVITY_MASK) {
    BKE_curvemapping_init(paint->cavity_curve);
  }

  BKE_paint_set_overlay_override(eOverlayFlags(br->overlay_flags));

  ups->start_pixel_radius = BKE_brush_size_get(CTX_data_scene(C), br);

  return stroke;
}

void paint_stroke_free(bContext *C, wmOperator * /*op*/, PaintStroke *stroke)
{
  if (RegionView3D *rv3d = CTX_wm_region_view3d(C)) {
    rv3d->rflag &= ~RV3D_PAINTING;
  }

  BKE_paint_set_overlay_override(eOverlayFlags(0));

  if (stroke == nullptr) {
    return;
  }

  UnifiedPaintSettings *ups = stroke->ups;
  ups->draw_anchored = false;
  ups->stroke_active = false;

  if (stroke->timer) {
    WM_event_timer_remove(CTX_wm_manager(C), CTX_wm_window(C), stroke->timer);
  }

  if (stroke->stroke_cursor) {
    WM_paint_cursor_end(static_cast<wmPaintCursor *>(stroke->stroke_cursor));
  }

  MEM_delete(stroke);
}

static void stroke_done(bContext *C, wmOperator *op, PaintStroke *stroke)
{
  UnifiedPaintSettings *ups = stroke->ups;

  /* reset rotation here to avoid doing so in cursor display */
  if (!(stroke->brush->mtex.brush_angle_mode & MTEX_ANGLE_RAKE)) {
    ups->brush_rotation = 0.0f;
  }

  if (!(stroke->brush->mask_mtex.brush_angle_mode & MTEX_ANGLE_RAKE)) {
    ups->brush_rotation_sec = 0.0f;
  }

  if (stroke->stroke_started) {
    if (stroke->redraw) {
      stroke->redraw(C, stroke, true);
    }

    if (stroke->done) {
      stroke->done(C, stroke);
    }
  }

  paint_stroke_free(C, op, stroke);
}

static bool curves_sculpt_brush_uses_spacing(const eBrushCurvesSculptType tool)
{
  return ELEM(tool, CURVES_SCULPT_BRUSH_TYPE_ADD, CURVES_SCULPT_BRUSH_TYPE_DENSITY);
}

bool paint_space_stroke_enabled(const Brush &br, const PaintMode mode)
{
  if ((br.flag & BRUSH_SPACE) == 0) {
    return false;
  }

  if (br.sculpt_brush_type == SCULPT_BRUSH_TYPE_CLOTH || cloth::is_cloth_deform_brush(br)) {
    /* The Cloth Brush is a special case for stroke spacing. Even if it has grab modes which do
     * not support dynamic size, stroke spacing needs to be enabled so it is possible to control
     * whether the simulation runs constantly or only when the brush moves when using the cloth
     * grab brushes. */
    return true;
  }

  if (mode == PaintMode::SculptCurves &&
      !curves_sculpt_brush_uses_spacing(eBrushCurvesSculptType(br.curves_sculpt_brush_type)))
  {
    return false;
  }

  if (ELEM(mode, PaintMode::GPencil, PaintMode::SculptGreasePencil)) {
    /* No spacing needed for now. */
    return false;
  }

  return paint_supports_dynamic_size(br, mode);
}

static bool sculpt_is_grab_tool(const Brush &br)
{
  if (br.sculpt_brush_type == SCULPT_BRUSH_TYPE_CLOTH &&
      br.cloth_deform_type == BRUSH_CLOTH_DEFORM_GRAB)
  {
    return true;
  }
  return ELEM(br.sculpt_brush_type,
              SCULPT_BRUSH_TYPE_GRAB,
              SCULPT_BRUSH_TYPE_ELASTIC_DEFORM,
              SCULPT_BRUSH_TYPE_POSE,
              SCULPT_BRUSH_TYPE_BOUNDARY,
              SCULPT_BRUSH_TYPE_THUMB,
              SCULPT_BRUSH_TYPE_ROTATE,
              SCULPT_BRUSH_TYPE_SNAKE_HOOK);
}

bool paint_supports_dynamic_size(const Brush &br, const PaintMode mode)
{
  if (br.flag & BRUSH_ANCHORED) {
    return false;
  }

  switch (mode) {
    case PaintMode::Sculpt:
      if (sculpt_is_grab_tool(br)) {
        return false;
      }
      break;

    case PaintMode::Texture2D: /* fall through */
    case PaintMode::Texture3D:
      if ((br.image_brush_type == IMAGE_PAINT_BRUSH_TYPE_FILL) && (br.flag & BRUSH_USE_GRADIENT)) {
        return false;
      }
      break;

    default:
      break;
  }
  return true;
}

bool paint_supports_smooth_stroke(PaintStroke *stroke, const Brush &brush, const PaintMode mode)
{
  /* The grease pencil draw tool needs to enable this when the `stroke_mode` is set to
   * `BRUSH_STROKE_SMOOTH`. */
  if (mode == PaintMode::GPencil &&
      eBrushGPaintType(brush.gpencil_brush_type) == GPAINT_BRUSH_TYPE_DRAW &&
      stroke->stroke_mode == BRUSH_STROKE_SMOOTH)
  {
    return true;
  }
  if (!(brush.flag & BRUSH_SMOOTH_STROKE) ||
      (brush.flag & (BRUSH_ANCHORED | BRUSH_DRAG_DOT | BRUSH_LINE)))
  {
    return false;
  }

  switch (mode) {
    case PaintMode::Sculpt:
      if (sculpt_is_grab_tool(brush)) {
        return false;
      }
      break;
    default:
      break;
  }
  return true;
}

bool paint_supports_texture(const PaintMode mode)
{
  /* omit: PAINT_WEIGHT, PAINT_SCULPT_UV, PAINT_INVALID */
  return ELEM(
      mode, PaintMode::Sculpt, PaintMode::Vertex, PaintMode::Texture3D, PaintMode::Texture2D);
}

bool paint_supports_dynamic_tex_coords(const Brush &br, const PaintMode mode)
{
  if (br.flag & BRUSH_ANCHORED) {
    return false;
  }

  switch (mode) {
    case PaintMode::Sculpt:
      if (sculpt_is_grab_tool(br)) {
        return false;
      }
      break;
    default:
      break;
  }
  return true;
}

#define PAINT_STROKE_MODAL_CANCEL 1

wmKeyMap *paint_stroke_modal_keymap(wmKeyConfig *keyconf)
{
  static EnumPropertyItem modal_items[] = {
      {PAINT_STROKE_MODAL_CANCEL, "CANCEL", 0, "Cancel", "Cancel and undo a stroke in progress"},
      {0}};

  static const char *name = "Paint Stroke Modal";

  wmKeyMap *keymap = WM_modalkeymap_find(keyconf, name);

  /* This function is called for each space-type, only needs to add map once. */
  if (!keymap) {
    keymap = WM_modalkeymap_ensure(keyconf, name, modal_items);
  }

  return keymap;
}

static void paint_stroke_add_sample(PaintStroke *stroke,
                                    const int input_samples,
                                    const float x,
                                    const float y,
                                    const float pressure)
{
  PaintSample *sample = &stroke->samples[stroke->cur_sample];
  const int max_samples = std::clamp(input_samples, 1, PAINT_MAX_INPUT_SAMPLES);

  sample->mouse[0] = x;
  sample->mouse[1] = y;
  sample->pressure = pressure;

  stroke->cur_sample++;
  if (stroke->cur_sample >= max_samples) {
    stroke->cur_sample = 0;
  }
  if (stroke->num_samples < max_samples) {
    stroke->num_samples++;
  }
}

static void paint_stroke_sample_average(const PaintStroke *stroke, PaintSample *average)
{
  memset(average, 0, sizeof(*average));

  BLI_assert(stroke->num_samples > 0);

  for (int i = 0; i < stroke->num_samples; i++) {
    average->mouse += stroke->samples[i].mouse;
    average->pressure += stroke->samples[i].pressure;
  }

  average->mouse /= stroke->num_samples;
  average->pressure /= stroke->num_samples;

  // printf("avg=(%f, %f), num=%d\n", average->mouse[0], average->mouse[1], stroke->num_samples);
}

/**
 * Slightly different version of spacing for line/curve strokes,
 * makes sure the dabs stay on the line path.
 */
static void paint_line_strokes_spacing(bContext *C,
                                       wmOperator *op,
                                       PaintStroke *stroke,
                                       const float spacing,
                                       float *length_residue,
                                       const float2 old_pos,
                                       const float2 new_pos)
{
  UnifiedPaintSettings *ups = stroke->ups;
  Paint *paint = BKE_paint_get_active_from_context(C);
  const Brush &brush = *BKE_paint_brush(paint);
  const PaintMode mode = BKE_paintmode_get_active_from_context(C);
  const ARegion *region = CTX_wm_region(C);

  const bool use_scene_spacing = paint_stroke_use_scene_spacing(brush, mode);

  float2 mouse_delta;
  float length;
  float3 world_space_position_delta;
  float3 world_space_position_old;

  stroke->last_mouse_position = old_pos;

  if (use_scene_spacing) {
    const bool hit_old = SCULPT_stroke_get_location(
        C, world_space_position_old, old_pos, stroke->original);

    float3 world_space_position_new;
    const bool hit_new = SCULPT_stroke_get_location(
        C, world_space_position_new, new_pos, stroke->original);

    world_space_position_old = math::transform_point(stroke->vc.obact->object_to_world(),
                                                     world_space_position_old);
    world_space_position_new = math::transform_point(stroke->vc.obact->object_to_world(),
                                                     world_space_position_new);
    if (hit_old && hit_new && stroke->stroke_over_mesh) {
      world_space_position_delta = world_space_position_new - world_space_position_old;
      length = math::length(world_space_position_delta);
      stroke->stroke_over_mesh = true;
    }
    else {
      length = 0.0f;
      world_space_position_delta = {0.0f, 0.0f, 0.0f};
      stroke->stroke_over_mesh = hit_new;
      if (stroke->stroke_over_mesh) {
        stroke->last_world_space_position = world_space_position_old;
      }
    }
  }
  else {
    mouse_delta = new_pos - old_pos;
    mouse_delta = math::normalize_and_get_length(mouse_delta, length);
  }

  BLI_assert(length >= 0.0f);

  if (length == 0.0f) {
    return;
  }

  float2 mouse;
  while (length > 0.0f) {
    float spacing_final = spacing - *length_residue;
    length += *length_residue;
    *length_residue = 0.0;

    if (length >= spacing) {
      if (use_scene_spacing) {
        world_space_position_delta = math::normalize(world_space_position_delta);
        const float3 final_world_space_position = world_space_position_delta * spacing_final +
                                                  world_space_position_old;
        ED_view3d_project_v2(region, final_world_space_position, mouse);
      }
      else {
        mouse = stroke->last_mouse_position + mouse_delta * spacing_final;
      }

      ups->overlap_factor = paint_stroke_integrate_overlap(*stroke->brush, 1.0);

      stroke->stroke_distance += spacing / stroke->zoom_2d;
      paint_brush_stroke_add_step(C, op, stroke, mouse, 1.0);

      length -= spacing;
      spacing_final = spacing;
    }
    else {
      break;
    }
  }

  *length_residue = length;
}

static void paint_stroke_line_end(bContext *C,
                                  wmOperator *op,
                                  PaintStroke *stroke,
                                  const float2 mouse)
{
  Brush *br = stroke->brush;
  if (stroke->stroke_started && (br->flag & BRUSH_LINE)) {
    stroke->ups->overlap_factor = paint_stroke_integrate_overlap(*br, 1.0);

    paint_brush_stroke_add_step(C, op, stroke, stroke->last_mouse_position, 1.0);
    paint_space_stroke(C, op, stroke, mouse, 1.0);
  }
}

static bool paint_stroke_curve_end(bContext *C, wmOperator *op, PaintStroke *stroke)
{
  const Brush &br = *stroke->brush;
  if (!(br.flag & BRUSH_CURVE)) {
    return false;
  }

  UnifiedPaintSettings &ups = CTX_data_tool_settings(C)->unified_paint_settings;
  const Scene *scene = CTX_data_scene(C);
  const float spacing = paint_space_stroke_spacing(C, scene, stroke, 1.0f, 1.0f);
  const PaintCurve *pc = br.paint_curve;

  if (!pc) {
    return true;
  }

#ifdef DEBUG_TIME
  TIMEIT_START_AVERAGED(whole_stroke);
#endif

  const PaintCurvePoint *pcp = pc->points;
  stroke->ups->overlap_factor = paint_stroke_integrate_overlap(br, 1.0);

  float length_residue = 0.0f;
  for (int i = 0; i < pc->tot_points - 1; i++, pcp++) {
    float data[(PAINT_CURVE_NUM_SEGMENTS + 1) * 2];
    float tangents[(PAINT_CURVE_NUM_SEGMENTS + 1) * 2];
    const PaintCurvePoint *pcp_next = pcp + 1;
    bool do_rake = false;

    for (int j = 0; j < 2; j++) {
      BKE_curve_forward_diff_bezier(pcp->bez.vec[1][j],
                                    pcp->bez.vec[2][j],
                                    pcp_next->bez.vec[0][j],
                                    pcp_next->bez.vec[1][j],
                                    data + j,
                                    PAINT_CURVE_NUM_SEGMENTS,
                                    sizeof(float[2]));
    }

    if ((br.mtex.brush_angle_mode & MTEX_ANGLE_RAKE) ||
        (br.mask_mtex.brush_angle_mode & MTEX_ANGLE_RAKE))
    {
      do_rake = true;
      for (int j = 0; j < 2; j++) {
        BKE_curve_forward_diff_tangent_bezier(pcp->bez.vec[1][j],
                                              pcp->bez.vec[2][j],
                                              pcp_next->bez.vec[0][j],
                                              pcp_next->bez.vec[1][j],
                                              tangents + j,
                                              PAINT_CURVE_NUM_SEGMENTS,
                                              sizeof(float[2]));
      }
    }

    for (int j = 0; j < PAINT_CURVE_NUM_SEGMENTS; j++) {
      if (do_rake) {
        const float rotation = atan2f(tangents[2 * j + 1], tangents[2 * j]) + float(0.5f * M_PI);
        paint_update_brush_rake_rotation(ups, br, rotation);
      }

      if (!stroke->stroke_started) {
        stroke->last_pressure = 1.0;
        copy_v2_v2(stroke->last_mouse_position, data + 2 * j);

        if (paint_stroke_use_scene_spacing(br, BKE_paintmode_get_active_from_context(C))) {
          stroke->stroke_over_mesh = SCULPT_stroke_get_location(
              C, stroke->last_world_space_position, data + 2 * j, stroke->original);
          mul_m4_v3(stroke->vc.obact->object_to_world().ptr(), stroke->last_world_space_position);
        }

        stroke->stroke_started = stroke->test_start(C, op, stroke->last_mouse_position);

        if (stroke->stroke_started) {
          paint_brush_stroke_add_step(C, op, stroke, data + 2 * j, 1.0);
          paint_line_strokes_spacing(
              C, op, stroke, spacing, &length_residue, data + 2 * j, data + 2 * (j + 1));
        }
      }
      else {
        paint_line_strokes_spacing(
            C, op, stroke, spacing, &length_residue, data + 2 * j, data + 2 * (j + 1));
      }
    }
  }

  stroke_done(C, op, stroke);

#ifdef DEBUG_TIME
  TIMEIT_END_AVERAGED(whole_stroke);
#endif

  return true;
}

static void paint_stroke_line_constrain(PaintStroke *stroke, float2 &mouse)
{
  if (stroke->constrain_line) {
    float2 line = mouse - stroke->last_mouse_position;
    float angle = atan2f(line[1], line[0]);
    const float len = math::length(line);

    /* divide angle by PI/4 */
    angle = 4.0f * angle / float(M_PI);

    /* now take residue */
    const float res = angle - floorf(angle);

    /* residue decides how close we are at a certain angle */
    if (res <= 0.5f) {
      angle = floorf(angle) * float(M_PI_4);
    }
    else {
      angle = (floorf(angle) + 1.0f) * float(M_PI_4);
    }

    mouse[0] = stroke->constrained_pos[0] = len * cosf(angle) + stroke->last_mouse_position[0];
    mouse[1] = stroke->constrained_pos[1] = len * sinf(angle) + stroke->last_mouse_position[1];
  }
}

int paint_stroke_modal(bContext *C, wmOperator *op, const wmEvent *event, PaintStroke **stroke_p)
{
  const Scene *scene = CTX_data_scene(C);
  Paint *paint = BKE_paint_get_active_from_context(C);
  const PaintMode mode = BKE_paintmode_get_active_from_context(C);
  PaintStroke *stroke = *stroke_p;
  const Brush *br = stroke->brush = BKE_paint_brush(paint);
  bool first_dab = false;
  bool first_modal = false;
  bool redraw = false;

  if (event->type == INBETWEEN_MOUSEMOVE &&
      !image_paint_brush_type_require_inbetween_mouse_events(*br, mode))
  {
    return OPERATOR_RUNNING_MODAL;
  }

  /* see if tablet affects event. Line, anchored and drag dot strokes do not support pressure */
  const float tablet_pressure = WM_event_tablet_data(event, &stroke->pen_flip, nullptr);
  float pressure = ((br->flag & (BRUSH_LINE | BRUSH_ANCHORED | BRUSH_DRAG_DOT)) ? 1.0f :
                                                                                  tablet_pressure);

  /* When processing a timer event the pressure from the event is 0, so use the last valid
   * pressure. */
  if (event->type == TIMER) {
    pressure = stroke->last_tablet_event_pressure;
  }
  else {
    stroke->last_tablet_event_pressure = pressure;
  }

  const int input_samples = BKE_brush_input_samples_get(scene, br);
  paint_stroke_add_sample(stroke, input_samples, event->mval[0], event->mval[1], pressure);

  PaintSample sample_average;
  paint_stroke_sample_average(stroke, &sample_average);

  /* Tilt. */
  if (WM_event_is_tablet(event)) {
    stroke->x_tilt = event->tablet.x_tilt;
    stroke->y_tilt = event->tablet.y_tilt;
  }

#ifdef WITH_INPUT_NDOF
  /* let NDOF motion pass through to the 3D view so we can paint and rotate simultaneously!
   * this isn't perfect... even when an extra MOUSEMOVE is spoofed, the stroke discards it
   * since the 2D deltas are zero -- code in this file needs to be updated to use the
   * post-NDOF_MOTION MOUSEMOVE */
  if (event->type == NDOF_MOTION) {
    return OPERATOR_PASS_THROUGH;
  }
#endif

  /* one time initialization */
  if (!stroke->stroke_init) {
    if (paint_stroke_curve_end(C, op, stroke)) {
      *stroke_p = nullptr;
      return OPERATOR_FINISHED;
    }

    stroke->stroke_init = true;
    first_modal = true;
  }

  /* one time stroke initialization */
  if (!stroke->stroke_started) {
    RNA_boolean_set(op->ptr, "pen_flip", stroke->pen_flip);

    stroke->last_pressure = sample_average.pressure;
    stroke->last_mouse_position = sample_average.mouse;
    if (paint_stroke_use_scene_spacing(*br, mode)) {
      stroke->stroke_over_mesh = SCULPT_stroke_get_location(
          C, stroke->last_world_space_position, sample_average.mouse, stroke->original);
      stroke->last_world_space_position = math::transform_point(
          stroke->vc.obact->object_to_world(), stroke->last_world_space_position);
    }
    stroke->stroke_started = stroke->test_start(C, op, sample_average.mouse);

    if (stroke->stroke_started) {
      /* StrokeTestStart often updates the currently active brush so we need to re-retrieve it
       * here. */
      br = BKE_paint_brush(paint);

      if (paint_supports_smooth_stroke(stroke, *br, mode)) {
        stroke->stroke_cursor = WM_paint_cursor_activate(SPACE_TYPE_ANY,
                                                         RGN_TYPE_ANY,
                                                         paint_brush_cursor_poll,
                                                         paint_draw_smooth_cursor,
                                                         stroke);
      }

      if (br->flag & BRUSH_AIRBRUSH) {
        stroke->timer = WM_event_timer_add(
            CTX_wm_manager(C), CTX_wm_window(C), TIMER, stroke->brush->rate);
      }

      if (br->flag & BRUSH_LINE) {
        stroke->stroke_cursor = WM_paint_cursor_activate(
            SPACE_TYPE_ANY, RGN_TYPE_ANY, paint_brush_cursor_poll, paint_draw_line_cursor, stroke);
      }

      first_dab = true;
    }
  }

  /* Cancel */
  if (event->type == EVT_MODAL_MAP && event->val == PAINT_STROKE_MODAL_CANCEL) {
    if (op->type->cancel) {
      op->type->cancel(C, op);
    }
    else {
      paint_stroke_cancel(C, op, stroke);
    }
    return OPERATOR_CANCELLED;
  }

  float2 mouse;
  if (event->type == stroke->event_type && !first_modal) {
    if (event->val == KM_RELEASE) {
      mouse = {float(event->mval[0]), float(event->mval[1])};
      paint_stroke_line_constrain(stroke, mouse);
      paint_stroke_line_end(C, op, stroke, mouse);
      stroke_done(C, op, stroke);
      *stroke_p = nullptr;
      return OPERATOR_FINISHED;
    }
  }
  else if (ELEM(event->type, EVT_RETKEY, EVT_SPACEKEY)) {
    paint_stroke_line_end(C, op, stroke, sample_average.mouse);
    stroke_done(C, op, stroke);
    *stroke_p = nullptr;
    return OPERATOR_FINISHED;
  }
  else if (br->flag & BRUSH_LINE) {
    if (event->modifier & KM_ALT) {
      stroke->constrain_line = true;
    }
    else {
      stroke->constrain_line = false;
    }

    mouse = {float(event->mval[0]), float(event->mval[1])};
    paint_stroke_line_constrain(stroke, mouse);

    if (stroke->stroke_started && (first_modal || ISMOUSE_MOTION(event->type))) {
      if ((br->mtex.brush_angle_mode & MTEX_ANGLE_RAKE) ||
          (br->mask_mtex.brush_angle_mode & MTEX_ANGLE_RAKE))
      {
        copy_v2_v2(stroke->ups->last_rake, stroke->last_mouse_position);
      }
      paint_calculate_rake_rotation(*stroke->ups, *br, mouse, mode, true);
    }
  }
  else if (first_modal ||
           /* regular dabs */
           (!(br->flag & BRUSH_AIRBRUSH) && ISMOUSE_MOTION(event->type)) ||
           /* airbrush */
           ((br->flag & BRUSH_AIRBRUSH) && event->type == TIMER &&
            event->customdata == stroke->timer))
  {
    if (paint_smooth_stroke(stroke, &sample_average, mode, mouse, pressure)) {
      if (stroke->stroke_started) {
        if (paint_space_stroke_enabled(*br, mode)) {
          if (paint_space_stroke(C, op, stroke, mouse, pressure)) {
            redraw = true;
          }
        }
        else {
          const float2 mouse_delta = mouse - stroke->last_mouse_position;
          stroke->stroke_distance += math::length(mouse_delta);
          paint_brush_stroke_add_step(C, op, stroke, mouse, pressure);
          redraw = true;
        }
      }
    }
  }

  /* we want the stroke to have the first daub at the start location
   * instead of waiting till we have moved the space distance */
  if (first_dab && paint_space_stroke_enabled(*br, mode) && !(br->flag & BRUSH_SMOOTH_STROKE)) {
    stroke->ups->overlap_factor = paint_stroke_integrate_overlap(*br, 1.0);
    paint_brush_stroke_add_step(C, op, stroke, sample_average.mouse, sample_average.pressure);
    redraw = true;
  }

  /* Don't update the paint cursor in #INBETWEEN_MOUSEMOVE events. */
  if (event->type != INBETWEEN_MOUSEMOVE) {
    wmWindow *window = CTX_wm_window(C);
    ARegion *region = CTX_wm_region(C);

    if (region && (paint->flags & PAINT_SHOW_BRUSH)) {
      WM_paint_cursor_tag_redraw(window, region);
    }
  }

  /* Draw for all events (even in between) otherwise updating the brush
   * display is noticeably delayed.
   */
  if (redraw && stroke->redraw) {
    stroke->redraw(C, stroke, false);
  }

  return OPERATOR_RUNNING_MODAL;
}

int paint_stroke_exec(bContext *C, wmOperator *op, PaintStroke *stroke)
{
  /* only when executed for the first time */
  if (stroke->stroke_started == 0) {
    PointerRNA firstpoint;
    PropertyRNA *strokeprop = RNA_struct_find_property(op->ptr, "stroke");

    if (RNA_property_collection_lookup_int(op->ptr, strokeprop, 0, &firstpoint)) {
      float2 mouse;
      RNA_float_get_array(&firstpoint, "mouse", mouse);
      stroke->stroke_started = stroke->test_start(C, op, mouse);
    }
  }

  if (stroke->stroke_started) {
    RNA_BEGIN (op->ptr, itemptr, "stroke") {
      stroke->update_step(C, op, stroke, &itemptr);
    }
    RNA_END;
  }

  const bool ok = stroke->stroke_started != 0;

  stroke_done(C, op, stroke);

  return ok ? OPERATOR_FINISHED : OPERATOR_CANCELLED;
}

void paint_stroke_cancel(bContext *C, wmOperator *op, PaintStroke *stroke)
{
  stroke_done(C, op, stroke);
}

ViewContext *paint_stroke_view_context(PaintStroke *stroke)
{
  return &stroke->vc;
}

void *paint_stroke_mode_data(PaintStroke *stroke)
{
  return stroke->mode_data.get();
}

bool paint_stroke_flipped(PaintStroke *stroke)
{
  return stroke->pen_flip;
}

bool paint_stroke_inverted(PaintStroke *stroke)
{
  return stroke->stroke_mode == BRUSH_STROKE_INVERT;
}

float paint_stroke_distance_get(PaintStroke *stroke)
{
  return stroke->stroke_distance;
}

void paint_stroke_set_mode_data(PaintStroke *stroke, std::unique_ptr<PaintModeData> mode_data)
{
  stroke->mode_data = std::move(mode_data);
}

bool paint_stroke_started(PaintStroke *stroke)
{
  return stroke->stroke_started;
}

static const bToolRef *brush_tool_get(const bContext *C)
{
  Paint *paint = BKE_paint_get_active_from_context(C);
  const Object *ob = CTX_data_active_object(C);
  const ScrArea *area = CTX_wm_area(C);
  const ARegion *region = CTX_wm_region(C);

  if (paint && ob && BKE_paint_brush(paint) &&
      (area && ELEM(area->spacetype, SPACE_VIEW3D, SPACE_IMAGE)) &&
      (region && region->regiontype == RGN_TYPE_WINDOW))
  {
    if (area->runtime.tool && area->runtime.tool->runtime &&
        (area->runtime.tool->runtime->flag & TOOLREF_FLAG_USE_BRUSHES))
    {
      return area->runtime.tool;
    }
  }
  return nullptr;
}

bool paint_brush_tool_poll(bContext *C)
{
  /* Check the current tool is a brush. */
  return brush_tool_get(C) != nullptr;
}

bool paint_brush_cursor_poll(bContext *C)
{
  const bToolRef *tref = brush_tool_get(C);
  if (!tref) {
    return false;
  }

  /* Don't use brush cursor when the tool sets its own cursor. */
  if (tref->runtime->cursor != WM_CURSOR_DEFAULT) {
    return false;
  }

  return true;
}

}  // namespace blender::ed::sculpt_paint<|MERGE_RESOLUTION|>--- conflicted
+++ resolved
@@ -840,16 +840,9 @@
   const float no_pressure_spacing = paint_space_stroke_spacing(C, scene, stroke, 1.0f, 1.0f);
   int count = 0;
   while (length > 0.0f) {
-<<<<<<< HEAD
     const float spacing = paint_space_stroke_spacing_variable(
         C, scene, stroke, pressure, pressure_delta, length);
-=======
-    float spacing = paint_space_stroke_spacing_variable(
-        C, scene, stroke, pressure, dpressure, length);
     BLI_assert(spacing >= 0.0f);
-
-    float mouse[2];
->>>>>>> bccae832
 
     if (length >= spacing) {
       float2 mouse;
