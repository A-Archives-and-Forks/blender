--- conflicted
+++ resolved
@@ -440,11 +440,7 @@
     }
     /* curve strokes do their own rake calculation */
     else if (!(brush->flag & BRUSH_CURVE)) {
-<<<<<<< HEAD
-      if (!paint_calculate_rake_rotation(ups, brush, mouse, mouse_init)) {
-=======
-      if (!paint_calculate_rake_rotation(ups, brush, mouse_init, mode)) {
->>>>>>> 8df6974a
+      if (!paint_calculate_rake_rotation(ups, brush, mouse, mouse_init, mode)) {
         /* Not enough motion to define an angle. */
         if (!stroke->rake_started) {
           is_dry_run = true;
@@ -1566,11 +1562,7 @@
           (br->mask_mtex.brush_angle_mode & MTEX_ANGLE_RAKE)) {
         copy_v2_v2(stroke->ups->last_rake, stroke->last_mouse_position);
       }
-<<<<<<< HEAD
-      paint_calculate_rake_rotation(stroke->ups, br, mouse, mouse);
-=======
-      paint_calculate_rake_rotation(stroke->ups, br, mouse, mode);
->>>>>>> 8df6974a
+      paint_calculate_rake_rotation(stroke->ups, br, mouse, stroke->last_mouse_position, mode);
     }
   }
   else if (first_modal ||
