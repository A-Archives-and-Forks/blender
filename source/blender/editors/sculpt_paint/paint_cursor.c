/* SPDX-License-Identifier: GPL-2.0-or-later
 * Copyright 2009 by Nicholas Bishop. All rights reserved. */

/** \file
 * \ingroup edsculpt
 */

#include "MEM_guardedalloc.h"

#include "BLI_math.h"
#include "BLI_rect.h"
#include "BLI_task.h"
#include "BLI_utildefines.h"

#include "DNA_brush_types.h"
#include "DNA_color_types.h"
#include "DNA_customdata_types.h"
#include "DNA_mesh_types.h"
#include "DNA_object_types.h"
#include "DNA_scene_types.h"
#include "DNA_screen_types.h"
#include "DNA_space_types.h"
#include "DNA_userdef_types.h"
#include "DNA_view3d_types.h"

#include "BKE_brush.h"
#include "BKE_colortools.h"
#include "BKE_context.h"
#include "BKE_curve.h"
#include "BKE_image.h"
#include "BKE_object.h"
#include "BKE_paint.h"

#include "NOD_texture.h"

#include "WM_api.h"
#include "wm_cursors.h"

#include "IMB_imbuf_types.h"

#include "ED_image.h"
#include "ED_view3d.h"

#include "DEG_depsgraph.h"

#include "GPU_immediate.h"
#include "GPU_immediate_util.h"
#include "GPU_matrix.h"
#include "GPU_state.h"
#include "GPU_texture.h"

#include "UI_resources.h"

#include "paint_intern.h"
/* still needed for sculpt_stroke_get_location, should be
 * removed eventually (TODO) */
#include "sculpt_intern.h"

/* TODOs:
 *
 * Some of the cursor drawing code is doing non-draw stuff
 * (e.g. updating the brush rake angle). This should be cleaned up
 * still.
 *
 * There is also some ugliness with sculpt-specific code.
 */

typedef struct TexSnapshot {
  GPUTexture *overlay_texture;
  int winx;
  int winy;
  int old_size;
  float old_zoom;
  bool old_col;
} TexSnapshot;

typedef struct CursorSnapshot {
  GPUTexture *overlay_texture;
  int size;
  int zoom;
  int curve_preset;
} CursorSnapshot;

static TexSnapshot primary_snap = {0};
static TexSnapshot secondary_snap = {0};
static CursorSnapshot cursor_snap = {0};

void paint_cursor_delete_textures(void)
{
  if (primary_snap.overlay_texture) {
    GPU_texture_free(primary_snap.overlay_texture);
  }
  if (secondary_snap.overlay_texture) {
    GPU_texture_free(secondary_snap.overlay_texture);
  }
  if (cursor_snap.overlay_texture) {
    GPU_texture_free(cursor_snap.overlay_texture);
  }

  memset(&primary_snap, 0, sizeof(TexSnapshot));
  memset(&secondary_snap, 0, sizeof(TexSnapshot));
  memset(&cursor_snap, 0, sizeof(CursorSnapshot));

  BKE_paint_invalidate_overlay_all();
}

static int same_tex_snap(TexSnapshot *snap, MTex *mtex, ViewContext *vc, bool col, float zoom)
{
  return (/* make brush smaller shouldn't cause a resample */
          //(mtex->brush_map_mode != MTEX_MAP_MODE_VIEW ||
          //(BKE_brush_size_get(vc->scene, brush) <= snap->BKE_brush_size_get)) &&

          (mtex->brush_map_mode != MTEX_MAP_MODE_TILED ||
           (vc->region->winx == snap->winx && vc->region->winy == snap->winy)) &&
          (mtex->brush_map_mode == MTEX_MAP_MODE_STENCIL || snap->old_zoom == zoom) &&
          snap->old_col == col);
}

static void make_tex_snap(TexSnapshot *snap, ViewContext *vc, float zoom)
{
  snap->old_zoom = zoom;
  snap->winx = vc->region->winx;
  snap->winy = vc->region->winy;
}

typedef struct LoadTexData {
  Brush *br;
  ViewContext *vc;

  MTex *mtex;
  uchar *buffer;
  bool col;

  struct ImagePool *pool;
  int size;
  float rotation;
  float radius;
} LoadTexData;

static void load_tex_task_cb_ex(void *__restrict userdata,
                                const int j,
                                const TaskParallelTLS *__restrict tls)
{
  LoadTexData *data = userdata;
  Brush *br = data->br;
  ViewContext *vc = data->vc;

  MTex *mtex = data->mtex;
  uchar *buffer = data->buffer;
  const bool col = data->col;

  struct ImagePool *pool = data->pool;
  const int size = data->size;
  const float rotation = data->rotation;
  const float radius = data->radius;

  bool convert_to_linear = false;
  struct ColorSpace *colorspace = NULL;

  const int thread_id = BLI_task_parallel_thread_id(tls);

  if (mtex->tex && mtex->tex->type == TEX_IMAGE && mtex->tex->ima) {
    ImBuf *tex_ibuf = BKE_image_pool_acquire_ibuf(mtex->tex->ima, &mtex->tex->iuser, pool);
    /* For consistency, sampling always returns color in linear space. */
    if (tex_ibuf && tex_ibuf->rect_float == NULL) {
      convert_to_linear = true;
      colorspace = tex_ibuf->rect_colorspace;
    }
    BKE_image_pool_release_ibuf(mtex->tex->ima, tex_ibuf, pool);
  }

  for (int i = 0; i < size; i++) {
    /* Largely duplicated from tex_strength. */

    int index = j * size + i;

    float x = (float)i / size;
    float y = (float)j / size;
    float len;

    if (mtex->brush_map_mode == MTEX_MAP_MODE_TILED) {
      x *= vc->region->winx / radius;
      y *= vc->region->winy / radius;
    }
    else {
      x = (x - 0.5f) * 2.0f;
      y = (y - 0.5f) * 2.0f;
    }

    len = sqrtf(x * x + y * y);

    if (ELEM(mtex->brush_map_mode, MTEX_MAP_MODE_TILED, MTEX_MAP_MODE_STENCIL) || len <= 1.0f) {
      /* It is probably worth optimizing for those cases where the texture is not rotated by
       * skipping the calls to atan2, sqrtf, sin, and cos. */
      if (mtex->tex && (rotation > 0.001f || rotation < -0.001f)) {
        const float angle = atan2f(y, x) + rotation;

        x = len * cosf(angle);
        y = len * sinf(angle);
      }

      if (col) {
        float rgba[4];

        paint_get_tex_pixel_col(mtex, x, y, rgba, pool, thread_id, convert_to_linear, colorspace);

        buffer[index * 4] = rgba[0] * 255;
        buffer[index * 4 + 1] = rgba[1] * 255;
        buffer[index * 4 + 2] = rgba[2] * 255;
        buffer[index * 4 + 3] = rgba[3] * 255;
      }
      else {
        float avg = paint_get_tex_pixel(mtex, x, y, pool, thread_id);

        avg += br->texture_sample_bias;

        /* Clamp to avoid precision overflow. */
        CLAMP(avg, 0.0f, 1.0f);
        buffer[index] = 255 - (uchar)(255 * avg);
      }
    }
    else {
      if (col) {
        buffer[index * 4] = 0;
        buffer[index * 4 + 1] = 0;
        buffer[index * 4 + 2] = 0;
        buffer[index * 4 + 3] = 0;
      }
      else {
        buffer[index] = 0;
      }
    }
  }
}

static int load_tex(Brush *br, ViewContext *vc, float zoom, bool col, bool primary)
{
  bool init;
  TexSnapshot *target;

  bool use_brush_channels = paint_use_channels(vc->C);

  MTex *mtex = (primary) ? &br->mtex : &br->mask_mtex;
  ePaintOverlayControlFlags overlay_flags = BKE_paint_get_overlay_flags();
  uchar *buffer = NULL;

  int size;
  bool refresh;
  ePaintOverlayControlFlags invalid =
      ((primary) ? (overlay_flags & PAINT_OVERLAY_INVALID_TEXTURE_PRIMARY) :
                   (overlay_flags & PAINT_OVERLAY_INVALID_TEXTURE_SECONDARY));
  target = (primary) ? &primary_snap : &secondary_snap;

  refresh = !target->overlay_texture || (invalid != 0) ||
            !same_tex_snap(target, mtex, vc, col, zoom);

  init = (target->overlay_texture != 0);

  if (refresh) {
    struct ImagePool *pool = NULL;
    /* Stencil is rotated later. */
    const float rotation = (mtex->brush_map_mode != MTEX_MAP_MODE_STENCIL) ? -mtex->rot : 0.0f;
    const float radius = BKE_brush_size_get(vc->scene, br, use_brush_channels) * zoom;

    make_tex_snap(target, vc, zoom);

    if (mtex->brush_map_mode == MTEX_MAP_MODE_VIEW) {
      int s = BKE_brush_size_get(vc->scene, br, use_brush_channels);
      int r = 1;

      for (s >>= 1; s > 0; s >>= 1) {
        r++;
      }

      size = (1 << r);

      if (size < 256) {
        size = 256;
      }

      if (size < target->old_size) {
        size = target->old_size;
      }
    }
    else {
      size = 512;
    }

    if (target->old_size != size || target->old_col != col) {
      if (target->overlay_texture) {
        GPU_texture_free(target->overlay_texture);
        target->overlay_texture = NULL;
      }
      init = false;

      target->old_size = size;
      target->old_col = col;
    }
    if (col) {
      buffer = MEM_mallocN(sizeof(uchar) * size * size * 4, "load_tex");
    }
    else {
      buffer = MEM_mallocN(sizeof(uchar) * size * size, "load_tex");
    }

    pool = BKE_image_pool_new();

    if (mtex->tex && mtex->tex->nodetree) {
      /* Has internal flag to detect it only does it once. */
      ntreeTexBeginExecTree(mtex->tex->nodetree);
    }

    LoadTexData data = {
        .br = br,
        .vc = vc,
        .mtex = mtex,
        .buffer = buffer,
        .col = col,
        .pool = pool,
        .size = size,
        .rotation = rotation,
        .radius = radius,
    };

    TaskParallelSettings settings;
    BLI_parallel_range_settings_defaults(&settings);
    BLI_task_parallel_range(0, size, &data, load_tex_task_cb_ex, &settings);

    if (mtex->tex && mtex->tex->nodetree) {
      ntreeTexEndExecTree(mtex->tex->nodetree->execdata);
    }

    if (pool) {
      BKE_image_pool_free(pool);
    }

    if (!target->overlay_texture) {
      eGPUTextureFormat format = col ? GPU_RGBA8 : GPU_R8;
      target->overlay_texture = GPU_texture_create_2d(
          "paint_cursor_overlay", size, size, 1, format, NULL);
      GPU_texture_update(target->overlay_texture, GPU_DATA_UBYTE, buffer);

      if (!col) {
        GPU_texture_swizzle_set(target->overlay_texture, "rrrr");
      }
    }

    if (init) {
      GPU_texture_update(target->overlay_texture, GPU_DATA_UBYTE, buffer);
    }

    if (buffer) {
      MEM_freeN(buffer);
    }
  }
  else {
    size = target->old_size;
  }

  BKE_paint_reset_overlay_invalid(invalid);

  return 1;
}

static void load_tex_cursor_task_cb(void *__restrict userdata,
                                    const int j,
                                    const TaskParallelTLS *__restrict UNUSED(tls))
{
  LoadTexData *data = userdata;
  Brush *br = data->br;

  uchar *buffer = data->buffer;

  const int size = data->size;

  for (int i = 0; i < size; i++) {
    /* Largely duplicated from tex_strength. */

    const int index = j * size + i;
    const float x = (((float)i / size) - 0.5f) * 2.0f;
    const float y = (((float)j / size) - 0.5f) * 2.0f;
    const float len = sqrtf(x * x + y * y);

    if (len <= 1.0f) {

      /* Falloff curve. */
      float avg = BKE_brush_curve_strength_clamped(br, len, 1.0f);

      buffer[index] = (uchar)(255 * avg);
    }
    else {
      buffer[index] = 0;
    }
  }
}

static int load_tex_cursor(Brush *br, ViewContext *vc, float zoom)
{
  bool init;

  ePaintOverlayControlFlags overlay_flags = BKE_paint_get_overlay_flags();
  uchar *buffer = NULL;

  int size;
  const bool refresh = !cursor_snap.overlay_texture ||
                       (overlay_flags & PAINT_OVERLAY_INVALID_CURVE) || cursor_snap.zoom != zoom ||
                       cursor_snap.curve_preset != br->curve_preset;

  init = (cursor_snap.overlay_texture != 0);
  bool use_brush_channels = paint_use_channels(vc->C);

  if (refresh) {
    int s, r;

    cursor_snap.zoom = zoom;

    s = BKE_brush_size_get(vc->scene, br, use_brush_channels);
    r = 1;

    for (s >>= 1; s > 0; s >>= 1) {
      r++;
    }

    size = (1 << r);

    if (size < 256) {
      size = 256;
    }

    if (size < cursor_snap.size) {
      size = cursor_snap.size;
    }

    if (cursor_snap.size != size) {
      if (cursor_snap.overlay_texture) {
        GPU_texture_free(cursor_snap.overlay_texture);
        cursor_snap.overlay_texture = NULL;
      }

      init = false;

      cursor_snap.size = size;
    }
    buffer = MEM_mallocN(sizeof(uchar) * size * size, "load_tex");

    BKE_curvemapping_init(br->curve);

    LoadTexData data = {
        .br = br,
        .buffer = buffer,
        .size = size,
    };

    TaskParallelSettings settings;
    BLI_parallel_range_settings_defaults(&settings);
    BLI_task_parallel_range(0, size, &data, load_tex_cursor_task_cb, &settings);

    if (!cursor_snap.overlay_texture) {
      cursor_snap.overlay_texture = GPU_texture_create_2d(
          "cursor_snap_overaly", size, size, 1, GPU_R8, NULL);
      GPU_texture_update(cursor_snap.overlay_texture, GPU_DATA_UBYTE, buffer);

      GPU_texture_swizzle_set(cursor_snap.overlay_texture, "rrrr");
    }

    if (init) {
      GPU_texture_update(cursor_snap.overlay_texture, GPU_DATA_UBYTE, buffer);
    }

    if (buffer) {
      MEM_freeN(buffer);
    }
  }
  else {
    size = cursor_snap.size;
  }

  cursor_snap.curve_preset = br->curve_preset;
  BKE_paint_reset_overlay_invalid(PAINT_OVERLAY_INVALID_CURVE);

  return 1;
}

static int project_brush_radius(ViewContext *vc, float radius, const float location[3])
{
  float view[3], nonortho[3], ortho[3], offset[3], p1[2], p2[2];

  ED_view3d_global_to_vector(vc->rv3d, location, view);

  /* Create a vector that is not orthogonal to view. */

  if (fabsf(view[0]) < 0.1f) {
    nonortho[0] = view[0] + 1.0f;
    nonortho[1] = view[1];
    nonortho[2] = view[2];
  }
  else if (fabsf(view[1]) < 0.1f) {
    nonortho[0] = view[0];
    nonortho[1] = view[1] + 1.0f;
    nonortho[2] = view[2];
  }
  else {
    nonortho[0] = view[0];
    nonortho[1] = view[1];
    nonortho[2] = view[2] + 1.0f;
  }

  /* Get a vector in the plane of the view. */
  cross_v3_v3v3(ortho, nonortho, view);
  normalize_v3(ortho);

  /* Make a point on the surface of the brush tangent to the view. */
  mul_v3_fl(ortho, radius);
  add_v3_v3v3(offset, location, ortho);

  /* Project the center of the brush, and the tangent point to the view onto the screen. */
  if ((ED_view3d_project_float_global(vc->region, location, p1, V3D_PROJ_TEST_NOP) ==
       V3D_PROJ_RET_OK) &&
      (ED_view3d_project_float_global(vc->region, offset, p2, V3D_PROJ_TEST_NOP) ==
       V3D_PROJ_RET_OK)) {
    /* The distance between these points is the size of the projected brush in pixels. */
    return len_v2v2(p1, p2);
  }
  /* Assert because the code that sets up the vectors should disallow this. */
  BLI_assert(0);
  return 0;
}

/* Draw an overlay that shows what effect the brush's texture will
 * have on brush strength. */
static bool paint_draw_tex_overlay(UnifiedPaintSettings *ups,
                                   Brush *brush,
                                   ViewContext *vc,
                                   int x,
                                   int y,
                                   float zoom,
                                   const ePaintMode mode,
                                   bool col,
                                   bool primary)
{
  rctf quad;
  /* Check for overlay mode. */

  MTex *mtex = (primary) ? &brush->mtex : &brush->mask_mtex;
  bool valid = ((primary) ? (brush->overlay_flags & BRUSH_OVERLAY_PRIMARY) != 0 :
                            (brush->overlay_flags & BRUSH_OVERLAY_SECONDARY) != 0);
  int overlay_alpha = (primary) ? brush->texture_overlay_alpha : brush->mask_overlay_alpha;

  if (mode == PAINT_MODE_TEXTURE_3D) {
    if (primary && brush->imagepaint_tool != PAINT_TOOL_DRAW) {
      /* All non-draw tools don't use the primary texture (clone, smear, soften.. etc). */
      return false;
    }
  }

  bool use_brush_channels = paint_use_channels(vc->C);

  if (!(mtex->tex) ||
      !((mtex->brush_map_mode == MTEX_MAP_MODE_STENCIL) ||
        (valid && ELEM(mtex->brush_map_mode, MTEX_MAP_MODE_VIEW, MTEX_MAP_MODE_TILED)))) {
    return false;
  }

  if (load_tex(brush, vc, zoom, col, primary)) {
    GPU_color_mask(true, true, true, true);
    GPU_depth_test(GPU_DEPTH_NONE);

    if (mtex->brush_map_mode == MTEX_MAP_MODE_VIEW) {
      GPU_matrix_push();

      float center[2] = {
          ups->draw_anchored ? ups->anchored_initial_mouse[0] : x,
          ups->draw_anchored ? ups->anchored_initial_mouse[1] : y,
      };

      /* Brush rotation. */
      GPU_matrix_translate_2fv(center);
      GPU_matrix_rotate_2d(-RAD2DEGF(primary ? ups->brush_rotation : ups->brush_rotation_sec));
      GPU_matrix_translate_2f(-center[0], -center[1]);

      /* Scale based on tablet pressure. */
      if (primary && ups->stroke_active &&
          BKE_brush_use_size_pressure(
              CTX_data_scene(vc->C)->toolsettings, brush, use_brush_channels)) {
        const float scale = ups->size_pressure_value;
        GPU_matrix_translate_2fv(center);
        GPU_matrix_scale_2f(scale, scale);
        GPU_matrix_translate_2f(-center[0], -center[1]);
      }

      if (ups->draw_anchored) {
        quad.xmin = center[0] - ups->anchored_size;
        quad.ymin = center[1] - ups->anchored_size;
        quad.xmax = center[0] + ups->anchored_size;
        quad.ymax = center[1] + ups->anchored_size;
      }
      else {
<<<<<<< HEAD
        const int radius = BKE_brush_size_get(vc->scene, brush, use_brush_channels) * zoom;
        quad.xmin = x - radius;
        quad.ymin = y - radius;
        quad.xmax = x + radius;
        quad.ymax = y + radius;
=======
        const int radius = BKE_brush_size_get(vc->scene, brush) * zoom;
        quad.xmin = center[0] - radius;
        quad.ymin = center[1] - radius;
        quad.xmax = center[0] + radius;
        quad.ymax = center[1] + radius;
>>>>>>> 5fe146e5
      }
    }
    else if (mtex->brush_map_mode == MTEX_MAP_MODE_TILED) {
      quad.xmin = 0;
      quad.ymin = 0;
      quad.xmax = BLI_rcti_size_x(&vc->region->winrct);
      quad.ymax = BLI_rcti_size_y(&vc->region->winrct);
    }
    /* Stencil code goes here. */
    else {
      if (primary) {
        quad.xmin = -brush->stencil_dimension[0];
        quad.ymin = -brush->stencil_dimension[1];
        quad.xmax = brush->stencil_dimension[0];
        quad.ymax = brush->stencil_dimension[1];
      }
      else {
        quad.xmin = -brush->mask_stencil_dimension[0];
        quad.ymin = -brush->mask_stencil_dimension[1];
        quad.xmax = brush->mask_stencil_dimension[0];
        quad.ymax = brush->mask_stencil_dimension[1];
      }
      GPU_matrix_push();
      if (primary) {
        GPU_matrix_translate_2fv(brush->stencil_pos);
      }
      else {
        GPU_matrix_translate_2fv(brush->mask_stencil_pos);
      }
      GPU_matrix_rotate_2d(RAD2DEGF(mtex->rot));
    }

    /* Set quad color. Colored overlay does not get blending. */
    GPUVertFormat *format = immVertexFormat();
    uint pos = GPU_vertformat_attr_add(format, "pos", GPU_COMP_F32, 2, GPU_FETCH_FLOAT);
    uint texCoord = GPU_vertformat_attr_add(format, "texCoord", GPU_COMP_F32, 2, GPU_FETCH_FLOAT);

    /* Premultiplied alpha blending. */
    GPU_blend(GPU_BLEND_ALPHA_PREMULT);

    immBindBuiltinProgram(GPU_SHADER_3D_IMAGE_COLOR);

    float final_color[4] = {1.0f, 1.0f, 1.0f, 1.0f};
    if (!col) {
      copy_v3_v3(final_color, U.sculpt_paint_overlay_col);
    }
    mul_v4_fl(final_color, overlay_alpha * 0.01f);
    immUniformColor4fv(final_color);

    GPUTexture *texture = (primary) ? primary_snap.overlay_texture :
                                      secondary_snap.overlay_texture;

    eGPUSamplerState state = GPU_SAMPLER_FILTER;
    state |= (mtex->brush_map_mode == MTEX_MAP_MODE_VIEW) ? GPU_SAMPLER_CLAMP_BORDER :
                                                            GPU_SAMPLER_REPEAT;
    immBindTextureSampler("image", texture, state);

    /* Draw textured quad. */
    immBegin(GPU_PRIM_TRI_FAN, 4);
    immAttr2f(texCoord, 0.0f, 0.0f);
    immVertex2f(pos, quad.xmin, quad.ymin);
    immAttr2f(texCoord, 1.0f, 0.0f);
    immVertex2f(pos, quad.xmax, quad.ymin);
    immAttr2f(texCoord, 1.0f, 1.0f);
    immVertex2f(pos, quad.xmax, quad.ymax);
    immAttr2f(texCoord, 0.0f, 1.0f);
    immVertex2f(pos, quad.xmin, quad.ymax);
    immEnd();

    immUnbindProgram();

    GPU_texture_unbind(texture);

    if (ELEM(mtex->brush_map_mode, MTEX_MAP_MODE_STENCIL, MTEX_MAP_MODE_VIEW)) {
      GPU_matrix_pop();
    }
  }
  return true;
}

/* Draw an overlay that shows what effect the brush's texture will
 * have on brush strength. */
static bool paint_draw_cursor_overlay(
    UnifiedPaintSettings *ups, Brush *brush, ViewContext *vc, int x, int y, float zoom)
{
  rctf quad;
  /* Check for overlay mode. */

  bool use_brush_channels = paint_use_channels(vc->C);

  if (!(brush->overlay_flags & BRUSH_OVERLAY_CURSOR)) {
    return false;
  }

  if (load_tex_cursor(brush, vc, zoom)) {
    bool do_pop = false;
    float center[2];

    GPU_color_mask(true, true, true, true);
    GPU_depth_test(GPU_DEPTH_NONE);

    if (ups->draw_anchored) {
      copy_v2_v2(center, ups->anchored_initial_mouse);
      quad.xmin = ups->anchored_initial_mouse[0] - ups->anchored_size;
      quad.ymin = ups->anchored_initial_mouse[1] - ups->anchored_size;
      quad.xmax = ups->anchored_initial_mouse[0] + ups->anchored_size;
      quad.ymax = ups->anchored_initial_mouse[1] + ups->anchored_size;
    }
    else {
      const int radius = BKE_brush_size_get(vc->scene, brush, use_brush_channels) * zoom;
      center[0] = x;
      center[1] = y;

      quad.xmin = x - radius;
      quad.ymin = y - radius;
      quad.xmax = x + radius;
      quad.ymax = y + radius;
    }

    /* Scale based on tablet pressure. */
    if (ups->stroke_active && BKE_brush_use_size_pressure(CTX_data_scene(vc->C)->toolsettings,
                                                          brush,
                                                          paint_use_channels(vc->C))) {
      do_pop = true;
      GPU_matrix_push();
      GPU_matrix_translate_2fv(center);
      GPU_matrix_scale_1f(ups->size_pressure_value);
      GPU_matrix_translate_2f(-center[0], -center[1]);
    }

    GPUVertFormat *format = immVertexFormat();
    uint pos = GPU_vertformat_attr_add(format, "pos", GPU_COMP_F32, 2, GPU_FETCH_FLOAT);
    uint texCoord = GPU_vertformat_attr_add(format, "texCoord", GPU_COMP_F32, 2, GPU_FETCH_FLOAT);

    GPU_blend(GPU_BLEND_ALPHA_PREMULT);

    immBindBuiltinProgram(GPU_SHADER_3D_IMAGE_COLOR);

    float final_color[4] = {UNPACK3(U.sculpt_paint_overlay_col), 1.0f};
    mul_v4_fl(final_color, brush->cursor_overlay_alpha * 0.01f);
    immUniformColor4fv(final_color);

    /* Draw textured quad. */
    immBindTextureSampler(
        "image", cursor_snap.overlay_texture, GPU_SAMPLER_FILTER | GPU_SAMPLER_CLAMP_BORDER);

    immBegin(GPU_PRIM_TRI_FAN, 4);
    immAttr2f(texCoord, 0.0f, 0.0f);
    immVertex2f(pos, quad.xmin, quad.ymin);
    immAttr2f(texCoord, 1.0f, 0.0f);
    immVertex2f(pos, quad.xmax, quad.ymin);
    immAttr2f(texCoord, 1.0f, 1.0f);
    immVertex2f(pos, quad.xmax, quad.ymax);
    immAttr2f(texCoord, 0.0f, 1.0f);
    immVertex2f(pos, quad.xmin, quad.ymax);
    immEnd();

    GPU_texture_unbind(cursor_snap.overlay_texture);

    immUnbindProgram();

    if (do_pop) {
      GPU_matrix_pop();
    }
  }
  return true;
}

static bool paint_draw_alpha_overlay(UnifiedPaintSettings *ups,
                                     Brush *brush,
                                     ViewContext *vc,
                                     int x,
                                     int y,
                                     float zoom,
                                     ePaintMode mode)
{
  /* Color means that primary brush texture is colored and
   * secondary is used for alpha/mask control. */
  bool col = ELEM(mode, PAINT_MODE_TEXTURE_3D, PAINT_MODE_TEXTURE_2D, PAINT_MODE_VERTEX);

  bool alpha_overlay_active = false;

  ePaintOverlayControlFlags flags = BKE_paint_get_overlay_flags();
  eGPUBlend blend_state = GPU_blend_get();
  eGPUDepthTest depth_test = GPU_depth_test_get();

  /* Translate to region. */
  GPU_matrix_push();
  GPU_matrix_translate_2f(vc->region->winrct.xmin, vc->region->winrct.ymin);
  x -= vc->region->winrct.xmin;
  y -= vc->region->winrct.ymin;

  /* Colored overlay should be drawn separately. */
  if (col) {
    if (!(flags & PAINT_OVERLAY_OVERRIDE_PRIMARY)) {
      alpha_overlay_active = paint_draw_tex_overlay(ups, brush, vc, x, y, zoom, mode, true, true);
    }
    if (!(flags & PAINT_OVERLAY_OVERRIDE_SECONDARY)) {
      alpha_overlay_active = paint_draw_tex_overlay(
          ups, brush, vc, x, y, zoom, mode, false, false);
    }
    if (!(flags & PAINT_OVERLAY_OVERRIDE_CURSOR)) {
      alpha_overlay_active = paint_draw_cursor_overlay(ups, brush, vc, x, y, zoom);
    }
  }
  else {
    if (!(flags & PAINT_OVERLAY_OVERRIDE_PRIMARY) && (mode != PAINT_MODE_WEIGHT)) {
      alpha_overlay_active = paint_draw_tex_overlay(ups, brush, vc, x, y, zoom, mode, false, true);
    }
    if (!(flags & PAINT_OVERLAY_OVERRIDE_CURSOR)) {
      alpha_overlay_active = paint_draw_cursor_overlay(ups, brush, vc, x, y, zoom);
    }
  }

  GPU_matrix_pop();
  GPU_blend(blend_state);
  GPU_depth_test(depth_test);

  return alpha_overlay_active;
}

BLI_INLINE void draw_tri_point(uint pos,
                               const float sel_col[4],
                               const float pivot_col[4],
                               float *co,
                               float width,
                               bool selected)
{
  immUniformColor4fv(selected ? sel_col : pivot_col);

  GPU_line_width(3.0f);

  float w = width / 2.0f;
  const float tri[3][2] = {
      {co[0], co[1] + w},
      {co[0] - w, co[1] - w},
      {co[0] + w, co[1] - w},
  };

  immBegin(GPU_PRIM_LINE_LOOP, 3);
  immVertex2fv(pos, tri[0]);
  immVertex2fv(pos, tri[1]);
  immVertex2fv(pos, tri[2]);
  immEnd();

  immUniformColor4f(1.0f, 1.0f, 1.0f, 0.5f);
  GPU_line_width(1.0f);

  immBegin(GPU_PRIM_LINE_LOOP, 3);
  immVertex2fv(pos, tri[0]);
  immVertex2fv(pos, tri[1]);
  immVertex2fv(pos, tri[2]);
  immEnd();
}

BLI_INLINE void draw_rect_point(uint pos,
                                const float sel_col[4],
                                const float handle_col[4],
                                const float *co,
                                float width,
                                bool selected)
{
  immUniformColor4fv(selected ? sel_col : handle_col);

  GPU_line_width(3.0f);

  float w = width / 2.0f;
  float minx = co[0] - w;
  float miny = co[1] - w;
  float maxx = co[0] + w;
  float maxy = co[1] + w;

  imm_draw_box_wire_2d(pos, minx, miny, maxx, maxy);

  immUniformColor4f(1.0f, 1.0f, 1.0f, 0.5f);
  GPU_line_width(1.0f);

  imm_draw_box_wire_2d(pos, minx, miny, maxx, maxy);
}

BLI_INLINE void draw_bezier_handle_lines(uint pos, const float sel_col[4], BezTriple *bez)
{
  immUniformColor4f(0.0f, 0.0f, 0.0f, 0.5f);
  GPU_line_width(3.0f);

  immBegin(GPU_PRIM_LINE_STRIP, 3);
  immVertex2fv(pos, bez->vec[0]);
  immVertex2fv(pos, bez->vec[1]);
  immVertex2fv(pos, bez->vec[2]);
  immEnd();

  GPU_line_width(1.0f);

  if (bez->f1 || bez->f2) {
    immUniformColor4fv(sel_col);
  }
  else {
    immUniformColor4f(1.0f, 1.0f, 1.0f, 0.5f);
  }
  immBegin(GPU_PRIM_LINES, 2);
  immVertex2fv(pos, bez->vec[0]);
  immVertex2fv(pos, bez->vec[1]);
  immEnd();

  if (bez->f3 || bez->f2) {
    immUniformColor4fv(sel_col);
  }
  else {
    immUniformColor4f(1.0f, 1.0f, 1.0f, 0.5f);
  }
  immBegin(GPU_PRIM_LINES, 2);
  immVertex2fv(pos, bez->vec[1]);
  immVertex2fv(pos, bez->vec[2]);
  immEnd();
}

static void paint_draw_curve_cursor(Brush *brush, ViewContext *vc)
{
  GPU_matrix_push();
  GPU_matrix_translate_2f(vc->region->winrct.xmin, vc->region->winrct.ymin);

  if (brush->paint_curve && brush->paint_curve->points) {
    PaintCurve *pc = brush->paint_curve;
    PaintCurvePoint *cp = pc->points;

    GPU_line_smooth(true);
    GPU_blend(GPU_BLEND_ALPHA);

    /* Draw the bezier handles and the curve segment between the current and next point. */
    uint pos = GPU_vertformat_attr_add(immVertexFormat(), "pos", GPU_COMP_F32, 2, GPU_FETCH_FLOAT);

    immBindBuiltinProgram(GPU_SHADER_3D_UNIFORM_COLOR);

    float selec_col[4], handle_col[4], pivot_col[4];
    UI_GetThemeColorType4fv(TH_VERTEX_SELECT, SPACE_VIEW3D, selec_col);
    UI_GetThemeColorType4fv(TH_PAINT_CURVE_HANDLE, SPACE_VIEW3D, handle_col);
    UI_GetThemeColorType4fv(TH_PAINT_CURVE_PIVOT, SPACE_VIEW3D, pivot_col);

    for (int i = 0; i < pc->tot_points - 1; i++, cp++) {
      int j;
      PaintCurvePoint *cp_next = cp + 1;
      float data[(PAINT_CURVE_NUM_SEGMENTS + 1) * 2];
      /* Use color coding to distinguish handles vs curve segments. */
      draw_bezier_handle_lines(pos, selec_col, &cp->bez);
      draw_tri_point(pos, selec_col, pivot_col, &cp->bez.vec[1][0], 10.0f, cp->bez.f2);
      draw_rect_point(
          pos, selec_col, handle_col, &cp->bez.vec[0][0], 8.0f, cp->bez.f1 || cp->bez.f2);
      draw_rect_point(
          pos, selec_col, handle_col, &cp->bez.vec[2][0], 8.0f, cp->bez.f3 || cp->bez.f2);

      for (j = 0; j < 2; j++) {
        BKE_curve_forward_diff_bezier(cp->bez.vec[1][j],
                                      cp->bez.vec[2][j],
                                      cp_next->bez.vec[0][j],
                                      cp_next->bez.vec[1][j],
                                      data + j,
                                      PAINT_CURVE_NUM_SEGMENTS,
                                      sizeof(float[2]));
      }

      float(*v)[2] = (float(*)[2])data;

      immUniformColor4f(0.0f, 0.0f, 0.0f, 0.5f);
      GPU_line_width(3.0f);
      immBegin(GPU_PRIM_LINE_STRIP, PAINT_CURVE_NUM_SEGMENTS + 1);
      for (j = 0; j <= PAINT_CURVE_NUM_SEGMENTS; j++) {
        immVertex2fv(pos, v[j]);
      }
      immEnd();

      immUniformColor4f(0.9f, 0.9f, 1.0f, 0.5f);
      GPU_line_width(1.0f);
      immBegin(GPU_PRIM_LINE_STRIP, PAINT_CURVE_NUM_SEGMENTS + 1);
      for (j = 0; j <= PAINT_CURVE_NUM_SEGMENTS; j++) {
        immVertex2fv(pos, v[j]);
      }
      immEnd();
    }

    /* Draw last line segment. */
    draw_bezier_handle_lines(pos, selec_col, &cp->bez);
    draw_tri_point(pos, selec_col, pivot_col, &cp->bez.vec[1][0], 10.0f, cp->bez.f2);
    draw_rect_point(
        pos, selec_col, handle_col, &cp->bez.vec[0][0], 8.0f, cp->bez.f1 || cp->bez.f2);
    draw_rect_point(
        pos, selec_col, handle_col, &cp->bez.vec[2][0], 8.0f, cp->bez.f3 || cp->bez.f2);

    GPU_blend(GPU_BLEND_NONE);
    GPU_line_smooth(false);

    immUnbindProgram();
  }
  GPU_matrix_pop();
}

/* Special actions taken when paint cursor goes over mesh */
/* TODO: sculpt only for now. */
static void paint_cursor_update_unprojected_radius(UnifiedPaintSettings *ups,
                                                   Brush *brush,
                                                   ViewContext *vc,
                                                   const float location[3])
{
  float unprojected_radius, projected_radius;

  bool use_brush_channels = paint_use_channels(vc->C);

  /* Update the brush's cached 3D radius. */
  if (!BKE_brush_use_locked_size(vc->scene, brush, use_brush_channels)) {
    /* Get 2D brush radius. */
    if (ups->draw_anchored) {
      projected_radius = ups->anchored_size;
    }
    else {
      if (brush->flag & BRUSH_ANCHORED) {
        projected_radius = 8;
      }
      else {
        projected_radius = BKE_brush_size_get(vc->scene, brush, use_brush_channels);
      }
    }

    /* Convert brush radius from 2D to 3D. */
    unprojected_radius = paint_calc_object_space_radius(vc, location, projected_radius);

    /* Scale 3D brush radius by pressure. */
    if (ups->stroke_active && BKE_brush_use_size_pressure(CTX_data_scene(vc->C)->toolsettings,
                                                          brush,
                                                          use_brush_channels)) {
      unprojected_radius *= ups->size_pressure_value;
    }

    /* Set cached value in either Brush or UnifiedPaintSettings. */
    BKE_brush_unprojected_radius_set(vc->scene, brush, unprojected_radius, use_brush_channels);
  }
}

static void cursor_draw_point_screen_space(const uint gpuattr,
                                           const ARegion *region,
                                           const float true_location[3],
                                           const float obmat[4][4],
                                           const int size)
{
  float translation_vertex_cursor[3], location[3];
  copy_v3_v3(location, true_location);
  mul_m4_v3(obmat, location);
  ED_view3d_project_v3(region, location, translation_vertex_cursor);
  /* Do not draw points behind the view. Z [near, far] is mapped to [-1, 1]. */
  if (translation_vertex_cursor[2] <= 1.0f) {
    imm_draw_circle_fill_3d(
        gpuattr, translation_vertex_cursor[0], translation_vertex_cursor[1], size, 10);
  }
}

static void cursor_draw_tiling_preview(const uint gpuattr,
                                       const ARegion *region,
                                       const float true_location[3],
                                       Sculpt *sd,
                                       Object *ob,
                                       const float radius)
{
  const BoundBox *bb = BKE_object_boundbox_get(ob);
  float orgLoc[3], location[3];
  int tile_pass = 0;
  int start[3];
  int end[3];
  int cur[3];
  const float *bbMin = bb->vec[0];
  const float *bbMax = bb->vec[6];
  const float *step = sd->paint.tile_offset;

  copy_v3_v3(orgLoc, true_location);
  for (int dim = 0; dim < 3; dim++) {
    if ((sd->paint.symmetry_flags & (PAINT_TILE_X << dim)) && step[dim] > 0) {
      start[dim] = (bbMin[dim] - orgLoc[dim] - radius) / step[dim];
      end[dim] = (bbMax[dim] - orgLoc[dim] + radius) / step[dim];
    }
    else {
      start[dim] = end[dim] = 0;
    }
  }
  copy_v3_v3_int(cur, start);
  for (cur[0] = start[0]; cur[0] <= end[0]; cur[0]++) {
    for (cur[1] = start[1]; cur[1] <= end[1]; cur[1]++) {
      for (cur[2] = start[2]; cur[2] <= end[2]; cur[2]++) {
        if (!cur[0] && !cur[1] && !cur[2]) {
          /* Skip tile at orgLoc, this was already handled before all others. */
          continue;
        }
        tile_pass++;
        for (int dim = 0; dim < 3; dim++) {
          location[dim] = cur[dim] * step[dim] + orgLoc[dim];
        }
        cursor_draw_point_screen_space(gpuattr, region, location, ob->object_to_world, 3);
      }
    }
  }
}

static void cursor_draw_point_with_symmetry(const uint gpuattr,
                                            const ARegion *region,
                                            const float true_location[3],
                                            Sculpt *sd,
                                            Object *ob,
                                            const float radius)
{
  const char symm = SCULPT_mesh_symmetry_xyz_get(ob);
  float location[3], symm_rot_mat[4][4];

  for (int i = 0; i <= symm; i++) {
    if (i == 0 || (symm & i && (symm != 5 || i != 3) && (symm != 6 || !ELEM(i, 3, 5)))) {

      /* Axis Symmetry. */
      flip_v3_v3(location, true_location, (char)i);
      cursor_draw_point_screen_space(gpuattr, region, location, ob->object_to_world, 3);

      /* Tiling. */
      cursor_draw_tiling_preview(gpuattr, region, location, sd, ob, radius);

      /* Radial Symmetry. */
      for (char raxis = 0; raxis < 3; raxis++) {
        for (int r = 1; r < sd->radial_symm[raxis]; r++) {
          float angle = 2 * M_PI * r / sd->radial_symm[(int)raxis];
          flip_v3_v3(location, true_location, (char)i);
          unit_m4(symm_rot_mat);
          rotate_m4(symm_rot_mat, raxis + 'X', angle);
          mul_m4_v3(symm_rot_mat, location);

          cursor_draw_tiling_preview(gpuattr, region, location, sd, ob, radius);
          cursor_draw_point_screen_space(gpuattr, region, location, ob->object_to_world, 3);
        }
      }
    }
  }
}

static void sculpt_geometry_preview_lines_draw(const uint gpuattr,
                                               Brush *brush,
                                               const bool is_multires,
                                               SculptSession *ss)
{
  if (!(brush->flag & BRUSH_GRAB_ACTIVE_VERTEX)) {
    return;
  }

  if (is_multires) {
    return;
  }

  if (BKE_pbvh_type(ss->pbvh) != PBVH_FACES) {
    return;
  }

  if (!ss->deform_modifiers_active) {
    return;
  }

  immUniformColor4f(1.0f, 1.0f, 1.0f, 0.6f);

  /* Cursor normally draws on top, but for this part we need depth tests. */
  const eGPUDepthTest depth_test = GPU_depth_test_get();
  if (!depth_test) {
    GPU_depth_test(GPU_DEPTH_LESS_EQUAL);
  }

  GPU_line_width(1.0f);
  if (ss->preview_vert_count > 0) {
    immBegin(GPU_PRIM_LINES, ss->preview_vert_count);
    for (int i = 0; i < ss->preview_vert_count; i++) {
      immVertex3fv(gpuattr, SCULPT_vertex_co_for_grab_active_get(ss, ss->preview_vert_list[i]));
    }
    immEnd();
  }

  /* Restore depth test value. */
  if (!depth_test) {
    GPU_depth_test(GPU_DEPTH_NONE);
  }
}

static void SCULPT_layer_brush_height_preview_draw(const uint gpuattr,
                                                   const Brush *brush,
                                                   const float rds,
                                                   const float line_width,
                                                   const float outline_col[3],
                                                   const float alpha)
{
  float cursor_trans[4][4];
  unit_m4(cursor_trans);
  translate_m4(cursor_trans, 0.0f, 0.0f, brush->height);
  GPU_matrix_push();
  GPU_matrix_mul(cursor_trans);

  GPU_line_width(line_width);
  immUniformColor3fvAlpha(outline_col, alpha * 0.5f);
  imm_draw_circle_wire_3d(gpuattr, 0, 0, rds, 80);
  GPU_matrix_pop();
}

static bool paint_use_2d_cursor(ePaintMode mode)
{
  if (mode >= PAINT_MODE_TEXTURE_3D) {
    return true;
  }
  return false;
}

typedef enum PaintCursorDrawingType {
  PAINT_CURSOR_CURVE,
  PAINT_CURSOR_2D,
  PAINT_CURSOR_3D,
} PaintCursorDrawingType;

typedef struct PaintCursorContext {
  bContext *C;
  ARegion *region;
  wmWindow *win;
  wmWindowManager *wm;
  Depsgraph *depsgraph;
  Scene *scene;
  UnifiedPaintSettings *ups;
  Brush *brush;
  Paint *paint;
  ePaintMode mode;
  ViewContext vc;

  /* Sculpt related data. */
  Sculpt *sd;
  SculptSession *ss;
  PBVHVertRef prev_active_vertex;
  bool is_stroke_active;
  bool is_cursor_over_mesh;
  bool is_multires;
  float radius;

  /* 3D view cursor position and normal. */
  float location[3];
  float scene_space_location[3];
  float normal[3];

  /* Cursor main colors. */
  float outline_col[3];
  float outline_alpha;

  /* GPU attribute for drawing. */
  uint pos;

  PaintCursorDrawingType cursor_type;

  /* This variable is set after drawing the overlay, not on initialization. It can't be used for
   * checking if alpha overlay is enabled before drawing it. */
  bool alpha_overlay_drawn;

  float zoomx;
  int x, y;
  float translation[2];

  float final_radius;
  int pixel_radius;

} PaintCursorContext;

static bool paint_cursor_context_init(bContext *C,
                                      const int x,
                                      const int y,
                                      PaintCursorContext *pcontext)
{
  ARegion *region = CTX_wm_region(C);
  if (region && region->regiontype != RGN_TYPE_WINDOW) {
    return false;
  }

  pcontext->C = C;
  pcontext->region = region;
  pcontext->wm = CTX_wm_manager(C);
  pcontext->win = CTX_wm_window(C);
  pcontext->depsgraph = CTX_data_depsgraph_pointer(C);
  pcontext->scene = CTX_data_scene(C);
  pcontext->ups = &pcontext->scene->toolsettings->unified_paint_settings;
  pcontext->paint = BKE_paint_get_active_from_context(C);
  if (pcontext->paint == NULL) {
    return false;
  }
  pcontext->brush = BKE_paint_brush(pcontext->paint);
  if (pcontext->brush == NULL) {
    return false;
  }
  pcontext->mode = BKE_paintmode_get_active_from_context(C);

  ED_view3d_viewcontext_init(C, &pcontext->vc, pcontext->depsgraph);

  if (pcontext->brush->flag & BRUSH_CURVE) {
    pcontext->cursor_type = PAINT_CURSOR_CURVE;
  }
  else if (paint_use_2d_cursor(pcontext->mode)) {
    pcontext->cursor_type = PAINT_CURSOR_2D;
  }
  else {
    pcontext->cursor_type = PAINT_CURSOR_3D;
  }

  pcontext->x = x;
  pcontext->y = y;
  pcontext->translation[0] = (float)x;
  pcontext->translation[1] = (float)y;

  bool use_brush_channels = paint_use_channels(pcontext->C);

  float zoomx, zoomy;
  get_imapaint_zoom(C, &zoomx, &zoomy);
  pcontext->zoomx = max_ff(zoomx, zoomy);
  pcontext->final_radius =
      (BKE_brush_size_get(pcontext->scene, pcontext->brush, use_brush_channels) * zoomx);

  /* There is currently no way to check if the direction is inverted before starting the stroke,
   * so this does not reflect the state of the brush in the UI. */
  if (((pcontext->ups->draw_inverted == 0) ^ ((pcontext->brush->flag & BRUSH_DIR_IN) == 0)) &&
      BKE_brush_sculpt_has_secondary_color(pcontext->brush)) {
    copy_v3_v3(pcontext->outline_col, pcontext->brush->sub_col);
  }
  else {
    copy_v3_v3(pcontext->outline_col, pcontext->brush->add_col);
  }
  pcontext->outline_alpha = pcontext->brush->add_col[3];

  Object *active_object = pcontext->vc.obact;
  pcontext->ss = active_object ? active_object->sculpt : NULL;

  if (pcontext->ss && pcontext->ss->draw_faded_cursor) {
    pcontext->outline_alpha = 0.3f;
    copy_v3_fl(pcontext->outline_col, 0.8f);
  }

  const bool is_brush_tool = PAINT_brush_tool_poll(C);
  if (!is_brush_tool) {
    /* Use a default color for tools that are not brushes. */
    pcontext->outline_alpha = 0.8f;
    copy_v3_fl(pcontext->outline_col, 0.8f);
  }

  pcontext->is_stroke_active = pcontext->ups->stroke_active;

  return true;
}

static void paint_cursor_update_pixel_radius(PaintCursorContext *pcontext)
{
  bool use_brush_channels = paint_use_channels(pcontext->C);

  if (pcontext->is_cursor_over_mesh) {
    Brush *brush = BKE_paint_brush(pcontext->paint);
    pcontext->pixel_radius = project_brush_radius(
        &pcontext->vc,
        BKE_brush_unprojected_radius_get(pcontext->scene, brush, use_brush_channels),
        pcontext->location);

    if (pcontext->pixel_radius == 0) {
      pcontext->pixel_radius = BKE_brush_size_get(pcontext->scene, brush, use_brush_channels);
    }

    copy_v3_v3(pcontext->scene_space_location, pcontext->location);
    mul_m4_v3(pcontext->vc.obact->object_to_world, pcontext->scene_space_location);
  }
  else {
    Sculpt *sd = CTX_data_tool_settings(pcontext->C)->sculpt;
    Brush *brush = BKE_paint_brush(&sd->paint);

    pcontext->pixel_radius = BKE_brush_size_get(pcontext->scene, brush, use_brush_channels);
  }
}

static void paint_cursor_sculpt_session_update_and_init(PaintCursorContext *pcontext)
{
  BLI_assert(pcontext->ss != NULL);
  BLI_assert(pcontext->mode == PAINT_MODE_SCULPT);

  bContext *C = pcontext->C;
  SculptSession *ss = pcontext->ss;
  Brush *brush = pcontext->brush;
  Scene *scene = pcontext->scene;
  UnifiedPaintSettings *ups = pcontext->ups;
  ViewContext *vc = &pcontext->vc;
  SculptCursorGeometryInfo gi;

  const float mval_fl[2] = {
      pcontext->x - pcontext->region->winrct.xmin,
      pcontext->y - pcontext->region->winrct.ymin,
  };

  bool use_brush_channels = paint_use_channels(vc->C);

  /* This updates the active vertex, which is needed for most of the Sculpt/Vertex Colors tools to
   * work correctly */
  pcontext->prev_active_vertex = ss->active_vertex;
  if (!ups->stroke_active) {
    pcontext->is_cursor_over_mesh = SCULPT_cursor_geometry_info_update(
        C, &gi, mval_fl, (pcontext->brush->falloff_shape == PAINT_FALLOFF_SHAPE_SPHERE), false);
    copy_v3_v3(pcontext->location, gi.location);
    copy_v3_v3(pcontext->normal, gi.normal);
  }
  else {
    pcontext->is_cursor_over_mesh = ups->last_hit;
    copy_v3_v3(pcontext->location, ups->last_location);
  }

  paint_cursor_update_pixel_radius(pcontext);

  if (BKE_brush_use_locked_size(scene, brush, use_brush_channels)) {
    BKE_brush_size_set(scene, brush, pcontext->pixel_radius, true);
  }

  if (pcontext->is_cursor_over_mesh) {
    paint_cursor_update_unprojected_radius(ups, brush, vc, pcontext->scene_space_location);
  }

  pcontext->is_multires = ss->pbvh != NULL && BKE_pbvh_type(ss->pbvh) == PBVH_GRIDS;

  pcontext->sd = CTX_data_tool_settings(pcontext->C)->sculpt;
}

static void paint_update_mouse_cursor(PaintCursorContext *pcontext)
{
  WM_cursor_set(pcontext->win, WM_CURSOR_PAINT);
}

static void paint_draw_2D_view_brush_cursor(PaintCursorContext *pcontext)
{
  immUniformColor3fvAlpha(pcontext->outline_col, pcontext->outline_alpha);

  /* Draw brush outline. */
  if (pcontext->ups->stroke_active &&
      BKE_brush_use_size_pressure(CTX_data_scene(pcontext->C)->toolsettings,
                                  pcontext->brush,
                                  paint_use_channels(pcontext->C))) {
    imm_draw_circle_wire_2d(pcontext->pos,
                            pcontext->translation[0],
                            pcontext->translation[1],
                            pcontext->final_radius * pcontext->ups->size_pressure_value,
                            40);
    /* Outer at half alpha. */
    immUniformColor3fvAlpha(pcontext->outline_col, pcontext->outline_alpha * 0.5f);
  }

  GPU_line_width(1.0f);
  imm_draw_circle_wire_2d(pcontext->pos,
                          pcontext->translation[0],
                          pcontext->translation[1],
                          pcontext->final_radius,
                          40);
}

static void paint_draw_legacy_3D_view_brush_cursor(PaintCursorContext *pcontext)
{
  GPU_line_width(1.0f);
  immUniformColor3fvAlpha(pcontext->outline_col, pcontext->outline_alpha);
  imm_draw_circle_wire_3d(pcontext->pos,
                          pcontext->translation[0],
                          pcontext->translation[1],
                          pcontext->final_radius,
                          40);
}

static void paint_draw_3D_view_inactive_brush_cursor(PaintCursorContext *pcontext)
{
  GPU_line_width(1.0f);
  /* Reduce alpha to increase the contrast when the cursor is over the mesh. */
  immUniformColor3fvAlpha(pcontext->outline_col, pcontext->outline_alpha * 0.8);
  imm_draw_circle_wire_3d(pcontext->pos,
                          pcontext->translation[0],
                          pcontext->translation[1],
                          pcontext->final_radius,
                          80);
  immUniformColor3fvAlpha(pcontext->outline_col, pcontext->outline_alpha * 0.35f);
  imm_draw_circle_wire_3d(pcontext->pos,
                          pcontext->translation[0],
                          pcontext->translation[1],
                          pcontext->final_radius * clamp_f(pcontext->brush->alpha, 0.0f, 1.0f),
                          80);
}

static void sculpt_cursor_draw_active_face_set_color_set(PaintCursorContext *pcontext)
{

  SculptSession *ss = pcontext->ss;

  if (BKE_pbvh_type(ss->pbvh) != PBVH_FACES) {
    return;
  }

  const int active_face_set = SCULPT_active_face_set_get(ss);
  uchar color[4] = {UCHAR_MAX, UCHAR_MAX, UCHAR_MAX, UCHAR_MAX};
  Object *ob = CTX_data_active_object(pcontext->C);
  Mesh *mesh = ob->data;
  if (active_face_set != mesh->face_sets_color_default) {
    BKE_paint_face_set_overlay_color_get(active_face_set, mesh->face_sets_color_seed, color);
    color[3] = UCHAR_MAX;
  }
  else {
    color[3] /= 2;
  }

  immUniformColor4ubv(color);
}

static void sculpt_cursor_draw_3D_face_set_preview(PaintCursorContext *pcontext)
{

  SculptSession *ss = pcontext->ss;

  if (BKE_pbvh_type(ss->pbvh) != PBVH_FACES) {
    return;
  }

  GPU_line_width(1.0f);
  sculpt_cursor_draw_active_face_set_color_set(pcontext);

  /*
  MPoly *poly = &ss->mpoly[fi];
  MLoop *loops = ss->mloop;
  const int totpoints = poly->totloop;

  immBegin(GPU_PRIM_LINE_STRIP, totpoints + 1);
  for (int i = 0; i < totpoints; i++) {
    float co[3];
    copy_v3_v3(co, SCULPT_vertex_co_get(ss, loops[poly->loopstart + i].v));
    immVertex3fv(pcontext->pos, co);
  }
  immVertex3fv(pcontext->pos, SCULPT_vertex_co_get(ss, loops[poly->loopstart].v));
  immEnd();
  */

  /*
  int v_in_poly = 0;
  for (int i = 0; i < totpoints; i++) {
    if (ss->active_vertex == loops[poly->loopstart + i].v) {
      v_in_poly = i;
    }
  }
  const int next_v = v_in_poly == poly->totloop - 1? 0 : v_in_poly + 1;
  const int prev_v = v_in_poly == 0? poly->totloop - 1 : v_in_poly  - 1;


  immBegin(GPU_PRIM_LINES, 4);
  immVertex3fv(pcontext->pos, SCULPT_vertex_co_get(ss, ss->active_vertex));
  immVertex3fv(pcontext->pos, SCULPT_vertex_co_get(ss, loops[poly->loopstart + next_v].v));


  immVertex3fv(pcontext->pos, SCULPT_vertex_co_get(ss, ss->active_vertex));
  immVertex3fv(pcontext->pos, SCULPT_vertex_co_get(ss, loops[poly->loopstart + prev_v].v));

  immEnd();
  */

  if (!ss->pmap) {
    return;
  }

  int total = 0;
  SculptVertexNeighborIter ni;
  SCULPT_VERTEX_NEIGHBORS_ITER_BEGIN (ss, ss->active_vertex, ni) {
    total++;
  }
  SCULPT_VERTEX_NEIGHBORS_ITER_END(ni);

  immBegin(GPU_PRIM_LINES, total * 2);
  SCULPT_VERTEX_NEIGHBORS_ITER_BEGIN (ss, ss->active_vertex, ni) {
    immVertex3fv(pcontext->pos, SCULPT_active_vertex_co_get(ss));
    immVertex3fv(pcontext->pos, SCULPT_vertex_co_get(ss, ni.vertex));
  }
  SCULPT_VERTEX_NEIGHBORS_ITER_END(ni);
  immEnd();
}

static void paint_cursor_update_object_space_radius(PaintCursorContext *pcontext)
{
  bool use_brush_channels = paint_use_channels(pcontext->C);

  if (!BKE_brush_use_locked_size(pcontext->scene, pcontext->brush, use_brush_channels)) {
    pcontext->radius = paint_calc_object_space_radius(
        &pcontext->vc,
        pcontext->location,
        BKE_brush_size_get(pcontext->scene, pcontext->brush, use_brush_channels));
  }
  else {
    pcontext->radius = BKE_brush_unprojected_radius_get(
        pcontext->scene, pcontext->brush, use_brush_channels);
  }
}

static void paint_cursor_drawing_setup_cursor_space(PaintCursorContext *pcontext)
{
  float cursor_trans[4][4], cursor_rot[4][4];
  const float z_axis[4] = {0.0f, 0.0f, 1.0f, 0.0f};
  float quat[4];
  copy_m4_m4(cursor_trans, pcontext->vc.obact->object_to_world);
  translate_m4(cursor_trans, pcontext->location[0], pcontext->location[1], pcontext->location[2]);
  rotation_between_vecs_to_quat(quat, z_axis, pcontext->normal);
  quat_to_mat4(cursor_rot, quat);
  GPU_matrix_mul(cursor_trans);
  GPU_matrix_mul(cursor_rot);
}

static void paint_cursor_draw_main_inactive_cursor(PaintCursorContext *pcontext)
{
  immUniformColor3fvAlpha(pcontext->outline_col, pcontext->outline_alpha);
  GPU_line_width(2.0f);
  imm_draw_circle_wire_3d(pcontext->pos, 0, 0, pcontext->radius, 80);

  GPU_line_width(1.0f);
  immUniformColor3fvAlpha(pcontext->outline_col, pcontext->outline_alpha * 0.5f);
  imm_draw_circle_wire_3d(
      pcontext->pos, 0, 0, pcontext->radius * clamp_f(pcontext->brush->alpha, 0.0f, 1.0f), 80);
}

static void paint_cursor_pose_brush_segments_draw(PaintCursorContext *pcontext)
{
  SculptSession *ss = pcontext->ss;
  immUniformColor4f(1.0f, 1.0f, 1.0f, 0.8f);
  GPU_line_width(2.0f);

  immBegin(GPU_PRIM_LINES, ss->pose_ik_chain_preview->tot_segments * 2);
  for (int i = 0; i < ss->pose_ik_chain_preview->tot_segments; i++) {
    immVertex3fv(pcontext->pos, ss->pose_ik_chain_preview->segments[i].initial_orig);
    immVertex3fv(pcontext->pos, ss->pose_ik_chain_preview->segments[i].initial_head);
  }

  immEnd();
}

static void paint_cursor_pose_brush_origins_draw(PaintCursorContext *pcontext)
{

  SculptSession *ss = pcontext->ss;
  immUniformColor4f(1.0f, 1.0f, 1.0f, 0.8f);
  for (int i = 0; i < ss->pose_ik_chain_preview->tot_segments; i++) {
    cursor_draw_point_screen_space(pcontext->pos,
                                   pcontext->region,
                                   ss->pose_ik_chain_preview->segments[i].initial_orig,
                                   pcontext->vc.obact->object_to_world,
                                   3);
  }
}

static void paint_cursor_preview_boundary_data_pivot_draw(PaintCursorContext *pcontext)
{

  if (!pcontext->ss->boundary_preview) {
    /* There is no guarantee that a boundary preview exists as there may be no boundaries
     * inside the brush radius. */
    return;
  }
  immUniformColor4f(1.0f, 1.0f, 1.0f, 0.8f);
  cursor_draw_point_screen_space(
      pcontext->pos,
      pcontext->region,
      SCULPT_vertex_co_get(pcontext->ss, pcontext->ss->boundary_preview->pivot_vertex),
      pcontext->vc.obact->object_to_world,
      3);
}

static void paint_cursor_preview_boundary_data_update(PaintCursorContext *pcontext,
                                                      const bool update_previews)
{
  SculptSession *ss = pcontext->ss;
  if (!(update_previews || !ss->boundary_preview)) {
    return;
  }

  /* Needed for updating the necessary SculptSession data in order to initialize the
   * boundary data for the preview. */
  BKE_sculpt_update_object_for_edit(pcontext->depsgraph, pcontext->vc.obact, true, false, false);

  if (ss->boundary_preview) {
    SCULPT_boundary_data_free(ss->boundary_preview);
  }

  ss->boundary_preview = SCULPT_boundary_data_init(
      pcontext->sd, pcontext->vc.obact, pcontext->brush, ss->active_vertex, pcontext->radius);
}

static void paint_cursor_draw_3d_view_brush_cursor_inactive(PaintCursorContext *pcontext)
{
  Brush *brush = pcontext->brush;

  /* 2D falloff is better represented with the default 2D cursor,
   * there is no need to draw anything else. */
  if (brush->falloff_shape == PAINT_FALLOFF_SHAPE_TUBE) {
    paint_draw_legacy_3D_view_brush_cursor(pcontext);
    return;
  }

  if (pcontext->alpha_overlay_drawn) {
    paint_draw_legacy_3D_view_brush_cursor(pcontext);
    return;
  }

  if (!pcontext->is_cursor_over_mesh) {
    paint_draw_3D_view_inactive_brush_cursor(pcontext);
    return;
  }

  paint_cursor_update_object_space_radius(pcontext);

  const bool update_previews = pcontext->prev_active_vertex.i !=
                               SCULPT_active_vertex_get(pcontext->ss).i;

  /* Setup drawing. */
  wmViewport(&pcontext->region->winrct);

  /* Drawing of Cursor overlays in 2D screen space. */

  /* Cursor location symmetry points. */

  const float *active_vertex_co;
  if (brush->sculpt_tool == SCULPT_TOOL_GRAB && brush->flag & BRUSH_GRAB_ACTIVE_VERTEX) {
    active_vertex_co = SCULPT_vertex_co_for_grab_active_get(
        pcontext->ss, SCULPT_active_vertex_get(pcontext->ss));
  }
  else {
    active_vertex_co = SCULPT_active_vertex_co_get(pcontext->ss);
  }
  if (len_v3v3(active_vertex_co, pcontext->location) < pcontext->radius) {
    immUniformColor3fvAlpha(pcontext->outline_col, pcontext->outline_alpha);
    sculpt_cursor_draw_active_face_set_color_set(pcontext);
    cursor_draw_point_with_symmetry(pcontext->pos,
                                    pcontext->region,
                                    active_vertex_co,
                                    pcontext->sd,
                                    pcontext->vc.obact,
                                    pcontext->radius);
  }

  const bool is_brush_tool = PAINT_brush_tool_poll(pcontext->C);

  /* Pose brush updates and rotation origins. */

  if (is_brush_tool && brush->sculpt_tool == SCULPT_TOOL_POSE) {
    /* Just after switching to the Pose Brush, the active vertex can be the same and the
     * cursor won't be tagged to update, so always initialize the preview chain if it is
     * null before drawing it. */
    SculptSession *ss = pcontext->ss;
    if (update_previews || !ss->pose_ik_chain_preview) {
      BKE_sculpt_update_object_for_edit(
          pcontext->depsgraph, pcontext->vc.obact, true, false, false);

      /* Free the previous pose brush preview. */
      if (ss->pose_ik_chain_preview) {
        SCULPT_pose_ik_chain_free(ss->pose_ik_chain_preview);
      }

      /* Generate a new pose brush preview from the current cursor location. */
      ss->pose_ik_chain_preview = SCULPT_pose_ik_chain_init(
          pcontext->sd, pcontext->vc.obact, ss, brush, pcontext->location, pcontext->radius);
    }

    /* Draw the pose brush rotation origins. */
    paint_cursor_pose_brush_origins_draw(pcontext);
  }

  /* Expand operation origin. */
  if (pcontext->ss->expand_cache) {
    cursor_draw_point_screen_space(
        pcontext->pos,
        pcontext->region,
        SCULPT_vertex_co_get(pcontext->ss, pcontext->ss->expand_cache->initial_active_vertex),
        pcontext->vc.obact->object_to_world,
        2);
  }

  /* Transform Pivot. */
  if (pcontext->paint && pcontext->paint->flags & PAINT_SCULPT_SHOW_PIVOT) {
    cursor_draw_point_screen_space(
        pcontext->pos, pcontext->region, pcontext->ss->pivot_pos, pcontext->vc.obact->obmat, 2);
  }

  if (is_brush_tool && brush->sculpt_tool == SCULPT_TOOL_BOUNDARY) {
    paint_cursor_preview_boundary_data_update(pcontext, update_previews);
    paint_cursor_preview_boundary_data_pivot_draw(pcontext);
  }

  /* Setup 3D perspective drawing. */
  GPU_matrix_push_projection();
  ED_view3d_draw_setup_view(pcontext->wm,
                            pcontext->win,
                            pcontext->depsgraph,
                            pcontext->scene,
                            pcontext->region,
                            CTX_wm_view3d(pcontext->C),
                            NULL,
                            NULL,
                            NULL);

  GPU_matrix_push();
  GPU_matrix_mul(pcontext->vc.obact->object_to_world);

  /* Drawing Cursor overlays in 3D object space. */
  if (is_brush_tool && brush->sculpt_tool == SCULPT_TOOL_GRAB &&
      (brush->flag & BRUSH_GRAB_ACTIVE_VERTEX)) {
    SCULPT_geometry_preview_lines_update(pcontext->C, pcontext->ss, pcontext->radius);
    sculpt_geometry_preview_lines_draw(
        pcontext->pos, pcontext->brush, pcontext->is_multires, pcontext->ss);
  }

  if (is_brush_tool && brush->sculpt_tool == SCULPT_TOOL_POSE) {
    paint_cursor_pose_brush_segments_draw(pcontext);
  }

  if (is_brush_tool && brush->sculpt_tool == SCULPT_TOOL_BOUNDARY) {
    SCULPT_boundary_edges_preview_draw(
        pcontext->pos, pcontext->ss, pcontext->outline_col, pcontext->outline_alpha);
    SCULPT_boundary_pivot_line_preview_draw(pcontext->pos, pcontext->ss);
  }

  /* Face Set Preview. */
  sculpt_cursor_draw_3D_face_set_preview(pcontext);

  GPU_matrix_pop();

  /* Drawing Cursor overlays in Paint Cursor space (as additional info on top of the brush cursor)
   */
  GPU_matrix_push();
  paint_cursor_drawing_setup_cursor_space(pcontext);
  /* Main inactive cursor. */
  paint_cursor_draw_main_inactive_cursor(pcontext);

  /* Cloth brush local simulation areas. */
  if (is_brush_tool && brush->sculpt_tool == SCULPT_TOOL_CLOTH &&
      brush->cloth_simulation_area_type != BRUSH_CLOTH_SIMULATION_AREA_GLOBAL) {
    const float white[3] = {1.0f, 1.0f, 1.0f};
    const float zero_v[3] = {0.0f};
    /* This functions sets its own drawing space in order to draw the simulation limits when the
     * cursor is active. When used here, this cursor overlay is already in cursor space, so its
     * position and normal should be set to 0. */
    SCULPT_cloth_simulation_limits_draw(pcontext->ss,
                                        pcontext->sd,
                                        pcontext->pos,
                                        brush,
                                        zero_v,
                                        zero_v,
                                        pcontext->radius,
                                        1.0f,
                                        white,
                                        0.25f);
  }

  /* Layer brush height. */
  if (is_brush_tool && brush->sculpt_tool == SCULPT_TOOL_LAYER) {
    SCULPT_layer_brush_height_preview_draw(pcontext->pos,
                                           brush,
                                           pcontext->radius,
                                           1.0f,
                                           pcontext->outline_col,
                                           pcontext->outline_alpha);
  }

  GPU_matrix_pop();

  /* Reset drawing. */
  GPU_matrix_pop_projection();
  wmWindowViewport(pcontext->win);
}

static void paint_cursor_cursor_draw_3d_view_brush_cursor_active(PaintCursorContext *pcontext)
{
  BLI_assert(pcontext->ss != NULL);
  BLI_assert(pcontext->mode == PAINT_MODE_SCULPT);

  SculptSession *ss = pcontext->ss;
  Brush *brush = pcontext->brush;

  /* The cursor can be updated as active before creating the StrokeCache, so this needs to be
   * checked. */
  if (!ss->cache) {
    return;
  }

  /* Most of the brushes initialize the necessary data for the custom cursor drawing after the
   * first brush step, so make sure that it is not drawn before being initialized. */
  if (SCULPT_stroke_is_first_brush_step_of_symmetry_pass(ss->cache)) {
    return;
  }

  /* Setup drawing. */
  wmViewport(&pcontext->region->winrct);
  GPU_matrix_push_projection();
  ED_view3d_draw_setup_view(pcontext->wm,
                            pcontext->win,
                            pcontext->depsgraph,
                            pcontext->scene,
                            pcontext->region,
                            CTX_wm_view3d(pcontext->C),
                            NULL,
                            NULL,
                            NULL);
  GPU_matrix_push();
  GPU_matrix_mul(pcontext->vc.obact->object_to_world);

  /* Draw the special active cursors different tools may have. */

  if (brush->sculpt_tool == SCULPT_TOOL_GRAB) {
    sculpt_geometry_preview_lines_draw(pcontext->pos, brush, pcontext->is_multires, ss);
  }

  if (brush->sculpt_tool == SCULPT_TOOL_MULTIPLANE_SCRAPE) {
    SCULPT_multiplane_scrape_preview_draw(
        pcontext->pos, brush, ss, pcontext->outline_col, pcontext->outline_alpha);
  }

  if (brush->sculpt_tool == SCULPT_TOOL_ARRAY) {
    /* Draw Array Path. */
    SCULPT_array_path_draw(pcontext->pos, brush, ss);
  }

  if (brush->sculpt_tool == SCULPT_TOOL_CLOTH) {
    if (brush->cloth_force_falloff_type == BRUSH_CLOTH_FORCE_FALLOFF_PLANE) {
      SCULPT_cloth_plane_falloff_preview_draw(
          pcontext->pos, ss, pcontext->outline_col, pcontext->outline_alpha);
    }
    else if (brush->cloth_force_falloff_type == BRUSH_CLOTH_FORCE_FALLOFF_RADIAL &&
             brush->cloth_simulation_area_type == BRUSH_CLOTH_SIMULATION_AREA_LOCAL) {
      /* Display the simulation limits if sculpting outside them. */
      /* This does not makes much sense of plane falloff as the falloff is infinite or global. */

      if (len_v3v3(ss->cache->true_location, ss->cache->true_initial_location) >
          ss->cache->radius * (1.0f + brush->cloth_sim_limit)) {
        const float red[3] = {1.0f, 0.2f, 0.2f};
        SCULPT_cloth_simulation_limits_draw(pcontext->ss,
                                            pcontext->sd,
                                            pcontext->pos,
                                            brush,
                                            ss->cache->true_initial_location,
                                            ss->cache->true_initial_normal,
                                            ss->cache->radius,
                                            2.0f,
                                            red,
                                            0.8f);
      }
    }
  }

  GPU_matrix_pop();

  GPU_matrix_pop_projection();
  wmWindowViewport(pcontext->win);
}

static void paint_cursor_draw_3D_view_brush_cursor(PaintCursorContext *pcontext)
{

  /* These paint tools are not using the SculptSession, so they need to use the default 2D brush
   * cursor in the 3D view. */
  if (pcontext->mode != PAINT_MODE_SCULPT || !pcontext->ss) {
    paint_draw_legacy_3D_view_brush_cursor(pcontext);
    return;
  }

  paint_cursor_sculpt_session_update_and_init(pcontext);

  if (pcontext->is_stroke_active) {
    paint_cursor_cursor_draw_3d_view_brush_cursor_active(pcontext);
  }
  else {
    paint_cursor_draw_3d_view_brush_cursor_inactive(pcontext);
  }
}

static bool paint_cursor_is_3d_view_navigating(PaintCursorContext *pcontext)
{
  ViewContext *vc = &pcontext->vc;
  return vc->rv3d && (vc->rv3d->rflag & RV3D_NAVIGATING);
}

static bool paint_cursor_is_brush_cursor_enabled(PaintCursorContext *pcontext)
{
  if (pcontext->paint->flags & PAINT_SHOW_BRUSH) {
    if (ELEM(pcontext->mode, PAINT_MODE_TEXTURE_2D, PAINT_MODE_TEXTURE_3D) &&
        pcontext->brush->imagepaint_tool == PAINT_TOOL_FILL) {
      return false;
    }
    return true;
  }
  return false;
}

static void paint_cursor_update_rake_rotation(PaintCursorContext *pcontext)
{
  /* Don't calculate rake angles while a stroke is active because the rake variables are global
   * and we may get interference with the stroke itself.
   * For line strokes, such interference is visible. */
  if (!pcontext->ups->stroke_active) {
    paint_calculate_rake_rotation(
        pcontext->ups, pcontext->brush, pcontext->translation, pcontext->translation);
  }
}

static void paint_cursor_check_and_draw_alpha_overlays(PaintCursorContext *pcontext)
{
  pcontext->alpha_overlay_drawn = paint_draw_alpha_overlay(pcontext->ups,
                                                           pcontext->brush,
                                                           &pcontext->vc,
                                                           pcontext->x,
                                                           pcontext->y,
                                                           pcontext->zoomx,
                                                           pcontext->mode);
}

static void paint_cursor_update_anchored_location(PaintCursorContext *pcontext)
{
  UnifiedPaintSettings *ups = pcontext->ups;
  if (ups->draw_anchored) {
    pcontext->final_radius = ups->anchored_size;
    copy_v2_fl2(pcontext->translation,
                ups->anchored_initial_mouse[0] + pcontext->region->winrct.xmin,
                ups->anchored_initial_mouse[1] + pcontext->region->winrct.ymin);
  }
}

static void paint_cursor_setup_2D_drawing(PaintCursorContext *pcontext)
{
  GPU_line_width(2.0f);
  GPU_blend(GPU_BLEND_ALPHA);
  GPU_line_smooth(true);
  pcontext->pos = GPU_vertformat_attr_add(
      immVertexFormat(), "pos", GPU_COMP_F32, 2, GPU_FETCH_FLOAT);
  immBindBuiltinProgram(GPU_SHADER_3D_UNIFORM_COLOR);
}

static void paint_cursor_setup_3D_drawing(PaintCursorContext *pcontext)
{
  GPU_line_width(2.0f);
  GPU_blend(GPU_BLEND_ALPHA);
  GPU_line_smooth(true);
  pcontext->pos = GPU_vertformat_attr_add(
      immVertexFormat(), "pos", GPU_COMP_F32, 3, GPU_FETCH_FLOAT);
  immBindBuiltinProgram(GPU_SHADER_3D_UNIFORM_COLOR);
}

static void paint_cursor_restore_drawing_state(void)
{
  immUnbindProgram();
  GPU_blend(GPU_BLEND_NONE);
  GPU_line_smooth(false);
}

static void paint_draw_cursor(bContext *C, int x, int y, void *UNUSED(unused))
{
  PaintCursorContext pcontext;
  if (!paint_cursor_context_init(C, x, y, &pcontext)) {
    return;
  }

  if (!paint_cursor_is_brush_cursor_enabled(&pcontext)) {
    return;
  }
  if (paint_cursor_is_3d_view_navigating(&pcontext)) {
    return;
  }

  switch (pcontext.cursor_type) {
    case PAINT_CURSOR_CURVE:
      paint_draw_curve_cursor(pcontext.brush, &pcontext.vc);
      break;
    case PAINT_CURSOR_2D:
      paint_cursor_update_rake_rotation(&pcontext);
      paint_cursor_check_and_draw_alpha_overlays(&pcontext);
      paint_cursor_update_anchored_location(&pcontext);

      paint_cursor_setup_2D_drawing(&pcontext);
      paint_draw_2D_view_brush_cursor(&pcontext);
      paint_cursor_restore_drawing_state();
      break;
    case PAINT_CURSOR_3D:
      paint_update_mouse_cursor(&pcontext);

      paint_cursor_update_rake_rotation(&pcontext);
      paint_cursor_check_and_draw_alpha_overlays(&pcontext);
      paint_cursor_update_anchored_location(&pcontext);

      paint_cursor_setup_3D_drawing(&pcontext);
      paint_cursor_draw_3D_view_brush_cursor(&pcontext);
      paint_cursor_restore_drawing_state();
      break;
  }
}

/* Public API */

void ED_paint_cursor_start(Paint *p, bool (*poll)(bContext *C))
{
  if (p && !p->paint_cursor) {
    p->paint_cursor = WM_paint_cursor_activate(
        SPACE_TYPE_ANY, RGN_TYPE_ANY, poll, paint_draw_cursor, NULL);
  }

  /* Invalidate the paint cursors. */
  BKE_paint_invalidate_overlay_all();
}<|MERGE_RESOLUTION|>--- conflicted
+++ resolved
@@ -595,19 +595,11 @@
         quad.ymax = center[1] + ups->anchored_size;
       }
       else {
-<<<<<<< HEAD
         const int radius = BKE_brush_size_get(vc->scene, brush, use_brush_channels) * zoom;
-        quad.xmin = x - radius;
-        quad.ymin = y - radius;
-        quad.xmax = x + radius;
-        quad.ymax = y + radius;
-=======
-        const int radius = BKE_brush_size_get(vc->scene, brush) * zoom;
         quad.xmin = center[0] - radius;
         quad.ymin = center[1] - radius;
         quad.xmax = center[0] + radius;
         quad.ymax = center[1] + radius;
->>>>>>> 5fe146e5
       }
     }
     else if (mtex->brush_map_mode == MTEX_MAP_MODE_TILED) {
@@ -1779,7 +1771,7 @@
   /* Transform Pivot. */
   if (pcontext->paint && pcontext->paint->flags & PAINT_SCULPT_SHOW_PIVOT) {
     cursor_draw_point_screen_space(
-        pcontext->pos, pcontext->region, pcontext->ss->pivot_pos, pcontext->vc.obact->obmat, 2);
+        pcontext->pos, pcontext->region, pcontext->ss->pivot_pos, pcontext->vc.obact->object_to_world, 2);
   }
 
   if (is_brush_tool && brush->sculpt_tool == SCULPT_TOOL_BOUNDARY) {
