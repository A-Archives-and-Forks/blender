--- conflicted
+++ resolved
@@ -113,12 +113,7 @@
   const SculptCustomLayer *buffer_scl = data->scl;
   const SculptCustomLayer *stroke_id_scl = data->scl2;
 
-<<<<<<< HEAD
   const bool do_accum = SCULPT_get_int(ss, accumulate, NULL, brush);
-=======
-  SculptOrigVertData orig_data;
-  SCULPT_orig_vert_data_init(&orig_data, data->ob, data->nodes[n], SCULPT_UNDO_COLOR);
->>>>>>> e86c2f72
 
   PBVHVertexIter vd;
 
@@ -153,7 +148,6 @@
                  brush->mtex.brush_map_mode != MTEX_MAP_MODE_ROLL;
 
   BKE_pbvh_vertex_iter_begin (ss->pbvh, data->nodes[n], vd, PBVH_ITER_UNIQUE) {
-    // SCULPT_orig_vert_data_update(&orig_data, vd.vertex);
     SCULPT_vertex_check_origdata(ss, vd.vertex);
 
     // check if we have a new stroke, in which we need to zero
