/* SPDX-FileCopyrightText: 2020 Blender Authors
 *
 * SPDX-License-Identifier: GPL-2.0-or-later */

/** \file
 * \ingroup edsculpt
 */

#include <cmath>
#include <cstdlib>

#include "MEM_guardedalloc.h"

#include "BLI_alloca.h"
#include "BLI_blenlib.h"
#include "BLI_index_range.hh"
#include "BLI_linklist_stack.h"
#include "BLI_map.hh"
#include "BLI_math_geom.h"
#include "BLI_math_vector.h"
#include "BLI_math_vector_types.hh"
#include "BLI_memarena.h"
#include "BLI_mempool.h"
#include "BLI_set.hh"
#include "BLI_sort_utils.h"
#include "BLI_task.h"
#include "BLI_utildefines.h"
#include "BLI_vector.hh"

#include "DNA_brush_types.h"
#include "DNA_mesh_types.h"
#include "DNA_meshdata_types.h"
#include "DNA_object_types.h"

#include "BKE_ccg.h"
#include "BKE_context.hh"
#include "BKE_mesh.hh"
#include "BKE_mesh_mapping.hh"
#include "BKE_object.hh"
#include "BKE_paint.hh"
#include "BKE_pbvh_api.hh"

#include "paint_intern.hh"
#include "sculpt_intern.hh"

#include "bmesh.h"

#define SCULPT_GEODESIC_VERTEX_NONE -1

using blender::float2;
using blender::float3;
using blender::IndexRange;
using blender::Map;
using blender::Set;
using blender::uint3;
using blender::Vector;

/* Propagate distance from v1 and v2 to v0. */
<<<<<<< HEAD
static bool sculpt_geodesic_mesh_test_dist_add(float (*cos)[3],
=======
static bool sculpt_geodesic_mesh_test_dist_add(blender::Span<blender::float3> vert_positions,
>>>>>>> f97580f6
                                               const int v0,
                                               const int v1,
                                               const int v2,
                                               float *dists,
                                               GSet *initial_verts,
                                               PBVHVertRef *r_closest_verts)
{
  if (BLI_gset_haskey(initial_verts, POINTER_FROM_INT(v0))) {
    return false;
  }

  BLI_assert(dists[v1] != FLT_MAX);
  if (dists[v0] <= dists[v1]) {
    return false;
  }

  float *co0 = cos[v0];
  float *co1 = cos[v1];
  float *co2 = v2 != SCULPT_GEODESIC_VERTEX_NONE ? cos[v2] : nullptr;

  float dist0;
  if (v2 != SCULPT_GEODESIC_VERTEX_NONE) {
    BLI_assert(dists[v2] != FLT_MAX);
    if (dists[v0] <= dists[v2]) {
      return false;
    }
    dist0 = geodesic_distance_propagate_across_triangle(co0, co1, co2, dists[v1], dists[v2]);
  }
  else {
    float vec[3];
    sub_v3_v3v3(vec, co1, co0);
    dist0 = dists[v1] + len_v3(vec);
  }

  if (dist0 < dists[v0]) {
    dists[v0] = dist0;

    if (r_closest_verts) {
      bool tag1 = r_closest_verts[v1].i != -1LL;
      bool tag2 = v2 != SCULPT_GEODESIC_VERTEX_NONE && r_closest_verts[v2].i != -1LL;

      float l1 = len_v3v3(co0, co1);
      float l2 = v2 != SCULPT_GEODESIC_VERTEX_NONE ? len_v3v3(co0, co2) : 0.0f;

      if (tag1 && tag2) {
        if (l1 < l2) {
          r_closest_verts[v0] = r_closest_verts[v1];
        }
        else {
          r_closest_verts[v0] = r_closest_verts[v2];
        }
      }
      else if (tag2) {
        r_closest_verts[v0] = r_closest_verts[v2];
      }
      else if (tag1) {
        r_closest_verts[v0] = r_closest_verts[v1];
      }
    }
    return true;
  }

  return false;
}

/* Propagate distance from v1 and v2 to v0. */
static bool sculpt_geodesic_grids_test_dist_add(SculptSession *ss,
                                                const int v0,
                                                const int v1,
                                                const int v2,
                                                float *dists,
                                                GSet *initial_verts,
                                                PBVHVertRef *r_closest_verts,
                                                float (*cos)[3])
{
  if (BLI_gset_haskey(initial_verts, POINTER_FROM_INT(v0))) {
    return false;
  }

  BLI_assert(dists[v1] != FLT_MAX);
  if (dists[v0] <= dists[v1]) {
    return false;
  }

  const float *co0 = cos ? cos[v0] :
                           SCULPT_vertex_co_get(ss, BKE_pbvh_index_to_vertex(ss->pbvh, v0));
  const float *co1 = cos ? cos[v1] :
                           SCULPT_vertex_co_get(ss, BKE_pbvh_index_to_vertex(ss->pbvh, v1));
  const float *co2 = v2 != SCULPT_GEODESIC_VERTEX_NONE ?
                         (cos ? cos[v2] :
                                SCULPT_vertex_co_get(ss, BKE_pbvh_index_to_vertex(ss->pbvh, v2))) :
                         nullptr;

  float dist0;
  if (v2 != SCULPT_GEODESIC_VERTEX_NONE) {
    BLI_assert(dists[v2] != FLT_MAX);
    if (dists[v0] <= dists[v2]) {
      return false;
    }
    dist0 = geodesic_distance_propagate_across_triangle(co0, co1, co2, dists[v1], dists[v2]);
  }
  else {
    float vec[3];
    sub_v3_v3v3(vec, co1, co0);
    dist0 = dists[v1] + len_v3(vec);
  }

  if (dist0 < dists[v0]) {
    dists[v0] = dist0;

    if (r_closest_verts) {
      bool tag1 = r_closest_verts[v1].i != -1LL;
      bool tag2 = v2 != SCULPT_GEODESIC_VERTEX_NONE && r_closest_verts[v2].i != -1LL;

      float l1 = len_v3v3(co0, co1);
      float l2 = v2 != SCULPT_GEODESIC_VERTEX_NONE ? len_v3v3(co0, co2) : 0.0f;

      if (tag1 && tag2) {
        if (l1 < l2) {
          r_closest_verts[v0] = r_closest_verts[v1];
        }
        else {
          r_closest_verts[v0] = r_closest_verts[v2];
        }
      }
      else if (tag2) {
        r_closest_verts[v0] = r_closest_verts[v2];
      }
      else if (tag1) {
        r_closest_verts[v0] = r_closest_verts[v1];
      }
    }
    return true;
  }

  return false;
}

#define BMESH_INITIAL_VERT_TAG BM_ELEM_TAG_ALT

static bool sculpt_geodesic_mesh_test_dist_add_bmesh(BMVert *v0,
                                                     BMVert *v1,
                                                     BMVert *v2,
                                                     float *dists,
                                                     GSet */*initial_verts*/,
                                                     PBVHVertRef *r_closest_verts,
                                                     float (*cos)[3])
{
  const int v0_i = BM_elem_index_get(v0);
  const int v1_i = BM_elem_index_get(v1);
  const int v2_i = v2 ? BM_elem_index_get(v2) : SCULPT_GEODESIC_VERTEX_NONE;

  const float *v0co = cos ? cos[BM_elem_index_get(v0)] : v0->co;
  const float *v1co = cos ? cos[BM_elem_index_get(v1)] : v1->co;
  const float *v2co = v2 ? (cos ? cos[BM_elem_index_get(v2)] : v2->co) : nullptr;

  if (BM_elem_flag_test(v0, BMESH_INITIAL_VERT_TAG)) {
    return false;
  }

  BLI_assert(dists[v1_i] != FLT_MAX);
  if (dists[v0_i] <= dists[v1_i]) {
    return false;
  }

  float dist0;
  if (v2_i != SCULPT_GEODESIC_VERTEX_NONE) {
    BLI_assert(dists[v2_i] != FLT_MAX);
    if (dists[v0_i] <= dists[v2_i]) {
      return false;
    }

    dist0 = geodesic_distance_propagate_across_triangle(
        v0co, v1co, v2co, dists[v1_i], dists[v2_i]);
  }
  else {
    float vec[3];
    sub_v3_v3v3(vec, v1co, v0co);
    dist0 = dists[v1_i] + len_v3(vec);
  }

  if (dist0 < dists[v0_i]) {
    dists[v0_i] = dist0;

    if (r_closest_verts) {
      bool tag1 = r_closest_verts[v1_i].i != -1LL;
      bool tag2 = v2 && r_closest_verts[v2_i].i != -1LL;

      float l1 = len_v3v3(v0co, v1co);
      float l2 = v2 ? len_v3v3(v0co, v2co) : 0.0f;

      if (!tag1 && !tag2) {
        printf("bad\n");
      }

      if (tag1 && tag2) {
        if (l1 < l2) {  // dists[v1_i] < dists[v2_i]) {
          r_closest_verts[v0_i] = r_closest_verts[v1_i];
        }
        else {
          r_closest_verts[v0_i] = r_closest_verts[v2_i];
        }
      }
      else if (tag2) {
        r_closest_verts[v0_i] = r_closest_verts[v2_i];
      }
      else if (tag1) {
        r_closest_verts[v0_i] = r_closest_verts[v1_i];
      }
    }

    return true;
  }

  return false;
}

static float *geodesic_mesh_create(Object *ob,
                                   GSet *initial_verts,
                                   const float limit_radius,
                                   PBVHVertRef *r_closest_verts,
                                   float (*cos)[3])
{
  SculptSession *ss = ob->sculpt;
  Mesh *mesh = BKE_object_get_original_mesh(ob);

  const int totvert = mesh->totvert;
  const int totedge = mesh->totedge;

  const float limit_radius_sq = limit_radius * limit_radius;

<<<<<<< HEAD
  if (!cos) {
    cos = SCULPT_mesh_deformed_positions_get(ss);
  }

=======
  const blender::Span<blender::float3> vert_positions = SCULPT_mesh_deformed_positions_get(ss);
>>>>>>> f97580f6
  const blender::Span<blender::int2> edges = mesh->edges();
  const blender::OffsetIndices faces = mesh->faces();
  const blender::Span<int> corner_verts = mesh->corner_verts();
  const blender::Span<int> corner_edges = mesh->corner_edges();

  float *dists = static_cast<float *>(MEM_malloc_arrayN(totvert, sizeof(float), __func__));
  BLI_bitmap *edge_tag = BLI_BITMAP_NEW(totedge, "edge tag");

  if (ss->epmap.is_empty()) {
    ss->epmap = blender::bke::mesh::build_edge_to_face_map(
        faces, corner_edges, edges.size(), ss->edge_to_face_offsets, ss->edge_to_face_indices);
  }
  if (ss->vemap.is_empty()) {
    ss->vemap = blender::bke::mesh::build_vert_to_edge_map(
        edges, mesh->totvert, ss->vert_to_edge_offsets, ss->vert_to_edge_indices);
  }

  /* Both contain edge indices encoded as *void. */
  BLI_LINKSTACK_DECLARE(queue, void *);
  BLI_LINKSTACK_DECLARE(queue_next, void *);

  BLI_LINKSTACK_INIT(queue);
  BLI_LINKSTACK_INIT(queue_next);

  for (int i = 0; i < totvert; i++) {
    if (BLI_gset_haskey(initial_verts, POINTER_FROM_INT(i))) {
      if (r_closest_verts) {
        r_closest_verts[i] = BKE_pbvh_index_to_vertex(ss->pbvh, i);
      }

      dists[i] = 0.0f;
    }
    else {
      if (r_closest_verts) {
        r_closest_verts[i].i = -1LL;
      }

      dists[i] = FLT_MAX;
    }
  }

  /* Masks verts that are further than limit radius from an initial vertex. As there is no need
   * to define a distance to them the algorithm can stop earlier by skipping them. */
  BLI_bitmap *affected_vertex = BLI_BITMAP_NEW(totvert, "affected vertex");
  GSetIterator gs_iter;

  if (limit_radius == FLT_MAX) {
    /* In this case, no need to loop through all initial verts to check distances as they are
     * all going to be affected. */
    BLI_bitmap_set_all(affected_vertex, true, totvert);
  }
  else {
    /* This is an O(n^2) loop used to limit the geodesic distance calculation to a radius. When
     * this optimization is needed, it is expected for the tool to request the distance to a low
     * number of verts (usually just 1 or 2). */
    GSET_ITER (gs_iter, initial_verts) {
      const int v = POINTER_AS_INT(BLI_gsetIterator_getKey(&gs_iter));
<<<<<<< HEAD
      float *v_co = cos[v];

=======
      const float *v_co = vert_positions[v];
>>>>>>> f97580f6
      for (int i = 0; i < totvert; i++) {
        if (len_squared_v3v3(v_co, cos[i]) <= limit_radius_sq) {
          BLI_BITMAP_ENABLE(affected_vertex, i);
        }
      }
    }
  }

  /* Add edges adjacent to an initial vertex to the queue. */
  for (int i = 0; i < totedge; i++) {
    const int v1 = edges[i][0];
    const int v2 = edges[i][1];
    if (!BLI_BITMAP_TEST(affected_vertex, v1) && !BLI_BITMAP_TEST(affected_vertex, v2)) {
      continue;
    }
    if (dists[v1] != FLT_MAX || dists[v2] != FLT_MAX) {
      BLI_LINKSTACK_PUSH(queue, POINTER_FROM_INT(i));
    }
  }

  do {
    while (BLI_LINKSTACK_SIZE(queue)) {
      const int e = POINTER_AS_INT(BLI_LINKSTACK_POP(queue));
      int v1 = edges[e][0];
      int v2 = edges[e][1];

      if (dists[v1] == FLT_MAX || dists[v2] == FLT_MAX) {
        if (dists[v1] > dists[v2]) {
          SWAP(int, v1, v2);
        }
        sculpt_geodesic_mesh_test_dist_add(
            cos, v2, v1, SCULPT_GEODESIC_VERTEX_NONE, dists, initial_verts, r_closest_verts);
      }

      if (ss->epmap[e].size() != 0) {
        for (int face_map_index = 0; face_map_index < ss->epmap[e].size(); face_map_index++) {
          const int face = ss->epmap[e][face_map_index];
          if (ss->hide_poly && ss->hide_poly[face]) {
            continue;
          }
          for (const int v_other : corner_verts.slice(faces[face])) {
            if (ELEM(v_other, v1, v2)) {
              continue;
            }
            if (sculpt_geodesic_mesh_test_dist_add(
                    cos, v_other, v1, v2, dists, initial_verts, nullptr)) {
              for (int edge_map_index = 0; edge_map_index < ss->vemap[v_other].size();
                   edge_map_index++) {
                const int e_other = ss->vemap[v_other][edge_map_index];
                int ev_other;
                if (edges[e_other][0] == v_other) {
                  ev_other = edges[e_other][1];
                }
                else {
                  ev_other = edges[e_other][0];
                }

                if (e_other != e && !BLI_BITMAP_TEST(edge_tag, e_other) &&
                    (ss->epmap[e_other].size() == 0 || dists[ev_other] != FLT_MAX))
                {
                  if (BLI_BITMAP_TEST(affected_vertex, v_other) ||
                      BLI_BITMAP_TEST(affected_vertex, ev_other)) {
                    BLI_BITMAP_ENABLE(edge_tag, e_other);
                    BLI_LINKSTACK_PUSH(queue_next, POINTER_FROM_INT(e_other));
                  }
                }
              }
            }
          }
        }
      }
    }

    for (LinkNode *lnk = queue_next; lnk; lnk = lnk->next) {
      const int e = POINTER_AS_INT(lnk->link);
      BLI_BITMAP_DISABLE(edge_tag, e);
    }

    BLI_LINKSTACK_SWAP(queue, queue_next);
  } while (BLI_LINKSTACK_SIZE(queue));

  BLI_LINKSTACK_FREE(queue);
  BLI_LINKSTACK_FREE(queue_next);
  MEM_SAFE_FREE(edge_tag);
  MEM_SAFE_FREE(affected_vertex);

  return dists;
}

static float *geodesic_bmesh_create(Object *ob,
                                    GSet *initial_verts,
                                    const float limit_radius,
                                    PBVHVertRef *r_closest_verts,
                                    float (*cos)[3])
{
  SculptSession *ss = ob->sculpt;

  if (!ss->bm) {
    return nullptr;
  }

  BM_mesh_elem_index_ensure(ss->bm, BM_VERT | BM_EDGE | BM_FACE);

  const int totvert = ss->bm->totvert;
  const int totedge = ss->bm->totedge;

  if (r_closest_verts) {
    for (int i = 0; i < totvert; i++) {
      r_closest_verts[i].i = -1LL;
    }
  }

  const float limit_radius_sq = limit_radius * limit_radius;

  float *dists = static_cast<float *>(MEM_malloc_arrayN(totvert, sizeof(float), "distances"));
  BLI_bitmap *edge_tag = BLI_BITMAP_NEW(totedge, "edge tag");

  BLI_LINKSTACK_DECLARE(queue, BMEdge *);
  BLI_LINKSTACK_DECLARE(queue_next, BMEdge *);

  BLI_LINKSTACK_INIT(queue);
  BLI_LINKSTACK_INIT(queue_next);

  for (int i = 0; i < totvert; i++) {
    if (BLI_gset_haskey(initial_verts, POINTER_FROM_INT(i))) {
      dists[i] = 0.0f;

      if (r_closest_verts) {
        r_closest_verts[i] = BKE_pbvh_index_to_vertex(ss->pbvh, i);
      }
    }
    else {
      dists[i] = FLT_MAX;
    }
  }

  /* Masks verts that are further than limit radius from an initial vertex. As there is no
   * need to define a distance to them the algorithm can stop earlier by skipping them. */
  BLI_bitmap *affected_vertex = BLI_BITMAP_NEW(totvert, "affected vertex");
  GSetIterator gs_iter;

  BMVert *v;
  BMIter iter;

  BM_ITER_MESH (v, &iter, ss->bm, BM_VERTS_OF_MESH) {
    BM_elem_flag_disable(v, BMESH_INITIAL_VERT_TAG);
  }

  if (limit_radius == FLT_MAX) {
    /* In this case, no need to loop through all initial verts to check distances as they are
     * all going to be affected. */
    BLI_bitmap_set_all(affected_vertex, true, totvert);
  }
  else {
    /* This is an O(n^2) loop used to limit the geodesic distance calculation to a radius.
     * When this optimization is needed, it is expected for the tool to request the distance
     * to a low number of verts (usually just 1 or 2). */
    GSET_ITER (gs_iter, initial_verts) {
      const int v_i = POINTER_AS_INT(BLI_gsetIterator_getKey(&gs_iter));
      BMVert *v = (BMVert *)BKE_pbvh_index_to_vertex(ss->pbvh, v_i).i;
      float *co1 = cos ? cos[BM_elem_index_get(v)] : v->co;

      BM_elem_flag_enable(v, BMESH_INITIAL_VERT_TAG);

      for (int i = 0; i < totvert; i++) {
        BMVert *v2 = (BMVert *)BKE_pbvh_index_to_vertex(ss->pbvh, i).i;
        float *co2 = cos ? cos[BM_elem_index_get(v2)] : v2->co;

        if (len_squared_v3v3(co1, co2) <= limit_radius_sq) {
          BLI_BITMAP_ENABLE(affected_vertex, i);
        }
      }
    }
  }

  BMEdge *e;

  BM_ITER_MESH (e, &iter, ss->bm, BM_EDGES_OF_MESH) {
    const int v1_i = BM_elem_index_get(e->v1);
    const int v2_i = BM_elem_index_get(e->v2);

    if (!BLI_BITMAP_TEST(affected_vertex, v1_i) && !BLI_BITMAP_TEST(affected_vertex, v2_i)) {
      continue;
    }
    if (dists[v1_i] != FLT_MAX || dists[v2_i] != FLT_MAX) {
      BLI_LINKSTACK_PUSH(queue, e);
    }
  }

  do {
    while (BLI_LINKSTACK_SIZE(queue)) {
      BMEdge *e = (BMEdge *)BLI_LINKSTACK_POP(queue);

      BMVert *v1 = e->v1, *v2 = e->v2;
      int v1_i = BM_elem_index_get(e->v1);
      int v2_i = BM_elem_index_get(e->v2);

      if ((dists[v1_i] == FLT_MAX || dists[v2_i] == FLT_MAX) && v1 && v2) {
        if (dists[v1_i] > dists[v2_i]) {
          SWAP(BMVert *, v1, v2);
          SWAP(int, v1_i, v2_i);
        }
        sculpt_geodesic_mesh_test_dist_add_bmesh(
            v2, v1, nullptr, dists, initial_verts, r_closest_verts, cos);
      }

      BMLoop *l = e->l;
      if (l) {
        do {
          BMFace *f = l->f;
          BMLoop *l2 = f->l_first;

          if (BM_ELEM_CD_GET_INT(f, ss->cd_faceset_offset) < 0) {
            l = l->radial_next;
            continue;
          }

          do {
            BMVert *v_other = l2->v;

            if (ELEM(v_other, v1, v2)) {
              l2 = l2->next;
              continue;
            }

            const int v_other_i = BM_elem_index_get(v_other);

            if (sculpt_geodesic_mesh_test_dist_add_bmesh(
                    v_other, v1, v2, dists, initial_verts, r_closest_verts, cos))
            {
              BMIter eiter;
              BMEdge *e_other;

              BM_ITER_ELEM (e_other, &eiter, v_other, BM_EDGES_OF_VERT) {
                BMVert *ev_other;

                if (e_other->v1 == v_other) {
                  ev_other = e_other->v2;
                }
                else {
                  ev_other = e_other->v1;
                }

                const int ev_other_i = BM_elem_index_get(ev_other);
                const int e_other_i = BM_elem_index_get(e_other);

                bool ok = e_other != e && !BLI_BITMAP_TEST(edge_tag, e_other_i);
                ok = ok && (!e_other->l || dists[ev_other_i] != FLT_MAX);
                ok = ok && (BLI_BITMAP_TEST(affected_vertex, v_other_i) ||
                            BLI_BITMAP_TEST(affected_vertex, ev_other_i));

                if (ok) {
                  BLI_BITMAP_ENABLE(edge_tag, e_other_i);
                  BLI_LINKSTACK_PUSH(queue_next, e_other);
                }
              }
            }

            l2 = l2->next;
          } while (l2 != f->l_first);

          l = l->radial_next;
        } while (l != e->l);
      }
    }

    for (LinkNode *lnk = queue_next; lnk; lnk = lnk->next) {
      BMEdge *e = (BMEdge *)lnk->link;
      const int e_i = BM_elem_index_get(e);

      BLI_BITMAP_DISABLE(edge_tag, e_i);
    }

    BLI_LINKSTACK_SWAP(queue, queue_next);

  } while (BLI_LINKSTACK_SIZE(queue));

  BLI_LINKSTACK_FREE(queue);
  BLI_LINKSTACK_FREE(queue_next);
  MEM_SAFE_FREE(edge_tag);
  MEM_SAFE_FREE(affected_vertex);

  return dists;
}

BLI_INLINE void *hash_edge(int v1, int v2, int totvert)
{
  if (v1 > v2) {
    SWAP(int, v1, v2);
  }

  intptr_t ret = (intptr_t)v1 + (intptr_t)v2 * (intptr_t)totvert;
  return (void *)ret;
}

typedef struct TempEdge {
  int v1, v2;
} TempEdge;

int find_quad(TempEdge *edges, MeshElemMap *vmap, int v1, int v2, int v3)
{
  for (int i = 0; i < vmap[v1].count; i++) {
    TempEdge *te = edges + vmap[v1].indices[i];
    int v = v1 == te->v1 ? te->v2 : te->v1;

    if (v == v2) {
      continue;
    }

    for (int j = 0; j < vmap[v].count; j++) {
      TempEdge *te2 = edges + vmap[v].indices[j];
      int v4 = v == te2->v1 ? te2->v2 : te2->v1;

      if (v4 == v3) {
        return v;
      }
    }
  }

  return -1;
}

static float *geodesic_grids_create(Object *ob,
                                    GSet *initial_verts,
                                    const float limit_radius,
                                    PBVHVertRef *r_closest_verts,
                                    float (*cos)[3])
{
  SculptSession *ss = ob->sculpt;

  const int totvert = SCULPT_vertex_count_get(ss);

  const float limit_radius_sq = limit_radius * limit_radius;

  float *dists = static_cast<float *>(MEM_malloc_arrayN(totvert, sizeof(float), "distances"));

  /* Both contain edge indices encoded as *void. */
  BLI_LINKSTACK_DECLARE(queue, void *);
  BLI_LINKSTACK_DECLARE(queue_next, void *);

  BLI_LINKSTACK_INIT(queue);
  BLI_LINKSTACK_INIT(queue_next);

  for (int i = 0; i < totvert; i++) {
    if (BLI_gset_haskey(initial_verts, POINTER_FROM_INT(i))) {
      if (r_closest_verts) {
        r_closest_verts[i] = BKE_pbvh_index_to_vertex(ss->pbvh, i);
      }

      dists[i] = 0.0f;
    }
    else {
      if (r_closest_verts) {
        r_closest_verts[i].i = -1LL;
      }

      dists[i] = FLT_MAX;
    }
  }

  /* Masks verts that are further than limit radius from an initial vertex. As there is no
   * need to define a distance to them the algorithm can stop earlier by skipping them. */
  BLI_bitmap *affected_vertex = BLI_BITMAP_NEW(totvert, "affected vertex");
  GSetIterator gs_iter;

  if (limit_radius == FLT_MAX) {
    /* In this case, no need to loop through all initial verts to check distances as they are
     * all going to be affected. */
    BLI_bitmap_set_all(affected_vertex, true, totvert);
  }
  else {
    /* This is an O(n^2) loop used to limit the geodesic distance calculation to a radius.
     * When this optimization is needed, it is expected for the tool to request the distance
     * to a low number of verts (usually just 1 or 2). */
    GSET_ITER (gs_iter, initial_verts) {
      const int v = POINTER_AS_INT(BLI_gsetIterator_getKey(&gs_iter));
      PBVHVertRef vertex = BKE_pbvh_index_to_vertex(ss->pbvh, v);
      const float *v_co = cos ? cos[v] : SCULPT_vertex_co_get(ss, vertex);

      for (int i = 0; i < totvert; i++) {
        const float *v_co2 = cos ? cos[i] :
                                   SCULPT_vertex_co_get(ss, BKE_pbvh_index_to_vertex(ss->pbvh, i));
        if (len_squared_v3v3(v_co, v_co2) <= limit_radius_sq) {
          BLI_BITMAP_ENABLE(affected_vertex, i);
        }
      }
    }
  }

  SculptVertexNeighborIter ni;

  Vector<TempEdge> edges;

  GHash *ehash = BLI_ghash_ptr_new("geodesic multigrids ghash");

  MeshElemMap *vmap = static_cast<MeshElemMap *>(
      MEM_calloc_arrayN(totvert, sizeof(*vmap), "geodesic grids vmap"));

  int totedge = 0;
  MemArena *ma = BLI_memarena_new(BLI_MEMARENA_STD_BUFSIZE, "geodesic grids memarena");

  for (int i = 0; i < totvert; i++) {
    PBVHVertRef vertex = BKE_pbvh_index_to_vertex(ss->pbvh, i);
    MeshElemMap *map = vmap + i;

    int val = SCULPT_vertex_valence_get(ss, vertex);
    map->count = val;
    map->indices = (int *)BLI_memarena_alloc(ma, sizeof(int) * val);

    int j = 0;

    SCULPT_VERTEX_NEIGHBORS_ITER_BEGIN (ss, vertex, ni) {
      void *ekey = hash_edge(i, ni.index, totvert);
      void **val;

      if (!BLI_ghash_ensure_p(ehash, ekey, &val)) {
        *val = POINTER_FROM_INT(totedge);

        TempEdge te = {i, ni.index};
        edges.append(te);
        totedge++;
      }

      map->indices[j] = POINTER_AS_INT(*val);
      j++;
    }
    SCULPT_VERTEX_NEIGHBORS_ITER_END(ni);
  }

  int(*e_otherv_map)[4] = static_cast<int(*)[4]>(
      MEM_malloc_arrayN(totedge, sizeof(*e_otherv_map), "e_otherv_map"));

  // create an edge map of opposite edge verts in (up to 2) adjacent faces
  for (int i = 0; i < totedge; i++) {
    int v1a = -1, v2a = -1;
    int v1b = -1, v2b = -1;

    TempEdge *te = &edges[i];

    for (int j = 0; j < vmap[te->v1].count; j++) {
      TempEdge *te2 = &edges[vmap[te->v1].indices[j]];
      int v3 = te->v1 == te2->v1 ? te2->v2 : te2->v1;

      if (v3 == te->v2) {
        continue;
      }

      int p = find_quad(edges.data(), vmap, te->v1, te->v2, v3);

      if (p != -1) {
        v1a = p;
        v1b = v3;
      }
    }

    for (int j = 0; j < vmap[te->v2].count; j++) {
      TempEdge *te2 = &edges[vmap[te->v2].indices[j]];
      int v3 = te->v2 == te2->v1 ? te2->v2 : te2->v1;

      if (v3 == te->v1) {
        continue;
      }

      int p = find_quad(edges.data(), vmap, te->v1, te->v2, v3);

      if (p != -1) {
        if (v1a != -1) {
          v2a = p;
          v2b = v3;
        }
        else {
          v1a = p;
          v1b = v3;
        }
      }
    }

    e_otherv_map[i][0] = v1a;
    e_otherv_map[i][1] = v1b;
    e_otherv_map[i][2] = v2a;
    e_otherv_map[i][3] = v2b;
  }

  BLI_bitmap *edge_tag = BLI_BITMAP_NEW(totedge, "edge tag");

  /* Add edges adjacent to an initial vertex to the queue. */
  for (int i = 0; i < totedge; i++) {
    const int v1 = edges[i].v1;
    const int v2 = edges[i].v2;

    if (!BLI_BITMAP_TEST(affected_vertex, v1) && !BLI_BITMAP_TEST(affected_vertex, v2)) {
      continue;
    }
    if (dists[v1] != FLT_MAX || dists[v2] != FLT_MAX) {
      BLI_LINKSTACK_PUSH(queue, POINTER_FROM_INT(i));
    }
  }

  do {
    while (BLI_LINKSTACK_SIZE(queue)) {
      const int e = POINTER_AS_INT(BLI_LINKSTACK_POP(queue));
      int v1 = edges[e].v1;
      int v2 = edges[e].v2;

      if (dists[v1] == FLT_MAX || dists[v2] == FLT_MAX) {
        if (dists[v1] > dists[v2]) {
          SWAP(int, v1, v2);
        }
        sculpt_geodesic_grids_test_dist_add(
            ss, v2, v1, SCULPT_GEODESIC_VERTEX_NONE, dists, initial_verts, r_closest_verts, cos);
      }

      for (int pi = 0; pi < 4; pi++) {
        int v_other = e_otherv_map[e][pi];

        if (v_other == -1) {
          continue;
        }

        // XXX not sure how to handle face sets here - joeedh
        // if (ss->face_sets[poly] <= 0) {
        //  continue;
        //}

        if (sculpt_geodesic_grids_test_dist_add(
                ss, v_other, v1, v2, dists, initial_verts, r_closest_verts, cos))
        {
          for (int edge_map_index = 0; edge_map_index < vmap[v_other].count; edge_map_index++) {
            const int e_other = vmap[v_other].indices[edge_map_index];
            int ev_other;
            if (edges[e_other].v1 == (uint)v_other) {
              ev_other = edges[e_other].v2;
            }
            else {
              ev_other = edges[e_other].v1;
            }

            if (e_other != e && !BLI_BITMAP_TEST(edge_tag, e_other) &&
                (dists[ev_other] != FLT_MAX)) {
              if (BLI_BITMAP_TEST(affected_vertex, v_other) ||
                  BLI_BITMAP_TEST(affected_vertex, ev_other)) {
                BLI_BITMAP_ENABLE(edge_tag, e_other);
                BLI_LINKSTACK_PUSH(queue_next, POINTER_FROM_INT(e_other));
              }
            }
          }
        }
      }
    }

    for (LinkNode *lnk = queue_next; lnk; lnk = lnk->next) {
      const int e = POINTER_AS_INT(lnk->link);
      BLI_BITMAP_DISABLE(edge_tag, e);
    }

    BLI_LINKSTACK_SWAP(queue, queue_next);

  } while (BLI_LINKSTACK_SIZE(queue));

  BLI_LINKSTACK_FREE(queue);
  BLI_LINKSTACK_FREE(queue_next);
  MEM_SAFE_FREE(edge_tag);
  MEM_SAFE_FREE(affected_vertex);

  BLI_memarena_free(ma);
  BLI_ghash_free(ehash, nullptr, nullptr);
  MEM_SAFE_FREE(vmap);
  MEM_SAFE_FREE(e_otherv_map);

  return dists;
}

/* For sculpt mesh data that does not support a geodesic distances algorithm, fallback to the
 * distance to each vertex. In this case, only one of the initial verts will be used to
 * calculate the distance. */
static float *geodesic_fallback_create(Object *ob, GSet *initial_verts)
{

  SculptSession *ss = ob->sculpt;
  Mesh *mesh = BKE_object_get_original_mesh(ob);
  const int totvert = mesh->totvert;
  float *dists = static_cast<float *>(MEM_malloc_arrayN(totvert, sizeof(float), __func__));
  int first_affected = SCULPT_GEODESIC_VERTEX_NONE;

  GSetIterator gs_iter;
  GSET_ITER (gs_iter, initial_verts) {
    first_affected = POINTER_AS_INT(BLI_gsetIterator_getKey(&gs_iter));
    break;
  }

  if (first_affected == SCULPT_GEODESIC_VERTEX_NONE) {
    for (int i = 0; i < totvert; i++) {
      dists[i] = FLT_MAX;
    }
    return dists;
  }

  const float *first_affected_co = SCULPT_vertex_co_get(
      ss, BKE_pbvh_index_to_vertex(ss->pbvh, first_affected));
  for (int i = 0; i < totvert; i++) {
    dists[i] = len_v3v3(first_affected_co,
                        SCULPT_vertex_co_get(ss, BKE_pbvh_index_to_vertex(ss->pbvh, i)));
  }

  return dists;
}

float *SCULPT_geodesic_distances_create(Object *ob,
                                        GSet *initial_verts,
                                        const float limit_radius,
                                        PBVHVertRef *r_closest_verts,
                                        float (*vertco_override)[3])
{
  SculptSession *ss = ob->sculpt;
  switch (BKE_pbvh_type(ss->pbvh)) {
    case PBVH_FACES:
      return geodesic_mesh_create(
          ob, initial_verts, limit_radius, r_closest_verts, vertco_override);
    case PBVH_BMESH:
      return geodesic_bmesh_create(
          ob, initial_verts, limit_radius, r_closest_verts, vertco_override);
    case PBVH_GRIDS:
      return geodesic_grids_create(
          ob, initial_verts, limit_radius, r_closest_verts, vertco_override);
      // return SCULPT_geodesic_fallback_create(ob, initial_verts);
  }
  BLI_assert_unreachable();
  return nullptr;
}

float *SCULPT_geodesic_from_vertex_and_symm(struct Sculpt *sd,
                                            Object *ob,
                                            const PBVHVertRef vertex,
                                            const float limit_radius)
{
  SculptSession *ss = ob->sculpt;
  GSet *initial_verts = BLI_gset_int_new("initial_verts");

  const char symm = SCULPT_mesh_symmetry_xyz_get(ob);
  for (char i = 0; i <= symm; ++i) {
    if (SCULPT_is_symmetry_iteration_valid(i, symm)) {
      PBVHVertRef v = {PBVH_REF_NONE};

      if (i == 0) {
        v = vertex;
      }
      else {
        float location[3];
        flip_v3_v3(location, SCULPT_vertex_co_get(ss, vertex), ePaintSymmetryFlags(i));
        v = SCULPT_nearest_vertex_get(sd, ob, location, FLT_MAX, false);
      }
      if (v.i != PBVH_REF_NONE) {
        BLI_gset_add(initial_verts, POINTER_FROM_INT(BKE_pbvh_vertex_to_index(ss->pbvh, v)));
      }
    }
  }

  float *dists = SCULPT_geodesic_distances_create(
      ob, initial_verts, limit_radius, nullptr, nullptr);
  BLI_gset_free(initial_verts, nullptr);
  return dists;
}

float *SCULPT_geodesic_from_vertex(Object *ob, const PBVHVertRef vertex, const float limit_radius)
{
  SculptSession *ss = ob->sculpt;

  SCULPT_vertex_random_access_ensure(ss);

  GSet *initial_verts = BLI_gset_int_new("initial_verts");

  BLI_gset_add(initial_verts, POINTER_FROM_INT(BKE_pbvh_vertex_to_index(ss->pbvh, vertex)));

  float *dists = SCULPT_geodesic_distances_create(
      ob, initial_verts, limit_radius, nullptr, nullptr);
  BLI_gset_free(initial_verts, nullptr);

  return dists;
}<|MERGE_RESOLUTION|>--- conflicted
+++ resolved
@@ -56,11 +56,7 @@
 using blender::Vector;
 
 /* Propagate distance from v1 and v2 to v0. */
-<<<<<<< HEAD
-static bool sculpt_geodesic_mesh_test_dist_add(float (*cos)[3],
-=======
 static bool sculpt_geodesic_mesh_test_dist_add(blender::Span<blender::float3> vert_positions,
->>>>>>> f97580f6
                                                const int v0,
                                                const int v1,
                                                const int v2,
@@ -77,9 +73,9 @@
     return false;
   }
 
-  float *co0 = cos[v0];
-  float *co1 = cos[v1];
-  float *co2 = v2 != SCULPT_GEODESIC_VERTEX_NONE ? cos[v2] : nullptr;
+  const float *co0 = vert_positions[v0];
+  const float *co1 = vert_positions[v1];
+  const float *co2 = v2 != SCULPT_GEODESIC_VERTEX_NONE ? vert_positions[v2] : nullptr;
 
   float dist0;
   if (v2 != SCULPT_GEODESIC_VERTEX_NONE) {
@@ -134,7 +130,7 @@
                                                 float *dists,
                                                 GSet *initial_verts,
                                                 PBVHVertRef *r_closest_verts,
-                                                float (*cos)[3])
+                                                const Span<float3> vert_positions)
 {
   if (BLI_gset_haskey(initial_verts, POINTER_FROM_INT(v0))) {
     return false;
@@ -145,13 +141,16 @@
     return false;
   }
 
-  const float *co0 = cos ? cos[v0] :
-                           SCULPT_vertex_co_get(ss, BKE_pbvh_index_to_vertex(ss->pbvh, v0));
-  const float *co1 = cos ? cos[v1] :
-                           SCULPT_vertex_co_get(ss, BKE_pbvh_index_to_vertex(ss->pbvh, v1));
+  const float *co0 = !vert_positions.is_empty() ?
+                         &vert_positions[v0][0] :
+                         SCULPT_vertex_co_get(ss, BKE_pbvh_index_to_vertex(ss->pbvh, v0));
+  const float *co1 = !vert_positions.is_empty() ?
+                         &vert_positions[v1][0] :
+                         SCULPT_vertex_co_get(ss, BKE_pbvh_index_to_vertex(ss->pbvh, v1));
   const float *co2 = v2 != SCULPT_GEODESIC_VERTEX_NONE ?
-                         (cos ? cos[v2] :
-                                SCULPT_vertex_co_get(ss, BKE_pbvh_index_to_vertex(ss->pbvh, v2))) :
+                         (!vert_positions.is_empty() ?
+                              &vert_positions[v2][0] :
+                              SCULPT_vertex_co_get(ss, BKE_pbvh_index_to_vertex(ss->pbvh, v2))) :
                          nullptr;
 
   float dist0;
@@ -205,17 +204,19 @@
                                                      BMVert *v1,
                                                      BMVert *v2,
                                                      float *dists,
-                                                     GSet */*initial_verts*/,
+                                                     GSet * /*initial_verts*/,
                                                      PBVHVertRef *r_closest_verts,
-                                                     float (*cos)[3])
+                                                     const Span<float3> vert_positions)
 {
   const int v0_i = BM_elem_index_get(v0);
   const int v1_i = BM_elem_index_get(v1);
   const int v2_i = v2 ? BM_elem_index_get(v2) : SCULPT_GEODESIC_VERTEX_NONE;
 
-  const float *v0co = cos ? cos[BM_elem_index_get(v0)] : v0->co;
-  const float *v1co = cos ? cos[BM_elem_index_get(v1)] : v1->co;
-  const float *v2co = v2 ? (cos ? cos[BM_elem_index_get(v2)] : v2->co) : nullptr;
+  const float *v0co = !vert_positions.is_empty() ? vert_positions[BM_elem_index_get(v0)] : v0->co;
+  const float *v1co = !vert_positions.is_empty() ? vert_positions[BM_elem_index_get(v1)] : v1->co;
+  const float *v2co = v2 ? (!vert_positions.is_empty() ? vert_positions[BM_elem_index_get(v2)] :
+                                                         v2->co) :
+                           nullptr;
 
   if (BM_elem_flag_test(v0, BMESH_INITIAL_VERT_TAG)) {
     return false;
@@ -282,7 +283,7 @@
                                    GSet *initial_verts,
                                    const float limit_radius,
                                    PBVHVertRef *r_closest_verts,
-                                   float (*cos)[3])
+                                   Span<float3> vert_positions)
 {
   SculptSession *ss = ob->sculpt;
   Mesh *mesh = BKE_object_get_original_mesh(ob);
@@ -292,14 +293,10 @@
 
   const float limit_radius_sq = limit_radius * limit_radius;
 
-<<<<<<< HEAD
-  if (!cos) {
-    cos = SCULPT_mesh_deformed_positions_get(ss);
-  }
-
-=======
-  const blender::Span<blender::float3> vert_positions = SCULPT_mesh_deformed_positions_get(ss);
->>>>>>> f97580f6
+  if (vert_positions.is_empty()) {
+    vert_positions = SCULPT_mesh_deformed_positions_get(ss);
+  }
+
   const blender::Span<blender::int2> edges = mesh->edges();
   const blender::OffsetIndices faces = mesh->faces();
   const blender::Span<int> corner_verts = mesh->corner_verts();
@@ -357,14 +354,9 @@
      * number of verts (usually just 1 or 2). */
     GSET_ITER (gs_iter, initial_verts) {
       const int v = POINTER_AS_INT(BLI_gsetIterator_getKey(&gs_iter));
-<<<<<<< HEAD
-      float *v_co = cos[v];
-
-=======
       const float *v_co = vert_positions[v];
->>>>>>> f97580f6
       for (int i = 0; i < totvert; i++) {
-        if (len_squared_v3v3(v_co, cos[i]) <= limit_radius_sq) {
+        if (len_squared_v3v3(v_co, vert_positions[i]) <= limit_radius_sq) {
           BLI_BITMAP_ENABLE(affected_vertex, i);
         }
       }
@@ -393,8 +385,13 @@
         if (dists[v1] > dists[v2]) {
           SWAP(int, v1, v2);
         }
-        sculpt_geodesic_mesh_test_dist_add(
-            cos, v2, v1, SCULPT_GEODESIC_VERTEX_NONE, dists, initial_verts, r_closest_verts);
+        sculpt_geodesic_mesh_test_dist_add(vert_positions,
+                                           v2,
+                                           v1,
+                                           SCULPT_GEODESIC_VERTEX_NONE,
+                                           dists,
+                                           initial_verts,
+                                           r_closest_verts);
       }
 
       if (ss->epmap[e].size() != 0) {
@@ -408,7 +405,8 @@
               continue;
             }
             if (sculpt_geodesic_mesh_test_dist_add(
-                    cos, v_other, v1, v2, dists, initial_verts, nullptr)) {
+                    vert_positions, v_other, v1, v2, dists, initial_verts, nullptr))
+            {
               for (int edge_map_index = 0; edge_map_index < ss->vemap[v_other].size();
                    edge_map_index++) {
                 const int e_other = ss->vemap[v_other][edge_map_index];
@@ -456,9 +454,11 @@
                                     GSet *initial_verts,
                                     const float limit_radius,
                                     PBVHVertRef *r_closest_verts,
-                                    float (*cos)[3])
+                                    const Span<float3> vert_positions)
 {
   SculptSession *ss = ob->sculpt;
+
+  bool pos_override = !vert_positions.is_empty();
 
   if (!ss->bm) {
     return nullptr;
@@ -523,13 +523,13 @@
     GSET_ITER (gs_iter, initial_verts) {
       const int v_i = POINTER_AS_INT(BLI_gsetIterator_getKey(&gs_iter));
       BMVert *v = (BMVert *)BKE_pbvh_index_to_vertex(ss->pbvh, v_i).i;
-      float *co1 = cos ? cos[BM_elem_index_get(v)] : v->co;
+      const float *co1 = pos_override ? vert_positions[BM_elem_index_get(v)] : v->co;
 
       BM_elem_flag_enable(v, BMESH_INITIAL_VERT_TAG);
 
       for (int i = 0; i < totvert; i++) {
         BMVert *v2 = (BMVert *)BKE_pbvh_index_to_vertex(ss->pbvh, i).i;
-        float *co2 = cos ? cos[BM_elem_index_get(v2)] : v2->co;
+        const float *co2 = pos_override ? vert_positions[BM_elem_index_get(v2)] : v2->co;
 
         if (len_squared_v3v3(co1, co2) <= limit_radius_sq) {
           BLI_BITMAP_ENABLE(affected_vertex, i);
@@ -566,7 +566,7 @@
           SWAP(int, v1_i, v2_i);
         }
         sculpt_geodesic_mesh_test_dist_add_bmesh(
-            v2, v1, nullptr, dists, initial_verts, r_closest_verts, cos);
+            v2, v1, nullptr, dists, initial_verts, r_closest_verts, vert_positions);
       }
 
       BMLoop *l = e->l;
@@ -591,7 +591,7 @@
             const int v_other_i = BM_elem_index_get(v_other);
 
             if (sculpt_geodesic_mesh_test_dist_add_bmesh(
-                    v_other, v1, v2, dists, initial_verts, r_closest_verts, cos))
+                    v_other, v1, v2, dists, initial_verts, r_closest_verts, vert_positions))
             {
               BMIter eiter;
               BMEdge *e_other;
@@ -689,9 +689,11 @@
                                     GSet *initial_verts,
                                     const float limit_radius,
                                     PBVHVertRef *r_closest_verts,
-                                    float (*cos)[3])
+                                    const Span<float3> vert_positions)
 {
   SculptSession *ss = ob->sculpt;
+
+  const bool pos_override = !vert_positions.is_empty();
 
   const int totvert = SCULPT_vertex_count_get(ss);
 
@@ -740,11 +742,12 @@
     GSET_ITER (gs_iter, initial_verts) {
       const int v = POINTER_AS_INT(BLI_gsetIterator_getKey(&gs_iter));
       PBVHVertRef vertex = BKE_pbvh_index_to_vertex(ss->pbvh, v);
-      const float *v_co = cos ? cos[v] : SCULPT_vertex_co_get(ss, vertex);
+      const float *v_co = pos_override ? &vert_positions[v][0] : SCULPT_vertex_co_get(ss, vertex);
 
       for (int i = 0; i < totvert; i++) {
-        const float *v_co2 = cos ? cos[i] :
-                                   SCULPT_vertex_co_get(ss, BKE_pbvh_index_to_vertex(ss->pbvh, i));
+        const float *v_co2 = pos_override ?
+                                 &vert_positions[i][0] :
+                                 SCULPT_vertex_co_get(ss, BKE_pbvh_index_to_vertex(ss->pbvh, i));
         if (len_squared_v3v3(v_co, v_co2) <= limit_radius_sq) {
           BLI_BITMAP_ENABLE(affected_vertex, i);
         }
@@ -871,8 +874,14 @@
         if (dists[v1] > dists[v2]) {
           SWAP(int, v1, v2);
         }
-        sculpt_geodesic_grids_test_dist_add(
-            ss, v2, v1, SCULPT_GEODESIC_VERTEX_NONE, dists, initial_verts, r_closest_verts, cos);
+        sculpt_geodesic_grids_test_dist_add(ss,
+                                            v2,
+                                            v1,
+                                            SCULPT_GEODESIC_VERTEX_NONE,
+                                            dists,
+                                            initial_verts,
+                                            r_closest_verts,
+                                            vert_positions);
       }
 
       for (int pi = 0; pi < 4; pi++) {
@@ -888,7 +897,7 @@
         //}
 
         if (sculpt_geodesic_grids_test_dist_add(
-                ss, v_other, v1, v2, dists, initial_verts, r_closest_verts, cos))
+                ss, v_other, v1, v2, dists, initial_verts, r_closest_verts, vert_positions))
         {
           for (int edge_map_index = 0; edge_map_index < vmap[v_other].count; edge_map_index++) {
             const int e_other = vmap[v_other].indices[edge_map_index];
@@ -974,7 +983,7 @@
                                         GSet *initial_verts,
                                         const float limit_radius,
                                         PBVHVertRef *r_closest_verts,
-                                        float (*vertco_override)[3])
+                                        Span<float3> vertco_override)
 {
   SculptSession *ss = ob->sculpt;
   switch (BKE_pbvh_type(ss->pbvh)) {
@@ -1020,8 +1029,7 @@
     }
   }
 
-  float *dists = SCULPT_geodesic_distances_create(
-      ob, initial_verts, limit_radius, nullptr, nullptr);
+  float *dists = SCULPT_geodesic_distances_create(ob, initial_verts, limit_radius, nullptr, {});
   BLI_gset_free(initial_verts, nullptr);
   return dists;
 }
@@ -1036,8 +1044,7 @@
 
   BLI_gset_add(initial_verts, POINTER_FROM_INT(BKE_pbvh_vertex_to_index(ss->pbvh, vertex)));
 
-  float *dists = SCULPT_geodesic_distances_create(
-      ob, initial_verts, limit_radius, nullptr, nullptr);
+  float *dists = SCULPT_geodesic_distances_create(ob, initial_verts, limit_radius, nullptr, {});
   BLI_gset_free(initial_verts, nullptr);
 
   return dists;
