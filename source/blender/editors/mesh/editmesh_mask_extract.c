--- conflicted
+++ resolved
@@ -579,7 +579,6 @@
 
   if (ob->mode == OB_MODE_SCULPT) {
     SculptSession *ss = ob->sculpt;
-<<<<<<< HEAD
 
     BKE_sculptsession_update_attr_refs(ob);
 
@@ -587,7 +586,8 @@
     switch (BKE_pbvh_type(ss->pbvh)) {
       case PBVH_GRIDS:
       case PBVH_FACES:
-        ss->face_sets = CustomData_get_layer(&((Mesh *)ob->data)->pdata, CD_SCULPT_FACE_SETS);
+        ss->face_sets = CustomData_get_layer_named(
+            &((Mesh *)ob->data)->pdata, CD_PROP_INT32, ".sculpt_face_set");
 
         if (ss->face_sets) {
           const int next_face_set_id = ED_sculpt_face_sets_find_next_available_id(ob->data);
@@ -595,8 +595,10 @@
         }
         break;
       case PBVH_BMESH: {
-        if (ss->bm && CustomData_has_layer(&ss->bm->pdata, CD_SCULPT_FACE_SETS)) {
-          const int cd_fset = CustomData_get_offset(&ss->bm->pdata, CD_SCULPT_FACE_SETS);
+        const int cd_fset = CustomData_get_named_offset(
+            &ss->bm->pdata, CD_PROP_INT32, ".sculpt_face_set");
+
+        if (ss->bm && cd_fset != -1) {
           const int cd_sculptvert = CustomData_get_offset(&ss->bm->vdata, CD_DYNTOPO_VERT);
 
           BMFace *f;
@@ -624,14 +626,6 @@
         }
         break;
       }
-=======
-    ss->face_sets = CustomData_get_layer_named(
-        &((Mesh *)ob->data)->pdata, CD_PROP_INT32, ".sculpt_face_set");
-    if (ss->face_sets) {
-      /* Assign a new Face Set ID to the new faces created by the slice operation. */
-      const int next_face_set_id = ED_sculpt_face_sets_find_next_available_id(ob->data);
-      ED_sculpt_face_sets_initialize_none_to_id(ob->data, next_face_set_id);
->>>>>>> 46076e48
     }
 
     ss->needs_pbvh_rebuild = true;
