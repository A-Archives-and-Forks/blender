/*
 * ***** BEGIN GPL LICENSE BLOCK *****
 *
 * This program is free software; you can redistribute it and/or
 * modify it under the terms of the GNU General Public License
 * as published by the Free Software Foundation; either version 2
 * of the License, or (at your option) any later version.
 *
 * This program is distributed in the hope that it will be useful,
 * but WITHOUT ANY WARRANTY; without even the implied warranty of
 * MERCHANTABILITY or FITNESS FOR A PARTICULAR PURPOSE.  See the
 * GNU General Public License for more details.
 *
 * You should have received a copy of the GNU General Public License
 * along with this program; if not, write to the Free Software Foundation,
 * Inc., 51 Franklin Street, Fifth Floor, Boston, MA 02110-1301, USA.
 *
 * The Original Code is Copyright (C) 2004 Blender Foundation.
 * All rights reserved.
 *
 * The Original Code is: all of this file.
 *
 * Contributor(s): Joshua Leung
 *
 * ***** END GPL LICENSE BLOCK *****
 */

/** \file blender/editors/space_outliner/outliner_tools.c
 *  \ingroup spoutliner
 */

#include "MEM_guardedalloc.h"

#include "DNA_anim_types.h"
#include "DNA_armature_types.h"
#include "DNA_gpencil_types.h"
#include "DNA_group_types.h"
#include "DNA_lamp_types.h"
#include "DNA_linestyle_types.h"
#include "DNA_material_types.h"
#include "DNA_mesh_types.h"
#include "DNA_meta_types.h"
#include "DNA_scene_types.h"
#include "DNA_sequence_types.h"
#include "DNA_world_types.h"
#include "DNA_object_types.h"
#include "DNA_constraint_types.h"
#include "DNA_modifier_types.h"

#include "BLI_blenlib.h"
#include "BLI_utildefines.h"

#include "BKE_animsys.h"
#include "BKE_collection.h"
#include "BKE_context.h"
#include "BKE_constraint.h"
#include "BKE_fcurve.h"
#include "BKE_layer.h"
#include "BKE_library.h"
#include "BKE_library_override.h"
#include "BKE_library_query.h"
#include "BKE_library_remap.h"
#include "BKE_main.h"
#include "BKE_report.h"
#include "BKE_scene.h"
#include "BKE_sequencer.h"

#include "DEG_depsgraph.h"
#include "DEG_depsgraph_build.h"

#include "ED_armature.h"
#include "ED_object.h"
#include "ED_scene.h"
#include "ED_screen.h"
#include "ED_sequencer.h"
#include "ED_undo.h"

#include "WM_api.h"
#include "WM_types.h"

#include "UI_interface.h"
#include "UI_view2d.h"
#include "UI_resources.h"

#include "RNA_access.h"
#include "RNA_define.h"
#include "RNA_enum_types.h"

#include "outliner_intern.h"


/* ****************************************************** */

/* ************ SELECTION OPERATIONS ********* */

static void set_operation_types(SpaceOops *soops, ListBase *lb,
                                int *scenelevel,
                                int *objectlevel,
                                int *idlevel,
                                int *datalevel)
{
	TreeElement *te;
	TreeStoreElem *tselem;

	for (te = lb->first; te; te = te->next) {
		tselem = TREESTORE(te);
		if (tselem->flag & TSE_SELECTED) {
			/* Layer collection points to collection ID. */
			if (!ELEM(tselem->type, 0, TSE_LAYER_COLLECTION)) {
				if (*datalevel == 0)
					*datalevel = tselem->type;
				else if (*datalevel != tselem->type)
					*datalevel = -1;
			}
			else {
				int idcode = GS(tselem->id->name);
				switch (idcode) {
					case ID_SCE:
						*scenelevel = 1;
						break;
					case ID_OB:
						*objectlevel = 1;
						break;

					case ID_ME: case ID_CU: case ID_MB: case ID_LT:
					case ID_LA: case ID_AR: case ID_CA: case ID_SPK:
					case ID_MA: case ID_TE: case ID_IP: case ID_IM:
					case ID_SO: case ID_KE: case ID_WO: case ID_AC:
					case ID_NLA: case ID_TXT: case ID_GR: case ID_LS:
					case ID_LI:
						if (*idlevel == 0) *idlevel = idcode;
						else if (*idlevel != idcode) *idlevel = -1;
						if (ELEM(*datalevel, TSE_VIEW_COLLECTION_BASE, TSE_SCENE_COLLECTION_BASE)) {
							*datalevel = 0;
						}
						break;
				}
			}
		}
		if (TSELEM_OPEN(tselem, soops)) {
			set_operation_types(soops, &te->subtree,
			                    scenelevel, objectlevel, idlevel, datalevel);
		}
	}
}

static void unlink_action_cb(
        bContext *C, ReportList *UNUSED(reports), Scene *UNUSED(scene), TreeElement *UNUSED(te),
        TreeStoreElem *tsep, TreeStoreElem *UNUSED(tselem), void *UNUSED(user_data))
{
	/* just set action to NULL */
	BKE_animdata_set_action(CTX_wm_reports(C), tsep->id, NULL);
}

static void unlink_material_cb(
        bContext *UNUSED(C), ReportList *UNUSED(reports), Scene *UNUSED(scene), TreeElement *te,
        TreeStoreElem *tsep, TreeStoreElem *UNUSED(tselem), void *UNUSED(user_data))
{
	Material **matar = NULL;
	int a, totcol = 0;

	if (GS(tsep->id->name) == ID_OB) {
		Object *ob = (Object *)tsep->id;
		totcol = ob->totcol;
		matar = ob->mat;
	}
	else if (GS(tsep->id->name) == ID_ME) {
		Mesh *me = (Mesh *)tsep->id;
		totcol = me->totcol;
		matar = me->mat;
	}
	else if (GS(tsep->id->name) == ID_CU) {
		Curve *cu = (Curve *)tsep->id;
		totcol = cu->totcol;
		matar = cu->mat;
	}
	else if (GS(tsep->id->name) == ID_MB) {
		MetaBall *mb = (MetaBall *)tsep->id;
		totcol = mb->totcol;
		matar = mb->mat;
	}
	else {
		BLI_assert(0);
	}

	if (LIKELY(matar != NULL)) {
		for (a = 0; a < totcol; a++) {
			if (a == te->index && matar[a]) {
				id_us_min(&matar[a]->id);
				matar[a] = NULL;
			}
		}
	}
}

static void unlink_texture_cb(
        bContext *UNUSED(C), ReportList *UNUSED(reports), Scene *UNUSED(scene), TreeElement *te,
        TreeStoreElem *tsep, TreeStoreElem *UNUSED(tselem), void *UNUSED(user_data))
{
	MTex **mtex = NULL;
	int a;
<<<<<<< HEAD
	
	if (GS(tsep->id->name) == ID_LS) {
=======

	if (GS(tsep->id->name) == ID_MA) {
		Material *ma = (Material *)tsep->id;
		mtex = ma->mtex;
	}
	else if (GS(tsep->id->name) == ID_LA) {
		Lamp *la = (Lamp *)tsep->id;
		mtex = la->mtex;
	}
	else if (GS(tsep->id->name) == ID_WO) {
		World *wrld = (World *)tsep->id;
		mtex = wrld->mtex;
	}
	else if (GS(tsep->id->name) == ID_LS) {
>>>>>>> 44505b38
		FreestyleLineStyle *ls = (FreestyleLineStyle *)tsep->id;
		mtex = ls->mtex;
	}
	else {
		return;
	}

	for (a = 0; a < MAX_MTEX; a++) {
		if (a == te->index && mtex[a]) {
			if (mtex[a]->tex) {
				id_us_min(&mtex[a]->tex->id);
				mtex[a]->tex = NULL;
			}
		}
	}
}

static void unlink_collection_cb(
        bContext *C, ReportList *UNUSED(reports), Scene *UNUSED(scene), TreeElement *UNUSED(te),
        TreeStoreElem *tsep, TreeStoreElem *tselem, void *UNUSED(user_data))
{
<<<<<<< HEAD
	Main *bmain = CTX_data_main(C);
	Collection *collection = (Collection *)tselem->id;
=======
	Group *group = (Group *)tselem->id;
>>>>>>> 44505b38

	if (tsep) {
		if (GS(tsep->id->name) == ID_OB) {
			Object *ob = (Object *)tsep->id;
			ob->dup_group = NULL;
			DEG_relations_tag_update(bmain);
		}
		else if (GS(tsep->id->name) == ID_GR) {
			Collection *parent = (Collection *)tsep->id;
			id_fake_user_set(&collection->id);
			BKE_collection_child_remove(bmain, parent, collection);
			DEG_relations_tag_update(bmain);
		}
		else if (GS(tsep->id->name) == ID_SCE) {
			Collection *parent = BKE_collection_master((Scene *)tsep->id);
			id_fake_user_set(&collection->id);
			BKE_collection_child_remove(bmain, parent, collection);
			DEG_relations_tag_update(bmain);
		}
	}
}

static void unlink_object_cb(
        bContext *C, ReportList *UNUSED(reports), Scene *UNUSED(scene), TreeElement *UNUSED(te),
        TreeStoreElem *tsep, TreeStoreElem *tselem, void *UNUSED(user_data))
{
	Main *bmain = CTX_data_main(C);
	Object *ob = (Object *)tselem->id;
	
	if (tsep) {
		if (GS(tsep->id->name) == ID_GR) {
			Collection *parent = (Collection *)tsep->id;
			BKE_collection_object_remove(bmain, parent, ob, true);
			DEG_relations_tag_update(bmain);
		}
		else if (GS(tsep->id->name) == ID_SCE) {
			Collection *parent = BKE_collection_master((Scene *)tsep->id);
			BKE_collection_object_remove(bmain, parent, ob, true);
			DEG_relations_tag_update(bmain);
		}
	}
}

static void unlink_world_cb(
        bContext *UNUSED(C), ReportList *UNUSED(reports), Scene *UNUSED(scene), TreeElement *UNUSED(te),
        TreeStoreElem *tsep, TreeStoreElem *tselem, void *UNUSED(user_data))
{
	Scene *parscene = (Scene *)tsep->id;
	World *wo = (World *)tselem->id;

	/* need to use parent scene not just scene, otherwise may end up getting wrong one */
	id_us_min(&wo->id);
	parscene->world = NULL;
}

static void outliner_do_libdata_operation(
        bContext *C, ReportList *reports, Scene *scene, SpaceOops *soops, ListBase *lb,
        outliner_operation_cb operation_cb,
        void *user_data)
{
	TreeElement *te;
	TreeStoreElem *tselem;

	for (te = lb->first; te; te = te->next) {
		tselem = TREESTORE(te);
		if (tselem->flag & TSE_SELECTED) {
			if (ELEM(tselem->type, 0, TSE_LAYER_COLLECTION)) {
				TreeStoreElem *tsep = te->parent ? TREESTORE(te->parent) : NULL;
				operation_cb(C, reports, scene, te, tsep, tselem, user_data);
			}
		}
		if (TSELEM_OPEN(tselem, soops)) {
			outliner_do_libdata_operation(C, reports, scene, soops, &te->subtree, operation_cb, user_data);
		}
	}
}

/* ******************************************** */
typedef enum eOutliner_PropSceneOps {
	OL_SCENE_OP_DELETE = 1
} eOutliner_PropSceneOps;

static const EnumPropertyItem prop_scene_op_types[] = {
	{OL_SCENE_OP_DELETE, "DELETE", ICON_X, "Delete", ""},
	{0, NULL, 0, NULL, NULL}
};

static bool outliner_do_scene_operation(
        bContext *C, eOutliner_PropSceneOps event, ListBase *lb,
        bool (*operation_cb)(bContext *, eOutliner_PropSceneOps, TreeElement *, TreeStoreElem *))
{
	TreeElement *te;
	TreeStoreElem *tselem;
	bool success = false;

	for (te = lb->first; te; te = te->next) {
		tselem = TREESTORE(te);
		if (tselem->flag & TSE_SELECTED) {
			if (operation_cb(C, event, te, tselem)) {
				success = true;
			}
		}
	}

	return success;
}

static bool scene_cb(bContext *C, eOutliner_PropSceneOps event, TreeElement *UNUSED(te), TreeStoreElem *tselem)
{
	Scene *scene = (Scene *)tselem->id;

	if (event == OL_SCENE_OP_DELETE) {
		if (ED_scene_delete(C, CTX_data_main(C), CTX_wm_window(C), scene)) {
			WM_event_add_notifier(C, NC_SCENE | NA_REMOVED, scene);
		}
		else {
			return false;
		}
	}

	return true;
}

static int outliner_scene_operation_exec(bContext *C, wmOperator *op)
{
	SpaceOops *soops = CTX_wm_space_outliner(C);
	const eOutliner_PropSceneOps event = RNA_enum_get(op->ptr, "type");

	if (outliner_do_scene_operation(C, event, &soops->tree, scene_cb) == false) {
		return OPERATOR_CANCELLED;
	}

	if (event == OL_SCENE_OP_DELETE) {
		outliner_cleanup_tree(soops);
		ED_undo_push(C, "Delete Scene(s)");
	}
	else {
		BLI_assert(0);
		return OPERATOR_CANCELLED;
	}

	return OPERATOR_FINISHED;
}

void OUTLINER_OT_scene_operation(wmOperatorType *ot)
{
	/* identifiers */
	ot->name = "Outliner Scene Operation";
	ot->idname = "OUTLINER_OT_scene_operation";
	ot->description = "Context menu for scene operations";

	/* callbacks */
	ot->invoke = WM_menu_invoke;
	ot->exec = outliner_scene_operation_exec;
	ot->poll = ED_operator_outliner_active;

	ot->flag = 0;

	ot->prop = RNA_def_enum(ot->srna, "type", prop_scene_op_types, 0, "Scene Operation", "");
}
/* ******************************************** */

static void object_select_cb(
        bContext *C, ReportList *UNUSED(reports), Scene *UNUSED(scene), TreeElement *UNUSED(te),
        TreeStoreElem *UNUSED(tsep), TreeStoreElem *tselem, void *UNUSED(user_data))
{
<<<<<<< HEAD
	ViewLayer *view_layer = CTX_data_view_layer(C);
	Object *ob = (Object *)tselem->id;
	Base *base = BKE_view_layer_base_find(view_layer, ob);

	if (base && ((base->flag & BASE_VISIBLED) != 0)) {
		base->flag |= BASE_SELECTED;
=======
	Base *base = (Base *)te->directdata;

	if (base == NULL) base = BKE_scene_base_find(scene, (Object *)tselem->id);
	if (base && ((base->object->restrictflag & OB_RESTRICT_VIEW) == 0)) {
		base->flag |= SELECT;
		base->object->flag |= SELECT;
>>>>>>> 44505b38
	}
}

static void object_select_hierarchy_cb(
        bContext *C, ReportList *UNUSED(reports), Scene *UNUSED(scene), TreeElement *te,
        TreeStoreElem *UNUSED(tsep), TreeStoreElem *tselem, void *UNUSED(user_data))
{
	/* Don't extend because this toggles, which is nice for Ctrl-Click but not for a menu item.
	 * it's especially confusing when multiple items are selected since some toggle on/off. */
	outliner_item_do_activate_from_tree_element(C, te, tselem, false, true);
}

static void object_deselect_cb(
        bContext *C, ReportList *UNUSED(reports), Scene *UNUSED(scene), TreeElement *UNUSED(te),
        TreeStoreElem *UNUSED(tsep), TreeStoreElem *tselem, void *UNUSED(user_data))
{
<<<<<<< HEAD
	ViewLayer *view_layer = CTX_data_view_layer(C);
	Object *ob = (Object *)tselem->id;
	Base *base = BKE_view_layer_base_find(view_layer, ob);

=======
	Base *base = (Base *)te->directdata;

	if (base == NULL) base = BKE_scene_base_find(scene, (Object *)tselem->id);
>>>>>>> 44505b38
	if (base) {
		base->flag &= ~BASE_SELECTED;
	}
}

static void object_delete_cb(
        bContext *C, ReportList *reports, Scene *scene, TreeElement *te,
        TreeStoreElem *tsep, TreeStoreElem *tselem, void *user_data)
{
<<<<<<< HEAD
	Object *ob = (Object *)tselem->id;
	if (ob) {
=======
	Base *base = (Base *)te->directdata;

	if (base == NULL)
		base = BKE_scene_base_find(scene, (Object *)tselem->id);
	if (base) {
>>>>>>> 44505b38
		Main *bmain = CTX_data_main(C);
		if (ob->id.tag & LIB_TAG_INDIRECT) {
			BKE_reportf(reports, RPT_WARNING, "Cannot delete indirectly linked object '%s'", ob->id.name + 2);
			return;
		}
		else if (BKE_library_ID_is_indirectly_used(bmain, ob) &&
		         ID_REAL_USERS(ob) <= 1 && ID_EXTRA_USERS(ob) == 0)
		{
			BKE_reportf(reports, RPT_WARNING,
			            "Cannot delete object '%s' from scene '%s', indirectly used objects need at least one user",
			            ob->id.name + 2, scene->id.name + 2);
			return;
		}

		// check also library later
		if (ob == CTX_data_edit_object(C)) {
			ED_object_editmode_exit(C, EM_FREEDATA | EM_WAITCURSOR);
		}
<<<<<<< HEAD
		ED_object_base_free_and_unlink(CTX_data_main(C), scene, ob);
=======

		ED_base_object_free_and_unlink(CTX_data_main(C), scene, base);
>>>>>>> 44505b38
		/* leave for ED_outliner_id_unref to handle */
#if 0
		te->directdata = NULL;
		tselem->id = NULL;
#endif
	}
	else {
		/* No base, means object is no more instantiated in any scene.
		 * Should not happen ideally, but does happens, see T51625.
		 * Rather than twisting in all kind of ways to address all possible cases leading to that situation, simpler
		 * to allow deleting such object as a mere generic data-block. */
		id_delete_cb(C, reports, scene, te, tsep, tselem, user_data);
	}
}

static void id_local_cb(
        bContext *C, ReportList *UNUSED(reports), Scene *UNUSED(scene), TreeElement *UNUSED(te),
        TreeStoreElem *UNUSED(tsep), TreeStoreElem *tselem, void *UNUSED(user_data))
{
	if (ID_IS_LINKED(tselem->id) && (tselem->id->tag & LIB_TAG_EXTERN)) {
		Main *bmain = CTX_data_main(C);
		/* if the ID type has no special local function,
		 * just clear the lib */
		if (id_make_local(bmain, tselem->id, false, false) == false) {
			id_clear_lib_data(bmain, tselem->id);
		}
		else {
			BKE_main_id_clear_newpoins(bmain);
		}
	}
}

static void id_static_override_cb(
        bContext *C, ReportList *UNUSED(reports), Scene *UNUSED(scene), TreeElement *UNUSED(te),
        TreeStoreElem *UNUSED(tsep), TreeStoreElem *tselem, void *UNUSED(user_data))
{
	if (ID_IS_LINKED(tselem->id) && (tselem->id->tag & LIB_TAG_EXTERN)) {
		Main *bmain = CTX_data_main(C);
		ID *override_id = BKE_override_static_create_from_id(bmain, tselem->id);
		if (override_id != NULL) {
			BKE_main_id_clear_newpoins(bmain);
		}
	}
}

static void id_fake_user_set_cb(
        bContext *UNUSED(C), ReportList *UNUSED(reports), Scene *UNUSED(scene), TreeElement *UNUSED(te),
        TreeStoreElem *UNUSED(tsep), TreeStoreElem *tselem, void *UNUSED(user_data))
{
	ID *id = tselem->id;

	id_fake_user_set(id);
}

static void id_fake_user_clear_cb(
        bContext *UNUSED(C), ReportList *UNUSED(reports), Scene *UNUSED(scene), TreeElement *UNUSED(te),
        TreeStoreElem *UNUSED(tsep), TreeStoreElem *tselem, void *UNUSED(user_data))
{
	ID *id = tselem->id;

	id_fake_user_clear(id);
}

static void id_select_linked_cb(
        bContext *C, ReportList *UNUSED(reports), Scene *UNUSED(scene), TreeElement *UNUSED(te),
        TreeStoreElem *UNUSED(tsep), TreeStoreElem *tselem, void *UNUSED(user_data))
{
	ID *id = tselem->id;

	ED_object_select_linked_by_id(C, id);
}

static void singleuser_action_cb(
        bContext *C, ReportList *UNUSED(reports), Scene *UNUSED(scene), TreeElement *UNUSED(te),
        TreeStoreElem *tsep, TreeStoreElem *tselem, void *UNUSED(user_data))
{
	ID *id = tselem->id;

	if (id) {
		IdAdtTemplate *iat = (IdAdtTemplate *)tsep->id;
		PointerRNA ptr = {{NULL}};
		PropertyRNA *prop;

		RNA_pointer_create(&iat->id, &RNA_AnimData, iat->adt, &ptr);
		prop = RNA_struct_find_property(&ptr, "action");

		id_single_user(C, id, &ptr, prop);
	}
}

static void singleuser_world_cb(
        bContext *C, ReportList *UNUSED(reports), Scene *UNUSED(scene), TreeElement *UNUSED(te),
        TreeStoreElem *tsep, TreeStoreElem *tselem, void *UNUSED(user_data))
{
	ID *id = tselem->id;

	/* need to use parent scene not just scene, otherwise may end up getting wrong one */
	if (id) {
		Scene *parscene = (Scene *)tsep->id;
		PointerRNA ptr = {{NULL}};
		PropertyRNA *prop;

		RNA_id_pointer_create(&parscene->id, &ptr);
		prop = RNA_struct_find_property(&ptr, "world");

		id_single_user(C, id, &ptr, prop);
	}
}

/**
 * \param select_recurse: Set to false for operations which are already recursively operating on their children.
 */
void outliner_do_object_operation_ex(
        bContext *C, ReportList *reports, Scene *scene_act, SpaceOops *soops, ListBase *lb,
        outliner_operation_cb operation_cb, bool select_recurse)
{
	TreeElement *te;

	for (te = lb->first; te; te = te->next) {
		TreeStoreElem *tselem = TREESTORE(te);
		bool select_handled = false;
		if (tselem->flag & TSE_SELECTED) {
			if (tselem->type == 0 && te->idcode == ID_OB) {
				// when objects selected in other scenes... dunno if that should be allowed
				Scene *scene_owner = (Scene *)outliner_search_back(soops, te, ID_SCE);
				if (scene_owner && scene_act != scene_owner) {
					WM_window_change_active_scene(CTX_data_main(C), C, CTX_wm_window(C), scene_owner);
				}
				/* important to use 'scene_owner' not scene_act else deleting objects can crash.
				 * only use 'scene_act' when 'scene_owner' is NULL, which can happen when the
				 * outliner isn't showing scenes: Visible Layer draw mode for eg. */
				operation_cb(C, reports, scene_owner ? scene_owner : scene_act, te, NULL, tselem, NULL);
				select_handled = true;
			}
		}
		if (TSELEM_OPEN(tselem, soops)) {
			if ((select_handled == false) || select_recurse) {
				outliner_do_object_operation_ex(
				            C, reports, scene_act, soops, &te->subtree, operation_cb, select_recurse);
			}
		}
	}
}

void outliner_do_object_operation(
        bContext *C, ReportList *reports, Scene *scene_act, SpaceOops *soops, ListBase *lb,
        outliner_operation_cb operation_cb)
{
	outliner_do_object_operation_ex(C, reports, scene_act, soops, lb, operation_cb, true);
}

/* ******************************************** */

static void clear_animdata_cb(int UNUSED(event), TreeElement *UNUSED(te),
                              TreeStoreElem *tselem, void *UNUSED(arg))
{
	BKE_animdata_free(tselem->id, true);
}


static void unlinkact_animdata_cb(int UNUSED(event), TreeElement *UNUSED(te),
                                  TreeStoreElem *tselem, void *UNUSED(arg))
{
	/* just set action to NULL */
	BKE_animdata_set_action(NULL, tselem->id, NULL);
}

static void cleardrivers_animdata_cb(int UNUSED(event), TreeElement *UNUSED(te),
                                     TreeStoreElem *tselem, void *UNUSED(arg))
{
	IdAdtTemplate *iat = (IdAdtTemplate *)tselem->id;

	/* just free drivers - stored as a list of F-Curves */
	free_fcurves(&iat->adt->drivers);
}

static void refreshdrivers_animdata_cb(int UNUSED(event), TreeElement *UNUSED(te),
                                       TreeStoreElem *tselem, void *UNUSED(arg))
{
	IdAdtTemplate *iat = (IdAdtTemplate *)tselem->id;
	FCurve *fcu;

	/* loop over drivers, performing refresh (i.e. check graph_buttons.c and rna_fcurve.c for details) */
	for (fcu = iat->adt->drivers.first; fcu; fcu = fcu->next) {
		fcu->flag &= ~FCURVE_DISABLED;

		if (fcu->driver)
			fcu->driver->flag &= ~DRIVER_FLAG_INVALID;
	}
}

/* --------------------------------- */

typedef enum eOutliner_PropDataOps {
	OL_DOP_SELECT = 1,
	OL_DOP_DESELECT,
	OL_DOP_HIDE,
	OL_DOP_UNHIDE,
	OL_DOP_SELECT_LINKED,
} eOutliner_PropDataOps;

typedef enum eOutliner_PropConstraintOps {
	OL_CONSTRAINTOP_ENABLE = 1,
	OL_CONSTRAINTOP_DISABLE,
	OL_CONSTRAINTOP_DELETE
} eOutliner_PropConstraintOps;

typedef enum eOutliner_PropModifierOps {
	OL_MODIFIER_OP_TOGVIS = 1,
	OL_MODIFIER_OP_TOGREN,
	OL_MODIFIER_OP_DELETE
} eOutliner_PropModifierOps;

static void pchan_cb(int event, TreeElement *te, TreeStoreElem *UNUSED(tselem), void *UNUSED(arg))
{
	bPoseChannel *pchan = (bPoseChannel *)te->directdata;

	if (event == OL_DOP_SELECT)
		pchan->bone->flag |= BONE_SELECTED;
	else if (event == OL_DOP_DESELECT)
		pchan->bone->flag &= ~BONE_SELECTED;
	else if (event == OL_DOP_HIDE) {
		pchan->bone->flag |= BONE_HIDDEN_P;
		pchan->bone->flag &= ~BONE_SELECTED;
	}
	else if (event == OL_DOP_UNHIDE)
		pchan->bone->flag &= ~BONE_HIDDEN_P;
}

static void bone_cb(int event, TreeElement *te, TreeStoreElem *UNUSED(tselem), void *UNUSED(arg))
{
	Bone *bone = (Bone *)te->directdata;

	if (event == OL_DOP_SELECT)
		bone->flag |= BONE_SELECTED;
	else if (event == OL_DOP_DESELECT)
		bone->flag &= ~BONE_SELECTED;
	else if (event == OL_DOP_HIDE) {
		bone->flag |= BONE_HIDDEN_P;
		bone->flag &= ~BONE_SELECTED;
	}
	else if (event == OL_DOP_UNHIDE)
		bone->flag &= ~BONE_HIDDEN_P;
}

static void ebone_cb(int event, TreeElement *te, TreeStoreElem *UNUSED(tselem), void *UNUSED(arg))
{
	EditBone *ebone = (EditBone *)te->directdata;

	if (event == OL_DOP_SELECT)
		ebone->flag |= BONE_SELECTED;
	else if (event == OL_DOP_DESELECT)
		ebone->flag &= ~BONE_SELECTED;
	else if (event == OL_DOP_HIDE) {
		ebone->flag |= BONE_HIDDEN_A;
		ebone->flag &= ~BONE_SELECTED | BONE_TIPSEL | BONE_ROOTSEL;
	}
	else if (event == OL_DOP_UNHIDE)
		ebone->flag &= ~BONE_HIDDEN_A;
}

static void sequence_cb(int event, TreeElement *te, TreeStoreElem *tselem, void *scene_ptr)
{
	Sequence *seq = (Sequence *)te->directdata;
	if (event == OL_DOP_SELECT) {
		Scene *scene = (Scene *)scene_ptr;
		Editing *ed = BKE_sequencer_editing_get(scene, false);
		if (BLI_findindex(ed->seqbasep, seq) != -1) {
			ED_sequencer_select_sequence_single(scene, seq, true);
		}
	}

	(void)tselem;
}

static void gp_layer_cb(int event, TreeElement *te, TreeStoreElem *UNUSED(tselem), void *UNUSED(arg))
{
	bGPDlayer *gpl = (bGPDlayer *)te->directdata;

	if (event == OL_DOP_SELECT)
		gpl->flag |= GP_LAYER_SELECT;
	else if (event == OL_DOP_DESELECT)
		gpl->flag &= ~GP_LAYER_SELECT;
	else if (event == OL_DOP_HIDE)
		gpl->flag |= GP_LAYER_HIDE;
	else if (event == OL_DOP_UNHIDE)
		gpl->flag &= ~GP_LAYER_HIDE;
}

static void data_select_linked_cb(int event, TreeElement *te, TreeStoreElem *UNUSED(tselem), void *C_v)
{
	if (event == OL_DOP_SELECT_LINKED) {
		if (RNA_struct_is_ID(te->rnaptr.type)) {
			bContext *C = (bContext *) C_v;
			ID *id = te->rnaptr.data;

			ED_object_select_linked_by_id(C, id);
		}
	}
}

static void constraint_cb(int event, TreeElement *te, TreeStoreElem *UNUSED(tselem), void *C_v)
{
	bContext *C = C_v;
	Main *bmain = CTX_data_main(C);
	SpaceOops *soops = CTX_wm_space_outliner(C);
	bConstraint *constraint = (bConstraint *)te->directdata;
	Object *ob = (Object *)outliner_search_back(soops, te, ID_OB);

	if (event == OL_CONSTRAINTOP_ENABLE) {
		constraint->flag &= ~CONSTRAINT_OFF;
		ED_object_constraint_update(bmain, ob);
		WM_event_add_notifier(C, NC_OBJECT | ND_CONSTRAINT, ob);
	}
	else if (event == OL_CONSTRAINTOP_DISABLE) {
		constraint->flag = CONSTRAINT_OFF;
		ED_object_constraint_update(bmain, ob);
		WM_event_add_notifier(C, NC_OBJECT | ND_CONSTRAINT, ob);
	}
	else if (event == OL_CONSTRAINTOP_DELETE) {
		ListBase *lb = NULL;

		if (TREESTORE(te->parent->parent)->type == TSE_POSE_CHANNEL) {
			lb = &((bPoseChannel *)te->parent->parent->directdata)->constraints;
		}
		else {
			lb = &ob->constraints;
		}

		if (BKE_constraint_remove_ex(lb, ob, constraint, true)) {
			/* there's no active constraint now, so make sure this is the case */
			BKE_constraints_active_set(&ob->constraints, NULL);
			ED_object_constraint_update(bmain, ob); /* needed to set the flags on posebones correctly */
			WM_event_add_notifier(C, NC_OBJECT | ND_CONSTRAINT | NA_REMOVED, ob);
			te->store_elem->flag &= ~TSE_SELECTED;
		}
	}
}

static void modifier_cb(int event, TreeElement *te, TreeStoreElem *UNUSED(tselem), void *Carg)
{
	bContext *C = (bContext *)Carg;
	Main *bmain = CTX_data_main(C);
	SpaceOops *soops = CTX_wm_space_outliner(C);
	ModifierData *md = (ModifierData *)te->directdata;
	Object *ob = (Object *)outliner_search_back(soops, te, ID_OB);

	if (event == OL_MODIFIER_OP_TOGVIS) {
		md->mode ^= eModifierMode_Realtime;
		DEG_id_tag_update(&ob->id, OB_RECALC_DATA);
		WM_event_add_notifier(C, NC_OBJECT | ND_MODIFIER, ob);
	}
	else if (event == OL_MODIFIER_OP_TOGREN) {
		md->mode ^= eModifierMode_Render;
		DEG_id_tag_update(&ob->id, OB_RECALC_DATA);
		WM_event_add_notifier(C, NC_OBJECT | ND_MODIFIER, ob);
	}
	else if (event == OL_MODIFIER_OP_DELETE) {
		ED_object_modifier_remove(NULL, bmain, ob, md);
		WM_event_add_notifier(C, NC_OBJECT | ND_MODIFIER | NA_REMOVED, ob);
		te->store_elem->flag &= ~TSE_SELECTED;
	}
}

static void outliner_do_data_operation(SpaceOops *soops, int type, int event, ListBase *lb,
                                       void (*operation_cb)(int, TreeElement *, TreeStoreElem *, void *),
                                       void *arg)
{
	TreeElement *te;
	TreeStoreElem *tselem;

	for (te = lb->first; te; te = te->next) {
		tselem = TREESTORE(te);
		if (tselem->flag & TSE_SELECTED) {
			if (tselem->type == type) {
				operation_cb(event, te, tselem, arg);
			}
		}
		if (TSELEM_OPEN(tselem, soops)) {
			outliner_do_data_operation(soops, type, event, &te->subtree, operation_cb, arg);
		}
	}
}

static Base *outline_delete_hierarchy(bContext *C, ReportList *reports, Scene *scene, Base *base)
{
	Base *child_base, *base_next;
	Object *parent;
	ViewLayer *view_layer = CTX_data_view_layer(C);

	if (!base) {
		return NULL;
	}

	for (child_base = view_layer->object_bases.first; child_base; child_base = base_next) {
		base_next = child_base->next;
		for (parent = child_base->object->parent; parent && (parent != base->object); parent = parent->parent);
		if (parent) {
			base_next = outline_delete_hierarchy(C, reports, scene, child_base);
		}
	}

	base_next = base->next;

	Main *bmain = CTX_data_main(C);
	if (base->object->id.tag & LIB_TAG_INDIRECT) {
		BKE_reportf(reports, RPT_WARNING, "Cannot delete indirectly linked object '%s'", base->object->id.name + 2);
		return base_next;
	}
	else if (BKE_library_ID_is_indirectly_used(bmain, base->object) &&
	         ID_REAL_USERS(base->object) <= 1 && ID_EXTRA_USERS(base->object) == 0)
	{
		BKE_reportf(reports, RPT_WARNING,
		            "Cannot delete object '%s' from scene '%s', indirectly used objects need at least one user",
		            base->object->id.name + 2, scene->id.name + 2);
		return base_next;
	}
	ED_object_base_free_and_unlink(CTX_data_main(C), scene, base->object);
	return base_next;
}

static void object_delete_hierarchy_cb(
        bContext *C, ReportList *reports, Scene *scene,
        TreeElement *te, TreeStoreElem *UNUSED(tsep), TreeStoreElem *tselem, void *UNUSED(user_data))
{
	ViewLayer *view_layer = CTX_data_view_layer(C);
	Base *base = (Base *)te->directdata;
	Object *obedit = CTX_data_edit_object(C);

	if (!base) {
		base = BKE_view_layer_base_find(view_layer, (Object *)tselem->id);
	}
	if (base) {
		/* Check also library later. */
		for (; obedit && (obedit != base->object); obedit = obedit->parent);
		if (obedit == base->object) {
			ED_object_editmode_exit(C, EM_FREEDATA | EM_WAITCURSOR);
		}

		outline_delete_hierarchy(C, reports, scene, base);
		/* leave for ED_outliner_id_unref to handle */
#if 0
		te->directdata = NULL;
		tselem->id = NULL;
#endif
	}

	WM_event_add_notifier(C, NC_SCENE | ND_OB_ACTIVE, scene);
}

/* **************************************** */

enum {
	OL_OP_SELECT = 1,
	OL_OP_DESELECT,
	OL_OP_SELECT_HIERARCHY,
	OL_OP_DELETE,
	OL_OP_DELETE_HIERARCHY,
	OL_OP_REMAP,
	OL_OP_LOCALIZED,  /* disabled, see below */
	OL_OP_TOGVIS,
	OL_OP_TOGSEL,
	OL_OP_TOGREN,
	OL_OP_RENAME,
};

static const EnumPropertyItem prop_object_op_types[] = {
	{OL_OP_SELECT, "SELECT", 0, "Select", ""},
	{OL_OP_DESELECT, "DESELECT", 0, "Deselect", ""},
	{OL_OP_SELECT_HIERARCHY, "SELECT_HIERARCHY", 0, "Select Hierarchy", ""},
	{OL_OP_DELETE, "DELETE", 0, "Delete", ""},
	{OL_OP_DELETE_HIERARCHY, "DELETE_HIERARCHY", 0, "Delete Hierarchy", ""},
	{OL_OP_REMAP, "REMAP",   0, "Remap Users",
	 "Make all users of selected data-blocks to use instead a new chosen one"},
	{OL_OP_RENAME, "RENAME", 0, "Rename", ""},
	{0, NULL, 0, NULL, NULL}
};

static int outliner_object_operation_exec(bContext *C, wmOperator *op)
{
	Main *bmain = CTX_data_main(C);
	Scene *scene = CTX_data_scene(C);
	wmWindow *win = CTX_wm_window(C);
	SpaceOops *soops = CTX_wm_space_outliner(C);
	int event;
	const char *str = NULL;

	/* check for invalid states */
	if (soops == NULL)
		return OPERATOR_CANCELLED;

	event = RNA_enum_get(op->ptr, "type");

	if (event == OL_OP_SELECT) {
		Scene *sce = scene;  // to be able to delete, scenes are set...
		outliner_do_object_operation(C, op->reports, scene, soops, &soops->tree, object_select_cb);
		if (scene != sce) {
			WM_window_change_active_scene(bmain, C, win, sce);
		}

		str = "Select Objects";
		WM_event_add_notifier(C, NC_SCENE | ND_OB_SELECT, scene);
	}
	else if (event == OL_OP_SELECT_HIERARCHY) {
		Scene *sce = scene;  // to be able to delete, scenes are set...
		outliner_do_object_operation_ex(C, op->reports, scene, soops, &soops->tree, object_select_hierarchy_cb, false);
		if (scene != sce) {
<<<<<<< HEAD
			WM_window_change_active_scene(bmain, C, win, sce);
=======
			ED_screen_set_scene(C, CTX_wm_screen(C), sce);
>>>>>>> 44505b38
		}
		str = "Select Object Hierarchy";
		WM_event_add_notifier(C, NC_SCENE | ND_OB_SELECT, scene);
	}
	else if (event == OL_OP_DESELECT) {
		outliner_do_object_operation(C, op->reports, scene, soops, &soops->tree, object_deselect_cb);
		str = "Deselect Objects";
		WM_event_add_notifier(C, NC_SCENE | ND_OB_SELECT, scene);
	}
	else if (event == OL_OP_DELETE) {
		outliner_do_object_operation(C, op->reports, scene, soops, &soops->tree, object_delete_cb);

		/* XXX: tree management normally happens from draw_outliner(), but when
		 *      you're clicking to fast on Delete object from context menu in
		 *      outliner several mouse events can be handled in one cycle without
		 *      handling notifiers/redraw which leads to deleting the same object twice.
		 *      cleanup tree here to prevent such cases. */
		outliner_cleanup_tree(soops);

		DEG_relations_tag_update(bmain);
		str = "Delete Objects";
		WM_event_add_notifier(C, NC_SCENE | ND_OB_ACTIVE, scene);
	}
	else if (event == OL_OP_DELETE_HIERARCHY) {
		outliner_do_object_operation_ex(C, op->reports, scene, soops, &soops->tree, object_delete_hierarchy_cb, false);

		/* XXX: See OL_OP_DELETE comment above. */
		outliner_cleanup_tree(soops);

		DEG_relations_tag_update(bmain);
		str = "Delete Object Hierarchy";
		WM_event_add_notifier(C, NC_SCENE | ND_OB_ACTIVE, scene);
	}
	else if (event == OL_OP_REMAP) {
		outliner_do_libdata_operation(C, op->reports, scene, soops, &soops->tree, id_remap_cb, NULL);
		str = "Remap ID";
	}
	else if (event == OL_OP_LOCALIZED) {    /* disabled, see above enum (ton) */
		outliner_do_object_operation(C, op->reports, scene, soops, &soops->tree, id_local_cb);
		str = "Localized Objects";
	}
	else if (event == OL_OP_RENAME) {
		outliner_do_object_operation(C, op->reports, scene, soops, &soops->tree, item_rename_cb);
		str = "Rename Object";
	}
	else {
		BLI_assert(0);
		return OPERATOR_CANCELLED;
	}

	ED_undo_push(C, str);

	return OPERATOR_FINISHED;
}


void OUTLINER_OT_object_operation(wmOperatorType *ot)
{
	/* identifiers */
	ot->name = "Outliner Object Operation";
	ot->idname = "OUTLINER_OT_object_operation";
	ot->description = "";

	/* callbacks */
	ot->invoke = WM_menu_invoke;
	ot->exec = outliner_object_operation_exec;
	ot->poll = ED_operator_outliner_active;

	ot->flag = 0;

	ot->prop = RNA_def_enum(ot->srna, "type", prop_object_op_types, 0, "Object Operation", "");
}

/* **************************************** */

<<<<<<< HEAD
=======
typedef enum eOutliner_PropGroupOps {
	OL_GROUPOP_UNLINK = 1,
	OL_GROUPOP_LOCAL,
	OL_GROUPOP_LINK,
	OL_GROUPOP_DELETE,
	OL_GROUPOP_REMAP,
	OL_GROUPOP_INSTANCE,
	OL_GROUPOP_TOGVIS,
	OL_GROUPOP_TOGSEL,
	OL_GROUPOP_TOGREN,
	OL_GROUPOP_RENAME,
} eOutliner_PropGroupOps;

static const EnumPropertyItem prop_group_op_types[] = {
	{OL_GROUPOP_UNLINK, "UNLINK",     0, "Unlink Group", ""},
	{OL_GROUPOP_LOCAL, "LOCAL",       0, "Make Local Group", ""},
	{OL_GROUPOP_LINK, "LINK",         0, "Link Group Objects to Scene", ""},
	{OL_GROUPOP_DELETE, "DELETE",     0, "Delete Group", ""},
	{OL_GROUPOP_REMAP, "REMAP",       0, "Remap Users",
	 "Make all users of selected data-blocks to use instead current (clicked) one"},
	{OL_GROUPOP_INSTANCE, "INSTANCE", 0, "Instance Groups in Scene", ""},
	{OL_GROUPOP_TOGVIS, "TOGVIS",     0, "Toggle Visible Group", ""},
	{OL_GROUPOP_TOGSEL, "TOGSEL",     0, "Toggle Selectable", ""},
	{OL_GROUPOP_TOGREN, "TOGREN",     0, "Toggle Renderable", ""},
	{OL_GROUPOP_RENAME, "RENAME",     0, "Rename", ""},
	{0, NULL, 0, NULL, NULL}
};

static int outliner_group_operation_exec(bContext *C, wmOperator *op)
{
	Scene *scene = CTX_data_scene(C);
	SpaceOops *soops = CTX_wm_space_outliner(C);
	int event;

	/* check for invalid states */
	if (soops == NULL)
		return OPERATOR_CANCELLED;

	event = RNA_enum_get(op->ptr, "type");

	switch (event) {
		case OL_GROUPOP_UNLINK:
			outliner_do_libdata_operation(C, op->reports, scene, soops, &soops->tree, unlink_group_cb, NULL);
			break;
		case OL_GROUPOP_LOCAL:
			outliner_do_libdata_operation(C, op->reports, scene, soops, &soops->tree, id_local_cb, NULL);
			break;
		case OL_GROUPOP_LINK:
			outliner_do_libdata_operation(C, op->reports, scene, soops, &soops->tree, group_linkobs2scene_cb, NULL);
			break;
		case OL_GROUPOP_INSTANCE:
			outliner_do_libdata_operation(C, op->reports, scene, soops, &soops->tree, group_instance_cb, NULL);
			/* works without this except if you try render right after, see: 22027 */
			DAG_relations_tag_update(CTX_data_main(C));
			break;
		case OL_GROUPOP_DELETE:
			outliner_do_libdata_operation(C, op->reports, scene, soops, &soops->tree, id_delete_cb, NULL);
			break;
		case OL_GROUPOP_REMAP:
			outliner_do_libdata_operation(C, op->reports, scene, soops, &soops->tree, id_remap_cb, NULL);
			break;
		case OL_GROUPOP_TOGVIS:
			outliner_do_libdata_operation(C, op->reports, scene, soops, &soops->tree, group_toggle_visibility_cb, NULL);
			break;
		case OL_GROUPOP_TOGSEL:
			outliner_do_libdata_operation(C, op->reports, scene, soops, &soops->tree, group_toggle_selectability_cb, NULL);
			break;
		case OL_GROUPOP_TOGREN:
			outliner_do_libdata_operation(C, op->reports, scene, soops, &soops->tree, group_toggle_renderability_cb, NULL);
			break;
		case OL_GROUPOP_RENAME:
			outliner_do_libdata_operation(C, op->reports, scene, soops, &soops->tree, item_rename_cb, NULL);
			break;
		default:
			BLI_assert(0);
	}

	ED_undo_push(C, prop_group_op_types[event - 1].name);
	WM_event_add_notifier(C, NC_GROUP, NULL);

	return OPERATOR_FINISHED;
}


void OUTLINER_OT_group_operation(wmOperatorType *ot)
{
	/* identifiers */
	ot->name = "Outliner Group Operation";
	ot->idname = "OUTLINER_OT_group_operation";
	ot->description = "";

	/* callbacks */
	ot->invoke = WM_menu_invoke;
	ot->exec = outliner_group_operation_exec;
	ot->poll = ED_operator_outliner_active;

	ot->flag = 0;

	ot->prop = RNA_def_enum(ot->srna, "type", prop_group_op_types, 0, "Group Operation", "");
}

/* **************************************** */

>>>>>>> 44505b38
typedef enum eOutlinerIdOpTypes {
	OUTLINER_IDOP_INVALID = 0,

	OUTLINER_IDOP_UNLINK,
	OUTLINER_IDOP_LOCAL,
	OUTLINER_IDOP_STATIC_OVERRIDE,
	OUTLINER_IDOP_SINGLE,
	OUTLINER_IDOP_DELETE,
	OUTLINER_IDOP_REMAP,

	OUTLINER_IDOP_FAKE_ADD,
	OUTLINER_IDOP_FAKE_CLEAR,
	OUTLINER_IDOP_RENAME,

	OUTLINER_IDOP_SELECT_LINKED
} eOutlinerIdOpTypes;

// TODO: implement support for changing the ID-block used
static const EnumPropertyItem prop_id_op_types[] = {
	{OUTLINER_IDOP_UNLINK, "UNLINK", 0, "Unlink", ""},
	{OUTLINER_IDOP_LOCAL, "LOCAL", 0, "Make Local", ""},
	{OUTLINER_IDOP_STATIC_OVERRIDE, "STATIC_OVERRIDE",
	 0, "Add Static Override", "Add a local static override of this data-block"},
	{OUTLINER_IDOP_SINGLE, "SINGLE", 0, "Make Single User", ""},
	{OUTLINER_IDOP_DELETE, "DELETE", 0, "Delete", "WARNING: no undo"},
	{OUTLINER_IDOP_REMAP, "REMAP", 0, "Remap Users",
	 "Make all users of selected data-blocks to use instead current (clicked) one"},
	{OUTLINER_IDOP_FAKE_ADD, "ADD_FAKE", 0, "Add Fake User",
	 "Ensure data-block gets saved even if it isn't in use (e.g. for motion and material libraries)"},
	{OUTLINER_IDOP_FAKE_CLEAR, "CLEAR_FAKE", 0, "Clear Fake User", ""},
	{OUTLINER_IDOP_RENAME, "RENAME", 0, "Rename", ""},
	{OUTLINER_IDOP_SELECT_LINKED, "SELECT_LINKED", 0, "Select Linked", ""},
	{0, NULL, 0, NULL, NULL}
};

static int outliner_id_operation_exec(bContext *C, wmOperator *op)
{
	Scene *scene = CTX_data_scene(C);
	SpaceOops *soops = CTX_wm_space_outliner(C);
	int scenelevel = 0, objectlevel = 0, idlevel = 0, datalevel = 0;
	eOutlinerIdOpTypes event;

	/* check for invalid states */
	if (soops == NULL)
		return OPERATOR_CANCELLED;

	set_operation_types(soops, &soops->tree, &scenelevel, &objectlevel, &idlevel, &datalevel);

	event = RNA_enum_get(op->ptr, "type");

	switch (event) {
		case OUTLINER_IDOP_UNLINK:
		{
			/* unlink datablock from its parent */
			if (objectlevel) {
				outliner_do_libdata_operation(C, op->reports, scene, soops, &soops->tree, unlink_object_cb, NULL);

				WM_event_add_notifier(C, NC_SCENE | ND_LAYER, NULL);
				ED_undo_push(C, "Unlink Object");
				break;
			}

			switch (idlevel) {
				case ID_AC:
					outliner_do_libdata_operation(C, op->reports, scene, soops, &soops->tree, unlink_action_cb, NULL);

					WM_event_add_notifier(C, NC_ANIMATION | ND_NLA_ACTCHANGE, NULL);
					ED_undo_push(C, "Unlink action");
					break;
				case ID_MA:
					outliner_do_libdata_operation(C, op->reports, scene, soops, &soops->tree, unlink_material_cb, NULL);

					WM_event_add_notifier(C, NC_OBJECT | ND_OB_SHADING, NULL);
					ED_undo_push(C, "Unlink material");
					break;
				case ID_TE:
					outliner_do_libdata_operation(C, op->reports, scene, soops, &soops->tree, unlink_texture_cb, NULL);

					WM_event_add_notifier(C, NC_OBJECT | ND_OB_SHADING, NULL);
					ED_undo_push(C, "Unlink texture");
					break;
				case ID_WO:
					outliner_do_libdata_operation(C, op->reports, scene, soops, &soops->tree, unlink_world_cb, NULL);

					WM_event_add_notifier(C, NC_SCENE | ND_WORLD, NULL);
					ED_undo_push(C, "Unlink world");
					break;
				case ID_GR:
					outliner_do_libdata_operation(C, op->reports, scene, soops, &soops->tree, unlink_collection_cb, NULL);

					WM_event_add_notifier(C, NC_SCENE | ND_LAYER, NULL);
					ED_undo_push(C, "Unlink Collection");
					break;
				default:
					BKE_report(op->reports, RPT_WARNING, "Not yet implemented");
					break;
			}
			break;
		}
		case OUTLINER_IDOP_LOCAL:
		{
			/* make local */
			outliner_do_libdata_operation(C, op->reports, scene, soops, &soops->tree, id_local_cb, NULL);
			ED_undo_push(C, "Localized Data");
			break;
		}
		case OUTLINER_IDOP_STATIC_OVERRIDE:
		{
			/* make local */
			outliner_do_libdata_operation(C, op->reports, scene, soops, &soops->tree, id_static_override_cb, NULL);
			ED_undo_push(C, "Overrided Data");
			break;
		}
		case OUTLINER_IDOP_SINGLE:
		{
			/* make single user */
			switch (idlevel) {
				case ID_AC:
					outliner_do_libdata_operation(C, op->reports, scene, soops, &soops->tree, singleuser_action_cb, NULL);

					WM_event_add_notifier(C, NC_ANIMATION | ND_NLA_ACTCHANGE, NULL);
					ED_undo_push(C, "Single-User Action");
					break;

				case ID_WO:
					outliner_do_libdata_operation(C, op->reports, scene, soops, &soops->tree, singleuser_world_cb, NULL);

					WM_event_add_notifier(C, NC_SCENE | ND_WORLD, NULL);
					ED_undo_push(C, "Single-User World");
					break;

				default:
					BKE_report(op->reports, RPT_WARNING, "Not yet implemented");
					break;
			}
			break;
		}
		case OUTLINER_IDOP_DELETE:
		{
			if (idlevel > 0) {
				outliner_do_libdata_operation(C, op->reports, scene, soops, &soops->tree, id_delete_cb, NULL);
				ED_undo_push(C, "Delete");
			}
			break;
		}
		case OUTLINER_IDOP_REMAP:
		{
			if (idlevel > 0) {
				outliner_do_libdata_operation(C, op->reports, scene, soops, &soops->tree, id_remap_cb, NULL);
				ED_undo_push(C, "Remap");
			}
			break;
		}
		case OUTLINER_IDOP_FAKE_ADD:
		{
			/* set fake user */
			outliner_do_libdata_operation(C, op->reports, scene, soops, &soops->tree, id_fake_user_set_cb, NULL);

			WM_event_add_notifier(C, NC_ID | NA_EDITED, NULL);
			ED_undo_push(C, "Add Fake User");
			break;
		}
		case OUTLINER_IDOP_FAKE_CLEAR:
		{
			/* clear fake user */
			outliner_do_libdata_operation(C, op->reports, scene, soops, &soops->tree, id_fake_user_clear_cb, NULL);

			WM_event_add_notifier(C, NC_ID | NA_EDITED, NULL);
			ED_undo_push(C, "Clear Fake User");
			break;
		}
		case OUTLINER_IDOP_RENAME:
		{
			/* rename */
			outliner_do_libdata_operation(C, op->reports, scene, soops, &soops->tree, item_rename_cb, NULL);

			WM_event_add_notifier(C, NC_ID | NA_EDITED, NULL);
			ED_undo_push(C, "Rename");
			break;
		}
		case OUTLINER_IDOP_SELECT_LINKED:
			outliner_do_libdata_operation(C, op->reports, scene, soops, &soops->tree, id_select_linked_cb, NULL);
			ED_undo_push(C, "Select");
			break;

		default:
			// invalid - unhandled
			break;
	}

	/* wrong notifier still... */
	WM_event_add_notifier(C, NC_ID | NA_EDITED, NULL);

	// XXX: this is just so that outliner is always up to date
	WM_event_add_notifier(C, NC_SPACE | ND_SPACE_OUTLINER, NULL);

	return OPERATOR_FINISHED;
}


void OUTLINER_OT_id_operation(wmOperatorType *ot)
{
	/* identifiers */
	ot->name = "Outliner ID data Operation";
	ot->idname = "OUTLINER_OT_id_operation";
	ot->description = "";

	/* callbacks */
	ot->invoke = WM_menu_invoke;
	ot->exec = outliner_id_operation_exec;
	ot->poll = ED_operator_outliner_active;

	ot->flag = 0;

	ot->prop = RNA_def_enum(ot->srna, "type", prop_id_op_types, 0, "ID data Operation", "");
}

/* **************************************** */

typedef enum eOutlinerLibOpTypes {
	OL_LIB_INVALID = 0,

	OL_LIB_RENAME,
	OL_LIB_DELETE,
	OL_LIB_RELOCATE,
	OL_LIB_RELOAD,
} eOutlinerLibOpTypes;

static const EnumPropertyItem outliner_lib_op_type_items[] = {
	{OL_LIB_RENAME, "RENAME", 0, "Rename", ""},
	{OL_LIB_DELETE, "DELETE", 0, "Delete", "Delete this library and all its item from Blender - WARNING: no undo"},
	{OL_LIB_RELOCATE, "RELOCATE", 0, "Relocate", "Select a new path for this library, and reload all its data"},
	{OL_LIB_RELOAD, "RELOAD", 0, "Reload", "Reload all data from this library"},
	{0, NULL, 0, NULL, NULL}
};

static int outliner_lib_operation_exec(bContext *C, wmOperator *op)
{
	Scene *scene = CTX_data_scene(C);
	SpaceOops *soops = CTX_wm_space_outliner(C);
	int scenelevel = 0, objectlevel = 0, idlevel = 0, datalevel = 0;
	eOutlinerLibOpTypes event;

	/* check for invalid states */
	if (soops == NULL)
		return OPERATOR_CANCELLED;

	set_operation_types(soops, &soops->tree, &scenelevel, &objectlevel, &idlevel, &datalevel);

	event = RNA_enum_get(op->ptr, "type");

	switch (event) {
		case OL_LIB_RENAME:
		{
			/* rename */
			outliner_do_libdata_operation(C, op->reports, scene, soops, &soops->tree, item_rename_cb, NULL);

			WM_event_add_notifier(C, NC_ID | NA_EDITED, NULL);
			ED_undo_push(C, "Rename Library");
			break;
		}
		case OL_LIB_DELETE:
		{
			outliner_do_libdata_operation(C, op->reports, scene, soops, &soops->tree, id_delete_cb, NULL);
			ED_undo_push(C, "Delete Library");
			break;
		}
		case OL_LIB_RELOCATE:
		{
			/* rename */
			outliner_do_libdata_operation(C, op->reports, scene, soops, &soops->tree, lib_relocate_cb, NULL);
			ED_undo_push(C, "Relocate Library");
			break;
		}
		case OL_LIB_RELOAD:
		{
			/* rename */
			outliner_do_libdata_operation(C, op->reports, scene, soops, &soops->tree, lib_reload_cb, NULL);
			break;
		}
		default:
			/* invalid - unhandled */
			break;
	}

	/* wrong notifier still... */
	WM_event_add_notifier(C, NC_ID | NA_EDITED, NULL);

	/* XXX: this is just so that outliner is always up to date */
	WM_event_add_notifier(C, NC_SPACE | ND_SPACE_OUTLINER, NULL);

	return OPERATOR_FINISHED;
}


void OUTLINER_OT_lib_operation(wmOperatorType *ot)
{
	/* identifiers */
	ot->name = "Outliner Library Operation";
	ot->idname = "OUTLINER_OT_lib_operation";
	ot->description = "";

	/* callbacks */
	ot->invoke = WM_menu_invoke;
	ot->exec = outliner_lib_operation_exec;
	ot->poll = ED_operator_outliner_active;

	ot->prop = RNA_def_enum(ot->srna, "type", outliner_lib_op_type_items, 0, "Library Operation", "");
}

/* **************************************** */

static void outliner_do_id_set_operation(SpaceOops *soops, int type, ListBase *lb, ID *newid,
                                         void (*operation_cb)(TreeElement *, TreeStoreElem *, TreeStoreElem *, ID *))
{
	TreeElement *te;
	TreeStoreElem *tselem;

	for (te = lb->first; te; te = te->next) {
		tselem = TREESTORE(te);
		if (tselem->flag & TSE_SELECTED) {
			if (tselem->type == type) {
				TreeStoreElem *tsep = te->parent ? TREESTORE(te->parent) : NULL;
				operation_cb(te, tselem, tsep, newid);
			}
		}
		if (TSELEM_OPEN(tselem, soops)) {
			outliner_do_id_set_operation(soops, type, &te->subtree, newid, operation_cb);
		}
	}
}

/* ------------------------------------------ */

static void actionset_id_cb(TreeElement *UNUSED(te), TreeStoreElem *tselem, TreeStoreElem *tsep, ID *actId)
{
	bAction *act = (bAction *)actId;

	if (tselem->type == TSE_ANIM_DATA) {
		/* "animation" entries - action is child of this */
		BKE_animdata_set_action(NULL, tselem->id, act);
	}
	/* TODO: if any other "expander" channels which own actions need to support this menu,
	 * add: tselem->type = ...
	 */
	else if (tsep && (tsep->type == TSE_ANIM_DATA)) {
		/* "animation" entries case again */
		BKE_animdata_set_action(NULL, tsep->id, act);
	}
	// TODO: other cases not supported yet
}

static int outliner_action_set_exec(bContext *C, wmOperator *op)
{
	SpaceOops *soops = CTX_wm_space_outliner(C);
	int scenelevel = 0, objectlevel = 0, idlevel = 0, datalevel = 0;

	bAction *act;

	/* check for invalid states */
	if (soops == NULL)
		return OPERATOR_CANCELLED;
	set_operation_types(soops, &soops->tree, &scenelevel, &objectlevel, &idlevel, &datalevel);

	/* get action to use */
	act = BLI_findlink(&CTX_data_main(C)->action, RNA_enum_get(op->ptr, "action"));

	if (act == NULL) {
		BKE_report(op->reports, RPT_ERROR, "No valid action to add");
		return OPERATOR_CANCELLED;
	}
	else if (act->idroot == 0) {
		/* hopefully in this case (i.e. library of userless actions), the user knows what they're doing... */
		BKE_reportf(op->reports, RPT_WARNING,
		            "Action '%s' does not specify what data-blocks it can be used on "
		            "(try setting the 'ID Root Type' setting from the data-blocks editor "
		            "for this action to avoid future problems)",
		            act->id.name + 2);
	}

	/* perform action if valid channel */
	if (datalevel == TSE_ANIM_DATA)
		outliner_do_id_set_operation(soops, datalevel, &soops->tree, (ID *)act, actionset_id_cb);
	else if (idlevel == ID_AC)
		outliner_do_id_set_operation(soops, idlevel, &soops->tree, (ID *)act, actionset_id_cb);
	else
		return OPERATOR_CANCELLED;

	/* set notifier that things have changed */
	WM_event_add_notifier(C, NC_ANIMATION | ND_NLA_ACTCHANGE, NULL);
	ED_undo_push(C, "Set action");

	/* done */
	return OPERATOR_FINISHED;
}

void OUTLINER_OT_action_set(wmOperatorType *ot)
{
	PropertyRNA *prop;

	/* identifiers */
	ot->name = "Outliner Set Action";
	ot->idname = "OUTLINER_OT_action_set";
	ot->description = "Change the active action used";

	/* api callbacks */
	ot->invoke = WM_enum_search_invoke;
	ot->exec = outliner_action_set_exec;
	ot->poll = ED_operator_outliner_active;

	/* flags */
	ot->flag = 0;

	/* props */
	// TODO: this would be nicer as an ID-pointer...
	prop = RNA_def_enum(ot->srna, "action", DummyRNA_NULL_items, 0, "Action", "");
	RNA_def_enum_funcs(prop, RNA_action_itemf);
	RNA_def_property_flag(prop, PROP_ENUM_NO_TRANSLATE);
	ot->prop = prop;
}

/* **************************************** */

typedef enum eOutliner_AnimDataOps {
	OUTLINER_ANIMOP_INVALID = 0,

	OUTLINER_ANIMOP_CLEAR_ADT,

	OUTLINER_ANIMOP_SET_ACT,
	OUTLINER_ANIMOP_CLEAR_ACT,

	OUTLINER_ANIMOP_REFRESH_DRV,
	OUTLINER_ANIMOP_CLEAR_DRV

	//OUTLINER_ANIMOP_COPY_DRIVERS,
	//OUTLINER_ANIMOP_PASTE_DRIVERS
} eOutliner_AnimDataOps;

static const EnumPropertyItem prop_animdata_op_types[] = {
	{OUTLINER_ANIMOP_CLEAR_ADT, "CLEAR_ANIMDATA", 0, "Clear Animation Data", "Remove this animation data container"},
	{OUTLINER_ANIMOP_SET_ACT, "SET_ACT", 0, "Set Action", ""},
	{OUTLINER_ANIMOP_CLEAR_ACT, "CLEAR_ACT", 0, "Unlink Action", ""},
	{OUTLINER_ANIMOP_REFRESH_DRV, "REFRESH_DRIVERS", 0, "Refresh Drivers", ""},
	//{OUTLINER_ANIMOP_COPY_DRIVERS, "COPY_DRIVERS", 0, "Copy Drivers", ""},
	//{OUTLINER_ANIMOP_PASTE_DRIVERS, "PASTE_DRIVERS", 0, "Paste Drivers", ""},
	{OUTLINER_ANIMOP_CLEAR_DRV, "CLEAR_DRIVERS", 0, "Clear Drivers", ""},
	{0, NULL, 0, NULL, NULL}
};

static int outliner_animdata_operation_exec(bContext *C, wmOperator *op)
{
	SpaceOops *soops = CTX_wm_space_outliner(C);
	int scenelevel = 0, objectlevel = 0, idlevel = 0, datalevel = 0;
	eOutliner_AnimDataOps event;
	short updateDeps = 0;

	/* check for invalid states */
	if (soops == NULL)
		return OPERATOR_CANCELLED;

	event = RNA_enum_get(op->ptr, "type");
	set_operation_types(soops, &soops->tree, &scenelevel, &objectlevel, &idlevel, &datalevel);

	if (datalevel != TSE_ANIM_DATA)
		return OPERATOR_CANCELLED;

	/* perform the core operation */
	switch (event) {
		case OUTLINER_ANIMOP_CLEAR_ADT:
			/* Remove Animation Data - this may remove the active action, in some cases... */
			outliner_do_data_operation(soops, datalevel, event, &soops->tree, clear_animdata_cb, NULL);

			WM_event_add_notifier(C, NC_ANIMATION | ND_NLA_ACTCHANGE, NULL);
			ED_undo_push(C, "Clear Animation Data");
			break;

		case OUTLINER_ANIMOP_SET_ACT:
			/* delegate once again... */
			WM_operator_name_call(C, "OUTLINER_OT_action_set", WM_OP_INVOKE_REGION_WIN, NULL);
			break;

		case OUTLINER_ANIMOP_CLEAR_ACT:
			/* clear active action - using standard rules */
			outliner_do_data_operation(soops, datalevel, event, &soops->tree, unlinkact_animdata_cb, NULL);

			WM_event_add_notifier(C, NC_ANIMATION | ND_NLA_ACTCHANGE, NULL);
			ED_undo_push(C, "Unlink action");
			break;

		case OUTLINER_ANIMOP_REFRESH_DRV:
			outliner_do_data_operation(soops, datalevel, event, &soops->tree, refreshdrivers_animdata_cb, NULL);

			WM_event_add_notifier(C, NC_ANIMATION | ND_ANIMCHAN, NULL);
			//ED_undo_push(C, "Refresh Drivers"); /* no undo needed - shouldn't have any impact? */
			updateDeps = 1;
			break;

		case OUTLINER_ANIMOP_CLEAR_DRV:
			outliner_do_data_operation(soops, datalevel, event, &soops->tree, cleardrivers_animdata_cb, NULL);

			WM_event_add_notifier(C, NC_ANIMATION | ND_ANIMCHAN, NULL);
			ED_undo_push(C, "Clear Drivers");
			updateDeps = 1;
			break;

		default: // invalid
			break;
	}

	/* update dependencies */
	if (updateDeps) {
		/* rebuild depsgraph for the new deps */
		DEG_relations_tag_update(CTX_data_main(C));
	}

	return OPERATOR_FINISHED;
}


void OUTLINER_OT_animdata_operation(wmOperatorType *ot)
{
	/* identifiers */
	ot->name = "Outliner Animation Data Operation";
	ot->idname = "OUTLINER_OT_animdata_operation";
	ot->description = "";

	/* callbacks */
	ot->invoke = WM_menu_invoke;
	ot->exec = outliner_animdata_operation_exec;
	ot->poll = ED_operator_outliner_active;

	ot->flag = 0;

	ot->prop = RNA_def_enum(ot->srna, "type", prop_animdata_op_types, 0, "Animation Operation", "");
}

/* **************************************** */

static const EnumPropertyItem prop_constraint_op_types[] = {
	{OL_CONSTRAINTOP_ENABLE, "ENABLE", ICON_RESTRICT_VIEW_OFF, "Enable", ""},
	{OL_CONSTRAINTOP_DISABLE, "DISABLE", ICON_RESTRICT_VIEW_ON, "Disable", ""},
	{OL_CONSTRAINTOP_DELETE, "DELETE", ICON_X, "Delete", ""},
	{0, NULL, 0, NULL, NULL}
};

static int outliner_constraint_operation_exec(bContext *C, wmOperator *op)
{
	SpaceOops *soops = CTX_wm_space_outliner(C);
	int scenelevel = 0, objectlevel = 0, idlevel = 0, datalevel = 0;
	eOutliner_PropConstraintOps event;

	event = RNA_enum_get(op->ptr, "type");
	set_operation_types(soops, &soops->tree, &scenelevel, &objectlevel, &idlevel, &datalevel);

	outliner_do_data_operation(soops, datalevel, event, &soops->tree, constraint_cb, C);

	if (event == OL_CONSTRAINTOP_DELETE) {
		outliner_cleanup_tree(soops);
	}

	ED_undo_push(C, "Constraint operation");

	return OPERATOR_FINISHED;
}

void OUTLINER_OT_constraint_operation(wmOperatorType *ot)
{
	/* identifiers */
	ot->name = "Outliner Constraint Operation";
	ot->idname = "OUTLINER_OT_constraint_operation";
	ot->description = "";

	/* callbacks */
	ot->invoke = WM_menu_invoke;
	ot->exec = outliner_constraint_operation_exec;
	ot->poll = ED_operator_outliner_active;

	ot->flag = 0;

	ot->prop = RNA_def_enum(ot->srna, "type", prop_constraint_op_types, 0, "Constraint Operation", "");
}

/* ******************** */

static const EnumPropertyItem prop_modifier_op_types[] = {
	{OL_MODIFIER_OP_TOGVIS, "TOGVIS", ICON_RESTRICT_VIEW_OFF, "Toggle viewport use", ""},
	{OL_MODIFIER_OP_TOGREN, "TOGREN", ICON_RESTRICT_RENDER_OFF, "Toggle render use", ""},
	{OL_MODIFIER_OP_DELETE, "DELETE", ICON_X, "Delete", ""},
	{0, NULL, 0, NULL, NULL}
};

static int outliner_modifier_operation_exec(bContext *C, wmOperator *op)
{
	SpaceOops *soops = CTX_wm_space_outliner(C);
	int scenelevel = 0, objectlevel = 0, idlevel = 0, datalevel = 0;
	eOutliner_PropModifierOps event;

	event = RNA_enum_get(op->ptr, "type");
	set_operation_types(soops, &soops->tree, &scenelevel, &objectlevel, &idlevel, &datalevel);

	outliner_do_data_operation(soops, datalevel, event, &soops->tree, modifier_cb, C);

	if (event == OL_MODIFIER_OP_DELETE) {
		outliner_cleanup_tree(soops);
	}

	ED_undo_push(C, "Modifier operation");

	return OPERATOR_FINISHED;
}

void OUTLINER_OT_modifier_operation(wmOperatorType *ot)
{
	/* identifiers */
	ot->name = "Outliner Modifier Operation";
	ot->idname = "OUTLINER_OT_modifier_operation";
	ot->description = "";

	/* callbacks */
	ot->invoke = WM_menu_invoke;
	ot->exec = outliner_modifier_operation_exec;
	ot->poll = ED_operator_outliner_active;

	ot->flag = 0;

	ot->prop = RNA_def_enum(ot->srna, "type", prop_modifier_op_types, 0, "Modifier Operation", "");
}

/* ******************** */

// XXX: select linked is for RNA structs only
static const EnumPropertyItem prop_data_op_types[] = {
	{OL_DOP_SELECT, "SELECT", 0, "Select", ""},
	{OL_DOP_DESELECT, "DESELECT", 0, "Deselect", ""},
	{OL_DOP_HIDE, "HIDE", 0, "Hide", ""},
	{OL_DOP_UNHIDE, "UNHIDE", 0, "Unhide", ""},
	{OL_DOP_SELECT_LINKED, "SELECT_LINKED", 0, "Select Linked", ""},
	{0, NULL, 0, NULL, NULL}
};

static int outliner_data_operation_exec(bContext *C, wmOperator *op)
{
	SpaceOops *soops = CTX_wm_space_outliner(C);
	int scenelevel = 0, objectlevel = 0, idlevel = 0, datalevel = 0;
	eOutliner_PropDataOps event;

	/* check for invalid states */
	if (soops == NULL)
		return OPERATOR_CANCELLED;

	event = RNA_enum_get(op->ptr, "type");
	set_operation_types(soops, &soops->tree, &scenelevel, &objectlevel, &idlevel, &datalevel);

	switch (datalevel) {
		case TSE_POSE_CHANNEL:
		{
			outliner_do_data_operation(soops, datalevel, event, &soops->tree, pchan_cb, NULL);
			WM_event_add_notifier(C, NC_OBJECT | ND_POSE, NULL);
			ED_undo_push(C, "PoseChannel operation");

			break;
		}
		case TSE_BONE:
		{
			outliner_do_data_operation(soops, datalevel, event, &soops->tree, bone_cb, NULL);
			WM_event_add_notifier(C, NC_OBJECT | ND_POSE, NULL);
			ED_undo_push(C, "Bone operation");

			break;
		}
		case TSE_EBONE:
		{
			outliner_do_data_operation(soops, datalevel, event, &soops->tree, ebone_cb, NULL);
			WM_event_add_notifier(C, NC_OBJECT | ND_POSE, NULL);
			ED_undo_push(C, "EditBone operation");

			break;
		}
		case TSE_SEQUENCE:
		{
			Scene *scene = CTX_data_scene(C);
			outliner_do_data_operation(soops, datalevel, event, &soops->tree, sequence_cb, scene);

			break;
		}
		case TSE_GP_LAYER:
		{
			outliner_do_data_operation(soops, datalevel, event, &soops->tree, gp_layer_cb, NULL);
			WM_event_add_notifier(C, NC_GPENCIL | ND_DATA, NULL);
			ED_undo_push(C, "Grease Pencil Layer operation");

			break;
		}
		case TSE_RNA_STRUCT:
			if (event == OL_DOP_SELECT_LINKED) {
				outliner_do_data_operation(soops, datalevel, event, &soops->tree, data_select_linked_cb, C);
			}

			break;

		default:
			BKE_report(op->reports, RPT_WARNING, "Not yet implemented");
			break;
	}

	return OPERATOR_FINISHED;
}


void OUTLINER_OT_data_operation(wmOperatorType *ot)
{
	/* identifiers */
	ot->name = "Outliner Data Operation";
	ot->idname = "OUTLINER_OT_data_operation";
	ot->description = "";

	/* callbacks */
	ot->invoke = WM_menu_invoke;
	ot->exec = outliner_data_operation_exec;
	ot->poll = ED_operator_outliner_active;

	ot->flag = 0;

	ot->prop = RNA_def_enum(ot->srna, "type", prop_data_op_types, 0, "Data Operation", "");
}


/* ******************** */


static int do_outliner_operation_event(bContext *C, ARegion *ar, SpaceOops *soops,
                                       TreeElement *te, const float mval[2])
{
	ReportList *reports = CTX_wm_reports(C); // XXX...

	if (mval[1] > te->ys && mval[1] < te->ys + UI_UNIT_Y) {
		int scenelevel = 0, objectlevel = 0, idlevel = 0, datalevel = 0;
		TreeStoreElem *tselem = TREESTORE(te);

		/* select object that's clicked on and popup context menu */
		if (!(tselem->flag & TSE_SELECTED)) {

			if (outliner_has_one_flag(&soops->tree, TSE_SELECTED, 1))
				outliner_set_flag(&soops->tree, TSE_SELECTED, 0);

			tselem->flag |= TSE_SELECTED;

			/* Only redraw, don't rebuild here because TreeElement pointers will
			 * become invalid and operations will crash. */
			ED_region_tag_redraw_no_rebuild(ar);
		}

		set_operation_types(soops, &soops->tree, &scenelevel, &objectlevel, &idlevel, &datalevel);

		if (scenelevel) {
			if (objectlevel || datalevel || idlevel) {
				BKE_report(reports, RPT_WARNING, "Mixed selection");
			}
			else {
				WM_operator_name_call(C, "OUTLINER_OT_scene_operation", WM_OP_INVOKE_REGION_WIN, NULL);
			}
		}
		else if (objectlevel) {
			WM_menu_name_call(C, "OUTLINER_MT_object", WM_OP_INVOKE_REGION_WIN);
		}
		else if (idlevel) {
			if (idlevel == -1 || datalevel) {
				BKE_report(reports, RPT_WARNING, "Mixed selection");
			}
			else {
				switch (idlevel) {
					case ID_GR:
						WM_menu_name_call(C, "OUTLINER_MT_collection", WM_OP_INVOKE_REGION_WIN);
						break;
					case ID_LI:
						WM_operator_name_call(C, "OUTLINER_OT_lib_operation", WM_OP_INVOKE_REGION_WIN, NULL);
						break;
					default:
						WM_operator_name_call(C, "OUTLINER_OT_id_operation", WM_OP_INVOKE_REGION_WIN, NULL);
						break;
				}
			}
		}
		else if (datalevel) {
			if (datalevel == -1) {
				BKE_report(reports, RPT_WARNING, "Mixed selection");
			}
			else {
				if (datalevel == TSE_ANIM_DATA)
					WM_operator_name_call(C, "OUTLINER_OT_animdata_operation", WM_OP_INVOKE_REGION_WIN, NULL);
				else if (datalevel == TSE_DRIVER_BASE) {
					/* do nothing... no special ops needed yet */
				}
				else if (datalevel == TSE_LAYER_COLLECTION) {
					WM_menu_name_call(C, "OUTLINER_MT_collection", WM_OP_INVOKE_REGION_WIN);
				}
				else if (ELEM(datalevel, TSE_SCENE_COLLECTION_BASE, TSE_VIEW_COLLECTION_BASE)) {
					WM_menu_name_call(C, "OUTLINER_MT_collection_new", WM_OP_INVOKE_REGION_WIN);
				}
				else if (datalevel == TSE_ID_BASE) {
					/* do nothing... there are no ops needed here yet */
				}
				else if (datalevel == TSE_CONSTRAINT) {
					WM_operator_name_call(C, "OUTLINER_OT_constraint_operation", WM_OP_INVOKE_REGION_WIN, NULL);
				}
				else if (datalevel == TSE_MODIFIER) {
					WM_operator_name_call(C, "OUTLINER_OT_modifier_operation", WM_OP_INVOKE_REGION_WIN, NULL);
				}
				else {
					WM_operator_name_call(C, "OUTLINER_OT_data_operation", WM_OP_INVOKE_REGION_WIN, NULL);
				}
			}
		}

		return 1;
	}

	for (te = te->subtree.first; te; te = te->next) {
		if (do_outliner_operation_event(C, ar, soops, te, mval))
			return 1;
	}
	return 0;
}


static int outliner_operation(bContext *C, wmOperator *UNUSED(op), const wmEvent *event)
{
	ARegion *ar = CTX_wm_region(C);
	SpaceOops *soops = CTX_wm_space_outliner(C);
	uiBut *but = UI_context_active_but_get(C);
	TreeElement *te;
	float fmval[2];
	bool found = false;

	if (but) {
		UI_but_tooltip_timer_remove(C, but);
	}

	UI_view2d_region_to_view(&ar->v2d, event->mval[0], event->mval[1], &fmval[0], &fmval[1]);

	for (te = soops->tree.first; te; te = te->next) {
		if (do_outliner_operation_event(C, ar, soops, te, fmval)) {
			found = true;
			break;
		}
	}

<<<<<<< HEAD
	if (!found) {
		/* Menus for clicking in empty space. */
		if (soops->outlinevis == SO_VIEW_LAYER) {
			WM_menu_name_call(C, "OUTLINER_MT_collection_new", WM_OP_INVOKE_REGION_WIN);
		}
	}
	
=======
>>>>>>> 44505b38
	return OPERATOR_FINISHED;
}

/* Menu only! Calls other operators */
void OUTLINER_OT_operation(wmOperatorType *ot)
{
	ot->name = "Execute Operation";
	ot->idname = "OUTLINER_OT_operation";
	ot->description = "Context menu for item operations";

	ot->invoke = outliner_operation;

	ot->poll = ED_operator_outliner_active;
}

/* ****************************************************** */<|MERGE_RESOLUTION|>--- conflicted
+++ resolved
@@ -199,25 +199,8 @@
 {
 	MTex **mtex = NULL;
 	int a;
-<<<<<<< HEAD
-	
+
 	if (GS(tsep->id->name) == ID_LS) {
-=======
-
-	if (GS(tsep->id->name) == ID_MA) {
-		Material *ma = (Material *)tsep->id;
-		mtex = ma->mtex;
-	}
-	else if (GS(tsep->id->name) == ID_LA) {
-		Lamp *la = (Lamp *)tsep->id;
-		mtex = la->mtex;
-	}
-	else if (GS(tsep->id->name) == ID_WO) {
-		World *wrld = (World *)tsep->id;
-		mtex = wrld->mtex;
-	}
-	else if (GS(tsep->id->name) == ID_LS) {
->>>>>>> 44505b38
 		FreestyleLineStyle *ls = (FreestyleLineStyle *)tsep->id;
 		mtex = ls->mtex;
 	}
@@ -239,12 +222,8 @@
         bContext *C, ReportList *UNUSED(reports), Scene *UNUSED(scene), TreeElement *UNUSED(te),
         TreeStoreElem *tsep, TreeStoreElem *tselem, void *UNUSED(user_data))
 {
-<<<<<<< HEAD
 	Main *bmain = CTX_data_main(C);
 	Collection *collection = (Collection *)tselem->id;
-=======
-	Group *group = (Group *)tselem->id;
->>>>>>> 44505b38
 
 	if (tsep) {
 		if (GS(tsep->id->name) == ID_OB) {
@@ -273,7 +252,7 @@
 {
 	Main *bmain = CTX_data_main(C);
 	Object *ob = (Object *)tselem->id;
-	
+
 	if (tsep) {
 		if (GS(tsep->id->name) == ID_GR) {
 			Collection *parent = (Collection *)tsep->id;
@@ -411,21 +390,12 @@
         bContext *C, ReportList *UNUSED(reports), Scene *UNUSED(scene), TreeElement *UNUSED(te),
         TreeStoreElem *UNUSED(tsep), TreeStoreElem *tselem, void *UNUSED(user_data))
 {
-<<<<<<< HEAD
 	ViewLayer *view_layer = CTX_data_view_layer(C);
 	Object *ob = (Object *)tselem->id;
 	Base *base = BKE_view_layer_base_find(view_layer, ob);
 
 	if (base && ((base->flag & BASE_VISIBLED) != 0)) {
 		base->flag |= BASE_SELECTED;
-=======
-	Base *base = (Base *)te->directdata;
-
-	if (base == NULL) base = BKE_scene_base_find(scene, (Object *)tselem->id);
-	if (base && ((base->object->restrictflag & OB_RESTRICT_VIEW) == 0)) {
-		base->flag |= SELECT;
-		base->object->flag |= SELECT;
->>>>>>> 44505b38
 	}
 }
 
@@ -442,16 +412,10 @@
         bContext *C, ReportList *UNUSED(reports), Scene *UNUSED(scene), TreeElement *UNUSED(te),
         TreeStoreElem *UNUSED(tsep), TreeStoreElem *tselem, void *UNUSED(user_data))
 {
-<<<<<<< HEAD
 	ViewLayer *view_layer = CTX_data_view_layer(C);
 	Object *ob = (Object *)tselem->id;
 	Base *base = BKE_view_layer_base_find(view_layer, ob);
 
-=======
-	Base *base = (Base *)te->directdata;
-
-	if (base == NULL) base = BKE_scene_base_find(scene, (Object *)tselem->id);
->>>>>>> 44505b38
 	if (base) {
 		base->flag &= ~BASE_SELECTED;
 	}
@@ -461,16 +425,8 @@
         bContext *C, ReportList *reports, Scene *scene, TreeElement *te,
         TreeStoreElem *tsep, TreeStoreElem *tselem, void *user_data)
 {
-<<<<<<< HEAD
 	Object *ob = (Object *)tselem->id;
 	if (ob) {
-=======
-	Base *base = (Base *)te->directdata;
-
-	if (base == NULL)
-		base = BKE_scene_base_find(scene, (Object *)tselem->id);
-	if (base) {
->>>>>>> 44505b38
 		Main *bmain = CTX_data_main(C);
 		if (ob->id.tag & LIB_TAG_INDIRECT) {
 			BKE_reportf(reports, RPT_WARNING, "Cannot delete indirectly linked object '%s'", ob->id.name + 2);
@@ -489,12 +445,7 @@
 		if (ob == CTX_data_edit_object(C)) {
 			ED_object_editmode_exit(C, EM_FREEDATA | EM_WAITCURSOR);
 		}
-<<<<<<< HEAD
 		ED_object_base_free_and_unlink(CTX_data_main(C), scene, ob);
-=======
-
-		ED_base_object_free_and_unlink(CTX_data_main(C), scene, base);
->>>>>>> 44505b38
 		/* leave for ED_outliner_id_unref to handle */
 #if 0
 		te->directdata = NULL;
@@ -1002,11 +953,7 @@
 		Scene *sce = scene;  // to be able to delete, scenes are set...
 		outliner_do_object_operation_ex(C, op->reports, scene, soops, &soops->tree, object_select_hierarchy_cb, false);
 		if (scene != sce) {
-<<<<<<< HEAD
 			WM_window_change_active_scene(bmain, C, win, sce);
-=======
-			ED_screen_set_scene(C, CTX_wm_screen(C), sce);
->>>>>>> 44505b38
 		}
 		str = "Select Object Hierarchy";
 		WM_event_add_notifier(C, NC_SCENE | ND_OB_SELECT, scene);
@@ -1082,112 +1029,6 @@
 
 /* **************************************** */
 
-<<<<<<< HEAD
-=======
-typedef enum eOutliner_PropGroupOps {
-	OL_GROUPOP_UNLINK = 1,
-	OL_GROUPOP_LOCAL,
-	OL_GROUPOP_LINK,
-	OL_GROUPOP_DELETE,
-	OL_GROUPOP_REMAP,
-	OL_GROUPOP_INSTANCE,
-	OL_GROUPOP_TOGVIS,
-	OL_GROUPOP_TOGSEL,
-	OL_GROUPOP_TOGREN,
-	OL_GROUPOP_RENAME,
-} eOutliner_PropGroupOps;
-
-static const EnumPropertyItem prop_group_op_types[] = {
-	{OL_GROUPOP_UNLINK, "UNLINK",     0, "Unlink Group", ""},
-	{OL_GROUPOP_LOCAL, "LOCAL",       0, "Make Local Group", ""},
-	{OL_GROUPOP_LINK, "LINK",         0, "Link Group Objects to Scene", ""},
-	{OL_GROUPOP_DELETE, "DELETE",     0, "Delete Group", ""},
-	{OL_GROUPOP_REMAP, "REMAP",       0, "Remap Users",
-	 "Make all users of selected data-blocks to use instead current (clicked) one"},
-	{OL_GROUPOP_INSTANCE, "INSTANCE", 0, "Instance Groups in Scene", ""},
-	{OL_GROUPOP_TOGVIS, "TOGVIS",     0, "Toggle Visible Group", ""},
-	{OL_GROUPOP_TOGSEL, "TOGSEL",     0, "Toggle Selectable", ""},
-	{OL_GROUPOP_TOGREN, "TOGREN",     0, "Toggle Renderable", ""},
-	{OL_GROUPOP_RENAME, "RENAME",     0, "Rename", ""},
-	{0, NULL, 0, NULL, NULL}
-};
-
-static int outliner_group_operation_exec(bContext *C, wmOperator *op)
-{
-	Scene *scene = CTX_data_scene(C);
-	SpaceOops *soops = CTX_wm_space_outliner(C);
-	int event;
-
-	/* check for invalid states */
-	if (soops == NULL)
-		return OPERATOR_CANCELLED;
-
-	event = RNA_enum_get(op->ptr, "type");
-
-	switch (event) {
-		case OL_GROUPOP_UNLINK:
-			outliner_do_libdata_operation(C, op->reports, scene, soops, &soops->tree, unlink_group_cb, NULL);
-			break;
-		case OL_GROUPOP_LOCAL:
-			outliner_do_libdata_operation(C, op->reports, scene, soops, &soops->tree, id_local_cb, NULL);
-			break;
-		case OL_GROUPOP_LINK:
-			outliner_do_libdata_operation(C, op->reports, scene, soops, &soops->tree, group_linkobs2scene_cb, NULL);
-			break;
-		case OL_GROUPOP_INSTANCE:
-			outliner_do_libdata_operation(C, op->reports, scene, soops, &soops->tree, group_instance_cb, NULL);
-			/* works without this except if you try render right after, see: 22027 */
-			DAG_relations_tag_update(CTX_data_main(C));
-			break;
-		case OL_GROUPOP_DELETE:
-			outliner_do_libdata_operation(C, op->reports, scene, soops, &soops->tree, id_delete_cb, NULL);
-			break;
-		case OL_GROUPOP_REMAP:
-			outliner_do_libdata_operation(C, op->reports, scene, soops, &soops->tree, id_remap_cb, NULL);
-			break;
-		case OL_GROUPOP_TOGVIS:
-			outliner_do_libdata_operation(C, op->reports, scene, soops, &soops->tree, group_toggle_visibility_cb, NULL);
-			break;
-		case OL_GROUPOP_TOGSEL:
-			outliner_do_libdata_operation(C, op->reports, scene, soops, &soops->tree, group_toggle_selectability_cb, NULL);
-			break;
-		case OL_GROUPOP_TOGREN:
-			outliner_do_libdata_operation(C, op->reports, scene, soops, &soops->tree, group_toggle_renderability_cb, NULL);
-			break;
-		case OL_GROUPOP_RENAME:
-			outliner_do_libdata_operation(C, op->reports, scene, soops, &soops->tree, item_rename_cb, NULL);
-			break;
-		default:
-			BLI_assert(0);
-	}
-
-	ED_undo_push(C, prop_group_op_types[event - 1].name);
-	WM_event_add_notifier(C, NC_GROUP, NULL);
-
-	return OPERATOR_FINISHED;
-}
-
-
-void OUTLINER_OT_group_operation(wmOperatorType *ot)
-{
-	/* identifiers */
-	ot->name = "Outliner Group Operation";
-	ot->idname = "OUTLINER_OT_group_operation";
-	ot->description = "";
-
-	/* callbacks */
-	ot->invoke = WM_menu_invoke;
-	ot->exec = outliner_group_operation_exec;
-	ot->poll = ED_operator_outliner_active;
-
-	ot->flag = 0;
-
-	ot->prop = RNA_def_enum(ot->srna, "type", prop_group_op_types, 0, "Group Operation", "");
-}
-
-/* **************************************** */
-
->>>>>>> 44505b38
 typedef enum eOutlinerIdOpTypes {
 	OUTLINER_IDOP_INVALID = 0,
 
@@ -2035,16 +1876,13 @@
 		}
 	}
 
-<<<<<<< HEAD
 	if (!found) {
 		/* Menus for clicking in empty space. */
 		if (soops->outlinevis == SO_VIEW_LAYER) {
 			WM_menu_name_call(C, "OUTLINER_MT_collection_new", WM_OP_INVOKE_REGION_WIN);
 		}
 	}
-	
-=======
->>>>>>> 44505b38
+
 	return OPERATOR_FINISHED;
 }
 
