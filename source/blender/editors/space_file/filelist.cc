/* SPDX-FileCopyrightText: 2007 Blender Authors
 *
 * SPDX-License-Identifier: GPL-2.0-or-later */

/** \file
 * \ingroup spfile
 */

/* global includes */

#include <cmath>
#include <cstdlib>
#include <cstring>
#include <ctime>
#include <optional>
#include <sys/stat.h>

#ifndef WIN32
#  include <unistd.h>
#else
#  include <direct.h>
#  include <io.h>
#endif

#include "AS_asset_library.h"
#include "AS_asset_library.hh"
#include "AS_asset_representation.hh"

#include "MEM_guardedalloc.h"

#include "BLF_api.h"

#include "BLI_blenlib.h"
#include "BLI_fileops.h"
#include "BLI_fileops_types.h"
#include "BLI_fnmatch.h"
#include "BLI_ghash.h"
#include "BLI_linklist.h"
#include "BLI_math_vector.h"
#include "BLI_stack.h"
#include "BLI_string_utils.h"
#include "BLI_task.h"
#include "BLI_threads.h"
#include "BLI_utildefines.h"
#include "BLI_uuid.h"

#ifdef WIN32
#  include "BLI_winstuff.h"
#endif

#include "BKE_asset.h"
#include "BKE_blendfile.h"
#include "BKE_context.h"
#include "BKE_global.h"
#include "BKE_icons.h"
#include "BKE_idtype.h"
#include "BKE_lib_id.h"
#include "BKE_main.h"
#include "BKE_main_idmap.h"
#include "BKE_preferences.h"

#include "DNA_asset_types.h"
#include "DNA_space_types.h"

#include "ED_asset_view_catalog_filter.h"
#include "ED_datafiles.h"
#include "ED_fileselect.hh"
#include "ED_screen.hh"

#include "IMB_imbuf.h"
#include "IMB_imbuf_types.h"
#include "IMB_thumbs.h"

#include "PIL_time.h"

#include "WM_api.hh"
#include "WM_types.hh"

#include "UI_interface_icons.hh"
#include "UI_resources.hh"

#include "atomic_ops.h"

#include "file_indexer.hh"
#include "file_intern.hh"
#include "filelist.hh"

using namespace blender;

#define FILEDIR_NBR_ENTRIES_UNSET -1

/* ------------------FILELIST------------------------ */

struct FileListInternEntry {
  FileListInternEntry *next, *prev;

  FileUID uid;

  eFileSel_File_Types typeflag;
  /** ID type, in case typeflag has FILE_TYPE_BLENDERLIB set. */
  int blentype;

  char *relpath;
  /** Optional argument for shortcuts, aliases etc. */
  char *redirection_path;
  /** not strictly needed, but used during sorting, avoids to have to recompute it there... */
  const char *name;
  bool free_name;

  /**
   * This is data from the current main, represented by this file. It's crucial that this is
   * updated correctly on undo, redo and file reading (without UI). The space is responsible to
   * take care of that.
   */
  struct {
    /** When showing local IDs (FILE_MAIN, FILE_MAIN_ASSET), the ID this file entry represents. */
    ID *id;

    /* For the few file types that have the preview already in memory. For others, there's delayed
     * preview reading from disk. Non-owning pointer. */
    PreviewImage *preview_image;
  } local_data;

  /* References an asset in the asset library storage. */
  asset_system::AssetRepresentation *asset; /* Non-owning. */

  /* See #FILE_ENTRY_BLENDERLIB_NO_PREVIEW. */
  bool blenderlib_has_no_preview;

  /** Defined in BLI_fileops.h */
  eFileAttributes attributes;
  BLI_stat_t st;
};

struct FileListIntern {
  /** FileListInternEntry items. */
  ListBase entries;
  FileListInternEntry **filtered;

  FileUID curr_uid; /* Used to generate UID during internal listing. */
};

#define FILELIST_ENTRYCACHESIZE_DEFAULT 1024 /* Keep it a power of two! */
struct FileListEntryCache {
  size_t size; /* The size of the cache... */

  int flags;

  /* This one gathers all entries from both block and misc caches. Used for easy bulk-freeing. */
  ListBase cached_entries;

  /* Block cache: all entries between start and end index.
   * used for part of the list on display. */
  FileDirEntry **block_entries;
  int block_start_index, block_end_index, block_center_index, block_cursor;

  /* Misc cache: random indices, FIFO behavior.
   * NOTE: Not 100% sure we actually need that, time will say. */
  int misc_cursor;
  int *misc_entries_indices;
  GHash *misc_entries;

  /* Allows to quickly get a cached entry from its UID. */
  GHash *uids;

  /* Previews handling. */
  TaskPool *previews_pool;
  ThreadQueue *previews_done;
  /** Counter for previews that are not fully loaded and ready to display yet. So includes all
   * previews either in `previews_pool` or `previews_done`. #filelist_cache_previews_update() makes
   * previews in `preview_done` ready for display, so the counter is decremented there. */
  int previews_todo_count;
};

/** #FileListCache.flags */
enum {
  FLC_IS_INIT = 1 << 0,
  FLC_PREVIEWS_ACTIVE = 1 << 1,
};

struct FileListEntryPreview {
  /** Use #FILE_MAX_LIBEXTRA as this is the size written into by #filelist_file_get_full_path. */
  char filepath[FILE_MAX_LIBEXTRA];
  uint flags;
  int index;
  int attributes; /* from FileDirEntry. */
  int icon_id;
};

/* Dummy wrapper around FileListEntryPreview to ensure we do not access freed memory when freeing
 * tasks' data (see #74609). */
struct FileListEntryPreviewTaskData {
  FileListEntryPreview *preview;
};

struct FileListFilter {
  uint64_t filter;
  uint64_t filter_id;
  char filter_glob[FILE_MAXFILE];
  char filter_search[66]; /* + 2 for heading/trailing implicit '*' wildcards. */
  short flags;

  AssetViewCatalogFilterSettingsHandle *asset_catalog_filter;
};

/** #FileListFilter.flags */
enum {
  FLF_DO_FILTER = 1 << 0,
  FLF_HIDE_DOT = 1 << 1,
  FLF_HIDE_PARENT = 1 << 2,
  FLF_HIDE_LIB_DIR = 1 << 3,
  FLF_ASSETS_ONLY = 1 << 4,
};

struct FileListReadJob;
struct FileList {
  FileDirEntryArr filelist;

  eFileSelectType type;
  /* The library this list was created for. Stored here so we know when to re-read. */
  AssetLibraryReference *asset_library_ref;
  asset_system::AssetLibrary *asset_library; /* Non-owning. */

  short flags;

  short sort;

  FileListFilter filter_data;

  /**
   * File indexer to use. Attribute is always set.
   */
  const FileIndexerType *indexer;

  FileListIntern filelist_intern;

  FileListEntryCache filelist_cache;

  /**
   * We need to keep those info outside of actual file-list items,
   * because those are no more persistent
   * (only generated on demand, and freed as soon as possible).
   * Persistent part (mere list of paths + stat info)
   * is kept as small as possible, and file-browser agnostic.
   *
   * - The key is a #FileDirEntry::uid
   * - The value is an #eDirEntry_SelectFlag.
   */
  GHash *selection_state;

  short max_recursion;
  short recursion_level;

  BlendHandle *libfiledata;

  /**
   * Set given path as root directory.
   *
   * \param do_change: When true, the callback may change given string in place to a valid value.
   * \return True when `dirpath` is valid.
   */
  bool (*check_dir_fn)(const FileList *filelist,
                       char dirpath[FILE_MAX_LIBEXTRA],
                       const bool do_change);

  /** Fill `filelist` (to be called by read job). */
  void (*read_job_fn)(FileListReadJob *job_params, bool *stop, bool *do_update, float *progress);

  /** Filter an entry of current `filelist`. */
  bool (*filter_fn)(FileListInternEntry *file, const char *root, FileListFilter *filter);
  /** Executed before filtering individual items, to set up additional filter data. */
  void (*prepare_filter_fn)(const FileList *filelist, FileListFilter *filter);

  /** #FileListTags. */
  short tags;
};

/** #FileList.flags */
enum {
  FL_FORCE_RESET = 1 << 0,
  /* Don't do a full reset (unless #FL_FORCE_RESET is also set), only reset files representing main
   * data (assets from the current file/#Main). */
  FL_FORCE_RESET_MAIN_FILES = 1 << 1,
  FL_IS_READY = 1 << 2,
  FL_IS_PENDING = 1 << 3,
  FL_NEED_SORTING = 1 << 4,
  FL_NEED_FILTERING = 1 << 5,
  FL_SORT_INVERT = 1 << 6,
};

/** #FileList.tags */
enum FileListTags {
  /** The file list has references to main data (IDs) and needs special care. */
  FILELIST_TAGS_USES_MAIN_DATA = (1 << 0),
  /** The file list type is not thread-safe. */
  FILELIST_TAGS_NO_THREADS = (1 << 2),
};

#define SPECIAL_IMG_SIZE 256
#define SPECIAL_IMG_ROWS 1
#define SPECIAL_IMG_COLS 7

enum {
  SPECIAL_IMG_DOCUMENT = 0,
  SPECIAL_IMG_DRIVE_DISC = 1,
  SPECIAL_IMG_FOLDER = 2,
  SPECIAL_IMG_PARENT = 3,
  SPECIAL_IMG_DRIVE_FIXED = 4,
  SPECIAL_IMG_DRIVE_ATTACHED = 5,
  SPECIAL_IMG_DRIVE_REMOTE = 6,
  SPECIAL_IMG_MAX,
};

static ImBuf *gSpecialFileImages[SPECIAL_IMG_MAX];

static void filelist_readjob_main(FileListReadJob *job_params,
                                  bool *stop,
                                  bool *do_update,
                                  float *progress);
static void filelist_readjob_lib(FileListReadJob *job_params,
                                 bool *stop,
                                 bool *do_update,
                                 float *progress);
static void filelist_readjob_dir(FileListReadJob *job_params,
                                 bool *stop,
                                 bool *do_update,
                                 float *progress);
static void filelist_readjob_asset_library(FileListReadJob *job_params,
                                           bool *stop,
                                           bool *do_update,
                                           float *progress);
static void filelist_readjob_main_assets(FileListReadJob *job_params,
                                         bool *stop,
                                         bool *do_update,
                                         float *progress);
static void filelist_readjob_all_asset_library(FileListReadJob *job_params,
                                               bool *stop,
                                               bool *do_update,
                                               float *progress);

/* helper, could probably go in BKE actually? */
static int groupname_to_code(const char *group);

static void filelist_cache_clear(FileListEntryCache *cache, size_t new_size);
static bool filelist_intern_entry_is_main_file(const FileListInternEntry *intern_entry);

/* ********** Sort helpers ********** */

struct FileSortData {
  bool inverted;
};

static int compare_apply_inverted(int val, const FileSortData *sort_data)
{
  return sort_data->inverted ? -val : val;
}

/**
 * If all relevant characteristics match (e.g. the file type when sorting by file types), this
 * should be used as tiebreaker. It makes sure there's a well defined sorting even in such cases.
 *
 * Multiple files with the same name can appear with recursive file loading and/or when displaying
 * IDs of different types, so these cases need to be handled.
 *
 * 1) Sort files by name using natural sorting.
 * 2) If not possible (file names match) and both represent local IDs, sort by ID-type.
 * 3) If not possible and only one is a local ID, place files representing local IDs first.
 *
 * TODO: (not actually implemented, but should be):
 * 4) If no file represents a local ID, sort by file path, so that files higher up the file system
 *    hierarchy are placed first.
 */
static int compare_tiebreaker(const FileListInternEntry *entry1, const FileListInternEntry *entry2)
{
  /* Case 1. */
  {
    const int order = BLI_strcasecmp_natural(entry1->name, entry2->name);
    if (order) {
      return order;
    }
  }

  /* Case 2. */
  if (entry1->local_data.id && entry2->local_data.id) {
    if (entry1->blentype < entry2->blentype) {
      return -1;
    }
    if (entry1->blentype > entry2->blentype) {
      return 1;
    }
  }
  /* Case 3. */
  {
    if (entry1->local_data.id && !entry2->local_data.id) {
      return -1;
    }
    if (!entry1->local_data.id && entry2->local_data.id) {
      return 1;
    }
  }

  return 0;
}

/**
 * Handles inverted sorting itself (currently there's nothing to invert), so if this returns non-0,
 * it should be used as-is and not inverted.
 */
static int compare_direntry_generic(const FileListInternEntry *entry1,
                                    const FileListInternEntry *entry2)
{
  /* type is equal to stat.st_mode */

  if (entry1->typeflag & FILE_TYPE_DIR) {
    if (entry2->typeflag & FILE_TYPE_DIR) {
      /* If both entries are tagged as dirs, we make a 'sub filter' that shows first the real dirs,
       * then libraries (.blend files), then categories in libraries. */
      if (entry1->typeflag & FILE_TYPE_BLENDERLIB) {
        if (!(entry2->typeflag & FILE_TYPE_BLENDERLIB)) {
          return 1;
        }
      }
      else if (entry2->typeflag & FILE_TYPE_BLENDERLIB) {
        return -1;
      }
      else if (entry1->typeflag & (FILE_TYPE_BLENDER | FILE_TYPE_BLENDER_BACKUP)) {
        if (!(entry2->typeflag & (FILE_TYPE_BLENDER | FILE_TYPE_BLENDER_BACKUP))) {
          return 1;
        }
      }
      else if (entry2->typeflag & (FILE_TYPE_BLENDER | FILE_TYPE_BLENDER_BACKUP)) {
        return -1;
      }
    }
    else {
      return -1;
    }
  }
  else if (entry2->typeflag & FILE_TYPE_DIR) {
    return 1;
  }

  /* make sure "." and ".." are always first */
  if (FILENAME_IS_CURRENT(entry1->relpath)) {
    return -1;
  }
  if (FILENAME_IS_CURRENT(entry2->relpath)) {
    return 1;
  }
  if (FILENAME_IS_PARENT(entry1->relpath)) {
    return -1;
  }
  if (FILENAME_IS_PARENT(entry2->relpath)) {
    return 1;
  }

  return 0;
}

static int compare_name(void *user_data, const void *a1, const void *a2)
{
  const FileListInternEntry *entry1 = static_cast<const FileListInternEntry *>(a1);
  const FileListInternEntry *entry2 = static_cast<const FileListInternEntry *>(a2);
  const FileSortData *sort_data = static_cast<const FileSortData *>(user_data);

  int ret;
  if ((ret = compare_direntry_generic(entry1, entry2))) {
    return ret;
  }

  return compare_apply_inverted(compare_tiebreaker(entry1, entry2), sort_data);
}

static int compare_date(void *user_data, const void *a1, const void *a2)
{
  const FileListInternEntry *entry1 = static_cast<const FileListInternEntry *>(a1);
  const FileListInternEntry *entry2 = static_cast<const FileListInternEntry *>(a2);
  const FileSortData *sort_data = static_cast<const FileSortData *>(user_data);
  int64_t time1, time2;

  int ret;
  if ((ret = compare_direntry_generic(entry1, entry2))) {
    return ret;
  }

  time1 = int64_t(entry1->st.st_mtime);
  time2 = int64_t(entry2->st.st_mtime);
  if (time1 < time2) {
    return compare_apply_inverted(1, sort_data);
  }
  if (time1 > time2) {
    return compare_apply_inverted(-1, sort_data);
  }

  return compare_apply_inverted(compare_tiebreaker(entry1, entry2), sort_data);
}

static int compare_size(void *user_data, const void *a1, const void *a2)
{
  const FileListInternEntry *entry1 = static_cast<const FileListInternEntry *>(a1);
  const FileListInternEntry *entry2 = static_cast<const FileListInternEntry *>(a2);
  const FileSortData *sort_data = static_cast<const FileSortData *>(user_data);
  uint64_t size1, size2;
  int ret;

  if ((ret = compare_direntry_generic(entry1, entry2))) {
    return ret;
  }

  size1 = entry1->st.st_size;
  size2 = entry2->st.st_size;
  if (size1 < size2) {
    return compare_apply_inverted(1, sort_data);
  }
  if (size1 > size2) {
    return compare_apply_inverted(-1, sort_data);
  }

  return compare_apply_inverted(compare_tiebreaker(entry1, entry2), sort_data);
}

static int compare_extension(void *user_data, const void *a1, const void *a2)
{
  const FileListInternEntry *entry1 = static_cast<const FileListInternEntry *>(a1);
  const FileListInternEntry *entry2 = static_cast<const FileListInternEntry *>(a2);
  const FileSortData *sort_data = static_cast<const FileSortData *>(user_data);
  int ret;

  if ((ret = compare_direntry_generic(entry1, entry2))) {
    return ret;
  }

  if ((entry1->typeflag & FILE_TYPE_BLENDERLIB) && !(entry2->typeflag & FILE_TYPE_BLENDERLIB)) {
    return -1;
  }
  if (!(entry1->typeflag & FILE_TYPE_BLENDERLIB) && (entry2->typeflag & FILE_TYPE_BLENDERLIB)) {
    return 1;
  }
  if ((entry1->typeflag & FILE_TYPE_BLENDERLIB) && (entry2->typeflag & FILE_TYPE_BLENDERLIB)) {
    if ((entry1->typeflag & FILE_TYPE_DIR) && !(entry2->typeflag & FILE_TYPE_DIR)) {
      return 1;
    }
    if (!(entry1->typeflag & FILE_TYPE_DIR) && (entry2->typeflag & FILE_TYPE_DIR)) {
      return -1;
    }
    if (entry1->blentype < entry2->blentype) {
      return compare_apply_inverted(-1, sort_data);
    }
    if (entry1->blentype > entry2->blentype) {
      return compare_apply_inverted(1, sort_data);
    }
  }
  else {
    const char *sufix1, *sufix2;

    if (!(sufix1 = strstr(entry1->relpath, ".blend.gz"))) {
      sufix1 = strrchr(entry1->relpath, '.');
    }
    if (!(sufix2 = strstr(entry2->relpath, ".blend.gz"))) {
      sufix2 = strrchr(entry2->relpath, '.');
    }
    if (!sufix1) {
      sufix1 = "";
    }
    if (!sufix2) {
      sufix2 = "";
    }

    if ((ret = BLI_strcasecmp(sufix1, sufix2))) {
      return compare_apply_inverted(ret, sort_data);
    }
  }

  return compare_apply_inverted(compare_tiebreaker(entry1, entry2), sort_data);
}

void filelist_sort(FileList *filelist)
{
  if (filelist->flags & FL_NEED_SORTING) {
    int (*sort_cb)(void *, const void *, const void *) = nullptr;

    switch (filelist->sort) {
      case FILE_SORT_ALPHA:
        sort_cb = compare_name;
        break;
      case FILE_SORT_TIME:
        sort_cb = compare_date;
        break;
      case FILE_SORT_SIZE:
        sort_cb = compare_size;
        break;
      case FILE_SORT_EXTENSION:
        sort_cb = compare_extension;
        break;
      case FILE_SORT_DEFAULT:
      default:
        BLI_assert(0);
        break;
    }

    FileSortData sort_data{};
    sort_data.inverted = (filelist->flags & FL_SORT_INVERT) != 0;
    BLI_listbase_sort_r(&filelist->filelist_intern.entries, sort_cb, &sort_data);

    filelist_tag_needs_filtering(filelist);
    filelist->flags &= ~FL_NEED_SORTING;
  }
}

void filelist_setsorting(FileList *filelist, const short sort, bool invert_sort)
{
  const bool was_invert_sort = filelist->flags & FL_SORT_INVERT;

  if ((filelist->sort != sort) || (was_invert_sort != invert_sort)) {
    filelist->sort = sort;
    filelist->flags |= FL_NEED_SORTING;
    filelist->flags = invert_sort ? (filelist->flags | FL_SORT_INVERT) :
                                    (filelist->flags & ~FL_SORT_INVERT);
  }
}

/* ********** Filter helpers ********** */

/* True if filename is meant to be hidden, eg. starting with period. */
static bool is_hidden_dot_filename(const char *filename, const FileListInternEntry *file)
{
  if (filename[0] == '.' && !ELEM(filename[1], '.', '\0')) {
    return true; /* ignore .file */
  }

  int len = strlen(filename);
  if ((len > 0) && (filename[len - 1] == '~')) {
    return true; /* ignore file~ */
  }

  /* filename might actually be a piece of path, in which case we have to check all its parts. */

  bool hidden = false;
  char *sep = (char *)BLI_path_slash_rfind(filename);

  if (!hidden && sep) {
    char tmp_filename[FILE_MAX_LIBEXTRA];

    STRNCPY(tmp_filename, filename);
    sep = tmp_filename + (sep - filename);
    while (sep) {
      /* This happens when a path contains 'ALTSEP', '\' on Unix for e.g.
       * Supporting alternate slashes in paths is a bigger task involving changes
       * in many parts of the code, for now just prevent an assert, see #74579. */
#if 0
      BLI_assert(sep[1] != '\0');
#endif
      if (is_hidden_dot_filename(sep + 1, file)) {
        hidden = true;
        break;
      }
      *sep = '\0';
      sep = (char *)BLI_path_slash_rfind(tmp_filename);
    }
  }
  return hidden;
}

/* True if should be hidden, based on current filtering. */
static bool is_filtered_hidden(const char *filename,
                               const FileListFilter *filter,
                               const FileListInternEntry *file)
{
  if ((filename[0] == '.') && (filename[1] == '\0')) {
    return true; /* Ignore. */
  }

  if (filter->flags & FLF_HIDE_PARENT) {
    if (filename[0] == '.' && filename[1] == '.' && filename[2] == '\0') {
      return true; /* Ignore. */
    }
  }

  if ((filter->flags & FLF_HIDE_DOT) && (file->attributes & FILE_ATTR_HIDDEN)) {
    return true; /* Ignore files with Hidden attribute. */
  }

#ifndef WIN32
  /* Check for unix-style names starting with period. */
  if ((filter->flags & FLF_HIDE_DOT) && is_hidden_dot_filename(filename, file)) {
    return true;
  }
#endif
  /* For data-blocks (but not the group directories), check the asset-only filter. */
  if (!(file->typeflag & FILE_TYPE_DIR) && (file->typeflag & FILE_TYPE_BLENDERLIB) &&
      (filter->flags & FLF_ASSETS_ONLY) && !(file->typeflag & FILE_TYPE_ASSET))
  {
    return true;
  }

  return false;
}

/**
 * Apply the filter string as file path matching pattern.
 * \return true when the file should be in the result set, false if it should be filtered out.
 */
static bool is_filtered_file_relpath(const FileListInternEntry *file, const FileListFilter *filter)
{
  if (filter->filter_search[0] == '\0') {
    return true;
  }

  /* If there's a filter string, apply it as filter even if FLF_DO_FILTER is not set. */
  return fnmatch(filter->filter_search, file->relpath, FNM_CASEFOLD) == 0;
}

/**
 * Apply the filter string as matching pattern on file name.
 * \return true when the file should be in the result set, false if it should be filtered out.
 */
static bool is_filtered_file_name(const FileListInternEntry *file, const FileListFilter *filter)
{
  if (filter->filter_search[0] == '\0') {
    return true;
  }

  /* If there's a filter string, apply it as filter even if FLF_DO_FILTER is not set. */
  return fnmatch(filter->filter_search, file->name, FNM_CASEFOLD) == 0;
}

/** \return true when the file should be in the result set, false if it should be filtered out. */
static bool is_filtered_file_type(const FileListInternEntry *file, const FileListFilter *filter)
{
  if (is_filtered_hidden(file->relpath, filter, file)) {
    return false;
  }

  if (FILENAME_IS_CURRPAR(file->relpath)) {
    return false;
  }

  /* We only check for types if some type are enabled in filtering. */
  if (filter->filter && (filter->flags & FLF_DO_FILTER)) {
    if (file->typeflag & FILE_TYPE_DIR) {
      if (file->typeflag & (FILE_TYPE_BLENDERLIB | FILE_TYPE_BLENDER | FILE_TYPE_BLENDER_BACKUP)) {
        if (!(filter->filter & (FILE_TYPE_BLENDER | FILE_TYPE_BLENDER_BACKUP))) {
          return false;
        }
      }
      else {
        if (!(filter->filter & FILE_TYPE_FOLDER)) {
          return false;
        }
      }
    }
    else {
      if (!(file->typeflag & filter->filter)) {
        return false;
      }
    }
  }
  return true;
}

/** \return true when the file should be in the result set, false if it should be filtered out. */
static bool is_filtered_file(FileListInternEntry *file,
                             const char * /*root*/,
                             FileListFilter *filter)
{
  return is_filtered_file_type(file, filter) &&
         (is_filtered_file_relpath(file, filter) || is_filtered_file_name(file, filter));
}

static bool is_filtered_id_file_type(const FileListInternEntry *file,
                                     const short id_code,
                                     const char *name,
                                     const FileListFilter *filter)
{
  if (!is_filtered_file_type(file, filter)) {
    return false;
  }

  /* We only check for types if some type are enabled in filtering. */
  if ((filter->filter || filter->filter_id) && (filter->flags & FLF_DO_FILTER)) {
    if (id_code) {
      if (!name && (filter->flags & FLF_HIDE_LIB_DIR)) {
        return false;
      }

      const uint64_t filter_id = BKE_idtype_idcode_to_idfilter(id_code);
      if (!(filter_id & filter->filter_id)) {
        return false;
      }
    }
  }

  return true;
}

/**
 * Get the asset metadata of a file, if it represents an asset. This may either be of a local ID
 * (ID in the current #Main) or read from an external asset library.
 */
static AssetMetaData *filelist_file_internal_get_asset_data(const FileListInternEntry *file)
{
  if (!file->asset) {
    return nullptr;
  }
  return &file->asset->get_metadata();
}

static void prepare_filter_asset_library(const FileList *filelist, FileListFilter *filter)
{
  /* Not used yet for the asset view template. */
  if (!filter->asset_catalog_filter) {
    return;
  }
  BLI_assert_msg(filelist->asset_library,
                 "prepare_filter_asset_library() should only be called when the file browser is "
                 "in asset browser mode");

  asset_view_ensure_updated_catalog_filter_data(
      filter->asset_catalog_filter, reinterpret_cast<::AssetLibrary *>(filelist->asset_library));
}

/**
 * Return whether at least one tag matches the search filter.
 * Tags are searched as "entire words", so instead of searching for "tag" in the
 * filter string, this function searches for " tag ". Assumes the search filter
 * starts and ends with a space.
 *
 * Here the tags on the asset are written in set notation:
 *
 * `asset_tag_matches_filter(" some tags ", {"some", "blue"})` -> true
 * `asset_tag_matches_filter(" some tags ", {"som", "tag"})` -> false
 * `asset_tag_matches_filter(" some tags ", {})` -> false
 */
static bool asset_tag_matches_filter(const char *filter_search, const AssetMetaData *asset_data)
{
  LISTBASE_FOREACH (const AssetTag *, asset_tag, &asset_data->tags) {
    if (BLI_strcasestr(asset_tag->name, filter_search) != nullptr) {
      return true;
    }
  }
  return false;
}

static bool is_filtered_asset(FileListInternEntry *file, FileListFilter *filter)
{
  const AssetMetaData *asset_data = filelist_file_internal_get_asset_data(file);

  /* Not used yet for the asset view template. */
  if (filter->asset_catalog_filter && !asset_view_is_asset_visible_in_catalog_filter_settings(
                                          filter->asset_catalog_filter, asset_data))
  {
    return false;
  }

  if (filter->filter_search[0] == '\0') {
    /* If there is no filter text, everything matches. */
    return true;
  }

  /* filter->filter_search contains "*the search text*". */
  char filter_search[66]; /* sizeof(FileListFilter::filter_search) */
  const size_t string_length = STRNCPY_RLEN(filter_search, filter->filter_search);

  /* When doing a name comparison, get rid of the leading/trailing asterisks. */
  filter_search[string_length - 1] = '\0';
  if (BLI_strcasestr(file->name, filter_search + 1) != nullptr) {
    return true;
  }
  return asset_tag_matches_filter(filter_search + 1, asset_data);
}

static bool is_filtered_lib_type(FileListInternEntry *file,
                                 const char * /*root*/,
                                 FileListFilter *filter)
{
  if (file->typeflag & FILE_TYPE_BLENDERLIB) {
    return is_filtered_id_file_type(file, file->blentype, file->name, filter);
  }
  return is_filtered_file_type(file, filter);
}

static bool is_filtered_lib(FileListInternEntry *file, const char *root, FileListFilter *filter)
{
  return is_filtered_lib_type(file, root, filter) && is_filtered_file_relpath(file, filter);
}

static bool is_filtered_main(FileListInternEntry *file,
                             const char * /*dir*/,
                             FileListFilter *filter)
{
  return !is_filtered_hidden(file->relpath, filter, file);
}

static bool is_filtered_main_assets(FileListInternEntry *file,
                                    const char * /*dir*/,
                                    FileListFilter *filter)
{
  /* "Filtered" means *not* being filtered out... So return true if the file should be visible. */
  return is_filtered_id_file_type(file, file->blentype, file->name, filter) &&
         is_filtered_asset(file, filter);
}

static bool is_filtered_asset_library(FileListInternEntry *file,
                                      const char *root,
                                      FileListFilter *filter)
{
  if (filelist_intern_entry_is_main_file(file)) {
    return is_filtered_main_assets(file, root, filter);
  }

  return is_filtered_lib_type(file, root, filter) && is_filtered_asset(file, filter);
}

void filelist_tag_needs_filtering(FileList *filelist)
{
  filelist->flags |= FL_NEED_FILTERING;
}

void filelist_filter(FileList *filelist)
{
  int num_filtered = 0;
  const int num_files = filelist->filelist.entries_num;
  FileListInternEntry **filtered_tmp;

  if (ELEM(filelist->filelist.entries_num, FILEDIR_NBR_ENTRIES_UNSET, 0)) {
    return;
  }

  if (!(filelist->flags & FL_NEED_FILTERING)) {
    /* Assume it has already been filtered, nothing else to do! */
    return;
  }

  filelist->filter_data.flags &= ~FLF_HIDE_LIB_DIR;
  if (filelist->max_recursion) {
    /* Never show lib ID 'categories' directories when we are in 'flat' mode, unless
     * root path is a blend file. */
    char dir[FILE_MAX_LIBEXTRA];
    if (!filelist_islibrary(filelist, dir, nullptr)) {
      filelist->filter_data.flags |= FLF_HIDE_LIB_DIR;
    }
  }

  if (filelist->prepare_filter_fn) {
    filelist->prepare_filter_fn(filelist, &filelist->filter_data);
  }

  filtered_tmp = static_cast<FileListInternEntry **>(
      MEM_mallocN(sizeof(*filtered_tmp) * size_t(num_files), __func__));

  /* Filter remap & count how many files are left after filter in a single loop. */
  LISTBASE_FOREACH (FileListInternEntry *, file, &filelist->filelist_intern.entries) {
    if (filelist->filter_fn(file, filelist->filelist.root, &filelist->filter_data)) {
      filtered_tmp[num_filtered++] = file;
    }
  }

  if (filelist->filelist_intern.filtered) {
    MEM_freeN(filelist->filelist_intern.filtered);
  }
  filelist->filelist_intern.filtered = static_cast<FileListInternEntry **>(
      MEM_mallocN(sizeof(*filelist->filelist_intern.filtered) * size_t(num_filtered), __func__));
  memcpy(filelist->filelist_intern.filtered,
         filtered_tmp,
         sizeof(*filelist->filelist_intern.filtered) * size_t(num_filtered));
  filelist->filelist.entries_filtered_num = num_filtered;
  //  printf("Filetered: %d over %d entries\n", num_filtered, filelist->filelist.entries_num);

  filelist_cache_clear(&filelist->filelist_cache, filelist->filelist_cache.size);
  filelist->flags &= ~FL_NEED_FILTERING;

  MEM_freeN(filtered_tmp);
}

void filelist_setfilter_options(FileList *filelist,
                                const bool do_filter,
                                const bool hide_dot,
                                const bool hide_parent,
                                const uint64_t filter,
                                const uint64_t filter_id,
                                const bool filter_assets_only,
                                const char *filter_glob,
                                const char *filter_search)
{
  bool update = false;

  if (((filelist->filter_data.flags & FLF_DO_FILTER) != 0) != (do_filter != 0)) {
    filelist->filter_data.flags ^= FLF_DO_FILTER;
    update = true;
  }
  if (((filelist->filter_data.flags & FLF_HIDE_DOT) != 0) != (hide_dot != 0)) {
    filelist->filter_data.flags ^= FLF_HIDE_DOT;
    update = true;
  }
  if (((filelist->filter_data.flags & FLF_HIDE_PARENT) != 0) != (hide_parent != 0)) {
    filelist->filter_data.flags ^= FLF_HIDE_PARENT;
    update = true;
  }
  if (((filelist->filter_data.flags & FLF_ASSETS_ONLY) != 0) != (filter_assets_only != 0)) {
    filelist->filter_data.flags ^= FLF_ASSETS_ONLY;
    update = true;
  }
  if (filelist->filter_data.filter != filter) {
    filelist->filter_data.filter = filter;
    update = true;
  }
  const uint64_t new_filter_id = (filter & FILE_TYPE_BLENDERLIB) ? filter_id : FILTER_ID_ALL;
  if (filelist->filter_data.filter_id != new_filter_id) {
    filelist->filter_data.filter_id = new_filter_id;
    update = true;
  }
  if (!STREQ(filelist->filter_data.filter_glob, filter_glob)) {
    STRNCPY(filelist->filter_data.filter_glob, filter_glob);
    update = true;
  }
  if (BLI_strcmp_ignore_pad(filelist->filter_data.filter_search, filter_search, '*') != 0) {
    BLI_strncpy_ensure_pad(filelist->filter_data.filter_search,
                           filter_search,
                           '*',
                           sizeof(filelist->filter_data.filter_search));
    update = true;
  }

  if (update) {
    /* And now, free filtered data so that we know we have to filter again. */
    filelist_tag_needs_filtering(filelist);
  }
}

void filelist_setindexer(FileList *filelist, const FileIndexerType *indexer)
{
  BLI_assert(filelist);
  BLI_assert(indexer);

  filelist->indexer = indexer;
}

void filelist_set_asset_catalog_filter_options(FileList *filelist,
                                               AssetCatalogFilterMode catalog_visibility,
                                               const ::bUUID *catalog_id)
{
  if (!filelist->filter_data.asset_catalog_filter) {
    /* There's no filter data yet. */
    filelist->filter_data.asset_catalog_filter = asset_view_create_catalog_filter_settings();
  }

  const bool needs_update = asset_view_set_catalog_filter_settings(
      filelist->filter_data.asset_catalog_filter, catalog_visibility, *catalog_id);

  if (needs_update) {
    filelist_tag_needs_filtering(filelist);
  }
}

/**
 * Checks two libraries for equality.
 * \return True if the libraries match.
 */
static bool filelist_compare_asset_libraries(const AssetLibraryReference *library_a,
                                             const AssetLibraryReference *library_b)
{
  if (library_a->type != library_b->type) {
    return false;
  }
  if (library_a->type == ASSET_LIBRARY_CUSTOM) {
    /* Don't only check the index, also check that it's valid. */
    bUserAssetLibrary *library_ptr_a = BKE_preferences_asset_library_find_index(
        &U, library_a->custom_library_index);
    return (library_ptr_a != nullptr) &&
           (library_a->custom_library_index == library_b->custom_library_index);
  }

  return true;
}

void filelist_setlibrary(FileList *filelist, const AssetLibraryReference *asset_library_ref)
{
  /* Unset if needed. */
  if (!asset_library_ref) {
    if (filelist->asset_library_ref) {
      MEM_SAFE_FREE(filelist->asset_library_ref);
      filelist->flags |= FL_FORCE_RESET;
    }
    return;
  }

  if (!filelist->asset_library_ref) {
    filelist->asset_library_ref = MEM_new<AssetLibraryReference>("filelist asset library");
    *filelist->asset_library_ref = *asset_library_ref;

    filelist->flags |= FL_FORCE_RESET;
  }
  else if (!filelist_compare_asset_libraries(filelist->asset_library_ref, asset_library_ref)) {
    *filelist->asset_library_ref = *asset_library_ref;
    filelist->flags |= FL_FORCE_RESET;
  }
}

/* ********** Icon/image helpers ********** */

void filelist_init_icons()
{
  short x, y, k;
  ImBuf *bbuf;
  ImBuf *ibuf;

  BLI_assert(G.background == false);

#ifdef WITH_HEADLESS
  bbuf = nullptr;
#else
  bbuf = IMB_ibImageFromMemory((const uchar *)datatoc_prvicons_png,
                               datatoc_prvicons_png_size,
                               IB_rect,
                               nullptr,
                               "<splash>");
#endif
  if (bbuf) {
    for (y = 0; y < SPECIAL_IMG_ROWS; y++) {
      for (x = 0; x < SPECIAL_IMG_COLS; x++) {
        int tile = SPECIAL_IMG_COLS * y + x;
        if (tile < SPECIAL_IMG_MAX) {
          ibuf = IMB_allocImBuf(SPECIAL_IMG_SIZE, SPECIAL_IMG_SIZE, 32, IB_rect);
          for (k = 0; k < SPECIAL_IMG_SIZE; k++) {
            memcpy(
                &ibuf->byte_buffer.data[4 * (k * SPECIAL_IMG_SIZE)],
                &bbuf->byte_buffer
                     .data[4 * ((k + y * SPECIAL_IMG_SIZE) * SPECIAL_IMG_SIZE * SPECIAL_IMG_COLS +
                                x * SPECIAL_IMG_SIZE)],
                SPECIAL_IMG_SIZE * sizeof(uint8_t) * 4);
          }
          gSpecialFileImages[tile] = ibuf;
        }
      }
    }
    IMB_freeImBuf(bbuf);
  }
}

void filelist_free_icons()
{
  BLI_assert(G.background == false);

  for (int i = 0; i < SPECIAL_IMG_MAX; i++) {
    IMB_freeImBuf(gSpecialFileImages[i]);
    gSpecialFileImages[i] = nullptr;
  }
}

void filelist_file_get_full_path(const FileList *filelist,
                                 const FileDirEntry *file,
                                 char r_filepath[/*FILE_MAX_LIBEXTRA*/])
{
  if (file->asset) {
    const std::string asset_path = file->asset->get_identifier().full_path();
    BLI_strncpy(r_filepath, asset_path.c_str(), FILE_MAX_LIBEXTRA);
    return;
  }

  const char *root = filelist_dir(filelist);
  BLI_path_join(r_filepath, FILE_MAX_LIBEXTRA, root, file->relpath);
}

bool filelist_file_is_preview_pending(const FileList *filelist, const FileDirEntry *file)
{
  /* Actual preview loading is only started after the filelist is loaded, so the file isn't flagged
   * with #FILE_ENTRY_PREVIEW_LOADING yet. */
  const bool filelist_ready = filelist_is_ready(filelist);
  return !filelist_ready || file->flags & FILE_ENTRY_PREVIEW_LOADING;
}

static FileDirEntry *filelist_geticon_get_file(FileList *filelist, const int index)
{
  BLI_assert(G.background == false);

  return filelist_file(filelist, index);
}

ImBuf *filelist_getimage(FileList *filelist, const int index)
{
  FileDirEntry *file = filelist_geticon_get_file(filelist, index);

  return file->preview_icon_id ? BKE_icon_imbuf_get_buffer(file->preview_icon_id) : nullptr;
}

ImBuf *filelist_file_getimage(const FileDirEntry *file)
{
  return file->preview_icon_id ? BKE_icon_imbuf_get_buffer(file->preview_icon_id) : nullptr;
}

ImBuf *filelist_geticon_image_ex(const FileDirEntry *file)
{
  ImBuf *ibuf = nullptr;

  if (file->typeflag & FILE_TYPE_DIR) {
    if (FILENAME_IS_PARENT(file->relpath)) {
      ibuf = gSpecialFileImages[SPECIAL_IMG_PARENT];
    }
    else {
      ibuf = gSpecialFileImages[SPECIAL_IMG_FOLDER];
    }
  }
  else {
    ibuf = gSpecialFileImages[SPECIAL_IMG_DOCUMENT];
  }

  return ibuf;
}

ImBuf *filelist_geticon_image(FileList *filelist, const int index)
{
  FileDirEntry *file = filelist_geticon_get_file(filelist, index);
  return filelist_geticon_image_ex(file);
}

static int filelist_geticon_ex(const FileList *filelist,
                               const FileDirEntry *file,
                               const bool is_main,
                               const bool ignore_libdir)
{
  const eFileSel_File_Types typeflag = (eFileSel_File_Types)file->typeflag;

  if ((typeflag & FILE_TYPE_DIR) &&
      !(ignore_libdir && (typeflag & (FILE_TYPE_BLENDERLIB | FILE_TYPE_BLENDER))))
  {
    if (FILENAME_IS_PARENT(file->relpath)) {
      return is_main ? ICON_FILE_PARENT : ICON_NONE;
    }
    if (typeflag & FILE_TYPE_BUNDLE) {
      return ICON_UGLYPACKAGE;
    }
    if (typeflag & FILE_TYPE_BLENDER) {
      return ICON_FILE_BLEND;
    }
    if (is_main) {
      /* Do not return icon for folders if icons are not 'main' draw type
       * (e.g. when used over previews). */
      return (file->attributes & FILE_ATTR_ANY_LINK) ? ICON_FOLDER_REDIRECT : ICON_FILE_FOLDER;
    }

    /* If this path is in System list or path cache then use that icon. */
    FSMenu *fsmenu = ED_fsmenu_get();
    FSMenuCategory categories[] = {
        FS_CATEGORY_SYSTEM,
        FS_CATEGORY_SYSTEM_BOOKMARKS,
        FS_CATEGORY_OTHER,
    };

    for (int i = 0; i < ARRAY_SIZE(categories); i++) {
      FSMenuEntry *tfsm = ED_fsmenu_get_category(fsmenu, categories[i]);
      char fullpath[FILE_MAX_LIBEXTRA];
      char *target = fullpath;
      if (file->redirection_path) {
        target = file->redirection_path;
      }
      else if (filelist) {
        filelist_file_get_full_path(filelist, file, fullpath);
        BLI_path_slash_ensure(fullpath, sizeof(fullpath));
      }
      for (; tfsm; tfsm = tfsm->next) {
        if (STREQ(tfsm->path, target)) {
          /* Never want a little folder inside a large one. */
          return (tfsm->icon == ICON_FILE_FOLDER) ? ICON_NONE : tfsm->icon;
        }
      }
    }

    if (file->attributes & FILE_ATTR_OFFLINE) {
      return ICON_ERROR;
    }
    if (file->attributes & FILE_ATTR_TEMPORARY) {
      return ICON_FILE_CACHE;
    }
    if (file->attributes & FILE_ATTR_SYSTEM) {
      return ICON_SYSTEM;
    }
  }

  if (typeflag & FILE_TYPE_BLENDER) {
    return (is_main || file->preview_icon_id) ? ICON_FILE_BLEND : ICON_BLENDER;
  }
  if (typeflag & FILE_TYPE_BLENDER_BACKUP) {
    return ICON_FILE_BACKUP;
  }
  if (typeflag & FILE_TYPE_IMAGE) {
    return ICON_FILE_IMAGE;
  }
  if (typeflag & FILE_TYPE_MOVIE) {
    return ICON_FILE_MOVIE;
  }
  if (typeflag & FILE_TYPE_PYSCRIPT) {
    return ICON_FILE_SCRIPT;
  }
  if (typeflag & FILE_TYPE_SOUND) {
    return ICON_FILE_SOUND;
  }
  if (typeflag & FILE_TYPE_FTFONT) {
    return ICON_FILE_FONT;
  }
  if (typeflag & FILE_TYPE_BTX) {
    return ICON_FILE_BLANK;
  }
  if (typeflag & FILE_TYPE_COLLADA) {
    return ICON_FILE_3D;
  }
  if (typeflag & FILE_TYPE_ALEMBIC) {
    return ICON_FILE_3D;
  }
  if (typeflag & FILE_TYPE_USD) {
    return ICON_FILE_3D;
  }
  if (typeflag & FILE_TYPE_VOLUME) {
    return ICON_FILE_VOLUME;
  }
  if (typeflag & FILE_TYPE_OBJECT_IO) {
    return ICON_FILE_3D;
  }
  if (typeflag & FILE_TYPE_TEXT) {
    return ICON_FILE_TEXT;
  }
  if (typeflag & FILE_TYPE_ARCHIVE) {
    return ICON_FILE_ARCHIVE;
  }
  if (typeflag & FILE_TYPE_BLENDERLIB) {
    const int ret = UI_icon_from_idcode(file->blentype);
    if (ret != ICON_NONE) {
      return ret;
    }
  }
  return is_main ? ICON_FILE_BLANK : ICON_NONE;
}

int filelist_geticon(FileList *filelist, const int index, const bool is_main)
{
  FileDirEntry *file = filelist_geticon_get_file(filelist, index);

  return filelist_geticon_ex(filelist, file, is_main, false);
}

int ED_file_icon(const FileDirEntry *file)
{
  return file->preview_icon_id ? file->preview_icon_id :
                                 filelist_geticon_ex(nullptr, file, false, false);
}

static bool filelist_intern_entry_is_main_file(const FileListInternEntry *intern_entry)
{
  return intern_entry->local_data.id != nullptr;
}

/* ********** Main ********** */

static void parent_dir_until_exists_or_default_root(char *dir)
{
  if (!BLI_path_parent_dir_until_exists(dir)) {
#ifdef WIN32
    BLI_windows_get_default_root_dir(dir);
#else
    ARRAY_SET_ITEMS(dir, '/', '\0');
#endif
  }
}

static bool filelist_checkdir_dir(const FileList * /*filelist*/,
                                  char dirpath[FILE_MAX_LIBEXTRA],
                                  const bool do_change)
{
  if (do_change) {
    parent_dir_until_exists_or_default_root(dirpath);
    return true;
  }
  return BLI_is_dir(dirpath);
}

static bool filelist_checkdir_lib(const FileList * /*filelist*/,
                                  char dirpath[FILE_MAX_LIBEXTRA],
                                  const bool do_change)
{
  char tdir[FILE_MAX_LIBEXTRA];
  char *name;

  const bool is_valid = (BLI_is_dir(dirpath) ||
                         (BKE_blendfile_library_path_explode(dirpath, tdir, nullptr, &name) &&
                          BLI_is_file(tdir) && !name));

  if (do_change && !is_valid) {
    /* if not a valid library, we need it to be a valid directory! */
    parent_dir_until_exists_or_default_root(dirpath);
    return true;
  }
  return is_valid;
}

static bool filelist_checkdir_main(const FileList *filelist,
                                   char dirpath[FILE_MAX_LIBEXTRA],
                                   const bool do_change)
{
  /* TODO */
  return filelist_checkdir_lib(filelist, dirpath, do_change);
}

static bool filelist_checkdir_return_always_valid(const FileList * /*filelist*/,
                                                  char /*dirpath*/[FILE_MAX_LIBEXTRA],
                                                  const bool /*do_change*/)
{
  return true;
}

static void filelist_entry_clear(FileDirEntry *entry)
{
  if (entry->name && ((entry->flags & FILE_ENTRY_NAME_FREE) != 0)) {
    MEM_freeN((char *)entry->name);
  }
  if (entry->relpath) {
    MEM_freeN(entry->relpath);
  }
  if (entry->redirection_path) {
    MEM_freeN(entry->redirection_path);
  }
  if (entry->preview_icon_id) {
    BKE_icon_delete(entry->preview_icon_id);
    entry->preview_icon_id = 0;
  }
}

static void filelist_entry_free(FileDirEntry *entry)
{
  filelist_entry_clear(entry);
  MEM_freeN(entry);
}

static void filelist_direntryarr_free(FileDirEntryArr *array)
{
#if 0
  FileDirEntry *entry, *entry_next;

  for (entry = array->entries.first; entry; entry = entry_next) {
    entry_next = entry->next;
    filelist_entry_free(entry);
  }
  BLI_listbase_clear(&array->entries);
#else
  BLI_assert(BLI_listbase_is_empty(&array->entries));
#endif
  array->entries_num = FILEDIR_NBR_ENTRIES_UNSET;
  array->entries_filtered_num = FILEDIR_NBR_ENTRIES_UNSET;
}

static void filelist_intern_entry_free(FileList *filelist, FileListInternEntry *entry)
{
  if (entry->asset) {
    BLI_assert(filelist->asset_library);
    filelist->asset_library->remove_asset(*entry->asset);
  }

  if (entry->relpath) {
    MEM_freeN(entry->relpath);
  }
  if (entry->redirection_path) {
    MEM_freeN(entry->redirection_path);
  }
  if (entry->name && entry->free_name) {
    MEM_freeN((char *)entry->name);
  }
  MEM_freeN(entry);
}

static void filelist_intern_free(FileList *filelist)
{
  FileListIntern *filelist_intern = &filelist->filelist_intern;
  LISTBASE_FOREACH_MUTABLE (FileListInternEntry *, entry, &filelist_intern->entries) {
    filelist_intern_entry_free(filelist, entry);
  }
  BLI_listbase_clear(&filelist_intern->entries);

  MEM_SAFE_FREE(filelist_intern->filtered);
}

/**
 * \return the number of main files removed.
 */
static int filelist_intern_free_main_files(FileList *filelist)
{
  FileListIntern *filelist_intern = &filelist->filelist_intern;
  int removed_counter = 0;
  LISTBASE_FOREACH_MUTABLE (FileListInternEntry *, entry, &filelist_intern->entries) {
    if (!filelist_intern_entry_is_main_file(entry)) {
      continue;
    }

    BLI_remlink(&filelist_intern->entries, entry);
    filelist_intern_entry_free(filelist, entry);
    removed_counter++;
  }

  MEM_SAFE_FREE(filelist_intern->filtered);
  return removed_counter;
}

int filelist_preview_source_get(int /* eFileSel_File_Types */ file_type)
{
  if (file_type & FILE_TYPE_IMAGE) {
    return THB_SOURCE_IMAGE;
  }
  else if (file_type & (FILE_TYPE_BLENDER | FILE_TYPE_BLENDER_BACKUP | FILE_TYPE_BLENDERLIB)) {
    return THB_SOURCE_BLEND;
  }
  else if (file_type & FILE_TYPE_MOVIE) {
    return THB_SOURCE_MOVIE;
  }
  else if (file_type & FILE_TYPE_FTFONT) {
    return THB_SOURCE_FONT;
  }
  else {
    BLI_assert_unreachable();
    return 0;
  }
}

static void filelist_cache_preview_runf(TaskPool *__restrict pool, void *taskdata)
{
  FileListEntryCache *cache = static_cast<FileListEntryCache *>(BLI_task_pool_user_data(pool));
  FileListEntryPreviewTaskData *preview_taskdata = static_cast<FileListEntryPreviewTaskData *>(
      taskdata);
  FileListEntryPreview *preview = preview_taskdata->preview;

  ThumbSource source = static_cast<ThumbSource>(filelist_preview_source_get(preview->flags));

  //  printf("%s: Start (%d)...\n", __func__, threadid);

  //  printf("%s: %d - %s - %p\n", __func__, preview->index, preview->path, preview->img);
<<<<<<< HEAD
=======
  BLI_assert(preview->flags &
             (FILE_TYPE_IMAGE | FILE_TYPE_MOVIE | FILE_TYPE_FTFONT | FILE_TYPE_BLENDER |
              FILE_TYPE_OBJECT_IO | FILE_TYPE_BLENDER_BACKUP | FILE_TYPE_BLENDERLIB));

  if (preview->flags & FILE_TYPE_IMAGE) {
    source = THB_SOURCE_IMAGE;
  }
  else if (preview->flags & (FILE_TYPE_BLENDER | FILE_TYPE_BLENDER_BACKUP | FILE_TYPE_BLENDERLIB))
  {
    source = THB_SOURCE_BLEND;
  }
  else if (preview->flags & FILE_TYPE_MOVIE) {
    source = THB_SOURCE_MOVIE;
  }
  else if (preview->flags & FILE_TYPE_FTFONT) {
    source = THB_SOURCE_FONT;
  }
  else if (preview->flags & FILE_TYPE_OBJECT_IO) {
    source = THB_SOURCE_OBJECT_IO;
  }
>>>>>>> 7fb58a33

  IMB_thumb_path_lock(preview->filepath);
  /* Always generate biggest preview size for now, it's simpler and avoids having to re-generate
   * in case user switch to a bigger preview size. Do not create preview when file is offline. */
  ImBuf *imbuf = (preview->attributes & FILE_ATTR_OFFLINE) ?
                     IMB_thumb_read(preview->filepath, THB_LARGE) :
                     IMB_thumb_manage(preview->filepath, THB_LARGE, source);
  IMB_thumb_path_unlock(preview->filepath);
  if (imbuf) {
    preview->icon_id = BKE_icon_imbuf_create(imbuf);
  }

  /* Move ownership to the done queue. */
  preview_taskdata->preview = nullptr;

  BLI_thread_queue_push(cache->previews_done, preview);

  //  printf("%s: End (%d)...\n", __func__, threadid);
}

static void filelist_cache_preview_freef(TaskPool *__restrict /*pool*/, void *taskdata)
{
  FileListEntryPreviewTaskData *preview_taskdata = static_cast<FileListEntryPreviewTaskData *>(
      taskdata);

  /* In case the preview wasn't moved to the "done" queue yet. */
  if (preview_taskdata->preview) {
    MEM_freeN(preview_taskdata->preview);
  }

  MEM_freeN(preview_taskdata);
}

static void filelist_cache_preview_ensure_running(FileListEntryCache *cache)
{
  if (!cache->previews_pool) {
    cache->previews_pool = BLI_task_pool_create_background(cache, TASK_PRIORITY_LOW);
    cache->previews_done = BLI_thread_queue_init();
    cache->previews_todo_count = 0;

    IMB_thumb_locks_acquire();
  }
}

static void filelist_cache_previews_clear(FileListEntryCache *cache)
{
  if (cache->previews_pool) {
    BLI_task_pool_cancel(cache->previews_pool);

    LISTBASE_FOREACH (FileDirEntry *, entry, &cache->cached_entries) {
      entry->flags &= ~FILE_ENTRY_PREVIEW_LOADING;
    }

    FileListEntryPreview *preview;
    while ((preview = static_cast<FileListEntryPreview *>(
                BLI_thread_queue_pop_timeout(cache->previews_done, 0))))
    {
      // printf("%s: DONE %d - %s - %p\n", __func__, preview->index, preview->path,
      // preview->img);
      if (preview->icon_id) {
        BKE_icon_delete(preview->icon_id);
      }
      MEM_freeN(preview);
    }
    cache->previews_todo_count = 0;
  }
}

static void filelist_cache_previews_free(FileListEntryCache *cache)
{
  if (cache->previews_pool) {
    BLI_thread_queue_nowait(cache->previews_done);

    filelist_cache_previews_clear(cache);

    BLI_thread_queue_free(cache->previews_done);
    BLI_task_pool_free(cache->previews_pool);
    cache->previews_pool = nullptr;
    cache->previews_done = nullptr;
    cache->previews_todo_count = 0;

    IMB_thumb_locks_release();
  }

  cache->flags &= ~FLC_PREVIEWS_ACTIVE;
}

static void filelist_cache_previews_push(FileList *filelist, FileDirEntry *entry, const int index)
{
  FileListEntryCache *cache = &filelist->filelist_cache;

  BLI_assert(cache->flags & FLC_PREVIEWS_ACTIVE);

  if (entry->preview_icon_id) {
    return;
  }

  if (entry->flags & (FILE_ENTRY_INVALID_PREVIEW | FILE_ENTRY_PREVIEW_LOADING)) {
    return;
  }

  if (!(entry->typeflag &
        (FILE_TYPE_IMAGE | FILE_TYPE_MOVIE | FILE_TYPE_FTFONT | FILE_TYPE_OBJECT_IO |
         FILE_TYPE_BLENDER | FILE_TYPE_BLENDER_BACKUP | FILE_TYPE_BLENDERLIB)))
  {
    return;
  }

  /* If we know this is an external ID without a preview, skip loading the preview. Can save quite
   * some time in heavy files, because otherwise for each missing preview and for each preview
   * reload, we'd reopen the .blend to look for the preview. */
  if ((entry->typeflag & FILE_TYPE_BLENDERLIB) &&
      (entry->flags & FILE_ENTRY_BLENDERLIB_NO_PREVIEW)) {
    return;
  }

  /* External ID that is also a directory is never previewed. */
  if ((entry->typeflag & (FILE_TYPE_BLENDERLIB | FILE_TYPE_DIR)) ==
      (FILE_TYPE_BLENDERLIB | FILE_TYPE_DIR))
  {
    return;
  }

  FileListInternEntry *intern_entry = filelist->filelist_intern.filtered[index];
  PreviewImage *preview_in_memory = intern_entry->local_data.preview_image;
  if (preview_in_memory && !BKE_previewimg_is_finished(preview_in_memory, ICON_SIZE_PREVIEW)) {
    /* Nothing to set yet. Wait for next call. */
    return;
  }

  filelist_cache_preview_ensure_running(cache);
  entry->flags |= FILE_ENTRY_PREVIEW_LOADING;

  FileListEntryPreview *preview = MEM_new<FileListEntryPreview>(__func__);
  preview->index = index;
  preview->flags = entry->typeflag;
  preview->attributes = entry->attributes;
  preview->icon_id = 0;

  if (preview_in_memory) {
    /* TODO(mano-wii): No need to use the thread API here. */
    BLI_assert(BKE_previewimg_is_finished(preview_in_memory, ICON_SIZE_PREVIEW));
    preview->filepath[0] = '\0';
    ImBuf *imbuf = BKE_previewimg_to_imbuf(preview_in_memory, ICON_SIZE_PREVIEW);
    if (imbuf) {
      preview->icon_id = BKE_icon_imbuf_create(imbuf);
    }
    BLI_thread_queue_push(cache->previews_done, preview);
  }
  else {
    if (entry->redirection_path) {
      BLI_strncpy(preview->filepath, entry->redirection_path, FILE_MAXDIR);
    }
    else {
      filelist_file_get_full_path(filelist, entry, preview->filepath);
    }
    // printf("%s: %d - %s\n", __func__, preview->index, preview->filepath);

    FileListEntryPreviewTaskData *preview_taskdata = MEM_new<FileListEntryPreviewTaskData>(
        __func__);
    preview_taskdata->preview = preview;
    BLI_task_pool_push(cache->previews_pool,
                       filelist_cache_preview_runf,
                       preview_taskdata,
                       true,
                       filelist_cache_preview_freef);
  }
  cache->previews_todo_count++;
}

static void filelist_cache_init(FileListEntryCache *cache, size_t cache_size)
{
  BLI_listbase_clear(&cache->cached_entries);

  cache->block_cursor = cache->block_start_index = cache->block_center_index =
      cache->block_end_index = 0;
  cache->block_entries = static_cast<FileDirEntry **>(
      MEM_mallocN(sizeof(*cache->block_entries) * cache_size, __func__));

  cache->misc_entries = BLI_ghash_ptr_new_ex(__func__, cache_size);
  cache->misc_entries_indices = static_cast<int *>(
      MEM_mallocN(sizeof(*cache->misc_entries_indices) * cache_size, __func__));
  copy_vn_i(cache->misc_entries_indices, cache_size, -1);
  cache->misc_cursor = 0;

  cache->uids = BLI_ghash_new_ex(
      BLI_ghashutil_inthash_p, BLI_ghashutil_intcmp, __func__, cache_size * 2);

  cache->size = cache_size;
  cache->flags = FLC_IS_INIT;

  cache->previews_todo_count = 0;
}

static void filelist_cache_free(FileListEntryCache *cache)
{
  if (!(cache->flags & FLC_IS_INIT)) {
    return;
  }

  filelist_cache_previews_free(cache);

  MEM_freeN(cache->block_entries);

  BLI_ghash_free(cache->misc_entries, nullptr, nullptr);
  MEM_freeN(cache->misc_entries_indices);

  BLI_ghash_free(cache->uids, nullptr, nullptr);

  LISTBASE_FOREACH_MUTABLE (FileDirEntry *, entry, &cache->cached_entries) {
    filelist_entry_free(entry);
  }
  BLI_listbase_clear(&cache->cached_entries);
}

static void filelist_cache_clear(FileListEntryCache *cache, size_t new_size)
{
  if (!(cache->flags & FLC_IS_INIT)) {
    return;
  }

  filelist_cache_previews_clear(cache);

  cache->block_cursor = cache->block_start_index = cache->block_center_index =
      cache->block_end_index = 0;
  if (new_size != cache->size) {
    cache->block_entries = static_cast<FileDirEntry **>(
        MEM_reallocN(cache->block_entries, sizeof(*cache->block_entries) * new_size));
  }

  BLI_ghash_clear_ex(cache->misc_entries, nullptr, nullptr, new_size);
  if (new_size != cache->size) {
    cache->misc_entries_indices = static_cast<int *>(MEM_reallocN(
        cache->misc_entries_indices, sizeof(*cache->misc_entries_indices) * new_size));
  }
  copy_vn_i(cache->misc_entries_indices, new_size, -1);

  BLI_ghash_clear_ex(cache->uids, nullptr, nullptr, new_size * 2);

  cache->size = new_size;

  LISTBASE_FOREACH_MUTABLE (FileDirEntry *, entry, &cache->cached_entries) {
    filelist_entry_free(entry);
  }
  BLI_listbase_clear(&cache->cached_entries);
}

FileList *filelist_new(short type)
{
  FileList *p = MEM_cnew<FileList>(__func__);

  filelist_cache_init(&p->filelist_cache, FILELIST_ENTRYCACHESIZE_DEFAULT);

  p->selection_state = BLI_ghash_new(BLI_ghashutil_inthash_p, BLI_ghashutil_intcmp, __func__);
  p->filelist.entries_num = FILEDIR_NBR_ENTRIES_UNSET;
  filelist_settype(p, type);

  return p;
}

void filelist_settype(FileList *filelist, short type)
{
  if (filelist->type == type) {
    return;
  }

  filelist->type = (eFileSelectType)type;
  filelist->tags = 0;
  filelist->indexer = &file_indexer_noop;
  switch (filelist->type) {
    case FILE_MAIN:
      filelist->check_dir_fn = filelist_checkdir_main;
      filelist->read_job_fn = filelist_readjob_main;
      filelist->prepare_filter_fn = nullptr;
      filelist->filter_fn = is_filtered_main;
      break;
    case FILE_LOADLIB:
      filelist->check_dir_fn = filelist_checkdir_lib;
      filelist->read_job_fn = filelist_readjob_lib;
      filelist->prepare_filter_fn = nullptr;
      filelist->filter_fn = is_filtered_lib;
      break;
    case FILE_ASSET_LIBRARY:
      filelist->check_dir_fn = filelist_checkdir_lib;
      filelist->read_job_fn = filelist_readjob_asset_library;
      filelist->prepare_filter_fn = prepare_filter_asset_library;
      filelist->filter_fn = is_filtered_asset_library;
      filelist->tags |= FILELIST_TAGS_USES_MAIN_DATA;
      break;
    case FILE_MAIN_ASSET:
      filelist->check_dir_fn = filelist_checkdir_return_always_valid;
      filelist->read_job_fn = filelist_readjob_main_assets;
      filelist->prepare_filter_fn = prepare_filter_asset_library;
      filelist->filter_fn = is_filtered_main_assets;
      filelist->tags |= FILELIST_TAGS_USES_MAIN_DATA | FILELIST_TAGS_NO_THREADS;
      break;
    case FILE_ASSET_LIBRARY_ALL:
      filelist->check_dir_fn = filelist_checkdir_return_always_valid;
      filelist->read_job_fn = filelist_readjob_all_asset_library;
      filelist->prepare_filter_fn = prepare_filter_asset_library;
      filelist->filter_fn = is_filtered_asset_library;
      filelist->tags |= FILELIST_TAGS_USES_MAIN_DATA;
      break;
    default:
      filelist->check_dir_fn = filelist_checkdir_dir;
      filelist->read_job_fn = filelist_readjob_dir;
      filelist->prepare_filter_fn = nullptr;
      filelist->filter_fn = is_filtered_file;
      break;
  }

  filelist->flags |= FL_FORCE_RESET;
}

static void filelist_clear_asset_library(FileList *filelist)
{
  /* The AssetLibraryService owns the AssetLibrary pointer, so no need for us to free it. */
  filelist->asset_library = nullptr;
  asset_view_delete_catalog_filter_settings(&filelist->filter_data.asset_catalog_filter);
}

void filelist_clear_ex(FileList *filelist,
                       const bool do_asset_library,
                       const bool do_cache,
                       const bool do_selection)
{
  if (!filelist) {
    return;
  }

  filelist_tag_needs_filtering(filelist);

  if (do_cache) {
    filelist_cache_clear(&filelist->filelist_cache, filelist->filelist_cache.size);
  }

  filelist_intern_free(filelist);

  filelist_direntryarr_free(&filelist->filelist);

  if (do_selection && filelist->selection_state) {
    BLI_ghash_clear(filelist->selection_state, nullptr, nullptr);
  }

  if (do_asset_library) {
    filelist_clear_asset_library(filelist);
  }
}

static void filelist_clear_main_files(FileList *filelist,
                                      const bool do_asset_library,
                                      const bool do_cache,
                                      const bool do_selection)
{
  if (!filelist || !(filelist->tags & FILELIST_TAGS_USES_MAIN_DATA)) {
    return;
  }

  filelist_tag_needs_filtering(filelist);

  if (do_cache) {
    filelist_cache_clear(&filelist->filelist_cache, filelist->filelist_cache.size);
  }

  const int removed_files = filelist_intern_free_main_files(filelist);

  filelist->filelist.entries_num -= removed_files;
  filelist->filelist.entries_filtered_num = FILEDIR_NBR_ENTRIES_UNSET;
  BLI_assert(filelist->filelist.entries_num > FILEDIR_NBR_ENTRIES_UNSET);

  if (do_selection && filelist->selection_state) {
    BLI_ghash_clear(filelist->selection_state, nullptr, nullptr);
  }

  if (do_asset_library) {
    filelist_clear_asset_library(filelist);
  }
}

void filelist_clear(FileList *filelist)
{
  filelist_clear_ex(filelist, true, true, true);
}

void filelist_clear_from_reset_tag(FileList *filelist)
{
  /* Do a full clear if needed. */
  if (filelist->flags & FL_FORCE_RESET) {
    filelist_clear(filelist);
    return;
  }

  if (filelist->flags & FL_FORCE_RESET_MAIN_FILES) {
    filelist_clear_main_files(filelist, false, true, false);
    return;
  }
}

void filelist_free(FileList *filelist)
{
  if (!filelist) {
    printf("Attempting to delete empty filelist.\n");
    return;
  }

  /* No need to clear cache & selection_state, we free them anyway. */
  filelist_clear_ex(filelist, true, false, false);
  filelist_cache_free(&filelist->filelist_cache);

  if (filelist->selection_state) {
    BLI_ghash_free(filelist->selection_state, nullptr, nullptr);
    filelist->selection_state = nullptr;
  }

  MEM_SAFE_FREE(filelist->asset_library_ref);

  memset(&filelist->filter_data, 0, sizeof(filelist->filter_data));

  filelist->flags &= ~(FL_NEED_SORTING | FL_NEED_FILTERING);
}

AssetLibrary *filelist_asset_library(FileList *filelist)
{
  return reinterpret_cast<::AssetLibrary *>(filelist->asset_library);
}

void filelist_freelib(FileList *filelist)
{
  if (filelist->libfiledata) {
    BLO_blendhandle_close(filelist->libfiledata);
  }
  filelist->libfiledata = nullptr;
}

BlendHandle *filelist_lib(FileList *filelist)
{
  return filelist->libfiledata;
}

int filelist_files_num_entries(FileList *filelist)
{
  return filelist->filelist.entries_num;
}

static const char *fileentry_uiname(const char *root, FileListInternEntry *entry, char *buff)
{
  if (entry->asset) {
    const StringRefNull asset_name = entry->asset->get_name();
    return BLI_strdupn(asset_name.c_str(), asset_name.size());
  }

  const char *relpath = entry->relpath;
  const eFileSel_File_Types typeflag = entry->typeflag;
  char *name = nullptr;

  if (typeflag & FILE_TYPE_FTFONT && !(typeflag & FILE_TYPE_BLENDERLIB)) {
    char abspath[FILE_MAX_LIBEXTRA];
    BLI_path_join(abspath, sizeof(abspath), root, relpath);
    name = BLF_display_name_from_file(abspath);
    if (name) {
      /* Allocated string, so no need to #BLI_strdup. */
      return name;
    }
  }

  if (typeflag & FILE_TYPE_BLENDERLIB) {
    char abspath[FILE_MAX_LIBEXTRA];
    char *group;

    BLI_path_join(abspath, sizeof(abspath), root, relpath);
    BKE_blendfile_library_path_explode(abspath, buff, &group, &name);
    if (!name) {
      name = group;
    }
  }
  /* Depending on platforms, 'my_file.blend/..' might be viewed as dir or not... */
  if (!name) {
    if (typeflag & FILE_TYPE_DIR) {
      name = (char *)relpath;
    }
    else {
      name = (char *)BLI_path_basename(relpath);
    }
  }
  BLI_assert(name);

  return BLI_strdup(name);
}

const char *filelist_dir(const FileList *filelist)
{
  return filelist->filelist.root;
}

bool filelist_is_dir(const FileList *filelist, const char *path)
{
  return filelist->check_dir_fn(filelist, (char *)path, false);
}

void filelist_setdir(FileList *filelist, char dirpath[FILE_MAX_LIBEXTRA])
{
  const bool allow_invalid = filelist->asset_library_ref != nullptr;
  BLI_assert(strlen(dirpath) < FILE_MAX_LIBEXTRA);

  BLI_path_abs(dirpath, BKE_main_blendfile_path_from_global());
  BLI_path_normalize_dir(dirpath, FILE_MAX_LIBEXTRA);
  const bool is_valid_path = filelist->check_dir_fn(filelist, dirpath, !allow_invalid);
  BLI_assert(is_valid_path || allow_invalid);
  UNUSED_VARS_NDEBUG(is_valid_path);

  if (!STREQ(filelist->filelist.root, dirpath)) {
    STRNCPY(filelist->filelist.root, dirpath);
    filelist->flags |= FL_FORCE_RESET;
  }
}

void filelist_setrecursion(FileList *filelist, const int recursion_level)
{
  if (filelist->max_recursion != recursion_level) {
    filelist->max_recursion = recursion_level;
    filelist->flags |= FL_FORCE_RESET;
  }
}

bool filelist_needs_force_reset(const FileList *filelist)
{
  return (filelist->flags & (FL_FORCE_RESET | FL_FORCE_RESET_MAIN_FILES)) != 0;
}

void filelist_tag_force_reset(FileList *filelist)
{
  filelist->flags |= FL_FORCE_RESET;
}

void filelist_tag_force_reset_mainfiles(FileList *filelist)
{
  if (!(filelist->tags & FILELIST_TAGS_USES_MAIN_DATA)) {
    return;
  }
  filelist->flags |= FL_FORCE_RESET_MAIN_FILES;
}

bool filelist_is_ready(const FileList *filelist)
{
  return (filelist->flags & FL_IS_READY) != 0;
}

bool filelist_pending(const FileList *filelist)
{
  return (filelist->flags & FL_IS_PENDING) != 0;
}

bool filelist_needs_reset_on_main_changes(const FileList *filelist)
{
  return (filelist->tags & FILELIST_TAGS_USES_MAIN_DATA) != 0;
}

int filelist_files_ensure(FileList *filelist)
{
  if (!filelist_needs_force_reset(filelist) || !filelist_needs_reading(filelist)) {
    filelist_sort(filelist);
    filelist_filter(filelist);
  }

  return filelist->filelist.entries_filtered_num;
}

static FileDirEntry *filelist_file_create_entry(FileList *filelist, const int index)
{
  FileListInternEntry *entry = filelist->filelist_intern.filtered[index];
  FileListEntryCache *cache = &filelist->filelist_cache;
  FileDirEntry *ret;

  ret = MEM_cnew<FileDirEntry>(__func__);

  ret->size = uint64_t(entry->st.st_size);
  ret->time = int64_t(entry->st.st_mtime);

  ret->relpath = BLI_strdup(entry->relpath);
  if (entry->free_name) {
    ret->name = BLI_strdup(entry->name);
    ret->flags |= FILE_ENTRY_NAME_FREE;
  }
  else {
    ret->name = entry->name;
  }
  ret->uid = entry->uid;
  ret->blentype = entry->blentype;
  ret->typeflag = entry->typeflag;
  ret->attributes = entry->attributes;
  if (entry->redirection_path) {
    ret->redirection_path = BLI_strdup(entry->redirection_path);
  }
  ret->id = entry->local_data.id;
  ret->asset = entry->asset;
  /* For some file types the preview is already available. */
  if (entry->local_data.preview_image &&
      BKE_previewimg_is_finished(entry->local_data.preview_image, ICON_SIZE_PREVIEW))
  {
    ImBuf *ibuf = BKE_previewimg_to_imbuf(entry->local_data.preview_image, ICON_SIZE_PREVIEW);
    if (ibuf) {
      ret->preview_icon_id = BKE_icon_imbuf_create(ibuf);
    }
  }
  if (entry->blenderlib_has_no_preview) {
    ret->flags |= FILE_ENTRY_BLENDERLIB_NO_PREVIEW;
  }
  BLI_addtail(&cache->cached_entries, ret);
  return ret;
}

static void filelist_file_release_entry(FileList *filelist, FileDirEntry *entry)
{
  BLI_remlink(&filelist->filelist_cache.cached_entries, entry);
  filelist_entry_free(entry);
}

static FileDirEntry *filelist_cache_file_lookup(FileListEntryCache *cache, const int index)
{
  /* If the file is cached, we can get it from either the block or the misc entry storage. */

  if (index >= cache->block_start_index && index < cache->block_end_index) {
    const int idx = (index - cache->block_start_index + cache->block_cursor) % cache->size;
    return cache->block_entries[idx];
  }

  return static_cast<FileDirEntry *>(
      BLI_ghash_lookup(cache->misc_entries, POINTER_FROM_INT(index)));
}

FileDirEntry *filelist_file_ex(FileList *filelist, const int index, const bool use_request)
{
  FileDirEntry *ret = nullptr, *old;
  FileListEntryCache *cache = &filelist->filelist_cache;
  int old_index;

  if ((index < 0) || (index >= filelist->filelist.entries_filtered_num)) {
    return ret;
  }

  if ((ret = filelist_cache_file_lookup(cache, index))) {
    return ret;
  }

  if (!use_request) {
    return nullptr;
  }

  //  printf("requesting file %d (not yet cached)\n", index);

  /* Else, we have to add new entry to 'misc' cache - and possibly make room for it first! */
  ret = filelist_file_create_entry(filelist, index);
  old_index = cache->misc_entries_indices[cache->misc_cursor];
  if ((old = static_cast<FileDirEntry *>(
           BLI_ghash_popkey(cache->misc_entries, POINTER_FROM_INT(old_index), nullptr))))
  {
    BLI_ghash_remove(cache->uids, POINTER_FROM_UINT(old->uid), nullptr, nullptr);
    filelist_file_release_entry(filelist, old);
  }
  BLI_ghash_insert(cache->misc_entries, POINTER_FROM_INT(index), ret);
  BLI_ghash_insert(cache->uids, POINTER_FROM_UINT(ret->uid), ret);

  cache->misc_entries_indices[cache->misc_cursor] = index;
  cache->misc_cursor = (cache->misc_cursor + 1) % cache->size;

#if 0 /* Actually no, only block cached entries should have preview IMHO. */
  if (cache->previews_pool) {
    filelist_cache_previews_push(filelist, ret, index);
  }
#endif

  return ret;
}

FileDirEntry *filelist_file(FileList *filelist, int index)
{
  return filelist_file_ex(filelist, index, true);
}

int filelist_file_find_path(FileList *filelist, const char *filename)
{
  if (filelist->filelist.entries_filtered_num == FILEDIR_NBR_ENTRIES_UNSET) {
    return -1;
  }

  /* XXX TODO: Cache could probably use a ghash on paths too? Not really urgent though.
   * This is only used to find again renamed entry,
   * annoying but looks hairy to get rid of it currently. */

  for (int fidx = 0; fidx < filelist->filelist.entries_filtered_num; fidx++) {
    FileListInternEntry *entry = filelist->filelist_intern.filtered[fidx];
    if (STREQ(entry->relpath, filename)) {
      return fidx;
    }
  }

  return -1;
}

int filelist_file_find_id(const FileList *filelist, const ID *id)
{
  if (filelist->filelist.entries_filtered_num == FILEDIR_NBR_ENTRIES_UNSET) {
    return -1;
  }

  for (int fidx = 0; fidx < filelist->filelist.entries_filtered_num; fidx++) {
    FileListInternEntry *entry = filelist->filelist_intern.filtered[fidx];
    if (entry->local_data.id == id) {
      return fidx;
    }
  }

  return -1;
}

static FileListInternEntry *filelist_entry_intern_get(const FileList *filelist, const int index)
{
  BLI_assert(index >= 0 && index < filelist->filelist.entries_filtered_num);
  return filelist->filelist_intern.filtered[index];
}

ID *filelist_entry_get_id(const FileList *filelist, const int index)
{
  const FileListInternEntry *intern_entry = filelist_entry_intern_get(filelist, index);
  return intern_entry->local_data.id;
}

ID *filelist_file_get_id(const FileDirEntry *file)
{
  return file->id;
}

const char *filelist_entry_get_relpath(const FileList *filelist, int index)
{
  const FileListInternEntry *intern_entry = filelist_entry_intern_get(filelist, index);
  return intern_entry->relpath;
}

#define FILE_UID_UNSET 0

static FileUID filelist_uid_generate(FileList *filelist)
{
  /* Using an atomic operation to avoid having to lock thread...
   * Note that we do not really need this here currently, since there is a single listing thread,
   * but better remain consistent about threading! */
  return atomic_add_and_fetch_uint32(&filelist->filelist_intern.curr_uid, 1);
}

bool filelist_uid_is_set(const FileUID uid)
{
  FileUID unset_uid;
  filelist_uid_unset(&unset_uid);
  return unset_uid != uid;
}

void filelist_uid_unset(FileUID *r_uid)
{
  *r_uid = FILE_UID_UNSET;
}

void filelist_file_cache_slidingwindow_set(FileList *filelist, size_t window_size)
{
  /* Always keep it power of 2, in [256, 8192] range for now,
   * cache being app. twice bigger than requested window. */
  size_t size = 256;
  window_size *= 2;

  while (size < window_size && size < 8192) {
    size *= 2;
  }

  if (size != filelist->filelist_cache.size) {
    filelist_cache_clear(&filelist->filelist_cache, size);
  }
}

/* Helpers, low-level, they assume cursor + size <= cache_size */
static bool filelist_file_cache_block_create(FileList *filelist,
                                             const int start_index,
                                             const int size,
                                             int cursor)
{
  FileListEntryCache *cache = &filelist->filelist_cache;

  int i, idx;

  for (i = 0, idx = start_index; i < size; i++, idx++, cursor++) {
    FileDirEntry *entry;

    /* That entry might have already been requested and stored in misc cache... */
    if ((entry = static_cast<FileDirEntry *>(
             BLI_ghash_popkey(cache->misc_entries, POINTER_FROM_INT(idx), nullptr))) == nullptr)
    {
      entry = filelist_file_create_entry(filelist, idx);
      BLI_ghash_insert(cache->uids, POINTER_FROM_UINT(entry->uid), entry);
    }
    cache->block_entries[cursor] = entry;
  }
  return true;
}

static void filelist_file_cache_block_release(FileList *filelist, const int size, int cursor)
{
  FileListEntryCache *cache = &filelist->filelist_cache;

  int i;

  for (i = 0; i < size; i++, cursor++) {
    FileDirEntry *entry = cache->block_entries[cursor];
#if 0
    printf("%s: release cacheidx %d (%%p %%s)\n",
           __func__,
           cursor /*, cache->block_entries[cursor], cache->block_entries[cursor]->relpath*/);
#endif
    BLI_ghash_remove(cache->uids, POINTER_FROM_UINT(entry->uid), nullptr, nullptr);
    filelist_file_release_entry(filelist, entry);
#ifndef NDEBUG
    cache->block_entries[cursor] = nullptr;
#endif
  }
}

bool filelist_file_cache_block(FileList *filelist, const int index)
{
  FileListEntryCache *cache = &filelist->filelist_cache;
  const size_t cache_size = cache->size;

  const int entries_num = filelist->filelist.entries_filtered_num;
  int start_index = max_ii(0, index - (cache_size / 2));
  int end_index = min_ii(entries_num, index + (cache_size / 2));
  int i;
  const bool full_refresh = (filelist->flags & FL_IS_READY) == 0;

  if ((index < 0) || (index >= entries_num)) {
    //      printf("Wrong index %d ([%d:%d])", index, 0, entries_num);
    return false;
  }

  /* Maximize cached range! */
  if ((end_index - start_index) < cache_size) {
    if (start_index == 0) {
      end_index = min_ii(entries_num, start_index + cache_size);
    }
    else if (end_index == entries_num) {
      start_index = max_ii(0, end_index - cache_size);
    }
  }

  BLI_assert((end_index - start_index) <= cache_size);

  //  printf("%s: [%d:%d] around index %d (current cache: [%d:%d])\n", __func__,
  //         start_index, end_index, index, cache->block_start_index, cache->block_end_index);

  /* If we have something to (re)cache... */
  if (full_refresh || (start_index != cache->block_start_index) ||
      (end_index != cache->block_end_index))
  {
    if (full_refresh || (start_index >= cache->block_end_index) ||
        (end_index <= cache->block_start_index))
    {
      int size1 = cache->block_end_index - cache->block_start_index;
      int size2 = 0;
      int idx1 = cache->block_cursor, idx2 = 0;

      //          printf("Full Recaching!\n");

      if (cache->flags & FLC_PREVIEWS_ACTIVE) {
        filelist_cache_previews_clear(cache);
      }

      if (idx1 + size1 > cache_size) {
        size2 = idx1 + size1 - cache_size;
        size1 -= size2;
        filelist_file_cache_block_release(filelist, size2, idx2);
      }
      filelist_file_cache_block_release(filelist, size1, idx1);

      cache->block_start_index = cache->block_end_index = cache->block_cursor = 0;

      /* New cached block does not overlap existing one, simple. */
      if (!filelist_file_cache_block_create(filelist, start_index, end_index - start_index, 0)) {
        return false;
      }

      cache->block_start_index = start_index;
      cache->block_end_index = end_index;
    }
    else {
      //          printf("Partial Recaching!\n");

      /* At this point, we know we keep part of currently cached entries, so update previews
       * if needed, and remove everything from working queue - we'll add all newly needed
       * entries at the end. */
      if (cache->flags & FLC_PREVIEWS_ACTIVE) {
        filelist_cache_previews_update(filelist);
        filelist_cache_previews_clear(cache);
      }

      //          printf("\tpreview cleaned up...\n");

      if (start_index > cache->block_start_index) {
        int size1 = start_index - cache->block_start_index;
        int size2 = 0;
        int idx1 = cache->block_cursor, idx2 = 0;

        //              printf("\tcache releasing: [%d:%d] (%d, %d)\n",
        //                     cache->block_start_index, cache->block_start_index + size1,
        //                     cache->block_cursor, size1);

        if (idx1 + size1 > cache_size) {
          size2 = idx1 + size1 - cache_size;
          size1 -= size2;
          filelist_file_cache_block_release(filelist, size2, idx2);
        }
        filelist_file_cache_block_release(filelist, size1, idx1);

        cache->block_cursor = (idx1 + size1 + size2) % cache_size;
        cache->block_start_index = start_index;
      }
      if (end_index < cache->block_end_index) {
        int size1 = cache->block_end_index - end_index;
        int size2 = 0;
        int idx1, idx2 = 0;

#if 0
        printf("\tcache releasing: [%d:%d] (%d)\n",
               cache->block_end_index - size1,
               cache->block_end_index,
               cache->block_cursor);
#endif

        idx1 = (cache->block_cursor + end_index - cache->block_start_index) % cache_size;
        if (idx1 + size1 > cache_size) {
          size2 = idx1 + size1 - cache_size;
          size1 -= size2;
          filelist_file_cache_block_release(filelist, size2, idx2);
        }
        filelist_file_cache_block_release(filelist, size1, idx1);

        cache->block_end_index = end_index;
      }

      //          printf("\tcache cleaned up...\n");

      if (start_index < cache->block_start_index) {
        /* Add (request) needed entries before already cached ones. */
        /* NOTE: We need some index black magic to wrap around (cycle)
         * inside our cache_size array... */
        int size1 = cache->block_start_index - start_index;
        int size2 = 0;
        int idx1, idx2;

        if (size1 > cache->block_cursor) {
          size2 = size1;
          size1 -= cache->block_cursor;
          size2 -= size1;
          idx2 = 0;
          idx1 = cache_size - size1;
        }
        else {
          idx1 = cache->block_cursor - size1;
        }

        if (size2) {
          if (!filelist_file_cache_block_create(filelist, start_index + size1, size2, idx2)) {
            return false;
          }
        }
        if (!filelist_file_cache_block_create(filelist, start_index, size1, idx1)) {
          return false;
        }

        cache->block_cursor = idx1;
        cache->block_start_index = start_index;
      }
      //          printf("\tstart-extended...\n");
      if (end_index > cache->block_end_index) {
        /* Add (request) needed entries after already cached ones. */
        /* NOTE: We need some index black magic to wrap around (cycle)
         * inside our cache_size array... */
        int size1 = end_index - cache->block_end_index;
        int size2 = 0;
        int idx1, idx2;

        idx1 = (cache->block_cursor + end_index - cache->block_start_index - size1) % cache_size;
        if ((idx1 + size1) > cache_size) {
          size2 = size1;
          size1 = cache_size - idx1;
          size2 -= size1;
          idx2 = 0;
        }

        if (size2) {
          if (!filelist_file_cache_block_create(filelist, end_index - size2, size2, idx2)) {
            return false;
          }
        }
        if (!filelist_file_cache_block_create(filelist, end_index - size1 - size2, size1, idx1)) {
          return false;
        }

        cache->block_end_index = end_index;
      }

      //          printf("\tend-extended...\n");
    }
  }
  else if ((cache->block_center_index != index) && (cache->flags & FLC_PREVIEWS_ACTIVE)) {
    /* We try to always preview visible entries first, so 'restart' preview background task. */
    filelist_cache_previews_update(filelist);
    filelist_cache_previews_clear(cache);
  }

  //  printf("Re-queueing previews...\n");

  if (cache->flags & FLC_PREVIEWS_ACTIVE) {
    /* Note we try to preview first images around given index - i.e. assumed visible ones. */
    int block_index = cache->block_cursor + (index - start_index);
    int offs_max = max_ii(end_index - index, index - start_index);
    for (i = 0; i <= offs_max; i++) {
      int offs = i;
      do {
        int offs_idx = index + offs;
        if (start_index <= offs_idx && offs_idx < end_index) {
          int offs_block_idx = (block_index + offs) % int(cache_size);
          filelist_cache_previews_push(filelist, cache->block_entries[offs_block_idx], offs_idx);
        }
      } while ((offs = -offs) < 0); /* Switch between negative and positive offset. */
    }
  }

  cache->block_center_index = index;

  //  printf("%s Finished!\n", __func__);

  return true;
}

void filelist_cache_previews_set(FileList *filelist, const bool use_previews)
{
  FileListEntryCache *cache = &filelist->filelist_cache;

  if (use_previews == ((cache->flags & FLC_PREVIEWS_ACTIVE) != 0)) {
    return;
  }
  /* Do not start preview work while listing, gives nasty flickering! */
  if (use_previews && (filelist->flags & FL_IS_READY)) {
    cache->flags |= FLC_PREVIEWS_ACTIVE;

    BLI_assert((cache->previews_pool == nullptr) && (cache->previews_done == nullptr) &&
               (cache->previews_todo_count == 0));

    //      printf("%s: Init Previews...\n", __func__);

    /* No need to populate preview queue here, filelist_file_cache_block() handles this. */
  }
  else {
    //      printf("%s: Clear Previews...\n", __func__);

    filelist_cache_previews_free(cache);
  }
}

bool filelist_cache_previews_update(FileList *filelist)
{
  FileListEntryCache *cache = &filelist->filelist_cache;
  TaskPool *pool = cache->previews_pool;
  bool changed = false;

  if (!pool) {
    return changed;
  }

  //  printf("%s: Update Previews...\n", __func__);

  while (!BLI_thread_queue_is_empty(cache->previews_done)) {
    FileListEntryPreview *preview = static_cast<FileListEntryPreview *>(
        BLI_thread_queue_pop(cache->previews_done));
    FileDirEntry *entry;

    /* Paranoid (should never happen currently
     * since we consume this queue from a single thread), but... */
    if (!preview) {
      continue;
    }
    /* entry might have been removed from cache in the mean time,
     * we do not want to cache it again here. */
    entry = filelist_file_ex(filelist, preview->index, false);

    // printf("%s: %d - %s - %p\n", __func__, preview->index, preview->filepath, preview->img);

    if (entry) {
      if (preview->icon_id) {
        /* The FILE_ENTRY_PREVIEW_LOADING flag should have prevented any other asynchronous
         * process from trying to generate the same preview icon. */
        BLI_assert_msg(!entry->preview_icon_id, "Preview icon should not have been generated yet");

        /* Move ownership over icon. */
        entry->preview_icon_id = preview->icon_id;
        preview->icon_id = 0;
      }
      else {
        /* We want to avoid re-processing this entry continuously!
         * Note that, since entries only live in cache,
         * preview will be retried quite often anyway. */
        entry->flags |= FILE_ENTRY_INVALID_PREVIEW;
      }
      entry->flags &= ~FILE_ENTRY_PREVIEW_LOADING;
      changed = true;
    }
    else {
      BKE_icon_delete(preview->icon_id);
    }

    MEM_freeN(preview);
    cache->previews_todo_count--;
  }

  return changed;
}

bool filelist_cache_previews_running(FileList *filelist)
{
  FileListEntryCache *cache = &filelist->filelist_cache;

  return (cache->previews_pool != nullptr);
}

bool filelist_cache_previews_done(FileList *filelist)
{
  FileListEntryCache *cache = &filelist->filelist_cache;
  if ((cache->flags & FLC_PREVIEWS_ACTIVE) == 0) {
    /* There are no previews. */
    return false;
  }

  return (cache->previews_pool == nullptr) || (cache->previews_done == nullptr) ||
         (cache->previews_todo_count == 0);
}

/* would recognize .blend as well */
static bool file_is_blend_backup(const char *str)
{
  const size_t a = strlen(str);
  size_t b = 7;
  bool retval = false;

  if (a == 0 || b >= a) {
    /* pass */
  }
  else {
    const char *loc;

    if (a > b + 1) {
      b++;
    }

    /* allow .blend1 .blend2 .blend32 */
    loc = BLI_strcasestr(str + a - b, ".blend");

    if (loc) {
      retval = true;
    }
  }

  return retval;
}

int ED_path_extension_type(const char *path)
{
  /* ATTENTION: Never return OR'ed bit-flags here, always return a single enum value! Some code
   * using this may do `ELEM()`-like checks. */

  if (BKE_blendfile_extension_check(path)) {
    return FILE_TYPE_BLENDER;
  }
  if (file_is_blend_backup(path)) {
    return FILE_TYPE_BLENDER_BACKUP;
  }
#ifdef __APPLE__
  if (BLI_path_extension_check_n(path,
                                 /* Application bundle */
                                 ".app",
                                 /* Safari in-progress/paused download */
                                 ".download",
                                 nullptr))
  {
    return FILE_TYPE_BUNDLE;
  }
#endif
  if (BLI_path_extension_check(path, ".py")) {
    return FILE_TYPE_PYSCRIPT;
  }
  if (BLI_path_extension_check_n(path,
                                 ".txt",
                                 ".glsl",
                                 ".osl",
                                 ".data",
                                 ".pov",
                                 ".ini",
                                 ".mcr",
                                 ".inc",
                                 ".fountain",
                                 nullptr))
  {
    return FILE_TYPE_TEXT;
  }
  if (BLI_path_extension_check_n(
          path, ".ttf", ".ttc", ".pfb", ".otf", ".otc", ".woff", ".woff2", nullptr))
  {
    return FILE_TYPE_FTFONT;
  }
  if (BLI_path_extension_check(path, ".btx")) {
    return FILE_TYPE_BTX;
  }
  if (BLI_path_extension_check(path, ".dae")) {
    return FILE_TYPE_COLLADA;
  }
  if (BLI_path_extension_check(path, ".abc")) {
    return FILE_TYPE_ALEMBIC;
  }
  if (BLI_path_extension_check_n(path, ".usd", ".usda", ".usdc", ".usdz", nullptr)) {
    return FILE_TYPE_USD;
  }
  if (BLI_path_extension_check(path, ".vdb")) {
    return FILE_TYPE_VOLUME;
  }
  if (BLI_path_extension_check(path, ".zip")) {
    return FILE_TYPE_ARCHIVE;
  }
  if (BLI_path_extension_check_n(
          path, ".obj", ".mtl", ".3ds", ".fbx", ".glb", ".gltf", ".svg", ".ply", ".stl", nullptr))
  {
    return FILE_TYPE_OBJECT_IO;
  }
  if (BLI_path_extension_check_array(path, imb_ext_image)) {
    return FILE_TYPE_IMAGE;
  }
  if (BLI_path_extension_check(path, ".ogg")) {
    if (IMB_isanim(path)) {
      return FILE_TYPE_MOVIE;
    }
    return FILE_TYPE_SOUND;
  }
  if (BLI_path_extension_check_array(path, imb_ext_movie)) {
    return FILE_TYPE_MOVIE;
  }
  if (BLI_path_extension_check_array(path, imb_ext_audio)) {
    return FILE_TYPE_SOUND;
  }
  return 0;
}

int ED_file_extension_icon(const char *path)
{
  const int type = ED_path_extension_type(path);

  switch (type) {
    case FILE_TYPE_BLENDER:
      return ICON_FILE_BLEND;
    case FILE_TYPE_BLENDER_BACKUP:
      return ICON_FILE_BACKUP;
    case FILE_TYPE_IMAGE:
      return ICON_FILE_IMAGE;
    case FILE_TYPE_MOVIE:
      return ICON_FILE_MOVIE;
    case FILE_TYPE_PYSCRIPT:
      return ICON_FILE_SCRIPT;
    case FILE_TYPE_SOUND:
      return ICON_FILE_SOUND;
    case FILE_TYPE_FTFONT:
      return ICON_FILE_FONT;
    case FILE_TYPE_BTX:
      return ICON_FILE_BLANK;
    case FILE_TYPE_COLLADA:
    case FILE_TYPE_ALEMBIC:
    case FILE_TYPE_OBJECT_IO:
      return ICON_FILE_3D;
    case FILE_TYPE_TEXT:
      return ICON_FILE_TEXT;
    case FILE_TYPE_ARCHIVE:
      return ICON_FILE_ARCHIVE;
    case FILE_TYPE_VOLUME:
      return ICON_FILE_VOLUME;
    default:
      return ICON_FILE_BLANK;
  }
}

int filelist_needs_reading(const FileList *filelist)
{
  return (filelist->filelist.entries_num == FILEDIR_NBR_ENTRIES_UNSET) ||
         filelist_needs_force_reset(filelist);
}

uint filelist_entry_select_set(const FileList *filelist,
                               const FileDirEntry *entry,
                               FileSelType select,
                               const eDirEntry_SelectFlag flag,
                               FileCheckType check)
{
  /* Default nullptr pointer if not found is fine here! */
  void **es_p = BLI_ghash_lookup_p(filelist->selection_state, POINTER_FROM_UINT(entry->uid));
  eDirEntry_SelectFlag entry_flag = eDirEntry_SelectFlag(es_p ? POINTER_AS_UINT(*es_p) : 0);
  const eDirEntry_SelectFlag org_entry_flag = entry_flag;

  BLI_assert(entry);
  BLI_assert(ELEM(check, CHECK_DIRS, CHECK_FILES, CHECK_ALL));

  if ((check == CHECK_ALL) || ((check == CHECK_DIRS) && (entry->typeflag & FILE_TYPE_DIR)) ||
      ((check == CHECK_FILES) && !(entry->typeflag & FILE_TYPE_DIR)))
  {
    switch (select) {
      case FILE_SEL_REMOVE:
        entry_flag &= ~flag;
        break;
      case FILE_SEL_ADD:
        entry_flag |= flag;
        break;
      case FILE_SEL_TOGGLE:
        entry_flag ^= flag;
        break;
    }
  }

  if (entry_flag != org_entry_flag) {
    if (es_p) {
      if (entry_flag) {
        *es_p = POINTER_FROM_UINT(entry_flag);
      }
      else {
        BLI_ghash_remove(
            filelist->selection_state, POINTER_FROM_UINT(entry->uid), nullptr, nullptr);
      }
    }
    else if (entry_flag) {
      BLI_ghash_insert(
          filelist->selection_state, POINTER_FROM_UINT(entry->uid), POINTER_FROM_UINT(entry_flag));
    }
  }

  return entry_flag;
}

void filelist_entry_select_index_set(FileList *filelist,
                                     const int index,
                                     FileSelType select,
                                     const eDirEntry_SelectFlag flag,
                                     FileCheckType check)
{
  FileDirEntry *entry = filelist_file(filelist, index);

  if (entry) {
    filelist_entry_select_set(filelist, entry, select, flag, check);
  }
}

void filelist_entries_select_index_range_set(FileList *filelist,
                                             FileSelection *sel,
                                             FileSelType select,
                                             const eDirEntry_SelectFlag flag,
                                             FileCheckType check)
{
  /* select all valid files between first and last indicated */
  if ((sel->first >= 0) && (sel->first < filelist->filelist.entries_filtered_num) &&
      (sel->last >= 0) && (sel->last < filelist->filelist.entries_filtered_num))
  {
    int current_file;
    for (current_file = sel->first; current_file <= sel->last; current_file++) {
      filelist_entry_select_index_set(filelist, current_file, select, flag, check);
    }
  }
}

eDirEntry_SelectFlag filelist_entry_select_get(FileList *filelist,
                                               FileDirEntry *entry,
                                               FileCheckType check)
{
  BLI_assert(entry);
  BLI_assert(ELEM(check, CHECK_DIRS, CHECK_FILES, CHECK_ALL));

  if ((check == CHECK_ALL) || ((check == CHECK_DIRS) && (entry->typeflag & FILE_TYPE_DIR)) ||
      ((check == CHECK_FILES) && !(entry->typeflag & FILE_TYPE_DIR)))
  {
    /* Default nullptr pointer if not found is fine here! */
    return eDirEntry_SelectFlag(POINTER_AS_UINT(
        BLI_ghash_lookup(filelist->selection_state, POINTER_FROM_UINT(entry->uid))));
  }

  return eDirEntry_SelectFlag(0);
}

eDirEntry_SelectFlag filelist_entry_select_index_get(FileList *filelist,
                                                     const int index,
                                                     FileCheckType check)
{
  FileDirEntry *entry = filelist_file(filelist, index);

  if (entry) {
    return filelist_entry_select_get(filelist, entry, check);
  }

  return eDirEntry_SelectFlag(0);
}

bool filelist_entry_is_selected(FileList *filelist, const int index)
{
  BLI_assert(index >= 0 && index < filelist->filelist.entries_filtered_num);
  FileListInternEntry *intern_entry = filelist->filelist_intern.filtered[index];

  /* BLI_ghash_lookup returns nullptr if not found, which gets mapped to 0, which gets mapped to
   * "not selected". */
  const eDirEntry_SelectFlag selection_state = eDirEntry_SelectFlag(POINTER_AS_UINT(
      BLI_ghash_lookup(filelist->selection_state, POINTER_FROM_UINT(intern_entry->uid))));

  return selection_state != 0;
}

void filelist_entry_parent_select_set(FileList *filelist,
                                      FileSelType select,
                                      const eDirEntry_SelectFlag flag,
                                      FileCheckType check)
{
  if ((filelist->filter_data.flags & FLF_HIDE_PARENT) == 0) {
    filelist_entry_select_index_set(filelist, 0, select, flag, check);
  }
}

bool filelist_islibrary(FileList *filelist, char *dir, char **r_group)
{
  if (filelist->asset_library) {
    return true;
  }
  return BKE_blendfile_library_path_explode(filelist->filelist.root, dir, r_group, nullptr);
}

static int groupname_to_code(const char *group)
{
  char buf[BLO_GROUP_MAX];
  char *lslash;

  BLI_assert(group);

  STRNCPY(buf, group);
  lslash = (char *)BLI_path_slash_rfind(buf);
  if (lslash) {
    lslash[0] = '\0';
  }

  return buf[0] ? BKE_idtype_idcode_from_name(buf) : 0;
}

/**
 * From here, we are in 'Job Context',
 * i.e. have to be careful about sharing stuff between background working thread.
 * and main one (used by UI among other things).
 */
struct TodoDir {
  int level;
  char *dir;
};

struct FileListReadJob {
  ThreadMutex lock;
  char main_filepath[FILE_MAX];
  Main *current_main;
  FileList *filelist;

  /** The path currently being read, relative to the filelist root directory. Needed for recursive
   * reading. The full file path is then composed like: `<filelist root>/<cur_relbase>/<file name>.
   * (whereby the file name may also be a library path within a .blend, e.g.
   * `Materials/Material.001`). */
  char cur_relbase[FILE_MAX_LIBEXTRA];

  /** The current asset library to load. Usually the same as #FileList.asset_library, however
   * sometimes the #FileList one is a combination of multiple other ones ("All" asset library),
   * which need to be loaded individually. Then this can be set to override the #FileList library.
   * Use this in all loading code. */
  asset_system::AssetLibrary *load_asset_library;
  /** Set to request a partial read that only adds files representing #Main data (IDs). Used when
   * #Main may have received changes of interest (e.g. asset removed or renamed). */
  bool only_main_data;

  /** Shallow copy of #filelist for thread-safe access.
   *
   * The job system calls #filelist_readjob_update which moves any read file from #tmp_filelist
   * into #filelist in a thread-safe way.
   *
   * #tmp_filelist also keeps an `AssetLibrary *` so that it can be loaded in the same thread,
   * and moved to #filelist once all categories are loaded.
   *
   * NOTE: #tmp_filelist is freed in #filelist_readjob_free, so any copied pointers need to be
   * set to nullptr to avoid double-freeing them. */
  FileList *tmp_filelist;
};

/**
 * Append \a filename (or even a path inside of a .blend, like `Material/Material.001`), to the
 * current relative path being read within the filelist root. The returned string needs freeing
 * with #MEM_freeN().
 */
static char *current_relpath_append(const FileListReadJob *job_params, const char *filename)
{
  const char *relbase = job_params->cur_relbase;

  /* Early exit, nothing to join. */
  if (!relbase[0]) {
    return BLI_strdup(filename);
  }

  BLI_assert(ELEM(relbase[strlen(relbase) - 1], SEP, ALTSEP));
  BLI_assert(BLI_path_is_rel(relbase));

  char relpath[FILE_MAX_LIBEXTRA];
  /* Using #BLI_path_join works but isn't needed as `rel_subdir` has a trailing slash. */
  BLI_string_join(relpath,
                  sizeof(relpath),
                  /* + 2 to remove "//" relative path prefix. */
                  relbase + 2,
                  filename);

  return BLI_strdup(relpath);
}

static int filelist_readjob_list_dir(FileListReadJob *job_params,
                                     const char *root,
                                     ListBase *entries,
                                     const char *filter_glob,
                                     const bool do_lib,
                                     const char *main_filepath,
                                     const bool skip_currpar)
{
  direntry *files;
  int entries_num = 0;
  /* Full path of the item. */
  char full_path[FILE_MAX];

  const int files_num = BLI_filelist_dir_contents(root, &files);
  if (files) {
    int i = files_num;
    while (i--) {
      FileListInternEntry *entry;

      if (skip_currpar && FILENAME_IS_CURRPAR(files[i].relname)) {
        continue;
      }

      entry = MEM_cnew<FileListInternEntry>(__func__);
      entry->relpath = current_relpath_append(job_params, files[i].relname);
      entry->st = files[i].s;

      BLI_path_join(full_path, FILE_MAX, root, files[i].relname);
      char *target = full_path;

      /* Set initial file type and attributes. */
      entry->attributes = BLI_file_attributes(full_path);
      if (S_ISDIR(files[i].s.st_mode)
#ifdef __APPLE__
          && !(ED_path_extension_type(full_path) & FILE_TYPE_BUNDLE)
#endif
      )
      {
        entry->typeflag = FILE_TYPE_DIR;
      }

      /* Is this a file that points to another file? */
      if (entry->attributes & FILE_ATTR_ALIAS) {
        entry->redirection_path = MEM_cnew_array<char>(FILE_MAXDIR, __func__);
        if (BLI_file_alias_target(full_path, entry->redirection_path)) {
          if (BLI_is_dir(entry->redirection_path)) {
            entry->typeflag = FILE_TYPE_DIR;
            BLI_path_slash_ensure(entry->redirection_path, FILE_MAXDIR);
          }
          else {
            entry->typeflag = (eFileSel_File_Types)ED_path_extension_type(entry->redirection_path);
          }
          target = entry->redirection_path;
#ifdef WIN32
          /* On Windows don't show `.lnk` extension for valid shortcuts. */
          BLI_path_extension_strip(entry->relpath);
#endif
        }
        else {
          MEM_freeN(entry->redirection_path);
          entry->redirection_path = nullptr;
          entry->attributes |= FILE_ATTR_HIDDEN;
        }
      }

      if (!(entry->typeflag & FILE_TYPE_DIR)) {
        if (do_lib && BKE_blendfile_extension_check(target)) {
          /* If we are considering .blend files as libraries, promote them to directory status. */
          entry->typeflag = FILE_TYPE_BLENDER;
          /* prevent current file being used as acceptable dir */
          if (BLI_path_cmp(main_filepath, target) != 0) {
            entry->typeflag |= FILE_TYPE_DIR;
          }
        }
        else {
          entry->typeflag = (eFileSel_File_Types)ED_path_extension_type(target);
          if (filter_glob[0] && BLI_path_extension_check_glob(target, filter_glob)) {
            entry->typeflag |= FILE_TYPE_OPERATOR;
          }
        }
      }

#ifndef WIN32
      /* Set linux-style dot files hidden too. */
      if (is_hidden_dot_filename(entry->relpath, entry)) {
        entry->attributes |= FILE_ATTR_HIDDEN;
      }
#endif

      BLI_addtail(entries, entry);
      entries_num++;
    }
    BLI_filelist_free(files, files_num);
  }
  return entries_num;
}

enum ListLibOptions {
  LIST_LIB_OPTION_NONE = 0,

  /* Will read both the groups + actual ids from the library. Reduces the amount of times that
   * a library needs to be opened. */
  LIST_LIB_RECURSIVE = (1 << 0),

  /* Will only list assets. */
  LIST_LIB_ASSETS_ONLY = (1 << 1),

  /* Add given root as result. */
  LIST_LIB_ADD_PARENT = (1 << 2),
};
ENUM_OPERATORS(ListLibOptions, LIST_LIB_ADD_PARENT);

static FileListInternEntry *filelist_readjob_list_lib_group_create(
    const FileListReadJob *job_params, const int idcode, const char *group_name)
{
  FileListInternEntry *entry = MEM_cnew<FileListInternEntry>(__func__);
  entry->relpath = current_relpath_append(job_params, group_name);
  entry->typeflag |= FILE_TYPE_BLENDERLIB | FILE_TYPE_DIR;
  entry->blentype = idcode;
  return entry;
}

/**
 * \warning: This "steals" the asset metadata from \a datablock_info. Not great design but fixing
 *           this requires redesigning things on the caller side for proper ownership management.
 */
static void filelist_readjob_list_lib_add_datablock(FileListReadJob *job_params,
                                                    ListBase *entries,
                                                    BLODataBlockInfo *datablock_info,
                                                    const bool prefix_relpath_with_group_name,
                                                    const int idcode,
                                                    const char *group_name)
{
  FileListInternEntry *entry = MEM_cnew<FileListInternEntry>(__func__);
  if (prefix_relpath_with_group_name) {
    std::string datablock_path = StringRef(group_name) + SEP_STR + datablock_info->name;
    entry->relpath = current_relpath_append(job_params, datablock_path.c_str());
  }
  else {
    entry->relpath = current_relpath_append(job_params, datablock_info->name);
  }
  entry->typeflag |= FILE_TYPE_BLENDERLIB;
  if (datablock_info) {
    entry->blenderlib_has_no_preview = datablock_info->no_preview_found;

    if (datablock_info->asset_data) {
      entry->typeflag |= FILE_TYPE_ASSET;

      if (job_params->load_asset_library) {
        /* Take ownership over the asset data (shallow copies into unique_ptr managed memory) to
         * pass it on to the asset system. */
        std::unique_ptr metadata = std::make_unique<AssetMetaData>(*datablock_info->asset_data);
        MEM_freeN(datablock_info->asset_data);
        /* Give back a non-owning pointer, because the data-block info is still needed (e.g. to
         * update the asset index). */
        datablock_info->asset_data = metadata.get();
        datablock_info->free_asset_data = false;

        entry->asset = &job_params->load_asset_library->add_external_asset(
            entry->relpath, datablock_info->name, idcode, std::move(metadata));
      }
    }
  }
  entry->blentype = idcode;
  BLI_addtail(entries, entry);
}

static void filelist_readjob_list_lib_add_datablocks(FileListReadJob *job_params,
                                                     ListBase *entries,
                                                     LinkNode *datablock_infos,
                                                     const bool prefix_relpath_with_group_name,
                                                     const int idcode,
                                                     const char *group_name)
{
  for (LinkNode *ln = datablock_infos; ln; ln = ln->next) {
    BLODataBlockInfo *datablock_info = static_cast<BLODataBlockInfo *>(ln->link);
    filelist_readjob_list_lib_add_datablock(
        job_params, entries, datablock_info, prefix_relpath_with_group_name, idcode, group_name);
  }
}

static void filelist_readjob_list_lib_add_from_indexer_entries(
    FileListReadJob *job_params,
    ListBase *entries,
    const FileIndexerEntries *indexer_entries,
    const bool prefix_relpath_with_group_name)
{
  for (const LinkNode *ln = indexer_entries->entries; ln; ln = ln->next) {
    FileIndexerEntry *indexer_entry = static_cast<FileIndexerEntry *>(ln->link);
    const char *group_name = BKE_idtype_idcode_to_name(indexer_entry->idcode);
    filelist_readjob_list_lib_add_datablock(job_params,
                                            entries,
                                            &indexer_entry->datablock_info,
                                            prefix_relpath_with_group_name,
                                            indexer_entry->idcode,
                                            group_name);
  }
}

static FileListInternEntry *filelist_readjob_list_lib_navigate_to_parent_entry_create(
    const FileListReadJob *job_params)
{
  FileListInternEntry *entry = MEM_cnew<FileListInternEntry>(__func__);
  entry->relpath = current_relpath_append(job_params, FILENAME_PARENT);
  entry->typeflag |= (FILE_TYPE_BLENDERLIB | FILE_TYPE_DIR);
  return entry;
}

/**
 * Structure to keep the file indexer and its user data together.
 */
struct FileIndexer {
  const FileIndexerType *callbacks;

  /**
   * User data. Contains the result of `callbacks.init_user_data`.
   */
  void *user_data;
};

static int filelist_readjob_list_lib_populate_from_index(FileListReadJob *job_params,
                                                         ListBase *entries,
                                                         const ListLibOptions options,
                                                         const int read_from_index,
                                                         const FileIndexerEntries *indexer_entries)
{
  int navigate_to_parent_len = 0;
  if (options & LIST_LIB_ADD_PARENT) {
    FileListInternEntry *entry = filelist_readjob_list_lib_navigate_to_parent_entry_create(
        job_params);
    BLI_addtail(entries, entry);
    navigate_to_parent_len = 1;
  }

  filelist_readjob_list_lib_add_from_indexer_entries(job_params, entries, indexer_entries, true);
  return read_from_index + navigate_to_parent_len;
}

/**
 * \return The number of entries found if the \a root path points to a valid library file.
 *         Otherwise returns no value (#std::nullopt).
 */
static std::optional<int> filelist_readjob_list_lib(FileListReadJob *job_params,
                                                    const char *root,
                                                    ListBase *entries,
                                                    const ListLibOptions options,
                                                    FileIndexer *indexer_runtime)
{
  BLI_assert(indexer_runtime);

  char dir[FILE_MAX_LIBEXTRA], *group;

  BlendHandle *libfiledata = nullptr;

  /* Check if the given root is actually a library. All folders are passed to
   * `filelist_readjob_list_lib` and based on the number of found entries `filelist_readjob_do`
   * will do a dir listing only when this function does not return any entries. */
  /* TODO(jbakker): We should consider introducing its own function to detect if it is a lib and
   * call it directly from `filelist_readjob_do` to increase readability. */
  const bool is_lib = BKE_blendfile_library_path_explode(root, dir, &group, nullptr);
  if (!is_lib) {
    return std::nullopt;
  }

  /* The root path contains an ID group (e.g. "Materials" or "Objects"). */
  const bool has_group = group != nullptr;

  /* Try read from indexer_runtime. */
  /* Indexing returns all entries in a blend file. We should ignore the index when listing a group
   * inside a blend file, so the `entries` isn't filled with undesired entries.
   * This happens when linking or appending data-blocks, where you can navigate into a group (ie
   * Materials/Objects) where you only want to work with partial indexes.
   *
   * Adding support for partial reading/updating indexes would increase the complexity.
   */
  const bool use_indexer = !has_group;
  FileIndexerEntries indexer_entries = {nullptr};
  if (use_indexer) {
    int read_from_index = 0;
    eFileIndexerResult indexer_result = indexer_runtime->callbacks->read_index(
        dir, &indexer_entries, &read_from_index, indexer_runtime->user_data);
    if (indexer_result == FILE_INDEXER_ENTRIES_LOADED) {
      int entries_read = filelist_readjob_list_lib_populate_from_index(
          job_params, entries, options, read_from_index, &indexer_entries);
      ED_file_indexer_entries_clear(&indexer_entries);
      return entries_read;
    }
  }

  /* Open the library file. */
  BlendFileReadReport bf_reports{};
  libfiledata = BLO_blendhandle_from_file(dir, &bf_reports);
  if (libfiledata == nullptr) {
    return std::nullopt;
  }

  /* Add current parent when requested. */
  /* Is the navigate to previous level added to the list of entries. When added the return value
   * should be increased to match the actual number of entries added. It is introduced to keep
   * the code clean and readable and not counting in a single variable. */
  int navigate_to_parent_len = 0;
  if (options & LIST_LIB_ADD_PARENT) {
    FileListInternEntry *entry = filelist_readjob_list_lib_navigate_to_parent_entry_create(
        job_params);
    BLI_addtail(entries, entry);
    navigate_to_parent_len = 1;
  }

  int group_len = 0;
  int datablock_len = 0;
  /* Read only the datablocks from this group. */
  if (has_group) {
    const int idcode = groupname_to_code(group);
    LinkNode *datablock_infos = BLO_blendhandle_get_datablock_info(
        libfiledata, idcode, options & LIST_LIB_ASSETS_ONLY, &datablock_len);
    filelist_readjob_list_lib_add_datablocks(
        job_params, entries, datablock_infos, false, idcode, group);
    BLO_datablock_info_linklist_free(datablock_infos);
  }
  /* Read all datablocks from all groups. */
  else {
    LinkNode *groups = BLO_blendhandle_get_linkable_groups(libfiledata);
    group_len = BLI_linklist_count(groups);

    for (LinkNode *ln = groups; ln; ln = ln->next) {
      const char *group_name = static_cast<char *>(ln->link);
      const int idcode = groupname_to_code(group_name);
      FileListInternEntry *group_entry = filelist_readjob_list_lib_group_create(
          job_params, idcode, group_name);
      BLI_addtail(entries, group_entry);

      if (options & LIST_LIB_RECURSIVE) {
        int group_datablock_len;
        LinkNode *group_datablock_infos = BLO_blendhandle_get_datablock_info(
            libfiledata, idcode, options & LIST_LIB_ASSETS_ONLY, &group_datablock_len);
        filelist_readjob_list_lib_add_datablocks(
            job_params, entries, group_datablock_infos, true, idcode, group_name);
        if (use_indexer) {
          ED_file_indexer_entries_extend_from_datablock_infos(
              &indexer_entries, group_datablock_infos, idcode);
        }
        BLO_datablock_info_linklist_free(group_datablock_infos);
        datablock_len += group_datablock_len;
      }
    }

    BLI_linklist_freeN(groups);
  }

  BLO_blendhandle_close(libfiledata);

  /* Update the index. */
  if (use_indexer) {
    indexer_runtime->callbacks->update_index(dir, &indexer_entries, indexer_runtime->user_data);
    ED_file_indexer_entries_clear(&indexer_entries);
  }

  /* Return the number of items added to entries. */
  int added_entries_len = group_len + datablock_len + navigate_to_parent_len;
  return added_entries_len;
}

#if 0
/* Kept for reference here, in case we want to add back that feature later.
 * We do not need it currently. */
/* Code ***NOT*** updated for job stuff! */
static void filelist_readjob_main_recursive(Main *bmain, FileList *filelist)
{
  ID *id;
  FileDirEntry *files, *firstlib = nullptr;
  ListBase *lb;
  int a, fake, idcode, ok, totlib, totbl;

  // filelist->type = FILE_MAIN; /* XXX TODO: add modes to file-browser */

  BLI_assert(filelist->filelist.entries == nullptr);

  if (filelist->filelist.root[0] == '/') {
    filelist->filelist.root[0] = '\0';
  }

  if (filelist->filelist.root[0]) {
    idcode = groupname_to_code(filelist->filelist.root);
    if (idcode == 0) {
      filelist->filelist.root[0] = '\0';
    }
  }

  if (filelist->dir[0] == 0) {
    /* make directories */
#  ifdef WITH_FREESTYLE
    filelist->filelist.entries_num = 27;
#  else
    filelist->filelist.entries_num = 26;
#  endif
    filelist_resize(filelist, filelist->filelist.entries_num);

    for (a = 0; a < filelist->filelist.entries_num; a++) {
      filelist->filelist.entries[a].typeflag |= FILE_TYPE_DIR;
    }

    filelist->filelist.entries[0].entry->relpath = BLI_strdup(FILENAME_PARENT);
    filelist->filelist.entries[1].entry->relpath = BLI_strdup("Scene");
    filelist->filelist.entries[2].entry->relpath = BLI_strdup("Object");
    filelist->filelist.entries[3].entry->relpath = BLI_strdup("Mesh");
    filelist->filelist.entries[4].entry->relpath = BLI_strdup("Curve");
    filelist->filelist.entries[5].entry->relpath = BLI_strdup("Metaball");
    filelist->filelist.entries[6].entry->relpath = BLI_strdup("Material");
    filelist->filelist.entries[7].entry->relpath = BLI_strdup("Texture");
    filelist->filelist.entries[8].entry->relpath = BLI_strdup("Image");
    filelist->filelist.entries[9].entry->relpath = BLI_strdup("Ika");
    filelist->filelist.entries[10].entry->relpath = BLI_strdup("Wave");
    filelist->filelist.entries[11].entry->relpath = BLI_strdup("Lattice");
    filelist->filelist.entries[12].entry->relpath = BLI_strdup("Light");
    filelist->filelist.entries[13].entry->relpath = BLI_strdup("Camera");
    filelist->filelist.entries[14].entry->relpath = BLI_strdup("Ipo");
    filelist->filelist.entries[15].entry->relpath = BLI_strdup("World");
    filelist->filelist.entries[16].entry->relpath = BLI_strdup("Screen");
    filelist->filelist.entries[17].entry->relpath = BLI_strdup("VFont");
    filelist->filelist.entries[18].entry->relpath = BLI_strdup("Text");
    filelist->filelist.entries[19].entry->relpath = BLI_strdup("Armature");
    filelist->filelist.entries[20].entry->relpath = BLI_strdup("Action");
    filelist->filelist.entries[21].entry->relpath = BLI_strdup("NodeTree");
    filelist->filelist.entries[22].entry->relpath = BLI_strdup("Speaker");
    filelist->filelist.entries[23].entry->relpath = BLI_strdup("Curves");
    filelist->filelist.entries[24].entry->relpath = BLI_strdup("Point Cloud");
    filelist->filelist.entries[25].entry->relpath = BLI_strdup("Volume");
#  ifdef WITH_FREESTYLE
    filelist->filelist.entries[26].entry->relpath = BLI_strdup("FreestyleLineStyle");
#  endif
  }
  else {
    /* make files */
    idcode = groupname_to_code(filelist->filelist.root);

    lb = which_libbase(bmain, idcode);
    if (lb == nullptr) {
      return;
    }

    filelist->filelist.entries_num = 0;
    for (id = lb->first; id; id = id->next) {
      if (!(filelist->filter_data.flags & FLF_HIDE_DOT) || id->name[2] != '.') {
        filelist->filelist.entries_num++;
      }
    }

    /* XXX TODO: if data-browse or append/link #FLF_HIDE_PARENT has to be set. */
    if (!(filelist->filter_data.flags & FLF_HIDE_PARENT)) {
      filelist->filelist.entries_num++;
    }

    if (filelist->filelist.entries_num > 0) {
      filelist_resize(filelist, filelist->filelist.entries_num);
    }

    files = filelist->filelist.entries;

    if (!(filelist->filter_data.flags & FLF_HIDE_PARENT)) {
      files->entry->relpath = BLI_strdup(FILENAME_PARENT);
      files->typeflag |= FILE_TYPE_DIR;

      files++;
    }

    totlib = totbl = 0;
    for (id = lb->first; id; id = id->next) {
      ok = 1;
      if (ok) {
        if (!(filelist->filter_data.flags & FLF_HIDE_DOT) || id->name[2] != '.') {
          if (!ID_IS_LINKED(id)) {
            files->entry->relpath = BLI_strdup(id->name + 2);
          }
          else {
            char relname[FILE_MAX + (MAX_ID_NAME - 2) + 3];
            SNPRINTF(relname, "%s | %s", id->lib->filepath, id->name + 2);
            files->entry->relpath = BLI_strdup(relname);
          }
//                  files->type |= S_IFREG;
#  if 0 /* XXX TODO: show the selection status of the objects. */
          if (!filelist->has_func) { /* F4 DATA BROWSE */
            if (idcode == ID_OB) {
              if (((Object *)id)->flag & SELECT) {
                files->entry->selflag |= FILE_SEL_SELECTED;
              }
            }
            else if (idcode == ID_SCE) {
              if (((Scene *)id)->r.scemode & R_BG_RENDER) {
                files->entry->selflag |= FILE_SEL_SELECTED;
              }
            }
          }
#  endif
          //                  files->entry->nr = totbl + 1;
          files->entry->poin = id;
          fake = id->flag & LIB_FAKEUSER;
          if (ELEM(idcode, ID_MA, ID_TE, ID_LA, ID_WO, ID_IM)) {
            files->typeflag |= FILE_TYPE_IMAGE;
          }
#  if 0
          if (id->lib && fake) {
            SNPRINTF(files->extra, "LF %d", id->us);
          }
          else if (id->lib) {
            SNPRINTF(files->extra, "L    %d", id->us);
          }
          else if (fake) {
            SNPRINTF(files->extra, "F    %d", id->us);
          }
          else {
            SNPRINTF(files->extra, "      %d", id->us);
          }
#  endif

          if (id->lib) {
            if (totlib == 0) {
              firstlib = files;
            }
            totlib++;
          }

          files++;
        }
        totbl++;
      }
    }

    /* only qsort of library blocks */
    if (totlib > 1) {
      qsort(firstlib, totlib, sizeof(*files), compare_name);
    }
  }
}
#endif

/**
 * \return True if new entries were added to the file list.
 */
static bool filelist_readjob_append_entries(FileListReadJob *job_params,
                                            ListBase *from_entries,
                                            int from_entries_num)
{
  BLI_assert(BLI_listbase_count(from_entries) == from_entries_num);
  if (from_entries_num <= 0) {
    return false;
  }

  FileList *filelist = job_params->tmp_filelist; /* Use the thread-safe filelist queue. */
  BLI_mutex_lock(&job_params->lock);
  BLI_movelisttolist(&filelist->filelist.entries, from_entries);
  filelist->filelist.entries_num += from_entries_num;
  BLI_mutex_unlock(&job_params->lock);

  return true;
}

static bool filelist_readjob_should_recurse_into_entry(const int max_recursion,
                                                       const bool is_lib,
                                                       const int current_recursion_level,
                                                       FileListInternEntry *entry)
{
  if (max_recursion == 0) {
    /* Recursive loading is disabled. */
    return false;
  }
  if (!is_lib && current_recursion_level > max_recursion) {
    /* No more levels of recursion left. */
    return false;
  }
  /* Show entries when recursion is set to `Blend file` even when `current_recursion_level`
   * exceeds `max_recursion`. */
  if (!is_lib && (current_recursion_level >= max_recursion) &&
      ((entry->typeflag & (FILE_TYPE_BLENDER | FILE_TYPE_BLENDER_BACKUP)) == 0))
  {
    return false;
  }
  if (entry->typeflag & FILE_TYPE_BLENDERLIB) {
    /* Libraries are already loaded recursively when recursive loaded is used. No need to add
     * them another time. This loading is done with the `LIST_LIB_RECURSIVE` option. */
    return false;
  }
  if (!(entry->typeflag & FILE_TYPE_DIR)) {
    /* Cannot recurse into regular file entries. */
    return false;
  }
  if (FILENAME_IS_CURRPAR(entry->relpath)) {
    /* Don't schedule go to parent entry, (`..`) */
    return false;
  }

  return true;
}

static void filelist_readjob_recursive_dir_add_items(const bool do_lib,
                                                     FileListReadJob *job_params,
                                                     const bool *stop,
                                                     bool *do_update,
                                                     float *progress)
{
  FileList *filelist = job_params->tmp_filelist; /* Use the thread-safe filelist queue. */
  ListBase entries = {nullptr};
  BLI_Stack *todo_dirs;
  TodoDir *td_dir;
  char dir[FILE_MAX_LIBEXTRA];
  char filter_glob[FILE_MAXFILE];
  const char *root = filelist->filelist.root;
  const int max_recursion = filelist->max_recursion;
  int dirs_done_count = 0, dirs_todo_count = 1;

  todo_dirs = BLI_stack_new(sizeof(*td_dir), __func__);
  td_dir = static_cast<TodoDir *>(BLI_stack_push_r(todo_dirs));
  td_dir->level = 1;

  STRNCPY(dir, filelist->filelist.root);
  STRNCPY(filter_glob, filelist->filter_data.filter_glob);

  BLI_path_abs(dir, job_params->main_filepath);
  BLI_path_normalize_dir(dir, sizeof(dir));
  td_dir->dir = BLI_strdup(dir);

  /* Init the file indexer. */
  FileIndexer indexer_runtime{};
  indexer_runtime.callbacks = filelist->indexer;
  if (indexer_runtime.callbacks->init_user_data) {
    indexer_runtime.user_data = indexer_runtime.callbacks->init_user_data(dir, sizeof(dir));
  }

  while (!BLI_stack_is_empty(todo_dirs) && !(*stop)) {
    int entries_num = 0;

    char *subdir;
    char rel_subdir[FILE_MAX_LIBEXTRA];
    int recursion_level;
    bool skip_currpar;

    td_dir = static_cast<TodoDir *>(BLI_stack_peek(todo_dirs));
    subdir = td_dir->dir;
    recursion_level = td_dir->level;
    skip_currpar = (recursion_level > 1);

    BLI_stack_discard(todo_dirs);

    /* ARRRG! We have to be very careful *not to use* common BLI_path_util helpers over
     * entry->relpath itself (nor any path containing it), since it may actually be a datablock
     * name inside .blend file, which can have slashes and backslashes! See #46827.
     * Note that in the end, this means we 'cache' valid relative subdir once here,
     * this is actually better. */
    STRNCPY(rel_subdir, subdir);
    BLI_path_abs(rel_subdir, root);
    BLI_path_normalize_dir(rel_subdir, sizeof(rel_subdir));
    BLI_path_rel(rel_subdir, root);

    /* Update the current relative base path within the filelist root. */
    STRNCPY(job_params->cur_relbase, rel_subdir);

    bool is_lib = false;
    if (do_lib) {
      ListLibOptions list_lib_options = LIST_LIB_OPTION_NONE;
      if (!skip_currpar) {
        list_lib_options |= LIST_LIB_ADD_PARENT;
      }

      /* Libraries are loaded recursively when max_recursion is set. It doesn't check if there is
       * still a recursion level over. */
      if (max_recursion > 0) {
        list_lib_options |= LIST_LIB_RECURSIVE;
      }
      /* Only load assets when browsing an asset library. For normal file browsing we return all
       * entries. `FLF_ASSETS_ONLY` filter can be enabled/disabled by the user. */
      if (job_params->load_asset_library) {
        list_lib_options |= LIST_LIB_ASSETS_ONLY;
      }
      std::optional<int> lib_entries_num = filelist_readjob_list_lib(
          job_params, subdir, &entries, list_lib_options, &indexer_runtime);
      if (lib_entries_num) {
        is_lib = true;
        entries_num += *lib_entries_num;
      }
    }

    if (!is_lib && BLI_is_dir(subdir)) {
      entries_num = filelist_readjob_list_dir(job_params,
                                              subdir,
                                              &entries,
                                              filter_glob,
                                              do_lib,
                                              job_params->main_filepath,
                                              skip_currpar);
    }

    LISTBASE_FOREACH (FileListInternEntry *, entry, &entries) {
      entry->uid = filelist_uid_generate(filelist);
      entry->name = fileentry_uiname(root, entry, dir);
      entry->free_name = true;

      if (filelist_readjob_should_recurse_into_entry(
              max_recursion, is_lib, recursion_level, entry)) {
        /* We have a directory we want to list, add it to todo list!
         * Using #BLI_path_join works but isn't needed as `root` has a trailing slash. */
        BLI_string_join(dir, sizeof(dir), root, entry->relpath);
        BLI_path_abs(dir, job_params->main_filepath);
        BLI_path_normalize_dir(dir, sizeof(dir));
        td_dir = static_cast<TodoDir *>(BLI_stack_push_r(todo_dirs));
        td_dir->level = recursion_level + 1;
        td_dir->dir = BLI_strdup(dir);
        dirs_todo_count++;
      }
    }

    if (filelist_readjob_append_entries(job_params, &entries, entries_num)) {
      *do_update = true;
    }

    dirs_done_count++;
    *progress = float(dirs_done_count) / float(dirs_todo_count);
    MEM_freeN(subdir);
  }

  /* Finalize and free indexer. */
  if (indexer_runtime.callbacks->filelist_finished && BLI_stack_is_empty(todo_dirs)) {
    indexer_runtime.callbacks->filelist_finished(indexer_runtime.user_data);
  }
  if (indexer_runtime.callbacks->free_user_data && indexer_runtime.user_data) {
    indexer_runtime.callbacks->free_user_data(indexer_runtime.user_data);
    indexer_runtime.user_data = nullptr;
  }

  /* If we were interrupted by stop, stack may not be empty and we need to free
   * pending dir paths. */
  while (!BLI_stack_is_empty(todo_dirs)) {
    td_dir = static_cast<TodoDir *>(BLI_stack_peek(todo_dirs));
    MEM_freeN(td_dir->dir);
    BLI_stack_discard(todo_dirs);
  }
  BLI_stack_free(todo_dirs);
}

static void filelist_readjob_do(const bool do_lib,
                                FileListReadJob *job_params,
                                const bool *stop,
                                bool *do_update,
                                float *progress)
{
  FileList *filelist = job_params->tmp_filelist; /* Use the thread-safe filelist queue. */

  //  BLI_assert(filelist->filtered == nullptr);
  BLI_assert(BLI_listbase_is_empty(&filelist->filelist.entries) &&
             (filelist->filelist.entries_num == FILEDIR_NBR_ENTRIES_UNSET));

  /* A valid, but empty directory from now. */
  filelist->filelist.entries_num = 0;

  filelist_readjob_recursive_dir_add_items(do_lib, job_params, stop, do_update, progress);
}

static void filelist_readjob_dir(FileListReadJob *job_params,
                                 bool *stop,
                                 bool *do_update,
                                 float *progress)
{
  filelist_readjob_do(false, job_params, stop, do_update, progress);
}

static void filelist_readjob_lib(FileListReadJob *job_params,
                                 bool *stop,
                                 bool *do_update,
                                 float *progress)
{
  filelist_readjob_do(true, job_params, stop, do_update, progress);
}

/**
 * Load asset library data, which currently means loading the asset catalogs for the library.
 */
static void filelist_readjob_load_asset_library_data(FileListReadJob *job_params, bool *do_update)
{
  FileList *tmp_filelist = job_params->tmp_filelist; /* Use the thread-safe filelist queue. */

  *do_update = false;

  if (job_params->filelist->asset_library_ref == nullptr) {
    return;
  }
  if (tmp_filelist->asset_library != nullptr) {
    /* Asset library itself is already loaded. Load assets into this. */
    job_params->load_asset_library = tmp_filelist->asset_library;
    return;
  }

  /* Load asset catalogs, into the temp filelist for thread-safety.
   * #filelist_readjob_endjob() will move it into the real filelist. */
  tmp_filelist->asset_library = AS_asset_library_load(job_params->current_main,
                                                      *job_params->filelist->asset_library_ref);
  /* Set asset library to load (may be overridden later for loading nested ones). */
  job_params->load_asset_library = tmp_filelist->asset_library;
  *do_update = true;
}

static void filelist_readjob_main_assets_add_items(FileListReadJob *job_params,
                                                   bool * /*stop*/,
                                                   bool *do_update,
                                                   float * /*progress*/)
{
  FileList *filelist = job_params->tmp_filelist; /* Use the thread-safe filelist queue. */

  FileListInternEntry *entry;
  ListBase tmp_entries = {nullptr};
  ID *id_iter;
  int entries_num = 0;

  /* Make sure no IDs are added/removed/reallocated in the main thread while this is running in
   * parallel. */
  BKE_main_lock(job_params->current_main);

  FOREACH_MAIN_ID_BEGIN (job_params->current_main, id_iter) {
    if (!id_iter->asset_data || ID_IS_LINKED(id_iter)) {
      continue;
    }

    const char *id_code_name = BKE_idtype_idcode_to_name(GS(id_iter->name));

    entry = MEM_cnew<FileListInternEntry>(__func__);
    std::string datablock_path = StringRef(id_code_name) + SEP_STR + (id_iter->name + 2);
    entry->relpath = current_relpath_append(job_params, datablock_path.c_str());
    entry->name = id_iter->name + 2;
    entry->free_name = false;
    entry->typeflag |= FILE_TYPE_BLENDERLIB | FILE_TYPE_ASSET;
    entry->blentype = GS(id_iter->name);
    entry->uid = filelist_uid_generate(filelist);
    entry->local_data.preview_image = BKE_asset_metadata_preview_get_from_id(id_iter->asset_data,
                                                                             id_iter);
    entry->local_data.id = id_iter;
    if (job_params->load_asset_library) {
      entry->asset = &job_params->load_asset_library->add_local_id_asset(entry->relpath, *id_iter);
    }
    entries_num++;
    BLI_addtail(&tmp_entries, entry);
  }
  FOREACH_MAIN_ID_END;

  BKE_main_unlock(job_params->current_main);

  if (entries_num) {
    *do_update = true;

    BLI_movelisttolist(&filelist->filelist.entries, &tmp_entries);
    filelist->filelist.entries_num += entries_num;
    filelist->filelist.entries_filtered_num = -1;
  }
}

/**
 * Check if \a bmain is stored within the root path of \a filelist. This means either directly or
 * in some nested directory. In other words, it checks if the \a filelist root path is contained in
 * the path to \a bmain.
 * This is irrespective of the recursion level displayed, it basically assumes unlimited recursion
 * levels.
 */
static bool filelist_contains_main(const FileList *filelist, const Main *bmain)
{
  if (filelist->asset_library_ref && (filelist->asset_library_ref->type == ASSET_LIBRARY_ALL)) {
    return true;
  }

  const char *blendfile_path = BKE_main_blendfile_path(bmain);
  return blendfile_path[0] && BLI_path_contains(filelist->filelist.root, blendfile_path);
}

static void filelist_readjob_asset_library(FileListReadJob *job_params,
                                           bool *stop,
                                           bool *do_update,
                                           float *progress)
{
  FileList *filelist = job_params->tmp_filelist; /* Use the thread-safe filelist queue. */

  BLI_assert(BLI_listbase_is_empty(&filelist->filelist.entries) &&
             (filelist->filelist.entries_num == FILEDIR_NBR_ENTRIES_UNSET));

  /* A valid, but empty file-list from now. */
  filelist->filelist.entries_num = 0;

  BLI_assert(job_params->filelist->asset_library_ref != nullptr);

  /* NOP if already read. */
  filelist_readjob_load_asset_library_data(job_params, do_update);

  if (filelist_contains_main(filelist, job_params->current_main)) {
    filelist_readjob_main_assets_add_items(job_params, stop, do_update, progress);
  }
  if (!job_params->only_main_data) {
    filelist_readjob_recursive_dir_add_items(true, job_params, stop, do_update, progress);
  }
}

static void filelist_readjob_main(FileListReadJob *job_params,
                                  bool *stop,
                                  bool *do_update,
                                  float *progress)
{
  /* TODO! */
  filelist_readjob_dir(job_params, stop, do_update, progress);
}

static void filelist_readjob_main_assets(FileListReadJob *job_params,
                                         bool *stop,
                                         bool *do_update,
                                         float *progress)
{
  FileList *filelist = job_params->tmp_filelist; /* Use the thread-safe filelist queue. */
  BLI_assert(BLI_listbase_is_empty(&filelist->filelist.entries) &&
             (filelist->filelist.entries_num == FILEDIR_NBR_ENTRIES_UNSET));

  filelist_readjob_load_asset_library_data(job_params, do_update);

  /* A valid, but empty file-list from now. */
  filelist->filelist.entries_num = 0;

  filelist_readjob_main_assets_add_items(job_params, stop, do_update, progress);
}

static void filelist_readjob_all_asset_library(FileListReadJob *job_params,
                                               bool *stop,
                                               bool *do_update,
                                               float *progress)
{
  FileList *filelist = job_params->tmp_filelist; /* Use the thread-safe filelist queue. */
  BLI_assert(BLI_listbase_is_empty(&filelist->filelist.entries) &&
             (filelist->filelist.entries_num == FILEDIR_NBR_ENTRIES_UNSET));

  filelist_readjob_load_asset_library_data(job_params, do_update);

  /* A valid, but empty file-list from now. */
  filelist->filelist.entries_num = 0;

  asset_system::AssetLibrary *current_file_library;
  {
    AssetLibraryReference library_ref{};
    library_ref.custom_library_index = -1;
    library_ref.type = ASSET_LIBRARY_LOCAL;

    current_file_library = AS_asset_library_load(job_params->current_main, library_ref);
  }

  job_params->load_asset_library = current_file_library;
  filelist_readjob_main_assets_add_items(job_params, stop, do_update, progress);

  /* When only doing partially reload for main data, we're done. */
  if (job_params->only_main_data) {
    return;
  }

  /* Count how many asset libraries need to be loaded, for progress reporting. Not very precise. */
  int library_count = 0;
  asset_system::AssetLibrary::foreach_loaded([&library_count](auto &) { library_count++; }, false);

  BLI_assert(filelist->asset_library != nullptr);

  int libraries_done_count = 0;
  /* The "All" asset library was loaded, which means all other asset libraries are also loaded.
   * Load their assets from disk into the "All" library. */
  asset_system::AssetLibrary::foreach_loaded(
      [&](asset_system::AssetLibrary &nested_library) {
        StringRefNull root_path = nested_library.root_path();
        if (root_path.is_empty()) {
          return;
        }
        if (&nested_library == current_file_library) {
          /* Skip the "Current File" library, it's already loaded above. */
          return;
        }

        /* Override library info to read this library. */
        job_params->load_asset_library = &nested_library;
        STRNCPY(filelist->filelist.root, root_path.c_str());

        float progress_this = 0.0f;
        filelist_readjob_recursive_dir_add_items(
            true, job_params, stop, do_update, &progress_this);

        libraries_done_count++;
        *progress = float(libraries_done_count) / library_count;
      },
      false);
}

/**
 * Check if the read-job is requesting a partial reread of the file list only.
 */
static bool filelist_readjob_is_partial_read(const FileListReadJob *read_job)
{
  return read_job->only_main_data;
}

/**
 * \note This may trigger partial filelist reading. If the #FL_FORCE_RESET_MAIN_FILES flag is set,
 *       some current entries are kept and we just call the readjob to update the main files (see
 *       #FileListReadJob.only_main_data).
 */
static void filelist_readjob_startjob(void *flrjv, bool *stop, bool *do_update, float *progress)
{
  FileListReadJob *flrj = static_cast<FileListReadJob *>(flrjv);

  //  printf("START filelist reading (%d files, main thread: %d)\n",
  //         flrj->filelist->filelist.entries_num, BLI_thread_is_main());

  BLI_mutex_lock(&flrj->lock);

  BLI_assert((flrj->tmp_filelist == nullptr) && flrj->filelist);

  flrj->tmp_filelist = static_cast<FileList *>(MEM_dupallocN(flrj->filelist));

  BLI_listbase_clear(&flrj->tmp_filelist->filelist.entries);
  flrj->tmp_filelist->filelist.entries_num = FILEDIR_NBR_ENTRIES_UNSET;

  flrj->tmp_filelist->filelist_intern.filtered = nullptr;
  BLI_listbase_clear(&flrj->tmp_filelist->filelist_intern.entries);
  if (filelist_readjob_is_partial_read(flrj)) {
    /* Don't unset the current UID on partial read, would give duplicates otherwise. */
  }
  else {
    filelist_uid_unset(&flrj->tmp_filelist->filelist_intern.curr_uid);
  }

  flrj->tmp_filelist->libfiledata = nullptr;
  memset(&flrj->tmp_filelist->filelist_cache, 0, sizeof(flrj->tmp_filelist->filelist_cache));
  flrj->tmp_filelist->selection_state = nullptr;
  flrj->tmp_filelist->asset_library_ref = nullptr;
  flrj->tmp_filelist->filter_data.asset_catalog_filter = nullptr;

  BLI_mutex_unlock(&flrj->lock);

  flrj->tmp_filelist->read_job_fn(flrj, stop, do_update, progress);
}

/**
 * \note This may update for a partial filelist reading job. If the #FL_FORCE_RESET_MAIN_FILES flag
 *       is set, some current entries are kept and we just call the readjob to update the main
 *       files (see #FileListReadJob.only_main_data).
 */
static void filelist_readjob_update(void *flrjv)
{
  FileListReadJob *flrj = static_cast<FileListReadJob *>(flrjv);
  FileListIntern *fl_intern = &flrj->filelist->filelist_intern;
  ListBase new_entries = {nullptr};
  int entries_num, new_entries_num = 0;

  BLI_movelisttolist(&new_entries, &fl_intern->entries);
  entries_num = flrj->filelist->filelist.entries_num;

  BLI_mutex_lock(&flrj->lock);

  if (flrj->tmp_filelist->filelist.entries_num > 0) {
    /* We just move everything out of 'thread context' into final list. */
    new_entries_num = flrj->tmp_filelist->filelist.entries_num;
    BLI_movelisttolist(&new_entries, &flrj->tmp_filelist->filelist.entries);
    flrj->tmp_filelist->filelist.entries_num = 0;
  }

  if (flrj->tmp_filelist->asset_library) {
    flrj->filelist->asset_library = flrj->tmp_filelist->asset_library;
  }

  /* Important for partial reads: Copy increased UID counter back to the real list. */
  if (flrj->tmp_filelist->filelist_intern.curr_uid > fl_intern->curr_uid) {
    fl_intern->curr_uid = flrj->tmp_filelist->filelist_intern.curr_uid;
  }

  BLI_mutex_unlock(&flrj->lock);

  if (new_entries_num) {
    /* Do not clear selection cache, we can assume already 'selected' UIDs are still valid! Keep
     * the asset library data we just read. */
    filelist_clear_ex(flrj->filelist, false, true, false);

    flrj->filelist->flags |= (FL_NEED_SORTING | FL_NEED_FILTERING);
  }

  /* if no new_entries_num, this is NOP */
  BLI_movelisttolist(&fl_intern->entries, &new_entries);
  flrj->filelist->filelist.entries_num = MAX2(entries_num, 0) + new_entries_num;
}

static void filelist_readjob_endjob(void *flrjv)
{
  FileListReadJob *flrj = static_cast<FileListReadJob *>(flrjv);

  /* In case there would be some dangling update... */
  filelist_readjob_update(flrjv);

  flrj->filelist->flags &= ~FL_IS_PENDING;
  flrj->filelist->flags |= FL_IS_READY;
}

static void filelist_readjob_free(void *flrjv)
{
  FileListReadJob *flrj = static_cast<FileListReadJob *>(flrjv);

  //  printf("END filelist reading (%d files)\n", flrj->filelist->filelist.entries_num);

  if (flrj->tmp_filelist) {
    /* tmp_filelist shall never ever be filtered! */
    BLI_assert(flrj->tmp_filelist->filelist.entries_num == 0);
    BLI_assert(BLI_listbase_is_empty(&flrj->tmp_filelist->filelist.entries));

    filelist_freelib(flrj->tmp_filelist);
    filelist_free(flrj->tmp_filelist);
    MEM_freeN(flrj->tmp_filelist);
  }

  BLI_mutex_end(&flrj->lock);

  MEM_freeN(flrj);
}

void filelist_readjob_start(FileList *filelist, const int space_notifier, const bContext *C)
{
  Main *bmain = CTX_data_main(C);
  wmJob *wm_job;
  FileListReadJob *flrj;

  if (!filelist_is_dir(filelist, filelist->filelist.root)) {
    return;
  }

  /* prepare job data */
  flrj = MEM_cnew<FileListReadJob>(__func__);
  flrj->filelist = filelist;
  flrj->current_main = bmain;
  STRNCPY(flrj->main_filepath, BKE_main_blendfile_path(bmain));
  if ((filelist->flags & FL_FORCE_RESET_MAIN_FILES) && !(filelist->flags & FL_FORCE_RESET)) {
    flrj->only_main_data = true;
  }

  filelist->flags &= ~(FL_FORCE_RESET | FL_FORCE_RESET_MAIN_FILES | FL_IS_READY);
  filelist->flags |= FL_IS_PENDING;

  /* Init even for single threaded execution. Called functions use it. */
  BLI_mutex_init(&flrj->lock);

  /* The file list type may not support threading so execute immediately. Same when only rereading
   * #Main data (which we do quite often on changes to #Main, since it's the easiest and safest way
   * to ensure the displayed data is up to date), because some operations executing right after
   * main data changed may need access to the ID files (see #93691). */
  const bool no_threads = (filelist->tags & FILELIST_TAGS_NO_THREADS) || flrj->only_main_data;

  if (no_threads) {
    bool dummy_stop = false;
    bool dummy_do_update = false;
    float dummy_progress = 0.0f;

    /* Single threaded execution. Just directly call the callbacks. */
    filelist_readjob_startjob(flrj, &dummy_stop, &dummy_do_update, &dummy_progress);
    filelist_readjob_endjob(flrj);
    filelist_readjob_free(flrj);

    WM_event_add_notifier(C, space_notifier | NA_JOB_FINISHED, nullptr);
    return;
  }

  /* setup job */
  wm_job = WM_jobs_get(CTX_wm_manager(C),
                       CTX_wm_window(C),
                       filelist,
                       "Listing Dirs...",
                       WM_JOB_PROGRESS,
                       WM_JOB_TYPE_FILESEL_READDIR);
  WM_jobs_customdata_set(wm_job, flrj, filelist_readjob_free);
  WM_jobs_timer(wm_job, 0.01, space_notifier, space_notifier | NA_JOB_FINISHED);
  WM_jobs_callbacks(wm_job,
                    filelist_readjob_startjob,
                    nullptr,
                    filelist_readjob_update,
                    filelist_readjob_endjob);

  /* start the job */
  WM_jobs_start(CTX_wm_manager(C), wm_job);
}

void filelist_readjob_stop(FileList *filelist, wmWindowManager *wm)
{
  WM_jobs_kill_type(wm, filelist, WM_JOB_TYPE_FILESEL_READDIR);
}

int filelist_readjob_running(FileList *filelist, wmWindowManager *wm)
{
  return WM_jobs_test(wm, filelist, WM_JOB_TYPE_FILESEL_READDIR);
}<|MERGE_RESOLUTION|>--- conflicted
+++ resolved
@@ -1511,6 +1511,9 @@
   else if (file_type & FILE_TYPE_FTFONT) {
     return THB_SOURCE_FONT;
   }
+  else if (file_type & FILE_TYPE_OBJECT_IO) {
+    return THB_SOURCE_OBJECT_IO;
+  }
   else {
     BLI_assert_unreachable();
     return 0;
@@ -1529,29 +1532,6 @@
   //  printf("%s: Start (%d)...\n", __func__, threadid);
 
   //  printf("%s: %d - %s - %p\n", __func__, preview->index, preview->path, preview->img);
-<<<<<<< HEAD
-=======
-  BLI_assert(preview->flags &
-             (FILE_TYPE_IMAGE | FILE_TYPE_MOVIE | FILE_TYPE_FTFONT | FILE_TYPE_BLENDER |
-              FILE_TYPE_OBJECT_IO | FILE_TYPE_BLENDER_BACKUP | FILE_TYPE_BLENDERLIB));
-
-  if (preview->flags & FILE_TYPE_IMAGE) {
-    source = THB_SOURCE_IMAGE;
-  }
-  else if (preview->flags & (FILE_TYPE_BLENDER | FILE_TYPE_BLENDER_BACKUP | FILE_TYPE_BLENDERLIB))
-  {
-    source = THB_SOURCE_BLEND;
-  }
-  else if (preview->flags & FILE_TYPE_MOVIE) {
-    source = THB_SOURCE_MOVIE;
-  }
-  else if (preview->flags & FILE_TYPE_FTFONT) {
-    source = THB_SOURCE_FONT;
-  }
-  else if (preview->flags & FILE_TYPE_OBJECT_IO) {
-    source = THB_SOURCE_OBJECT_IO;
-  }
->>>>>>> 7fb58a33
 
   IMB_thumb_path_lock(preview->filepath);
   /* Always generate biggest preview size for now, it's simpler and avoids having to re-generate
