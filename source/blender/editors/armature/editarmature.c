/*
 * $Id$
 *
 * ***** BEGIN GPL LICENSE BLOCK *****
 *
 * This program is free software; you can redistribute it and/or
 * modify it under the terms of the GNU General Public License
 * as published by the Free Software Foundation; either version 2
 * of the License, or (at your option) any later version.
 *
 * This program is distributed in the hope that it will be useful,
 * but WITHOUT ANY WARRANTY; without even the implied warranty of
 * MERCHANTABILITY or FITNESS FOR A PARTICULAR PURPOSE.  See the
 * GNU General Public License for more details.
 *
 * You should have received a copy of the GNU General Public License
 * along with this program; if not, write to the Free Software Foundation,
 * Inc., 51 Franklin Street, Fifth Floor, Boston, MA 02110-1301, USA.
 *
 * The Original Code is Copyright (C) 2001-2002 by NaN Holding BV.
 * All rights reserved.
 *
 * Contributor(s): Blender Foundation, 2002-2009 full recode.
 *
 * ***** END GPL LICENSE BLOCK *****
 */

/** \file blender/editors/armature/editarmature.c
 *  \ingroup edarmature
 */


#include <ctype.h>
#include <stdlib.h>
#include <stddef.h>
#include <string.h>
#include <math.h> 
#include <float.h> 
#include <assert.h> 


#include "DNA_anim_types.h"
#include "DNA_armature_types.h"
#include "DNA_constraint_types.h"
#include "DNA_meshdata_types.h"
#include "DNA_scene_types.h"

#include "MEM_guardedalloc.h"

#include "BLI_blenlib.h"
#include "BLI_math.h"
#include "BLI_utildefines.h"
#include "BLI_editVert.h"
#include "BLI_ghash.h"

#include "BLF_api.h"

#include "BKE_animsys.h"
#include "BKE_action.h"
#include "BKE_armature.h"
#include "BKE_constraint.h"
#include "BKE_context.h"
#include "BKE_deform.h"
#include "BKE_depsgraph.h"
#include "BKE_DerivedMesh.h"
#include "BKE_global.h"
#include "BKE_idprop.h"
#include "BKE_main.h"
#include "BKE_object.h"
#include "BKE_report.h"
#include "BKE_subsurf.h"
#include "BKE_modifier.h"
#include "DNA_object_types.h"

#include "BIF_gl.h"

#include "RNA_access.h"
#include "RNA_define.h"

#include "WM_api.h"
#include "WM_types.h"

#include "ED_armature.h"
#include "ED_keyframing.h"
#include "ED_mesh.h"
#include "ED_object.h"
#include "ED_screen.h"
#include "ED_util.h"
#include "ED_view3d.h"

#include "UI_interface.h"
#include "UI_resources.h"

#include "armature_intern.h"
#include "meshlaplacian.h"

#if 0
#include "reeb.h"
#endif

/* **************** tools on Editmode Armature **************** */

/* Sync selection to parent for connected children */
void ED_armature_sync_selection(ListBase *edbo)
{
	EditBone *ebo;
	
	for (ebo=edbo->first; ebo; ebo= ebo->next) {
		/* if bone is not selectable, we shouldn't alter this setting... */
		if ((ebo->flag & BONE_UNSELECTABLE) == 0) {
			if ((ebo->flag & BONE_CONNECTED) && (ebo->parent)) {
				if (ebo->parent->flag & BONE_TIPSEL)
					ebo->flag |= BONE_ROOTSEL;
				else
					ebo->flag &= ~BONE_ROOTSEL;
			}
			
			if ((ebo->flag & BONE_TIPSEL) && (ebo->flag & BONE_ROOTSEL))
				ebo->flag |= BONE_SELECTED;
			else
				ebo->flag &= ~BONE_SELECTED;
		}
	}				
}

void ED_armature_validate_active(struct bArmature *arm)
{
	EditBone *ebone= arm->act_edbone;

	if(ebone) { 
		if(ebone->flag & BONE_HIDDEN_A)
			arm->act_edbone= NULL;
	}
}

static void bone_free(bArmature *arm, EditBone *bone)
{
	if(arm->act_edbone==bone)
		arm->act_edbone= NULL;

	if(bone->prop) {
		IDP_FreeProperty(bone->prop);
		MEM_freeN(bone->prop);
	}

	BLI_freelinkN(arm->edbo, bone);
}

void ED_armature_edit_bone_remove(bArmature *arm, EditBone *exBone)
{
	EditBone *curBone;

	/* Find any bones that refer to this bone */
	for (curBone=arm->edbo->first; curBone; curBone=curBone->next) {
		if (curBone->parent==exBone) {
			curBone->parent=exBone->parent;
			curBone->flag &= ~BONE_CONNECTED;
		}
	}

	bone_free(arm, exBone);
}

/* context: editmode armature */
EditBone *ED_armature_bone_get_mirrored(ListBase *edbo, EditBone *ebo)
{
	EditBone *eboflip= NULL;
	char name[32];
	
	if (ebo == NULL)
		return NULL;
	
	flip_side_name(name, ebo->name, FALSE);
	
	for (eboflip= edbo->first; eboflip; eboflip=eboflip->next) {
		if (ebo != eboflip) {
			if (!strcmp (name, eboflip->name)) 
				break;
		}
	}
	
	return eboflip;
}

/* helper function for tools to work on mirrored parts.
   it leaves mirrored bones selected then too, which is a good indication of what happened */
static void armature_select_mirrored(bArmature *arm)
{
	/* Select mirrored bones */
	if (arm->flag & ARM_MIRROR_EDIT) {
		EditBone *curBone, *ebone_mirr;
		
		for (curBone=arm->edbo->first; curBone; curBone=curBone->next) {
			if (arm->layer & curBone->layer) {
				if (curBone->flag & BONE_SELECTED) {
					ebone_mirr= ED_armature_bone_get_mirrored(arm->edbo, curBone);
					if (ebone_mirr)
						ebone_mirr->flag |= BONE_SELECTED;
				}
			}
		}
	}
	
}

static void armature_tag_select_mirrored(bArmature *arm)
{
	EditBone *curBone;

	/* always untag */
	for (curBone=arm->edbo->first; curBone; curBone=curBone->next) {
		curBone->flag &= ~BONE_DONE;
	}

	/* Select mirrored bones */
	if (arm->flag & ARM_MIRROR_EDIT) {
		for (curBone=arm->edbo->first; curBone; curBone=curBone->next) {
			if (arm->layer & curBone->layer) {
				if (curBone->flag & (BONE_SELECTED|BONE_ROOTSEL|BONE_TIPSEL)) {
					EditBone *ebone_mirr= ED_armature_bone_get_mirrored(arm->edbo, curBone);
					if (ebone_mirr && (ebone_mirr->flag & BONE_SELECTED) == 0) {
						ebone_mirr->flag |= BONE_DONE;
					}
				}
			}
		}

		for (curBone=arm->edbo->first; curBone; curBone=curBone->next) {
			if (curBone->flag & BONE_DONE) {
				EditBone *ebone_mirr= ED_armature_bone_get_mirrored(arm->edbo, curBone);
				curBone->flag |= ebone_mirr->flag & (BONE_SELECTED|BONE_ROOTSEL|BONE_TIPSEL);
			}
		}
	}
}


/* only works when tagged */
static void armature_tag_unselect(bArmature *arm)
{
	EditBone *curBone;

	for (curBone=arm->edbo->first; curBone; curBone=curBone->next) {
		if (curBone->flag & BONE_DONE) {
			curBone->flag &= ~(BONE_SELECTED|BONE_ROOTSEL|BONE_TIPSEL|BONE_DONE);
		}
	}
}

/* converts Bones to EditBone list, used for tools as well */
EditBone *make_boneList(ListBase *edbo, ListBase *bones, EditBone *parent, Bone *actBone)
{
	EditBone	*eBone;
	EditBone	*eBoneAct= NULL;
	EditBone	*eBoneTest= NULL;
	Bone		*curBone;
		
	for (curBone=bones->first; curBone; curBone=curBone->next) {
		eBone= MEM_callocN(sizeof(EditBone), "make_editbone");
		
		/*	Copy relevant data from bone to eBone */
		eBone->parent= parent;
		BLI_strncpy(eBone->name, curBone->name, sizeof(eBone->name));
		eBone->flag = curBone->flag;
		
		/* fix selection flags */

		if (eBone->flag & BONE_SELECTED) {
			/* if the bone is selected the copy its root selection to the parents tip */
			eBone->flag |= BONE_TIPSEL;
			if (eBone->parent && (eBone->flag & BONE_CONNECTED)) {
				eBone->parent->flag |= BONE_TIPSEL;
				eBone->flag &= ~BONE_ROOTSEL; /* this is ignored when there is a connected parent, so unset it */
			}
			else {
				eBone->flag |= BONE_ROOTSEL;
			}
		}
		else {
			/* if the bone is not selected, but connected to its parent
			 *  copy the parents tip selection state */
			if(eBone->parent &&  (eBone->flag & BONE_CONNECTED)) {
				/* selecting with the mouse gives this behavior */
				if(eBone->parent->flag & BONE_TIPSEL) {
					eBone->flag |= BONE_ROOTSEL;
				}
				else {
					eBone->flag &= ~BONE_ROOTSEL;
				}

				/* probably not selected but just incase */
				eBone->flag &= ~BONE_TIPSEL;
			}
		}

		copy_v3_v3(eBone->head, curBone->arm_head);
		copy_v3_v3(eBone->tail, curBone->arm_tail);
		eBone->roll = curBone->arm_roll;
		
		/* rest of stuff copy */
		eBone->length= curBone->length;
		eBone->dist= curBone->dist;
		eBone->weight= curBone->weight;
		eBone->xwidth= curBone->xwidth;
		eBone->zwidth= curBone->zwidth;
		eBone->ease1= curBone->ease1;
		eBone->ease2= curBone->ease2;
		eBone->rad_head= curBone->rad_head;
		eBone->rad_tail= curBone->rad_tail;
		eBone->segments = curBone->segments;		
		eBone->layer = curBone->layer;

		if(curBone->prop)
			eBone->prop= IDP_CopyProperty(curBone->prop);
		
		BLI_addtail(edbo, eBone);
		
		/*	Add children if necessary */
		if (curBone->childbase.first) {
			eBoneTest= make_boneList(edbo, &curBone->childbase, eBone, actBone);
			if(eBoneTest)
				eBoneAct= eBoneTest;
		}

		if(curBone==actBone)
			eBoneAct= eBone;
	}

	return eBoneAct;
}

/* nasty stuff for converting roll in editbones into bones */
/* also sets restposition in armature (arm_mat) */
static void fix_bonelist_roll (ListBase *bonelist, ListBase *editbonelist)
{
	Bone *curBone;
	EditBone *ebone;
	float premat[3][3];
	float postmat[3][3];
	float difmat[3][3];
	float imat[3][3];
	float delta[3];
	
	for (curBone=bonelist->first; curBone; curBone=curBone->next) {
		/* sets local matrix and arm_mat (restpos) */
		where_is_armature_bone(curBone, curBone->parent);
		
		/* Find the associated editbone */
		for (ebone = editbonelist->first; ebone; ebone=ebone->next)
			if ((Bone*)ebone->temp == curBone)
				break;
		
		if (ebone) {
			/* Get the ebone premat */
			sub_v3_v3v3(delta, ebone->tail, ebone->head);
			vec_roll_to_mat3(delta, ebone->roll, premat);
			
			/* Get the bone postmat */
			copy_m3_m4(postmat, curBone->arm_mat);
			
			invert_m3_m3(imat, premat);
			mul_m3_m3m3(difmat, imat, postmat);
#if 0
			printf ("Bone %s\n", curBone->name);
			print_m4("premat", premat);
			print_m4("postmat", postmat);
			print_m4("difmat", difmat);
			printf ("Roll = %f\n",  (-atan2(difmat[2][0], difmat[2][2]) * (180.0/M_PI)));
#endif
			curBone->roll = (float)-atan2(difmat[2][0], difmat[2][2]);
			
			/* and set restposition again */
			where_is_armature_bone(curBone, curBone->parent);
		}
		fix_bonelist_roll(&curBone->childbase, editbonelist);
	}
}

/* put EditMode back in Object */
void ED_armature_from_edit(Object *obedit)
{
	bArmature *arm= obedit->data;
	EditBone *eBone, *neBone;
	Bone	*newBone;
	Object *obt;
	
	/* armature bones */
	free_bonelist(&arm->bonebase);
	
	/* remove zero sized bones, this gives instable restposes */
	for (eBone=arm->edbo->first; eBone; eBone= neBone) {
		float len= len_v3v3(eBone->head, eBone->tail);
		neBone= eBone->next;
		if (len <= 0.000001f) {		/* FLT_EPSILON is too large? */
			EditBone *fBone;
			
			/*	Find any bones that refer to this bone	*/
			for (fBone=arm->edbo->first; fBone; fBone= fBone->next) {
				if (fBone->parent==eBone)
					fBone->parent= eBone->parent;
			}
			if (G.f & G_DEBUG)
				printf("Warning: removed zero sized bone: %s\n", eBone->name);
			bone_free(arm, eBone);
		}
	}
	
	/*	Copy the bones from the editData into the armature */
	for (eBone=arm->edbo->first; eBone; eBone=eBone->next) {
		newBone= MEM_callocN(sizeof(Bone), "bone");
		eBone->temp= newBone;	/* Associate the real Bones with the EditBones */
		
		BLI_strncpy(newBone->name, eBone->name, sizeof(newBone->name));
		copy_v3_v3(newBone->arm_head, eBone->head);
		copy_v3_v3(newBone->arm_tail, eBone->tail);
		newBone->arm_roll = eBone->roll;
		
		newBone->flag= eBone->flag;
		
		if (eBone == arm->act_edbone) {
			/* don't change active selection, this messes up separate which uses
			 * editmode toggle and can separate active bone which is de-selected originally */
			/* newBone->flag |= BONE_SELECTED; */ /* important, editbones can be active with only 1 point selected */
			arm->act_edbone= NULL;
			arm->act_bone= newBone;
		}
		newBone->roll = 0.0f;
		
		newBone->weight = eBone->weight;
		newBone->dist = eBone->dist;
		
		newBone->xwidth = eBone->xwidth;
		newBone->zwidth = eBone->zwidth;
		newBone->ease1= eBone->ease1;
		newBone->ease2= eBone->ease2;
		newBone->rad_head= eBone->rad_head;
		newBone->rad_tail= eBone->rad_tail;
		newBone->segments= eBone->segments;
		newBone->layer = eBone->layer;
		
		if(eBone->prop)
			newBone->prop= IDP_CopyProperty(eBone->prop);
	}
	
	/*	Fix parenting in a separate pass to ensure ebone->bone connections
		are valid at this point */
	for (eBone=arm->edbo->first;eBone;eBone=eBone->next) {
		newBone= (Bone *)eBone->temp;
		if (eBone->parent) {
			newBone->parent= (Bone *)eBone->parent->temp;
			BLI_addtail(&newBone->parent->childbase, newBone);
			
			{
				float M_parentRest[3][3];
				float iM_parentRest[3][3];
				float	delta[3];
				
				/* Get the parent's  matrix (rotation only) */
				sub_v3_v3v3(delta, eBone->parent->tail, eBone->parent->head);
				vec_roll_to_mat3(delta, eBone->parent->roll, M_parentRest);
				
				/* Invert the parent matrix */
				invert_m3_m3(iM_parentRest, M_parentRest);
				
				/* Get the new head and tail */
				sub_v3_v3v3(newBone->head, eBone->head, eBone->parent->tail);
				sub_v3_v3v3(newBone->tail, eBone->tail, eBone->parent->tail);
				
				mul_m3_v3(iM_parentRest, newBone->head);
				mul_m3_v3(iM_parentRest, newBone->tail);
			}
		}
		/*	...otherwise add this bone to the armature's bonebase */
		else {
			copy_v3_v3(newBone->head, eBone->head);
			copy_v3_v3(newBone->tail, eBone->tail);
			BLI_addtail(&arm->bonebase, newBone);
		}
	}
	
	/* Make a pass through the new armature to fix rolling */
	/* also builds restposition again (like where_is_armature) */
	fix_bonelist_roll(&arm->bonebase, arm->edbo);
	
	/* so all users of this armature should get rebuilt */
	for (obt= G.main->object.first; obt; obt= obt->id.next) {
		if (obt->data==arm)
			armature_rebuild_pose(obt, arm);
	}
	
	DAG_id_tag_update(&obedit->id, OB_RECALC_DATA);
}

void ED_armature_apply_transform(Object *ob, float mat[4][4])
{
	EditBone *ebone;
	bArmature *arm= ob->data;
	float scale = mat4_to_scale(mat);	/* store the scale of the matrix here to use on envelopes */
	
	/* Put the armature into editmode */
	ED_armature_to_edit(ob);

	/* Do the rotations */
	for (ebone = arm->edbo->first; ebone; ebone=ebone->next){
		mul_m4_v3(mat, ebone->head);
		mul_m4_v3(mat, ebone->tail);
		
		ebone->rad_head	*= scale;
		ebone->rad_tail	*= scale;
		ebone->dist		*= scale;

		/* we could be smarter and scale by the matrix along the x & z axis */
		ebone->xwidth	*= scale;
		ebone->zwidth	*= scale;
	}
	
	/* Turn the list into an armature */
	ED_armature_from_edit(ob);
	ED_armature_edit_free(ob);
}

/* exported for use in editors/object/ */
/* 0 == do center, 1 == center new, 2 == center cursor */
void docenter_armature (Scene *scene, Object *ob, float cursor[3], int centermode, int around)
{
	Object *obedit= scene->obedit; // XXX get from context
	EditBone *ebone;
	bArmature *arm= ob->data;
	float cent[3];

	/* Put the armature into editmode */
	if(ob != obedit) {
		ED_armature_to_edit(ob);
		obedit= NULL; /* we cant use this so behave as if there is no obedit */
	}

	/* Find the centerpoint */
	if (centermode == 2) {
		copy_v3_v3(cent, cursor);
		invert_m4_m4(ob->imat, ob->obmat);
		mul_m4_v3(ob->imat, cent);
	}
	else {
		if(around==V3D_CENTROID) {
			int total= 0;
			zero_v3(cent);
			for (ebone= arm->edbo->first; ebone; ebone=ebone->next) {
				total+=2;
				add_v3_v3(cent, ebone->head);
				add_v3_v3(cent, ebone->tail);
			}
			mul_v3_fl(cent, 1.0f/(float)total);
		}
		else {
			float min[3], max[3];
			INIT_MINMAX(min, max);
			for (ebone= arm->edbo->first; ebone; ebone=ebone->next) {
				DO_MINMAX(ebone->head, min, max);
				DO_MINMAX(ebone->tail, min, max);
			}
			mid_v3_v3v3(cent, min, max);
		}
	}
	
	/* Do the adjustments */
	for (ebone= arm->edbo->first; ebone; ebone=ebone->next) {
		sub_v3_v3(ebone->head, cent);
		sub_v3_v3(ebone->tail, cent);
	}
	
	/* Turn the list into an armature */
	if(obedit==NULL) {
		ED_armature_from_edit(ob);
		ED_armature_edit_free(ob);
	}

	/* Adjust object location for new centerpoint */
	if(centermode && obedit==NULL) {
		mul_mat3_m4_v3(ob->obmat, cent); /* ommit translation part */
		add_v3_v3(ob->loc, cent);
	}
}

/* ---------------------- */

/* checks if an EditBone with a matching name already, returning the matching bone if it exists */
static EditBone *editbone_name_exists (ListBase *edbo, const char *name)
{
	return BLI_findstring(edbo, name, offsetof(EditBone, name));
}

/* note: there's a unique_bone_name() too! */
static int editbone_unique_check(void *arg, const char *name)
{
	struct {ListBase *lb;void *bone;} *data= arg;
	EditBone *dupli= editbone_name_exists(data->lb, name);
	return dupli && dupli != data->bone;
}

void unique_editbone_name (ListBase *edbo, char *name, EditBone *bone)
{
	struct {ListBase *lb; void *bone;} data;
	data.lb= edbo;
	data.bone= bone;

	BLI_uniquename_cb(editbone_unique_check, &data, "Bone", '.', name, sizeof(bone->name));
}

/* helper for apply_armature_pose2bones - fixes parenting of objects that are bone-parented to armature */
static void applyarmature_fix_boneparents (Scene *scene, Object *armob)
{
	Object workob, *ob;
	
	/* go through all objects in database */
	for (ob= G.main->object.first; ob; ob= ob->id.next) {
		/* if parent is bone in this armature, apply corrections */
		if ((ob->parent == armob) && (ob->partype == PARBONE)) {
			/* apply current transform from parent (not yet destroyed), 
			 * then calculate new parent inverse matrix
			 */
			object_apply_mat4(ob, ob->obmat, FALSE, FALSE);
			
			what_does_parent(scene, ob, &workob);
			invert_m4_m4(ob->parentinv, workob.obmat);
		}
	}
}

/* set the current pose as the restpose */
static int apply_armature_pose2bones_exec (bContext *C, wmOperator *op)
{
	Scene *scene= CTX_data_scene(C);
	Object *ob= ED_object_pose_armature(CTX_data_active_object(C)); // must be active object, not edit-object
	bArmature *arm= get_armature(ob);
	bPose *pose;
	bPoseChannel *pchan;
	EditBone *curbone;
	
	/* don't check if editmode (should be done by caller) */
	if (ob->type!=OB_ARMATURE)
		return OPERATOR_CANCELLED;
	if (object_data_is_libdata(ob)) {
		BKE_report(op->reports, RPT_ERROR, "Cannot apply pose to lib-linked armature."); //error_libdata();
		return OPERATOR_CANCELLED;
	}
	
	/* helpful warnings... */
	// TODO: add warnings to be careful about actions, applying deforms first, etc.
	if (ob->adt && ob->adt->action) 
		BKE_report(op->reports, RPT_WARNING, "Actions on this armature will be destroyed by this new rest pose as the transforms stored are relative to the old rest pose");
	
	/* Get editbones of active armature to alter */
	ED_armature_to_edit(ob);	
	
	/* get pose of active object and move it out of posemode */
	pose= ob->pose;
	
	for (pchan=pose->chanbase.first; pchan; pchan=pchan->next) {
		curbone= editbone_name_exists(arm->edbo, pchan->name);
		
		/* simply copy the head/tail values from pchan over to curbone */
		copy_v3_v3(curbone->head, pchan->pose_head);
		copy_v3_v3(curbone->tail, pchan->pose_tail);
		
		/* fix roll:
		 *	1. find auto-calculated roll value for this bone now
		 *	2. remove this from the 'visual' y-rotation
		 */
		{
			float premat[3][3], imat[3][3],pmat[3][3], tmat[3][3];
			float delta[3], eul[3];
			
			/* obtain new auto y-rotation */
			sub_v3_v3v3(delta, curbone->tail, curbone->head);
			vec_roll_to_mat3(delta, 0.0f, premat);
			invert_m3_m3(imat, premat);
			
			/* get pchan 'visual' matrix */
			copy_m3_m4(pmat, pchan->pose_mat);
			
			/* remove auto from visual and get euler rotation */
			mul_m3_m3m3(tmat, imat, pmat);
			mat3_to_eul( eul,tmat);
			
			/* just use this euler-y as new roll value */
			curbone->roll= eul[1];
		}
		
		/* clear transform values for pchan */
		zero_v3(pchan->loc);
		zero_v3(pchan->eul);
		unit_qt(pchan->quat);
		unit_axis_angle(pchan->rotAxis, &pchan->rotAngle);
		pchan->size[0]= pchan->size[1]= pchan->size[2]= 1.0f;
		
		/* set anim lock */
		curbone->flag |= BONE_UNKEYED;
	}
	
	/* convert editbones back to bones, and then free the edit-data */
	ED_armature_from_edit(ob);
	ED_armature_edit_free(ob);
	
	/* flush positions of posebones */
	where_is_pose(scene, ob);
	
	/* fix parenting of objects which are bone-parented */
	applyarmature_fix_boneparents(scene, ob);
	
	/* note, notifier might evolve */
	WM_event_add_notifier(C, NC_OBJECT|ND_POSE, ob);
	
	return OPERATOR_FINISHED;
}

void POSE_OT_armature_apply (wmOperatorType *ot)
{
	/* identifiers */
	ot->name= _("Apply Pose as Rest Pose");
	ot->idname= "POSE_OT_armature_apply";
	ot->description= _("Apply the current pose as the new rest pose");
	
	/* callbacks */
	ot->exec= apply_armature_pose2bones_exec;
	ot->poll= ED_operator_posemode;
	
	/* flags */
	ot->flag= OPTYPE_REGISTER|OPTYPE_UNDO;
}


/* set the current pose as the restpose */
static int pose_visual_transform_apply_exec (bContext *C, wmOperator *UNUSED(op))
{
	Object *ob= ED_object_pose_armature(CTX_data_active_object(C)); // must be active object, not edit-object

	/* don't check if editmode (should be done by caller) */
	if (ob->type!=OB_ARMATURE)
		return OPERATOR_CANCELLED;

	/* loop over all selected pchans
	 *
	 * TODO, loop over children before parents if multiple bones
	 * at once are to be predictable*/
	CTX_DATA_BEGIN(C, bPoseChannel *, pchan, selected_pose_bones)
	{
		float delta_mat[4][4];
		
		/* chan_mat already contains the delta transform from rest pose to pose-mode pose
		 * as that is baked into there so that B-Bones will work. Once we've set this as the
		 * new raw-transform components, don't recalc the poses yet, otherwise IK result will 
		 * change, thus changing the result we may be trying to record.
		 */
		copy_m4_m4(delta_mat, pchan->chan_mat);
		pchan_apply_mat4(pchan, delta_mat, TRUE);
	}
	CTX_DATA_END;
	
	DAG_id_tag_update(&ob->id, OB_RECALC_DATA);

	/* note, notifier might evolve */
	WM_event_add_notifier(C, NC_OBJECT|ND_POSE, ob);

	return OPERATOR_FINISHED;
}

void POSE_OT_visual_transform_apply (wmOperatorType *ot)
{
	/* identifiers */
	ot->name= _("Apply Visual Transform to Pose");
	ot->idname= "POSE_OT_visual_transform_apply";
	ot->description= _("Apply final constrained position of pose bones to their transform.");
	
	/* callbacks */
	ot->exec= pose_visual_transform_apply_exec;
	ot->poll= ED_operator_posemode;
	
	/* flags */
	ot->flag= OPTYPE_REGISTER|OPTYPE_UNDO;
}

/* ---------------------- */

/* Helper function for armature joining - link fixing */
static void joined_armature_fix_links(Object *tarArm, Object *srcArm, bPoseChannel *pchan, EditBone *curbone)
{
	Object *ob;
	bPose *pose;
	bPoseChannel *pchant;
	bConstraint *con;
	
	/* let's go through all objects in database */
	for (ob= G.main->object.first; ob; ob= ob->id.next) {
		/* do some object-type specific things */
		if (ob->type == OB_ARMATURE) {
			pose= ob->pose;
			for (pchant= pose->chanbase.first; pchant; pchant= pchant->next) {
				for (con= pchant->constraints.first; con; con= con->next) {
					bConstraintTypeInfo *cti= constraint_get_typeinfo(con);
					ListBase targets = {NULL, NULL};
					bConstraintTarget *ct;
					
					/* constraint targets */
					if (cti && cti->get_constraint_targets) {
						cti->get_constraint_targets(con, &targets);
						
						for (ct= targets.first; ct; ct= ct->next) {
							if (ct->tar == srcArm) {
								if (ct->subtarget[0] == '\0') {
									ct->tar = tarArm;
								}
								else if (strcmp(ct->subtarget, pchan->name)==0) {
									ct->tar = tarArm;
									strcpy(ct->subtarget, curbone->name);
								}
							}
						}
						
						if (cti->flush_constraint_targets)
							cti->flush_constraint_targets(con, &targets, 0);
					}
					
					/* action constraint? */
					if (con->type == CONSTRAINT_TYPE_ACTION) {
						bActionConstraint *data= con->data; // XXX old animation system
						bAction *act;
						bActionChannel *achan;
						
						if (data->act) {
							act= data->act;
							
							for (achan= act->chanbase.first; achan; achan= achan->next) {
								if (strcmp(achan->name, pchan->name)==0)
									BLI_strncpy(achan->name, curbone->name, sizeof(achan->name));
							}
						}
					}
					
				}
			}
		}
			
		/* fix object-level constraints */
		if (ob != srcArm) {
			for (con= ob->constraints.first; con; con= con->next) {
				bConstraintTypeInfo *cti= constraint_get_typeinfo(con);
				ListBase targets = {NULL, NULL};
				bConstraintTarget *ct;
				
				/* constraint targets */
				if (cti && cti->get_constraint_targets) {
					cti->get_constraint_targets(con, &targets);
					
					for (ct= targets.first; ct; ct= ct->next) {
						if (ct->tar == srcArm) {
							if (ct->subtarget[0] == '\0') {
								ct->tar = tarArm;
							}
							else if (strcmp(ct->subtarget, pchan->name)==0) {
								ct->tar = tarArm;
								strcpy(ct->subtarget, curbone->name);
							}
						}
					}
					
					if (cti->flush_constraint_targets)
						cti->flush_constraint_targets(con, &targets, 0);
				}
			}
		}
		
		/* See if an object is parented to this armature */
		if (ob->parent && (ob->parent == srcArm)) {
			/* Is object parented to a bone of this src armature? */
			if (ob->partype==PARBONE) {
				/* bone name in object */
				if (!strcmp(ob->parsubstr, pchan->name))
					BLI_strncpy(ob->parsubstr, curbone->name, sizeof(ob->parsubstr));
			}
			
			/* make tar armature be new parent */
			ob->parent = tarArm;
		}
	}	
}

/* join armature exec is exported for use in object->join objects operator... */
int join_armature_exec(bContext *C, wmOperator *UNUSED(op))
{
	Main *bmain= CTX_data_main(C);
	Scene *scene= CTX_data_scene(C);
	Object	*ob= CTX_data_active_object(C);
	bArmature *arm= (ob)? ob->data: NULL;
	bPose *pose, *opose;
	bPoseChannel *pchan, *pchann;
	EditBone *curbone;
	float	mat[4][4], oimat[4][4];
	
	/*	Ensure we're not in editmode and that the active object is an armature*/
	if (!ob || ob->type!=OB_ARMATURE)
		return OPERATOR_CANCELLED;
	if (!arm || arm->edbo)
		return OPERATOR_CANCELLED;
	
	/* Get editbones of active armature to add editbones to */
	ED_armature_to_edit(ob);
	
	/* get pose of active object and move it out of posemode */
	pose= ob->pose;
	ob->mode &= ~OB_MODE_POSE;

	CTX_DATA_BEGIN(C, Base*, base, selected_editable_bases) {
		if ((base->object->type==OB_ARMATURE) && (base->object!=ob)) {
			bArmature *curarm= base->object->data;
			
			/* Make a list of editbones in current armature */
			ED_armature_to_edit(base->object);
			
			/* Get Pose of current armature */
			opose= base->object->pose;
			base->object->mode &= ~OB_MODE_POSE;
			//BASACT->flag &= ~OB_MODE_POSE;
			
			/* Find the difference matrix */
			invert_m4_m4(oimat, ob->obmat);
			mul_m4_m4m4(mat, base->object->obmat, oimat);
			
			/* Copy bones and posechannels from the object to the edit armature */
			for (pchan=opose->chanbase.first; pchan; pchan=pchann) {
				pchann= pchan->next;
				curbone= editbone_name_exists(curarm->edbo, pchan->name);
				
				/* Get new name */
				unique_editbone_name(arm->edbo, curbone->name, NULL);
				
				/* Transform the bone */
				{
					float premat[4][4];
					float postmat[4][4];
					float difmat[4][4];
					float imat[4][4];
					float temp[3][3];
					float delta[3];
					
					/* Get the premat */
					sub_v3_v3v3(delta, curbone->tail, curbone->head);
					vec_roll_to_mat3(delta, curbone->roll, temp);
					
					unit_m4(premat); /* Mat4MulMat34 only sets 3x3 part */
					mul_m4_m3m4(premat, temp, mat);
					
					mul_m4_v3(mat, curbone->head);
					mul_m4_v3(mat, curbone->tail);
					
					/* Get the postmat */
					sub_v3_v3v3(delta, curbone->tail, curbone->head);
					vec_roll_to_mat3(delta, curbone->roll, temp);
					copy_m4_m3(postmat, temp);
					
					/* Find the roll */
					invert_m4_m4(imat, premat);
					mul_m4_m4m4(difmat, postmat, imat);
					
					curbone->roll -= (float)atan2(difmat[2][0], difmat[2][2]);
				}
				
				/* Fix Constraints and Other Links to this Bone and Armature */
				joined_armature_fix_links(ob, base->object, pchan, curbone);
				
				/* Rename pchan */
				BLI_strncpy(pchan->name, curbone->name, sizeof(pchan->name));
				
				/* Jump Ship! */
				BLI_remlink(curarm->edbo, curbone);
				BLI_addtail(arm->edbo, curbone);
				
				BLI_remlink(&opose->chanbase, pchan);
				BLI_addtail(&pose->chanbase, pchan);
				free_pose_channels_hash(opose);
				free_pose_channels_hash(pose);
			}
			
			ED_base_object_free_and_unlink(bmain, scene, base);
		}
	}
	CTX_DATA_END;
	
	DAG_scene_sort(bmain, scene);	// because we removed object(s)

	ED_armature_from_edit(ob);
	ED_armature_edit_free(ob);

	WM_event_add_notifier(C, NC_SCENE|ND_OB_ACTIVE, scene);
	
	return OPERATOR_FINISHED;
}

/* ---------------------- */

/* Helper function for armature separating - link fixing */
static void separated_armature_fix_links(Object *origArm, Object *newArm)
{
	Object *ob;
	bPoseChannel *pchan;
	bConstraint *con;
	ListBase *opchans, *npchans;
	
	/* get reference to list of bones in original and new armatures  */
	opchans= &origArm->pose->chanbase;
	npchans= &newArm->pose->chanbase;
	
	/* let's go through all objects in database */
	for (ob= G.main->object.first; ob; ob= ob->id.next) {
		/* do some object-type specific things */
		if (ob->type == OB_ARMATURE) {
			for (pchan= ob->pose->chanbase.first; pchan; pchan= pchan->next) {
				for (con= pchan->constraints.first; con; con= con->next) {
					bConstraintTypeInfo *cti= constraint_get_typeinfo(con);
					ListBase targets = {NULL, NULL};
					bConstraintTarget *ct;
					
					/* constraint targets */
					if (cti && cti->get_constraint_targets) {
						cti->get_constraint_targets(con, &targets);
						
						for (ct= targets.first; ct; ct= ct->next) {
							/* any targets which point to original armature are redirected to the new one only if:
							 *	- the target isn't origArm/newArm itself
							 *	- the target is one that can be found in newArm/origArm
							 */
							if (ct->subtarget[0] != 0) {
								if (ct->tar == origArm) {
									if(BLI_findstring(npchans, ct->subtarget, offsetof(bPoseChannel, name))) {
										ct->tar= newArm;
									}
								}
								else if (ct->tar == newArm) {
									if(BLI_findstring(opchans, ct->subtarget, offsetof(bPoseChannel, name))) {
										ct->tar= origArm;
									}
								}
							}
						}

						if (cti->flush_constraint_targets) {
							cti->flush_constraint_targets(con, &targets, 0);
						}
					}
				}
			}
		}
			
		/* fix object-level constraints */
		if (ob != origArm) {
			for (con= ob->constraints.first; con; con= con->next) {
				bConstraintTypeInfo *cti= constraint_get_typeinfo(con);
				ListBase targets = {NULL, NULL};
				bConstraintTarget *ct;
				
				/* constraint targets */
				if (cti && cti->get_constraint_targets) {
					cti->get_constraint_targets(con, &targets);
					
					for (ct= targets.first; ct; ct= ct->next) {
						/* any targets which point to original armature are redirected to the new one only if:
						 *	- the target isn't origArm/newArm itself
						 *	- the target is one that can be found in newArm/origArm
						 */
						if(ct->subtarget[0] != '\0')  {
							if (ct->tar == origArm) {
								if(BLI_findstring(npchans, ct->subtarget, offsetof(bPoseChannel, name))) {
									ct->tar= newArm;
								}
							}
							else if (ct->tar == newArm) {
								if(BLI_findstring(opchans, ct->subtarget, offsetof(bPoseChannel, name))) {
									ct->tar= origArm;
								}
							}
						}
					}

					if (cti->flush_constraint_targets) {
						cti->flush_constraint_targets(con, &targets, 0);
					}
				}
			}
		}
		
		/* See if an object is parented to this armature */
		if (ob->parent && (ob->parent == origArm)) {
			/* Is object parented to a bone of this src armature? */
			if ((ob->partype == PARBONE) && (ob->parsubstr[0] != '\0')) {
				if(BLI_findstring(npchans, ob->parsubstr, offsetof(bPoseChannel, name))) {
					ob->parent= newArm;
				}
			}
		}
	}	
}

/* Helper function for armature separating - remove certain bones from the given armature 
 *	sel: remove selected bones from the armature, otherwise the unselected bones are removed
 *  (ob is not in editmode)
 */
static void separate_armature_bones(Object *ob, short sel) 
{
	bArmature *arm= (bArmature *)ob->data;
	bPoseChannel *pchan, *pchann;
	EditBone *curbone;
	
	/* make local set of editbones to manipulate here */
	ED_armature_to_edit(ob);
	
	/* go through pose-channels, checking if a bone should be removed */
	for (pchan=ob->pose->chanbase.first; pchan; pchan=pchann) {
		pchann= pchan->next;
		curbone= editbone_name_exists(arm->edbo, pchan->name);
		
		/* check if bone needs to be removed */
		if ( (sel && (curbone->flag & BONE_SELECTED)) ||
			 (!sel && !(curbone->flag & BONE_SELECTED)) )
		{
			EditBone *ebo;
			bPoseChannel *pchn;
			
			/* clear the bone->parent var of any bone that had this as its parent  */
			for (ebo= arm->edbo->first; ebo; ebo= ebo->next) {
				if (ebo->parent == curbone) {
					ebo->parent= NULL;
					ebo->temp= NULL; /* this is needed to prevent random crashes with in ED_armature_from_edit */
					ebo->flag &= ~BONE_CONNECTED;
				}
			}
			
			/* clear the pchan->parent var of any pchan that had this as its parent */
			for (pchn= ob->pose->chanbase.first; pchn; pchn=pchn->next) {
				if (pchn->parent == pchan)
					pchn->parent= NULL;
			}
			
			/* free any of the extra-data this pchan might have */
			free_pose_channel(pchan);
			free_pose_channels_hash(ob->pose);
			
			/* get rid of unneeded bone */
			bone_free(arm, curbone);
			BLI_freelinkN(&ob->pose->chanbase, pchan);
		}
	}
	
	/* exit editmode (recalculates pchans too) */
	ED_armature_from_edit(ob);
	ED_armature_edit_free(ob);
}

/* separate selected bones into their armature */
static int separate_armature_exec (bContext *C, wmOperator *UNUSED(op))
{
	Main *bmain= CTX_data_main(C);
	Scene *scene= CTX_data_scene(C);
	Object *obedit= CTX_data_edit_object(C);
	Object *oldob, *newob;
	Base *oldbase, *newbase;
	
	/* sanity checks */
	if (obedit == NULL)
		return OPERATOR_CANCELLED;
	
	/* set wait cursor in case this takes a while */
	WM_cursor_wait(1);
	
	/* we are going to do this as follows (unlike every other instance of separate):
	 *	1. exit editmode +posemode for active armature/base. Take note of what this is.
	 *	2. duplicate base - BASACT is the new one now
	 *	3. for each of the two armatures, enter editmode -> remove appropriate bones -> exit editmode + recalc
	 *	4. fix constraint links
	 *	5. make original armature active and enter editmode
	 */
	
	/* 1) only edit-base selected */
	// TODO: use context iterators for this?
	CTX_DATA_BEGIN(C, Base *, base, visible_bases) {
		if (base->object==obedit) base->flag |= 1;
		else base->flag &= ~1;
	}
	CTX_DATA_END;
	
	/* 1) store starting settings and exit editmode */
	oldob= obedit;
	oldbase= BASACT;
	oldob->mode &= ~OB_MODE_POSE;
	//oldbase->flag &= ~OB_POSEMODE;
	
	ED_armature_from_edit(obedit);
	ED_armature_edit_free(obedit);
	
	/* 2) duplicate base */
	newbase= ED_object_add_duplicate(bmain, scene, oldbase, USER_DUP_ARM); /* only duplicate linked armature */
	newob= newbase->object;		
	newbase->flag &= ~SELECT;
	
	
	/* 3) remove bones that shouldn't still be around on both armatures */
	separate_armature_bones(oldob, 1);
	separate_armature_bones(newob, 0);
	
	
	/* 4) fix links before depsgraph flushes */ // err... or after?
	separated_armature_fix_links(oldob, newob);
	
	DAG_id_tag_update(&oldob->id, OB_RECALC_DATA);	/* this is the original one */
	DAG_id_tag_update(&newob->id, OB_RECALC_DATA);	/* this is the separated one */
	
	
	/* 5) restore original conditions */
	obedit= oldob;
	
	ED_armature_to_edit(obedit);
	
	/* note, notifier might evolve */
	WM_event_add_notifier(C, NC_OBJECT|ND_POSE, obedit);
	
	/* recalc/redraw + cleanup */
	WM_cursor_wait(0);
	
	return OPERATOR_FINISHED;
}

void ARMATURE_OT_separate (wmOperatorType *ot)
{
	/* identifiers */
	ot->name= _("Separate Bones");
	ot->idname= "ARMATURE_OT_separate";
	ot->description= _("Isolate selected bones into a separate armature");
	
	/* callbacks */
	ot->invoke= WM_operator_confirm;
	ot->exec= separate_armature_exec;
	ot->poll= ED_operator_editarmature;
	
	/* flags */
	ot->flag= OPTYPE_REGISTER|OPTYPE_UNDO;
}

/* **************** END tools on Editmode Armature **************** */
/* **************** PoseMode & EditMode *************************** */

/* only for opengl selection indices */
Bone *get_indexed_bone (Object *ob, int index)
{
	bPoseChannel *pchan;
	if(ob->pose==NULL) return NULL;
	index>>=16;		// bone selection codes use left 2 bytes
	
	pchan= BLI_findlink(&ob->pose->chanbase, index);
	return pchan ? pchan->bone : NULL;
}

/* See if there are any selected bones in this buffer */
/* only bones from base are checked on */
static void *get_bone_from_selectbuffer(Scene *scene, Base *base, unsigned int *buffer, short hits, short findunsel)
{
	Object *obedit= scene->obedit; // XXX get from context
	Bone *bone;
	EditBone *ebone;
	void *firstunSel=NULL, *firstSel=NULL, *data;
	unsigned int hitresult;
	short i, takeNext=0, sel;
	
	for (i=0; i< hits; i++){
		hitresult = buffer[3+(i*4)];
		
		if (!(hitresult & BONESEL_NOSEL)) {	// -1
			if(hitresult & BONESEL_ANY) {	// to avoid including objects in selection
				
				hitresult &= ~(BONESEL_ANY);
				/* Determine what the current bone is */
				if (obedit==NULL || base->object!=obedit) {
					/* no singular posemode, so check for correct object */
					if(base->selcol == (hitresult & 0xFFFF)) {
						bone = get_indexed_bone(base->object, hitresult);
						
						if (findunsel)
							sel = (bone->flag & BONE_SELECTED);
						else
							sel = !(bone->flag & BONE_SELECTED);
						
						data = bone;
					}
					else {
						data= NULL;
						sel= 0;
					}
				}
				else{
					bArmature *arm= obedit->data;
					
					ebone = BLI_findlink(arm->edbo, hitresult);
					if (findunsel)
						sel = (ebone->flag & BONE_SELECTED);
					else
						sel = !(ebone->flag & BONE_SELECTED);
					
					data = ebone;
				}
				
				if(data) {
					if (sel) {
						if(!firstSel) firstSel= data;
						takeNext=1;
					}
					else {
						if (!firstunSel)
							firstunSel=data;
						if (takeNext)
							return data;
					}
				}
			}
		}
	}
	
	if (firstunSel)
		return firstunSel;
	else 
		return firstSel;
}



/* used by posemode as well editmode */
/* only checks scene->basact! */
/* x and y are mouse coords (area space) */
static void *get_nearest_bone (bContext *C, short findunsel, int x, int y)
{
	ViewContext vc;
	rcti rect;
	unsigned int buffer[MAXPICKBUF];
	short hits;
	
	view3d_set_viewcontext(C, &vc);
	
	// rect.xmin= ... mouseco!
	rect.xmin= rect.xmax= x;
	rect.ymin= rect.ymax= y;
	
	glInitNames();
	hits= view3d_opengl_select(&vc, buffer, MAXPICKBUF, &rect);

	if (hits>0)
		return get_bone_from_selectbuffer(vc.scene, vc.scene->basact, buffer, hits, findunsel);
	
	return NULL;
}

/* Get the first available child of an editbone */
static EditBone *editbone_get_child(bArmature *arm, EditBone *pabone, short use_visibility)
{
	EditBone *curbone, *chbone=NULL;
	
	for (curbone= arm->edbo->first; curbone; curbone= curbone->next) {
		if (curbone->parent == pabone) {
			if (use_visibility) {
				if ((arm->layer & curbone->layer) && !(pabone->flag & BONE_HIDDEN_A)) {
					chbone = curbone;
				}
			}
			else
				chbone = curbone;
		}
	}
	
	return chbone;
}

<<<<<<< HEAD
/* callback for posemode setflag */
static int pose_setflag_exec (bContext *C, wmOperator *op)
{
	int flag= RNA_enum_get(op->ptr, "type");
	int mode= RNA_enum_get(op->ptr, "mode");
	
	/* loop over all selected pchans */
	CTX_DATA_BEGIN(C, bPoseChannel *, pchan, selected_pose_bones) 
	{
		bone_setflag(&pchan->bone->flag, flag, mode);
	}
	CTX_DATA_END;
	
	/* note, notifier might evolve */
	WM_event_add_notifier(C, NC_OBJECT|ND_POSE, ED_object_pose_armature(CTX_data_active_object(C)));
	
	return OPERATOR_FINISHED;
}

/* callback for editbones setflag */
static int armature_bones_setflag_exec (bContext *C, wmOperator *op)
{
	int flag= RNA_enum_get(op->ptr, "type");
	int mode= RNA_enum_get(op->ptr, "mode");
	
	/* loop over all selected pchans */
	CTX_DATA_BEGIN(C, EditBone *, ebone, selected_bones) 
	{
		bone_setflag(&ebone->flag, flag, mode);
	}
	CTX_DATA_END;
	
	/* note, notifier might evolve */
	WM_event_add_notifier(C, NC_OBJECT|ND_POSE, CTX_data_edit_object(C));
	
	return OPERATOR_FINISHED;
}

/* settings that can be changed */
static EnumPropertyItem prop_bone_setting_types[] = {
	{BONE_DRAWWIRE, "DRAWWIRE", 0, "Draw Wire", ""},
	{BONE_NO_DEFORM, "DEFORM", 0, "Deform", ""},
	{BONE_MULT_VG_ENV, "MULT_VG", 0, "Multiply Vertex Groups", ""},
	{BONE_HINGE, "HINGE", 0, "Hinge", ""},
	{BONE_NO_SCALE, "NO_SCALE", 0, "No Scale", ""},
	{BONE_EDITMODE_LOCKED, "LOCKED", 0, "Locked", "(For EditMode only)"},
	{0, NULL, 0, NULL, NULL}
};

/* ways that settings can be changed */
static EnumPropertyItem prop_bone_setting_modes[] = {
	{0, "CLEAR", 0, "Clear", ""},
	{1, "ENABLE", 0, "Enable", ""},
	{2, "TOGGLE", 0, "Toggle", ""},
	{0, NULL, 0, NULL, NULL}
};


void ARMATURE_OT_flags_set (wmOperatorType *ot)
{
	/* identifiers */
	ot->name= _("Set Bone Flags");
	ot->idname= "ARMATURE_OT_flags_set";
	ot->description= _("Set flags for armature bones");
	
	/* callbacks */
	ot->invoke= WM_menu_invoke;
	ot->exec= armature_bones_setflag_exec;
	ot->poll= ED_operator_editarmature;
	
	/* flags */
	ot->flag= OPTYPE_REGISTER|OPTYPE_UNDO;
	
	/* properties */
	ot->prop= RNA_def_enum(ot->srna, "type", prop_bone_setting_types, 0, _("Type"), "");
	RNA_def_enum(ot->srna, "mode", prop_bone_setting_modes, 0, _("Mode"), "");
}

void POSE_OT_flags_set (wmOperatorType *ot)
{
	/* identifiers */
	ot->name= _("Set Bone Flags");
	ot->idname= "POSE_OT_flags_set";
	ot->description= _("Set flags for armature bones");
	
	/* callbacks */
	ot->invoke= WM_menu_invoke;
	ot->exec= pose_setflag_exec;
	ot->poll= ED_operator_posemode;
	
	/* flags */
	ot->flag= OPTYPE_REGISTER|OPTYPE_UNDO;
	
	/* properties */
	ot->prop= RNA_def_enum(ot->srna, "type", prop_bone_setting_types, 0, _("Type"), "");
	RNA_def_enum(ot->srna, "mode", prop_bone_setting_modes, 0, _("Mode"), "");
}


=======
>>>>>>> 4da4943b
/* **************** END PoseMode & EditMode *************************** */
/* **************** Posemode stuff ********************** */


static void selectconnected_posebonechildren (Object *ob, Bone *bone, int extend)
{
	Bone *curBone;
	
	/* stop when unconnected child is encontered, or when unselectable bone is encountered */
	if (!(bone->flag & BONE_CONNECTED) || (bone->flag & BONE_UNSELECTABLE))
		return;
	
		// XXX old cruft! use notifiers instead
	//select_actionchannel_by_name (ob->action, bone->name, !(shift));
	
	if (extend)
		bone->flag &= ~BONE_SELECTED;
	else
		bone->flag |= BONE_SELECTED;
	
	for (curBone=bone->childbase.first; curBone; curBone=curBone->next)
		selectconnected_posebonechildren(ob, curBone, extend);
}

/* within active object context */
/* previously known as "selectconnected_posearmature" */
static int pose_select_connected_invoke(bContext *C, wmOperator *op, wmEvent *event)
{
	Object *ob= CTX_data_edit_object(C);
	Bone *bone, *curBone, *next= NULL;
	int extend= RNA_boolean_get(op->ptr, "extend");

	view3d_operator_needs_opengl(C);
	
	if (extend)
		bone= get_nearest_bone(C, 0, event->mval[0], event->mval[1]);
	else
		bone= get_nearest_bone(C, 1, event->mval[0], event->mval[1]);
	
	if (!bone)
		return OPERATOR_CANCELLED;
	
	/* Select parents */
	for (curBone=bone; curBone; curBone=next){
		/* ignore bone if cannot be selected */
		if ((curBone->flag & BONE_UNSELECTABLE) == 0) { 
				// XXX old cruft! use notifiers instead
			//select_actionchannel_by_name (ob->action, curBone->name, !(shift));
			
			if (extend)
				curBone->flag &= ~BONE_SELECTED;
			else
				curBone->flag |= BONE_SELECTED;
			
			if (curBone->flag & BONE_CONNECTED)
				next=curBone->parent;
			else
				next=NULL;
		}
		else
			next= NULL;
	}
	
	/* Select children */
	for (curBone=bone->childbase.first; curBone; curBone=next)
		selectconnected_posebonechildren(ob, curBone, extend);
	
	WM_event_add_notifier(C, NC_OBJECT|ND_BONE_SELECT, ob);

	return OPERATOR_FINISHED;
}

static int pose_select_linked_poll(bContext *C)
{
	return ( ED_operator_view3d_active(C) && ED_operator_posemode(C) );
}

void POSE_OT_select_linked(wmOperatorType *ot)
{
	/* identifiers */
	ot->name= _("Select Connected");
	ot->idname= "POSE_OT_select_linked";
	ot->description= _("Select bones related to selected ones by parent/child relationships");
	
	/* api callbacks */
	ot->exec= NULL;
	ot->invoke= pose_select_connected_invoke;
	ot->poll= pose_select_linked_poll;
	
	/* flags */
	ot->flag= OPTYPE_REGISTER|OPTYPE_UNDO;
	
	/* props */	
	RNA_def_boolean(ot->srna, "extend", FALSE, _("Extend"), _("Extend selection instead of deselecting everything first."));
}

/* **************** END Posemode stuff ********************** */
/* **************** EditMode stuff ********************** */

/* called in space.c */
/* previously "selectconnected_armature" */
static int armature_select_linked_invoke(bContext *C, wmOperator *op, wmEvent *event)
{
	bArmature *arm;
	EditBone *bone, *curBone, *next;
	int extend= RNA_boolean_get(op->ptr, "extend");
	ARegion *ar;
	Object *obedit= CTX_data_edit_object(C);
	arm= obedit->data;
	ar= CTX_wm_region(C);

	view3d_operator_needs_opengl(C);

	if (extend)
		bone= get_nearest_bone(C, 0, event->mval[0], event->mval[1]);
	else
		bone= get_nearest_bone(C, 1, event->mval[0], event->mval[1]);

	if (!bone)
		return OPERATOR_CANCELLED;

	/* Select parents */
	for (curBone=bone; curBone; curBone=next) {
		if ((curBone->flag & BONE_UNSELECTABLE) == 0) {
			if (extend) {
				curBone->flag &= ~(BONE_SELECTED|BONE_TIPSEL|BONE_ROOTSEL);
			}
			else{
				curBone->flag |= (BONE_SELECTED|BONE_TIPSEL|BONE_ROOTSEL);
			}
		}
		
		if (curBone->flag & BONE_CONNECTED)
			next=curBone->parent;
		else
			next=NULL;
	}

	/* Select children */
	while (bone) {
		for (curBone=arm->edbo->first; curBone; curBone=next) {
			next = curBone->next;
			if ((curBone->parent == bone) && (curBone->flag & BONE_UNSELECTABLE)==0) {
				if (curBone->flag & BONE_CONNECTED) {
					if (extend)
						curBone->flag &= ~(BONE_SELECTED|BONE_TIPSEL|BONE_ROOTSEL);
					else
						curBone->flag |= (BONE_SELECTED|BONE_TIPSEL|BONE_ROOTSEL);
					bone=curBone;
					break;
				}
				else { 
					bone=NULL;
					break;
				}
			}
		}
		if (!curBone)
			bone=NULL;
	}
	
	ED_armature_sync_selection(arm->edbo);
	
	WM_event_add_notifier(C, NC_OBJECT|ND_BONE_SELECT, obedit);
	
	return OPERATOR_FINISHED;
}

static int armature_select_linked_poll(bContext *C)
{
	return ( ED_operator_view3d_active(C) && ED_operator_editarmature(C) );
}

void ARMATURE_OT_select_linked(wmOperatorType *ot)
{
	/* identifiers */
	ot->name= _("Select Connected");
	ot->idname= "ARMATURE_OT_select_linked";
	ot->description= _("Select bones related to selected ones by parent/child relationships");
	
	/* api callbacks */
	ot->exec= NULL;
	ot->invoke= armature_select_linked_invoke;
	ot->poll= armature_select_linked_poll;
	
	/* flags */
	ot->flag= OPTYPE_REGISTER|OPTYPE_UNDO;
	
	/* properties s*/
	RNA_def_boolean(ot->srna, "extend", FALSE, _("Extend"), _("Extend selection instead of deselecting everything first."));
}

/* does bones and points */
/* note that BONE ROOT only gets drawn for root bones (or without IK) */
static EditBone *get_nearest_editbonepoint (ViewContext *vc, const int mval[2], ListBase *edbo, int findunsel, int *selmask)
{
	EditBone *ebone;
	rcti rect;
	unsigned int buffer[MAXPICKBUF];
	unsigned int hitresult, besthitresult=BONESEL_NOSEL;
	int i, mindep= 4;
	short hits;

	glInitNames();
	
	rect.xmin= mval[0]-5;
	rect.xmax= mval[0]+5;
	rect.ymin= mval[1]-5;
	rect.ymax= mval[1]+5;
	
	hits= view3d_opengl_select(vc, buffer, MAXPICKBUF, &rect);
	if(hits==0) {
		rect.xmin= mval[0]-12;
		rect.xmax= mval[0]+12;
		rect.ymin= mval[1]-12;
		rect.ymax= mval[1]+12;
		hits= view3d_opengl_select(vc, buffer, MAXPICKBUF, &rect);
	}
	/* See if there are any selected bones in this group */
	if (hits>0) {
		
		if(hits==1) {
			if (!(buffer[3] & BONESEL_NOSEL)) 
				besthitresult= buffer[3];
		}
		else {
			for (i=0; i< hits; i++) {
				hitresult= buffer[3+(i*4)];
				if (!(hitresult & BONESEL_NOSEL)) {
					int dep;
					
					ebone = BLI_findlink(edbo, hitresult & ~BONESEL_ANY);
					
					/* clicks on bone points get advantage */
					if( hitresult & (BONESEL_ROOT|BONESEL_TIP)) {
						/* but also the unselected one */
						if(findunsel) {
							if( (hitresult & BONESEL_ROOT) && (ebone->flag & BONE_ROOTSEL)==0) 
								dep= 1;
							else if( (hitresult & BONESEL_TIP) && (ebone->flag & BONE_TIPSEL)==0) 
								dep= 1;
							else 
								dep= 2;
						}
						else dep= 2;
					}
					else {
						/* bone found */
						if(findunsel) {
							if((ebone->flag & BONE_SELECTED)==0)
								dep= 2;
							else
								dep= 3;
						}
						else dep= 3;
					}
					if(dep < mindep) {
						mindep= dep;
						besthitresult= hitresult;
					}
				}
			}
		}
		
		if (!(besthitresult & BONESEL_NOSEL)) {
			
			ebone= BLI_findlink(edbo, besthitresult & ~BONESEL_ANY);
			
			*selmask = 0;
			if (besthitresult & BONESEL_ROOT)
				*selmask |= BONE_ROOTSEL;
			if (besthitresult & BONESEL_TIP)
				*selmask |= BONE_TIPSEL;
			if (besthitresult & BONESEL_BONE)
				*selmask |= BONE_SELECTED;
			return ebone;
		}
	}
	*selmask = 0;
	return NULL;
}

/* previously delete_armature */
/* only editmode! */
static int armature_delete_selected_exec(bContext *C, wmOperator *UNUSED(op))
{
	bArmature *arm;
	EditBone	*curBone, *ebone_next;
	bConstraint *con;
	Object *obedit= CTX_data_edit_object(C); // XXX get from context
	arm = obedit->data;

	/* cancel if nothing selected */
	if (CTX_DATA_COUNT(C, selected_bones) == 0)
		return OPERATOR_CANCELLED;
	
	armature_select_mirrored(arm);
	
	/*  First erase any associated pose channel */
	if (obedit->pose) {
		bPoseChannel *pchan, *pchan_next;
		for (pchan=obedit->pose->chanbase.first; pchan; pchan= pchan_next) {
			pchan_next= pchan->next;
			curBone = editbone_name_exists(arm->edbo, pchan->name);
			
			if (curBone && (curBone->flag & BONE_SELECTED) && (arm->layer & curBone->layer)) {
				free_pose_channel(pchan);
				free_pose_channels_hash(obedit->pose);
				BLI_freelinkN (&obedit->pose->chanbase, pchan);
			}
			else {
				for (con= pchan->constraints.first; con; con= con->next) {
					bConstraintTypeInfo *cti= constraint_get_typeinfo(con);
					ListBase targets = {NULL, NULL};
					bConstraintTarget *ct;
					
					if (cti && cti->get_constraint_targets) {
						cti->get_constraint_targets(con, &targets);
						
						for (ct= targets.first; ct; ct= ct->next) {
							if (ct->tar == obedit) {
								if (ct->subtarget[0]) {
									curBone = editbone_name_exists(arm->edbo, ct->subtarget);
									if (curBone && (curBone->flag & BONE_SELECTED) && (arm->layer & curBone->layer)) {
										con->flag |= CONSTRAINT_DISABLE;
										ct->subtarget[0]= 0;
									}
								}
							}
						}
						
						if (cti->flush_constraint_targets)
							cti->flush_constraint_targets(con, &targets, 0);
					}
				}
			}
		}
	}
	
	
	for (curBone=arm->edbo->first; curBone; curBone= ebone_next) {
		ebone_next= curBone->next;
		if (arm->layer & curBone->layer) {
			if (curBone->flag & BONE_SELECTED) {
				if(curBone==arm->act_edbone) arm->act_edbone= NULL;
				ED_armature_edit_bone_remove(arm, curBone);
			}
		}
	}
	
	
	ED_armature_sync_selection(arm->edbo);

	WM_event_add_notifier(C, NC_OBJECT|ND_BONE_SELECT, obedit);

	return OPERATOR_FINISHED;
}

void ARMATURE_OT_delete(wmOperatorType *ot)
{
	/* identifiers */
	ot->name= _("Delete Selected Bone(s)");
	ot->idname= "ARMATURE_OT_delete";
	ot->description= _("Remove selected bones from the armature");
	
	/* api callbacks */
	ot->invoke = WM_operator_confirm;
	ot->exec = armature_delete_selected_exec;
	ot->poll = ED_operator_editarmature;
	
	/* flags */
	ot->flag= OPTYPE_REGISTER|OPTYPE_UNDO;
}

/* toggle==0: deselect
 * toggle==1: swap (based on test)
 * toggle==2: swap (no test), CURRENTLY UNUSED
 */
void ED_armature_deselect_all(Object *obedit, int toggle)
{
	bArmature *arm= obedit->data;
	EditBone	*eBone;
	int			sel=1;
	
	if(toggle==1) {
		/*	Determine if there are any selected bones
		And therefore whether we are selecting or deselecting */
		for (eBone=arm->edbo->first;eBone;eBone=eBone->next){
			//			if(arm->layer & eBone->layer) {
			if (eBone->flag & (BONE_SELECTED | BONE_TIPSEL | BONE_ROOTSEL)){
				sel=0;
				break;
			}
			//			}
		}
	}
	else sel= toggle;
	
	/*	Set the flags */
	for (eBone=arm->edbo->first;eBone;eBone=eBone->next) {
		if (sel==2) {
			/* invert selection of bone */
			if(EBONE_VISIBLE(arm, eBone)) {
				eBone->flag ^= (BONE_SELECTED | BONE_TIPSEL | BONE_ROOTSEL);
				if(arm->act_edbone==eBone)
					arm->act_edbone= NULL;
			}
		}
		else if (sel==1) {
			/* select bone */
			if(EBONE_VISIBLE(arm, eBone)) {
				eBone->flag |= (BONE_SELECTED | BONE_TIPSEL | BONE_ROOTSEL);
				if(eBone->parent)
					eBone->parent->flag |= (BONE_TIPSEL);
			}
		}
		else {
			/* deselect bone */
			eBone->flag &= ~(BONE_SELECTED | BONE_TIPSEL | BONE_ROOTSEL);
			if(arm->act_edbone==eBone)
				arm->act_edbone= NULL;
		}
	}
	
	ED_armature_sync_selection(arm->edbo);
}

void ED_armature_deselect_all_visible(Object *obedit)
{
	bArmature *arm= obedit->data;
	EditBone	*ebone;

	for (ebone= arm->edbo->first; ebone; ebone= ebone->next) {
		/* first and foremost, bone must be visible and selected */
		if (EBONE_VISIBLE(arm, ebone) && (ebone->flag & BONE_UNSELECTABLE)==0) {
			ebone->flag &= ~(BONE_SELECTED | BONE_TIPSEL | BONE_ROOTSEL);
		}
	}

	ED_armature_sync_selection(arm->edbo);
}

/* accounts for connected parents */
static int ebone_select_flag(EditBone *ebone)
{
	if(ebone->parent && (ebone->flag & BONE_CONNECTED)) {
		return ((ebone->parent->flag & BONE_TIPSEL) ? BONE_ROOTSEL : 0) | (ebone->flag & (BONE_SELECTED|BONE_TIPSEL));
	}
	else {
		return ebone->flag & (BONE_SELECTED|BONE_ROOTSEL|BONE_TIPSEL);
	}
}

/* context: editmode armature in view3d */
int mouse_armature(bContext *C, const int mval[2], int extend)
{
	Object *obedit= CTX_data_edit_object(C);
	bArmature *arm= obedit->data;
	ViewContext vc;
	EditBone *nearBone = NULL;
	int	selmask;

	view3d_set_viewcontext(C, &vc);
	
	BIF_sk_selectStroke(C, mval, extend);
	
	nearBone= get_nearest_editbonepoint(&vc, mval, arm->edbo, 1, &selmask);
	if (nearBone) {

		if (!extend)
			ED_armature_deselect_all(obedit, 0);
		
		/* by definition the non-root connected bones have no root point drawn,
		   so a root selection needs to be delivered to the parent tip */
		
		if(selmask & BONE_SELECTED) {
			if(nearBone->parent && (nearBone->flag & BONE_CONNECTED)) {
				/* click in a chain */
				if(extend) {
					/* hold shift inverts this bone's selection */
					if(nearBone->flag & BONE_SELECTED) {
						/* deselect this bone */
						nearBone->flag &= ~(BONE_TIPSEL|BONE_SELECTED);
						/* only deselect parent tip if it is not selected */
						if(!(nearBone->parent->flag & BONE_SELECTED))
							nearBone->parent->flag &= ~BONE_TIPSEL;
					}
					else {
						/* select this bone */
						nearBone->flag |= BONE_TIPSEL;
						nearBone->parent->flag |= BONE_TIPSEL;
					}
				}
				else {
					/* select this bone */
					nearBone->flag |= BONE_TIPSEL;
					nearBone->parent->flag |= BONE_TIPSEL;
				}
			}
			else {
				if(extend) {
					/* hold shift inverts this bone's selection */
					if(nearBone->flag & BONE_SELECTED)
					   nearBone->flag &= ~(BONE_TIPSEL|BONE_ROOTSEL);
					else
						nearBone->flag |= (BONE_TIPSEL|BONE_ROOTSEL);
				}
				else nearBone->flag |= (BONE_TIPSEL|BONE_ROOTSEL);
			}
		}
		else {
			if (extend && (nearBone->flag & selmask))
				nearBone->flag &= ~selmask;
			else
				nearBone->flag |= selmask;
		}
		
		ED_armature_sync_selection(arm->edbo);
		
		if(nearBone) {
			/* then now check for active status */
			if(ebone_select_flag(nearBone)) {
				arm->act_edbone= nearBone;
			}
		}
		
		WM_event_add_notifier(C, NC_OBJECT|ND_BONE_SELECT, vc.obedit);
		return 1;
	}

	return 0;
}

void ED_armature_edit_free(struct Object *ob)
{
	bArmature *arm= ob->data;
	EditBone *eBone;
	
	/*	Clear the editbones list */
	if (arm->edbo) {
		if (arm->edbo->first) {
			for (eBone=arm->edbo->first; eBone; eBone=eBone->next) {
				if (eBone->prop) {
					IDP_FreeProperty(eBone->prop);
					MEM_freeN(eBone->prop);
				}
			}

			BLI_freelistN(arm->edbo);
		}
		MEM_freeN(arm->edbo);
		arm->edbo= NULL;
	}
}

/* Put armature in EditMode */
void ED_armature_to_edit(Object *ob)
{
	bArmature *arm= ob->data;
	
	ED_armature_edit_free(ob);
	arm->edbo= MEM_callocN(sizeof(ListBase), "edbo armature");
	arm->act_edbone= make_boneList(arm->edbo, &arm->bonebase, NULL, arm->act_bone);
	arm->act_bone= NULL;

//	BIF_freeTemplates(); /* force template update when entering editmode */
}


/* adjust bone roll to align Z axis with vector
 * vec is in local space and is normalized
 */

float ED_rollBoneToVector(EditBone *bone, const float align_axis[3], const short axis_only)
{
	float mat[3][3], nor[3];

	sub_v3_v3v3(nor, bone->tail, bone->head);
	vec_roll_to_mat3(nor, 0.0f, mat);

	/* check the bone isnt aligned with the axis */
	if(!is_zero_v3(align_axis) && angle_v3v3(align_axis, mat[2]) > FLT_EPSILON) {
		float vec[3], align_axis_proj[3], roll;

		/* project the new_up_axis along the normal */
		project_v3_v3v3(vec, align_axis, nor);
		sub_v3_v3v3(align_axis_proj, align_axis, vec);
		
		if(axis_only) {
			if(angle_v3v3(align_axis_proj, mat[2]) > (float)(M_PI/2.0)) {
				negate_v3(align_axis_proj);
			}
		}
		
		roll = angle_v3v3(align_axis_proj, mat[2]);
		
		cross_v3_v3v3(vec, mat[2], align_axis_proj);
		
		if (dot_v3v3(vec, nor) < 0) {
			roll = -roll;
		}

		return roll;
	}

	return 0.0f;
}


static EnumPropertyItem prop_calc_roll_types[] = {
	{0, "X", 0, N_("X Axis"), ""},
	{1, "Y", 0, N_("Y Axis"), ""},
	{2, "Z", 0, N_("Z Axis"), ""},
	{5, "ACTIVE", 0, N_("Active Bone"), ""},
	{6, "VIEW", 0, N_("View Axis"), ""},
	{7, "CURSOR", 0, N_("Cursor"), ""},
	{0, NULL, 0, NULL, NULL}
};


static int armature_calc_roll_exec(bContext *C, wmOperator *op) 
{
	Object *ob= CTX_data_edit_object(C);
	const short type= RNA_enum_get(op->ptr, "type");
	const short axis_only= RNA_boolean_get(op->ptr, "axis_only");
	const short axis_flip= RNA_boolean_get(op->ptr, "axis_flip");

	float imat[3][3];

	bArmature *arm= ob->data;
	EditBone *ebone;

	copy_m3_m4(imat, ob->obmat);
	invert_m3(imat);

	if(type==7) { /* Cursor */
		Scene *scene= CTX_data_scene(C);
		View3D *v3d= CTX_wm_view3d(C); /* can be NULL */
		float cursor_local[3];
		float  	*cursor= give_cursor(scene, v3d);
	

		copy_v3_v3(cursor_local, cursor);
		mul_m3_v3(imat, cursor_local);

		/* cursor */
		for(ebone= arm->edbo->first; ebone; ebone= ebone->next) {
			if(EBONE_VISIBLE(arm, ebone) && EBONE_EDITABLE(ebone)) {
				float cursor_rel[3];
				sub_v3_v3v3(cursor_rel, cursor_local, ebone->head);
				if(axis_flip) negate_v3(cursor_rel);
				ebone->roll= ED_rollBoneToVector(ebone, cursor_rel, axis_only);
			}
		}
	}
	else {
		float vec[3]= {0.0f, 0.0f, 0.0f};
		if(type==6) { /* View */
			RegionView3D *rv3d= CTX_wm_region_view3d(C);
			if(rv3d==NULL) {
				BKE_report(op->reports, RPT_ERROR, "No region view3d available");
				return OPERATOR_CANCELLED;
			}

			copy_v3_v3(vec, rv3d->viewinv[2]);
			mul_m3_v3(imat, vec);
		}
		else if (type==5) {
			float mat[3][3], nor[3];
			ebone= (EditBone *)arm->act_edbone;
			if(ebone==NULL) {
				BKE_report(op->reports, RPT_ERROR, "No active bone set");
				return OPERATOR_CANCELLED;
			}

			sub_v3_v3v3(nor, ebone->tail, ebone->head);
			vec_roll_to_mat3(nor, ebone->roll, mat);			
			copy_v3_v3(vec, mat[2]);
		}
		else { /* Axis */
			assert(type >= 0 && type <= 5);
			if(type<3)	vec[type]= 1.0f; 
			else		vec[type-2]= -1.0f; 
			mul_m3_v3(imat, vec);
		}

		if(axis_flip) negate_v3(vec);

		for(ebone= arm->edbo->first; ebone; ebone= ebone->next) {
			if(EBONE_VISIBLE(arm, ebone) && EBONE_EDITABLE(ebone)) {
				/* roll func is a callback which assumes that all is well */
				ebone->roll= ED_rollBoneToVector(ebone, vec, axis_only);
			}
		}
	}

	if (arm->flag & ARM_MIRROR_EDIT) {
		for(ebone= arm->edbo->first; ebone; ebone= ebone->next) {
			if((EBONE_VISIBLE(arm, ebone) && EBONE_EDITABLE(ebone)) == 0) {
				EditBone *ebone_mirr= ED_armature_bone_get_mirrored(arm->edbo, ebone);
				if (ebone_mirr && (EBONE_VISIBLE(arm, ebone_mirr) && EBONE_EDITABLE(ebone_mirr))) {
					ebone->roll= -ebone_mirr->roll;
				}
			}
		}
	}

	/* note, notifier might evolve */
	WM_event_add_notifier(C, NC_OBJECT|ND_POSE, ob);
	
	return OPERATOR_FINISHED;
}

void ARMATURE_OT_calculate_roll(wmOperatorType *ot)
{
	/* identifiers */
	ot->name= _("Recalculate Roll");
	ot->idname= "ARMATURE_OT_calculate_roll";
	ot->description= _("Automatically fix alignment of select bones' axes");
	
	/* api callbacks */
	ot->invoke = WM_menu_invoke;
	ot->exec = armature_calc_roll_exec;
	ot->poll = ED_operator_editarmature;
	
	/* flags */
	ot->flag= OPTYPE_REGISTER|OPTYPE_UNDO;

	/* properties */
	ot->prop= RNA_def_enum(ot->srna, "type", RNA_enum_items_gettexted(prop_calc_roll_types), 0, _("Type"), "");
	RNA_def_boolean(ot->srna, "axis_flip", 0, _("Flip Axis"), _("Negate the alignment axis."));
	RNA_def_boolean(ot->srna, "axis_only", 0, _("Shortest Rotation"), _("Ignore the axis direction, use the shortest rotation to align."));
}

/* **************** undo for armatures ************** */

typedef struct UndoArmature {
	EditBone *act_edbone;
	ListBase lb;
} UndoArmature;

static void undoBones_to_editBones(void *uarmv, void *armv)
{
	UndoArmature *uarm= uarmv;
	bArmature *arm= armv;
	EditBone *ebo, *newebo;
	
	BLI_freelistN(arm->edbo);
	
	/* copy  */
	for(ebo= uarm->lb.first; ebo; ebo= ebo->next) {
		newebo= MEM_dupallocN(ebo);
		ebo->temp= newebo;
		BLI_addtail(arm->edbo, newebo);
	}
	
	/* active bone */
	if(uarm->act_edbone) {
		ebo= uarm->act_edbone;
		arm->act_edbone= ebo->temp;
	}
	else
		arm->act_edbone= NULL;

	/* set pointers */
	for(newebo= arm->edbo->first; newebo; newebo= newebo->next) {
		if(newebo->parent) newebo->parent= newebo->parent->temp;
	}
	/* be sure they dont hang ever */
	for(newebo= arm->edbo->first; newebo; newebo= newebo->next) {
		newebo->temp= NULL;
	}
}

static void *editBones_to_undoBones(void *armv)
{
	bArmature *arm= armv;
	UndoArmature *uarm;
	EditBone *ebo, *newebo;
	
	uarm= MEM_callocN(sizeof(UndoArmature), "listbase undo");
	
	/* copy */
	for(ebo= arm->edbo->first; ebo; ebo= ebo->next) {
		newebo= MEM_dupallocN(ebo);
		ebo->temp= newebo;
		BLI_addtail(&uarm->lb, newebo);
	}
	
	/* active bone */
	if(arm->act_edbone) {
		ebo= arm->act_edbone;
		uarm->act_edbone= ebo->temp;
	}

	/* set pointers */
	for(newebo= uarm->lb.first; newebo; newebo= newebo->next) {
		if(newebo->parent) newebo->parent= newebo->parent->temp;
	}
	
	return uarm;
}

static void free_undoBones(void *uarmv)
{
	UndoArmature *uarm= uarmv;
	
	BLI_freelistN(&uarm->lb);
	MEM_freeN(uarm);
}

static void *get_armature_edit(bContext *C)
{
	Object *obedit= CTX_data_edit_object(C);
	if(obedit && obedit->type==OB_ARMATURE) {
		return obedit->data;
	}
	return NULL;
}

/* and this is all the undo system needs to know */
void undo_push_armature(bContext *C, const char *name)
{
	// XXX solve getdata()
	undo_editmode_push(C, name, get_armature_edit, free_undoBones, undoBones_to_editBones, editBones_to_undoBones, NULL);
}



/* **************** END EditMode stuff ********************** */
/* *************** Adding stuff in editmode *************** */

/* default bone add, returns it selected, but without tail set */
EditBone *ED_armature_edit_bone_add(bArmature *arm, const char *name)
{
	EditBone *bone= MEM_callocN(sizeof(EditBone), "eBone");
	
	BLI_strncpy(bone->name, name, sizeof(bone->name));
	unique_editbone_name(arm->edbo, bone->name, NULL);
	
	BLI_addtail(arm->edbo, bone);
	
	bone->flag |= BONE_TIPSEL;
	bone->weight= 1.0f;
	bone->dist= 0.25f;
	bone->xwidth= 0.1f;
	bone->zwidth= 0.1f;
	bone->ease1= 1.0f;
	bone->ease2= 1.0f;
	bone->rad_head= 0.10f;
	bone->rad_tail= 0.05f;
	bone->segments= 1;
	bone->layer= arm->layer;
	
	return bone;
}

/* v3d and rv3d are allowed to be NULL */
void add_primitive_bone(Scene *scene, View3D *v3d, RegionView3D *rv3d)
{
	Object *obedit= scene->obedit; // XXX get from context
	bArmature *arm= obedit->data;
	float		obmat[3][3], curs[3], viewmat[3][3], totmat[3][3], imat[3][3];
	EditBone	*bone;

	/* Get inverse point for head and orientation for tail */
	invert_m4_m4(obedit->imat, obedit->obmat);
	mul_v3_m4v3(curs, obedit->imat, give_cursor(scene, v3d));

	if (rv3d && (U.flag & USER_ADD_VIEWALIGNED))
		copy_m3_m4(obmat, rv3d->viewmat);
	else unit_m3(obmat);
	
	copy_m3_m4(viewmat, obedit->obmat);
	mul_m3_m3m3(totmat, obmat, viewmat);
	invert_m3_m3(imat, totmat);
	
	ED_armature_deselect_all(obedit, 0);
	
	/*	Create a bone	*/
	bone= ED_armature_edit_bone_add(arm, "Bone");

	arm->act_edbone= bone;

	copy_v3_v3(bone->head, curs);
	
	if (rv3d && (U.flag & USER_ADD_VIEWALIGNED))
		add_v3_v3v3(bone->tail, bone->head, imat[1]);	// bone with unit length 1
	else
		add_v3_v3v3(bone->tail, bone->head, imat[2]);	// bone with unit length 1, pointing up Z
	
}


/* previously addvert_armature */
/* the ctrl-click method */
static int armature_click_extrude_exec(bContext *C, wmOperator *UNUSED(op))
{
	View3D *v3d;
	bArmature *arm;
	EditBone *ebone, *newbone, *flipbone;
	float *curs, mat[3][3],imat[3][3];
	int a, to_root= 0;
	Object *obedit;
	Scene *scene;

	scene = CTX_data_scene(C);
	v3d= CTX_wm_view3d(C);
	obedit= CTX_data_edit_object(C);
	arm= obedit->data;
	
	/* find the active or selected bone */
	for (ebone = arm->edbo->first; ebone; ebone=ebone->next) {
		if (EBONE_VISIBLE(arm, ebone)) {
			if (ebone->flag & BONE_TIPSEL || arm->act_edbone == ebone)
				break;
		}
	}
	
	if (ebone==NULL) {
		for (ebone = arm->edbo->first; ebone; ebone=ebone->next) {
			if (EBONE_VISIBLE(arm, ebone)) {
				if (ebone->flag & BONE_ROOTSEL || arm->act_edbone == ebone)
					break;
			}
		}
		if (ebone == NULL) 
			return OPERATOR_CANCELLED;
		
		to_root= 1;
	}
	
	ED_armature_deselect_all(obedit, 0);
	
	/* we re-use code for mirror editing... */
	flipbone= NULL;
	if (arm->flag & ARM_MIRROR_EDIT)
		flipbone= ED_armature_bone_get_mirrored(arm->edbo, ebone);

	for (a=0; a<2; a++) {
		if (a==1) {
			if (flipbone==NULL)
				break;
			else {
				SWAP(EditBone *, flipbone, ebone);
			}
		}
		
		newbone= ED_armature_edit_bone_add(arm, ebone->name);
		arm->act_edbone= newbone;
		
		if (to_root) {
			copy_v3_v3(newbone->head, ebone->head);
			newbone->rad_head= ebone->rad_tail;
			newbone->parent= ebone->parent;
		}
		else {
			copy_v3_v3(newbone->head, ebone->tail);
			newbone->rad_head= ebone->rad_tail;
			newbone->parent= ebone;
			newbone->flag |= BONE_CONNECTED;
		}
		
		curs= give_cursor(scene, v3d);
		copy_v3_v3(newbone->tail, curs);
		sub_v3_v3v3(newbone->tail, newbone->tail, obedit->obmat[3]);
		
		if (a==1) 
			newbone->tail[0]= -newbone->tail[0];
		
		copy_m3_m4(mat, obedit->obmat);
		invert_m3_m3(imat, mat);
		mul_m3_v3(imat, newbone->tail);
		
		newbone->length= len_v3v3(newbone->head, newbone->tail);
		newbone->rad_tail= newbone->length*0.05f;
		newbone->dist= newbone->length*0.25f;
		
	}
	
	ED_armature_sync_selection(arm->edbo);

	WM_event_add_notifier(C, NC_OBJECT|ND_BONE_SELECT, obedit);
	
	return OPERATOR_FINISHED;
}

static int armature_click_extrude_invoke(bContext *C, wmOperator *op, wmEvent *event)
{
	/* TODO most of this code is copied from set3dcursor_invoke,
	   it would be better to reuse code in set3dcursor_invoke */

	/* temporarily change 3d cursor position */
	Scene *scene;
	ARegion *ar;
	View3D *v3d;
	float *fp = NULL, tvec[3], oldcurs[3], mval_f[2];
	int retv;

	scene= CTX_data_scene(C);
	ar= CTX_wm_region(C);
	v3d = CTX_wm_view3d(C);
	
	fp= give_cursor(scene, v3d);
	
	copy_v3_v3(oldcurs, fp);

	VECCOPY2D(mval_f, event->mval);
	ED_view3d_win_to_3d(ar, fp, mval_f, tvec);
	copy_v3_v3(fp, tvec);

	/* extrude to the where new cursor is and store the operation result */
	retv= armature_click_extrude_exec(C, op);

	/* restore previous 3d cursor position */
	copy_v3_v3(fp, oldcurs);

	return retv;
}

void ARMATURE_OT_click_extrude(wmOperatorType *ot)
{
	/* identifiers */
	ot->name= _("Click-Extrude");
	ot->idname= "ARMATURE_OT_click_extrude";
	ot->description= _("Create a new bone going from the last selected joint to the mouse position");
	
	/* api callbacks */
	ot->invoke = armature_click_extrude_invoke;
	ot->exec = armature_click_extrude_exec;
	ot->poll = ED_operator_editarmature;
	
	/* flags */
	ot->flag= OPTYPE_REGISTER|OPTYPE_UNDO;

	/* props */
}

/* adds an EditBone between the nominated locations (should be in the right space) */
static EditBone *add_points_bone (Object *obedit, float head[], float tail[]) 
{
	EditBone *ebo;
	
	ebo= ED_armature_edit_bone_add(obedit->data, "Bone");
	
	copy_v3_v3(ebo->head, head);
	copy_v3_v3(ebo->tail, tail);
	
	return ebo;
}


static EditBone *get_named_editbone(ListBase *edbo, char *name)
{
	EditBone  *eBone;

	if (name) {
		for (eBone=edbo->first; eBone; eBone=eBone->next) {
			if (!strcmp(name, eBone->name))
				return eBone;
		}
	}

	return NULL;
}

/* Call this before doing any duplications
 * */
void preEditBoneDuplicate(ListBase *editbones)
{
	EditBone *eBone;
	
	/* clear temp */
	for (eBone = editbones->first; eBone; eBone = eBone->next)
	{
		eBone->temp = NULL;
	}
}

/*
 * Note: When duplicating cross objects, editbones here is the list of bones
 * from the SOURCE object but ob is the DESTINATION object
 * */
void updateDuplicateSubtargetObjects(EditBone *dupBone, ListBase *editbones, Object *src_ob, Object *dst_ob)
{
	/* If an edit bone has been duplicated, lets
	 * update it's constraints if the subtarget
	 * they point to has also been duplicated
	 */
	EditBone     *oldtarget, *newtarget;
	bPoseChannel *pchan;
	bConstraint  *curcon;
	ListBase     *conlist;
	
	if ( (pchan = verify_pose_channel(dst_ob->pose, dupBone->name)) ) {
		if ( (conlist = &pchan->constraints) ) {
			for (curcon = conlist->first; curcon; curcon=curcon->next) {
				/* does this constraint have a subtarget in
				 * this armature?
				 */
				bConstraintTypeInfo *cti= constraint_get_typeinfo(curcon);
				ListBase targets = {NULL, NULL};
				bConstraintTarget *ct;
				
				if (cti && cti->get_constraint_targets) {
					cti->get_constraint_targets(curcon, &targets);
					
					for (ct= targets.first; ct; ct= ct->next) {
						if ((ct->tar == src_ob) && (ct->subtarget[0])) {
							ct->tar = dst_ob; /* update target */ 
							oldtarget = get_named_editbone(editbones, ct->subtarget);
							if (oldtarget) {
								/* was the subtarget bone duplicated too? If
								 * so, update the constraint to point at the 
								 * duplicate of the old subtarget.
								 */
								if (oldtarget->temp) {
									newtarget = (EditBone *) oldtarget->temp;
									strcpy(ct->subtarget, newtarget->name);
								}
							}
						}
					}
					
					if (cti->flush_constraint_targets)
						cti->flush_constraint_targets(curcon, &targets, 0);
				}
			}
		}
	}
}

void updateDuplicateSubtarget(EditBone *dupBone, ListBase *editbones, Object *ob)
{
	updateDuplicateSubtargetObjects(dupBone, editbones, ob, ob);
}


EditBone *duplicateEditBoneObjects(EditBone *curBone, char *name, ListBase *editbones, Object *src_ob, Object *dst_ob)
{
	EditBone *eBone = MEM_mallocN(sizeof(EditBone), "addup_editbone");
	
	/*	Copy data from old bone to new bone */
	memcpy(eBone, curBone, sizeof(EditBone));
	
	curBone->temp = eBone;
	eBone->temp = curBone;
	
	if (name != NULL)
	{
		BLI_strncpy(eBone->name, name, sizeof(eBone->name));
	}

	unique_editbone_name(editbones, eBone->name, NULL);
	BLI_addtail(editbones, eBone);
	
	/* copy the ID property */
	if(curBone->prop)
		eBone->prop= IDP_CopyProperty(curBone->prop);

	/* Lets duplicate the list of constraints that the
	 * current bone has.
	 */
	if (src_ob->pose) {
		bPoseChannel *chanold, *channew;
		
		chanold = verify_pose_channel(src_ob->pose, curBone->name);
		if (chanold) {
			/* WARNING: this creates a new posechannel, but there will not be an attached bone
			 *		yet as the new bones created here are still 'EditBones' not 'Bones'.
			 */
			channew= verify_pose_channel(dst_ob->pose, eBone->name);

			if(channew) {
				duplicate_pose_channel_data(channew, chanold);
			}
		}
	}
	
	return eBone;
}

EditBone *duplicateEditBone(EditBone *curBone, char *name, ListBase *editbones, Object *ob)
{
	return duplicateEditBoneObjects(curBone, name, editbones, ob, ob);
}

/* previously adduplicate_armature */
static int armature_duplicate_selected_exec(bContext *C, wmOperator *UNUSED(op))
{
	bArmature *arm;
	EditBone	*eBone = NULL;
	EditBone	*curBone;
	EditBone	*firstDup=NULL;	/*	The beginning of the duplicated bones in the edbo list */

	Object *obedit= CTX_data_edit_object(C);
	arm= obedit->data;

	/* cancel if nothing selected */
	if (CTX_DATA_COUNT(C, selected_bones) == 0)
		return OPERATOR_CANCELLED;
	
	ED_armature_sync_selection(arm->edbo); // XXX why is this needed?

	preEditBoneDuplicate(arm->edbo);

	/* Select mirrored bones */
	if (arm->flag & ARM_MIRROR_EDIT) {
		for (curBone=arm->edbo->first; curBone; curBone=curBone->next) {
			if (EBONE_VISIBLE(arm, curBone)) {
				if (curBone->flag & BONE_SELECTED) {
					eBone = ED_armature_bone_get_mirrored(arm->edbo, curBone);
					if (eBone)
						eBone->flag |= BONE_SELECTED;
				}
			}
		}
	}

	
	/*	Find the selected bones and duplicate them as needed */
	for (curBone=arm->edbo->first; curBone && curBone!=firstDup; curBone=curBone->next) {
		if (EBONE_VISIBLE(arm, curBone)) {
			if (curBone->flag & BONE_SELECTED) {
				
				eBone= duplicateEditBone(curBone, curBone->name, arm->edbo, obedit);
				
				if (!firstDup)
					firstDup=eBone;

			}
		}
	}

	/*	Run though the list and fix the pointers */
	for (curBone=arm->edbo->first; curBone && curBone!=firstDup; curBone=curBone->next) {
		if (EBONE_VISIBLE(arm, curBone)) {
			if (curBone->flag & BONE_SELECTED) {
				eBone=(EditBone*) curBone->temp;
				
				if (!curBone->parent) {
					/* If this bone has no parent,
					 * Set the duplicate->parent to NULL
					 */
					eBone->parent = NULL;
				}
				else if (curBone->parent->temp) {
					/* If this bone has a parent that was duplicated,
					 * Set the duplicate->parent to the curBone->parent->temp
					 */
					eBone->parent= (EditBone *)curBone->parent->temp;
				}
				else {
					/* If this bone has a parent that IS not selected,
					 * Set the duplicate->parent to the curBone->parent
					 */
					eBone->parent=(EditBone*) curBone->parent; 
					eBone->flag &= ~BONE_CONNECTED;
				}
				
				/* Lets try to fix any constraint subtargets that might
				 * have been duplicated 
				 */
				updateDuplicateSubtarget(eBone, arm->edbo, obedit);
			}
		}
	} 
	
	/* correct the active bone */
	if(arm->act_edbone) {
		eBone= arm->act_edbone;
		if(eBone->temp)
			arm->act_edbone= eBone->temp;
	}

	/*	Deselect the old bones and select the new ones */
	for (curBone=arm->edbo->first; curBone && curBone!=firstDup; curBone=curBone->next) {
		if (EBONE_VISIBLE(arm, curBone))
			curBone->flag &= ~(BONE_SELECTED | BONE_TIPSEL | BONE_ROOTSEL);
	}

	ED_armature_validate_active(arm);

	WM_event_add_notifier(C, NC_OBJECT|ND_BONE_SELECT, obedit);
	
	return OPERATOR_FINISHED;
}


void ARMATURE_OT_duplicate(wmOperatorType *ot)
{
	/* identifiers */
	ot->name= _("Duplicate Selected Bone(s)");
	ot->idname= "ARMATURE_OT_duplicate";
	ot->description= _("Make copies of the selected bones within the same armature");
	
	/* api callbacks */
	ot->exec = armature_duplicate_selected_exec;
	ot->poll = ED_operator_editarmature;
	
	/* flags */
	ot->flag= OPTYPE_REGISTER|OPTYPE_UNDO;
}


/* *************** END Adding stuff in editmode *************** */
/* ************** Add/Remove stuff in editmode **************** */

/* temporary data-structure for merge/fill bones */
typedef struct EditBonePoint {
	struct EditBonePoint *next, *prev;
	
	EditBone *head_owner;		/* EditBone which uses this point as a 'head' point */
	EditBone *tail_owner;		/* EditBone which uses this point as a 'tail' point */
	
	float vec[3];				/* the actual location of the point in local/EditMode space */
} EditBonePoint;

/* find chain-tips (i.e. bones without children) */
static void chains_find_tips (ListBase *edbo, ListBase *list)
{
	EditBone *curBone, *ebo;
	LinkData *ld;
	
	/* note: this is potentially very slow ... there's got to be a better way */
	for (curBone= edbo->first; curBone; curBone= curBone->next) {
		short stop= 0;
		
		/* is this bone contained within any existing chain? (skip if so) */
		for (ld= list->first; ld; ld= ld->next) {
			for (ebo= ld->data; ebo; ebo= ebo->parent) {
				if (ebo == curBone) {
					stop= 1;
					break;
				}
			}
			
			if (stop) break;
		}
		/* skip current bone if it is part of an existing chain */
		if (stop) continue;
		
		/* is any existing chain part of the chain formed by this bone? */
		stop= 0;
		for (ebo= curBone->parent; ebo; ebo= ebo->parent) {
			for (ld= list->first; ld; ld= ld->next) {
				if (ld->data == ebo) {
					ld->data= curBone;
					stop= 1;
					break;
				}
			}
			
			if (stop) break;
		}
		/* current bone has already been added to a chain? */
		if (stop) continue;
		
		/* add current bone to a new chain */
		ld= MEM_callocN(sizeof(LinkData), "BoneChain");
		ld->data= curBone;
		BLI_addtail(list, ld);
	}
}

/* --------------------- */

static void fill_add_joint (EditBone *ebo, short eb_tail, ListBase *points)
{
	EditBonePoint *ebp;
	float vec[3];
	short found= 0;
	
	if (eb_tail) {
		copy_v3_v3(vec, ebo->tail);
	}
	else {
		copy_v3_v3(vec, ebo->head);
	}
	
	for (ebp= points->first; ebp; ebp= ebp->next) {
		if (equals_v3v3(ebp->vec, vec)) {			
			if (eb_tail) {
				if ((ebp->head_owner) && (ebp->head_owner->parent == ebo)) {
					/* so this bone's tail owner is this bone */
					ebp->tail_owner= ebo;
					found= 1;
					break;
				}
			}
			else {
				if ((ebp->tail_owner) && (ebo->parent == ebp->tail_owner)) {
					/* so this bone's head owner is this bone */
					ebp->head_owner= ebo;
					found = 1;
					break;
				}
			}
		}
	}
	
	/* allocate a new point if no existing point was related */
	if (found == 0) {
		ebp= MEM_callocN(sizeof(EditBonePoint), "EditBonePoint");
		
		if (eb_tail) {
			copy_v3_v3(ebp->vec, ebo->tail);
			ebp->tail_owner= ebo;
		}
		else {
			copy_v3_v3(ebp->vec, ebo->head);
			ebp->head_owner= ebo;
		}
		
		BLI_addtail(points, ebp);
	}
}

/* bone adding between selected joints */
static int armature_fill_bones_exec (bContext *C, wmOperator *op)
{
	Object *obedit= CTX_data_edit_object(C);
	bArmature *arm= (obedit) ? obedit->data : NULL;
	Scene *scene= CTX_data_scene(C);
	View3D *v3d= CTX_wm_view3d(C);
	ListBase points = {NULL, NULL};
	int count;

	/* sanity checks */
	if (ELEM(NULL, obedit, arm))
		return OPERATOR_CANCELLED;

	/* loop over all bones, and only consider if visible */
	CTX_DATA_BEGIN(C, EditBone *, ebone, visible_bones)
	{
		if (!(ebone->flag & BONE_CONNECTED) && (ebone->flag & BONE_ROOTSEL))
			fill_add_joint(ebone, 0, &points);
		if (ebone->flag & BONE_TIPSEL) 
			fill_add_joint(ebone, 1, &points);
	}
	CTX_DATA_END;
	
	/* the number of joints determines how we fill:
	 *	1) between joint and cursor (joint=head, cursor=tail)
	 *	2) between the two joints (order is dependent on active-bone/hierachy)
	 * 	3+) error (a smarter method involving finding chains needs to be worked out
	 */
	count= BLI_countlist(&points);
	
	if (count == 0) {
		BKE_report(op->reports, RPT_ERROR, "No joints selected");
		return OPERATOR_CANCELLED;
	}
	else if (count == 1) {
		EditBonePoint *ebp;
		float curs[3];
		
		/* Get Points - selected joint */
		ebp= (EditBonePoint *)points.first;
		
		/* Get points - cursor (tail) */
		invert_m4_m4(obedit->imat, obedit->obmat);
		mul_v3_m4v3(curs, obedit->imat, give_cursor(scene, v3d));
		
		/* Create a bone */
		/* newbone= */ add_points_bone(obedit, ebp->vec, curs);
	}
	else if (count == 2) {
		EditBonePoint *ebp, *ebp2;
		float head[3], tail[3];
		short headtail = 0;
		
		/* check that the points don't belong to the same bone */
		ebp= (EditBonePoint *)points.first;
		ebp2= ebp->next;
		
		if ((ebp->head_owner==ebp2->tail_owner) && (ebp->head_owner!=NULL)) {
			BKE_report(op->reports, RPT_ERROR, "Same bone selected...");
			BLI_freelistN(&points);
			return OPERATOR_CANCELLED;
		}
		if ((ebp->tail_owner==ebp2->head_owner) && (ebp->tail_owner!=NULL)) {
			BKE_report(op->reports, RPT_ERROR, "Same bone selected...");
			BLI_freelistN(&points);
			return OPERATOR_CANCELLED;
		}
		
		/* find which one should be the 'head' */
		if ((ebp->head_owner && ebp2->head_owner) || (ebp->tail_owner && ebp2->tail_owner)) {
			/* rule: whichever one is closer to 3d-cursor */
			float curs[3];
			float vecA[3], vecB[3];
			float distA, distB;
			
			/* get cursor location */
			invert_m4_m4(obedit->imat, obedit->obmat);
			mul_v3_m4v3(curs, obedit->imat, give_cursor(scene, v3d));
			
			/* get distances */
			sub_v3_v3v3(vecA, ebp->vec, curs);
			sub_v3_v3v3(vecB, ebp2->vec, curs);
			distA= len_v3(vecA);
			distB= len_v3(vecB);
			
			/* compare distances - closer one therefore acts as direction for bone to go */
			headtail= (distA < distB) ? 2 : 1;
		}
		else if (ebp->head_owner) {
			headtail = 1;
		}
		else if (ebp2->head_owner) {
			headtail = 2;
		}
		
		/* assign head/tail combinations */
		if (headtail == 2) {
			copy_v3_v3(head, ebp->vec);
			copy_v3_v3(tail, ebp2->vec);
		}
		else if (headtail == 1) {
			copy_v3_v3(head, ebp2->vec);
			copy_v3_v3(tail, ebp->vec);
		}
		
		/* add new bone and parent it to the appropriate end */
		if (headtail) {
			EditBone *newbone= add_points_bone(obedit, head, tail);
			
			/* do parenting (will need to set connected flag too) */
			if (headtail == 2) {
				/* ebp tail or head - tail gets priority */
				if (ebp->tail_owner)
					newbone->parent= ebp->tail_owner;
				else
					newbone->parent= ebp->head_owner;
			}
			else {
				/* ebp2 tail or head - tail gets priority */
				if (ebp2->tail_owner)
					newbone->parent= ebp2->tail_owner;
				else
					newbone->parent= ebp2->head_owner;
			}
			
			newbone->flag |= BONE_CONNECTED;
		}
	}
	else {
		// FIXME.. figure out a method for multiple bones
		BKE_reportf(op->reports, RPT_ERROR, "Too many points selected: %d \n", count); 
		BLI_freelistN(&points);
		return OPERATOR_CANCELLED;
	}
	
	/* updates */
	WM_event_add_notifier(C, NC_OBJECT|ND_POSE, obedit);
	
	/* free points */
	BLI_freelistN(&points);
	
	return OPERATOR_FINISHED;
}

void ARMATURE_OT_fill (wmOperatorType *ot)
{
	/* identifiers */
	ot->name= _("Fill Between Joints");
	ot->idname= "ARMATURE_OT_fill";
	ot->description= _("Add bone between selected joint(s) and/or 3D-Cursor");
	
	/* callbacks */
	ot->exec= armature_fill_bones_exec;
	ot->poll= ED_operator_editarmature;
	
	/* flags */
	ot->flag= OPTYPE_REGISTER|OPTYPE_UNDO;
}

/* --------------------- */

/* this function merges between two bones, removes them and those in-between, 
 * and adjusts the parent relationships for those in-between
 */
static void bones_merge(Object *obedit, EditBone *start, EditBone *end, EditBone *endchild, ListBase *chains)
{
	bArmature *arm= obedit->data;
	EditBone *ebo, *ebone, *newbone;
	LinkData *chain;
	float head[3], tail[3];
	
	/* check if same bone */
	if (start == end) {
		if (G.f & G_DEBUG) {
			printf("Error: same bone! \n");
			printf("\tstart = %s, end = %s \n", start->name, end->name);
		}
	}
	
	/* step 1: add a new bone
	 *	- head = head/tail of start (default head)
	 *	- tail = head/tail of end (default tail)
	 *	- parent = parent of start
	 */
	if ((start->flag & BONE_TIPSEL) && (start->flag & BONE_SELECTED)==0) {
		copy_v3_v3(head, start->tail);
	}
	else {
		copy_v3_v3(head, start->head);
	}
	if ((end->flag & BONE_ROOTSEL) && (end->flag & BONE_SELECTED)==0) {
		copy_v3_v3(tail, end->head);
	}
	else {
		copy_v3_v3(tail, end->tail);
	}
	newbone= add_points_bone(obedit, head, tail);
	newbone->parent = start->parent;

	/* TODO, copy more things to the new bone */
	newbone->flag= start->flag & (BONE_HINGE|BONE_NO_DEFORM|BONE_NO_SCALE|BONE_NO_CYCLICOFFSET|BONE_NO_LOCAL_LOCATION|BONE_DONE);
	
	/* step 2a: parent children of in-between bones to newbone */
	for (chain= chains->first; chain; chain= chain->next) {
		/* ick: we need to check if parent of each bone in chain is one of the bones in the */
		short found= 0;
		for (ebo= chain->data; ebo; ebo= ebo->parent) {
			
			/* try to find which bone from the list to be removed, is the parent */
			for (ebone= end; ebone; ebone= ebone->parent) {
				if (ebo->parent == ebone) {
					found= 1;
					break;
				}
			}
			
			/* adjust this bone's parent to newbone then */
			if (found) {
				ebo->parent= newbone;
				break;
			}
		}
		if (found) {
			break;
		}
	}
	
	/* step 2b: parent child of end to newbone (child from this chain) */
	if (endchild)
		endchild->parent= newbone;
	
	/* step 3: delete all bones between and including start and end */
	for (ebo= end; ebo; ebo= ebone) {
		ebone= (ebo == start) ? (NULL) : (ebo->parent);
		bone_free(arm, ebo);
	}
	
	newbone->flag |= (BONE_ROOTSEL|BONE_TIPSEL|BONE_SELECTED);
	ED_armature_sync_selection(arm->edbo);
}


static int armature_merge_exec (bContext *C, wmOperator *op)
{
	Object *obedit= CTX_data_edit_object(C);
	bArmature *arm= (obedit) ? obedit->data : NULL;
	short type= RNA_enum_get(op->ptr, "type");
	
	/* sanity checks */
	if ELEM(NULL, obedit, arm)
		return OPERATOR_CANCELLED;
	
	/* for now, there's only really one type of merging that's performed... */
	if (type == 1) {
		/* go down chains, merging bones */
		ListBase chains = {NULL, NULL};
		LinkData *chain, *nchain;
		EditBone *ebo;
		
		/* get chains (ends on chains) */
		chains_find_tips(arm->edbo, &chains);
		if (chains.first == NULL) return OPERATOR_CANCELLED;

		armature_tag_select_mirrored(arm);

		/* each 'chain' is the last bone in the chain (with no children) */
		for (chain= chains.first; chain; chain= nchain) {
			EditBone *bstart= NULL, *bend= NULL;
			EditBone *bchild= NULL, *child=NULL;
			
			/* temporarily remove chain from list of chains */
			nchain= chain->next;
			BLI_remlink(&chains, chain);
			
			/* only consider bones that are visible and selected */
			for (ebo=chain->data; ebo; child=ebo, ebo=ebo->parent) {
				/* check if visible + selected */
				if ( EBONE_VISIBLE(arm, ebo) &&
					 ((ebo->flag & BONE_CONNECTED) || (ebo->parent==NULL)) &&
					 (ebo->flag & BONE_SELECTED) )
				{
					/* set either end or start (end gets priority, unless it is already set) */
					if (bend == NULL)  {
						bend= ebo;
						bchild= child;
					}
					else 
						bstart= ebo;
				}
				else {
					/* chain is broken... merge any continous segments then clear */
					if (bstart && bend)
						bones_merge(obedit, bstart, bend, bchild, &chains);
					
					bstart = NULL;
					bend = NULL;
					bchild = NULL;
				}
			}
			
			/* merge from bstart to bend if something not merged */
			if (bstart && bend)
				bones_merge(obedit, bstart, bend, bchild, &chains);
			
			/* put back link */
			BLI_insertlinkbefore(&chains, nchain, chain);
		}		
		
		armature_tag_unselect(arm);

		BLI_freelistN(&chains);
	}
	
	/* updates */
	ED_armature_sync_selection(arm->edbo);
	WM_event_add_notifier(C, NC_OBJECT|ND_POSE, obedit);
	
	return OPERATOR_FINISHED;
}

void ARMATURE_OT_merge (wmOperatorType *ot)
{
	static EnumPropertyItem merge_types[] = {
		{1, "WITHIN_CHAIN", 0, N_("Within Chains"), ""},
		{0, NULL, 0, NULL, NULL}
	};

	/* identifiers */
	ot->name= _("Merge Bones");
	ot->idname= "ARMATURE_OT_merge";
	ot->description= _("Merge continuous chains of selected bones");
	
	/* callbacks */
	ot->invoke= WM_menu_invoke;
	ot->exec= armature_merge_exec;
	ot->poll= ED_operator_editarmature;
	
	/* flags */
	ot->flag= OPTYPE_REGISTER|OPTYPE_UNDO;
	
	/* properties */
	ot->prop= RNA_def_enum(ot->srna, "type", RNA_enum_items_gettexted(merge_types), 0, _("Type"), "");
}

/* ************** END Add/Remove stuff in editmode ************ */
/* *************** Tools in editmode *********** */

static int armature_hide_exec(bContext *C, wmOperator *op)
{
	Object *obedit= CTX_data_edit_object(C);
	bArmature *arm= obedit->data;
	EditBone *ebone;
	const int invert= RNA_boolean_get(op->ptr, "unselected") ? BONE_SELECTED : 0;

	/* cancel if nothing selected */
	if (CTX_DATA_COUNT(C, selected_bones) == 0)
		return OPERATOR_CANCELLED;

	for (ebone = arm->edbo->first; ebone; ebone=ebone->next) {
		if (EBONE_VISIBLE(arm, ebone)) {
			if ((ebone->flag & BONE_SELECTED) != invert) {
				ebone->flag &= ~(BONE_TIPSEL|BONE_SELECTED|BONE_ROOTSEL);
				ebone->flag |= BONE_HIDDEN_A;
			}
		}
	}
	ED_armature_validate_active(arm);
	ED_armature_sync_selection(arm->edbo);

	WM_event_add_notifier(C, NC_OBJECT|ND_BONE_SELECT, obedit);

	return OPERATOR_FINISHED;
}

void ARMATURE_OT_hide(wmOperatorType *ot)
{
	/* identifiers */
	ot->name= _("Hide Selected Bones");
	ot->idname= "ARMATURE_OT_hide";
	ot->description= _("Tag selected bones to not be visible in Edit Mode");
	
	/* api callbacks */
	ot->exec= armature_hide_exec;
	ot->poll= ED_operator_editarmature;
	
	/* flags */
	ot->flag= OPTYPE_REGISTER|OPTYPE_UNDO;

	/* props */
	RNA_def_boolean(ot->srna, "unselected", 0, _("Unselected"), _("Hide unselected rather than selected."));
}

static int armature_reveal_exec(bContext *C, wmOperator *UNUSED(op))
{
	Object *obedit= CTX_data_edit_object(C);
	bArmature *arm= obedit->data;
	EditBone *ebone;
	
	for (ebone = arm->edbo->first; ebone; ebone=ebone->next) {
		if(arm->layer & ebone->layer) {
			if (ebone->flag & BONE_HIDDEN_A) {
				ebone->flag |= (BONE_TIPSEL|BONE_SELECTED|BONE_ROOTSEL);
				ebone->flag &= ~BONE_HIDDEN_A;
			}
		}
	}
	ED_armature_validate_active(arm);
	ED_armature_sync_selection(arm->edbo);

	WM_event_add_notifier(C, NC_OBJECT|ND_BONE_SELECT, obedit);

	return OPERATOR_FINISHED;
}

void ARMATURE_OT_reveal(wmOperatorType *ot)
{
	/* identifiers */
	ot->name= _("Reveal Bones");
	ot->idname= "ARMATURE_OT_reveal";
	ot->description= _("Unhide all bones that have been tagged to be hidden in Edit Mode");
	
	/* api callbacks */
	ot->exec= armature_reveal_exec;
	ot->poll= ED_operator_editarmature;
	
	/* flags */
	ot->flag= OPTYPE_REGISTER|OPTYPE_UNDO;

}
#if 0 // remove this?
static void hide_selected_armature_bones(Scene *scene)
{
	Object *obedit= scene->obedit; // XXX get from context
	bArmature *arm= obedit->data;
	EditBone *ebone;
	
	for (ebone = arm->edbo->first; ebone; ebone=ebone->next) {
		if (EBONE_VISIBLE(arm, ebone)) {
			if (ebone->flag & BONE_SELECTED) {
				ebone->flag &= ~(BONE_TIPSEL|BONE_SELECTED|BONE_ROOTSEL);
				ebone->flag |= BONE_HIDDEN_A;
			}
		}
	}
	ED_armature_validate_active(arm);
	ED_armature_sync_selection(arm->edbo);
}

static void hide_unselected_armature_bones(Scene *scene)
{
	Object *obedit= scene->obedit; // XXX get from context
	bArmature *arm= obedit->data;
	EditBone *ebone;
	
	for (ebone = arm->edbo->first; ebone; ebone=ebone->next) {
		bArmature *arm= obedit->data;
		if (EBONE_VISIBLE(arm, ebone)) {
			if (ebone->flag & (BONE_TIPSEL|BONE_SELECTED|BONE_ROOTSEL));
			else {
				ebone->flag |= BONE_HIDDEN_A;
			}
		}
	}

	ED_armature_validate_active(arm);
	ED_armature_sync_selection(arm->edbo);
}

void show_all_armature_bones(Scene *scene)
{
	Object *obedit= scene->obedit; // XXX get from context
	bArmature *arm= obedit->data;
	EditBone *ebone;
	
	for (ebone = arm->edbo->first; ebone; ebone=ebone->next) {
		if(arm->layer & ebone->layer) {
			if (ebone->flag & BONE_HIDDEN_A) {
				ebone->flag |= (BONE_TIPSEL|BONE_SELECTED|BONE_ROOTSEL);
				ebone->flag &= ~BONE_HIDDEN_A;
			}
		}
	}
	ED_armature_validate_active(arm);
	ED_armature_sync_selection(arm->edbo);
}
#endif

/* previously extrude_armature */
/* context; editmode armature */
/* if forked && mirror-edit: makes two bones with flipped names */
static int armature_extrude_exec(bContext *C, wmOperator *op)
{
	Object *obedit;
	bArmature *arm;
	EditBone *newbone, *ebone, *flipbone, *first=NULL;
	int a, totbone= 0, do_extrude;
	int forked = RNA_boolean_get(op->ptr, "forked");

	obedit= CTX_data_edit_object(C);
	arm= obedit->data;

	/* since we allow root extrude too, we have to make sure selection is OK */
	for (ebone = arm->edbo->first; ebone; ebone=ebone->next) {
		if (EBONE_VISIBLE(arm, ebone)) {
			if (ebone->flag & BONE_ROOTSEL) {
				if (ebone->parent && (ebone->flag & BONE_CONNECTED)) {
					if (ebone->parent->flag & BONE_TIPSEL)
						ebone->flag &= ~BONE_ROOTSEL;
				}
			}
		}
	}
	
	/* Duplicate the necessary bones */
	for (ebone = arm->edbo->first; ((ebone) && (ebone!=first)); ebone=ebone->next) {
		if (EBONE_VISIBLE(arm, ebone)) {
			/* we extrude per definition the tip */
			do_extrude= 0;
			if (ebone->flag & (BONE_TIPSEL|BONE_SELECTED))
				do_extrude= 1;
			else if (ebone->flag & BONE_ROOTSEL) {
				/* but, a bone with parent deselected we do the root... */
				if (ebone->parent && (ebone->parent->flag & BONE_TIPSEL));
				else do_extrude= 2;
			}
			
			if (do_extrude) {
				/* we re-use code for mirror editing... */
				flipbone= NULL;
				if (arm->flag & ARM_MIRROR_EDIT) {
					flipbone= ED_armature_bone_get_mirrored(arm->edbo, ebone);
					if (flipbone) {
						forked= 0;	// we extrude 2 different bones
						if (flipbone->flag & (BONE_TIPSEL|BONE_ROOTSEL|BONE_SELECTED))
							/* don't want this bone to be selected... */
							flipbone->flag &= ~(BONE_TIPSEL|BONE_SELECTED|BONE_ROOTSEL);
					}
					if ((flipbone==NULL) && (forked))
						flipbone= ebone;
				}
				
				for (a=0; a<2; a++) {
					if (a==1) {
						if (flipbone==NULL)
							break;
						else {
							SWAP(EditBone *, flipbone, ebone);
						}
					}
					
					totbone++;
					newbone = MEM_callocN(sizeof(EditBone), "extrudebone");
					
					if (do_extrude==1) {
						copy_v3_v3(newbone->head, ebone->tail);
						copy_v3_v3(newbone->tail, newbone->head);
						newbone->parent = ebone;
						
						newbone->flag = ebone->flag & BONE_TIPSEL;	// copies it, in case mirrored bone
						
						if (newbone->parent) newbone->flag |= BONE_CONNECTED;
					}
					else {
						copy_v3_v3(newbone->head, ebone->head);
						copy_v3_v3(newbone->tail, ebone->head);
						newbone->parent= ebone->parent;
						
						newbone->flag= BONE_TIPSEL;
						
						if (newbone->parent && (ebone->flag & BONE_CONNECTED)) {
							newbone->flag |= BONE_CONNECTED;
						}
					}
					
					newbone->weight= ebone->weight;
					newbone->dist= ebone->dist;
					newbone->xwidth= ebone->xwidth;
					newbone->zwidth= ebone->zwidth;
					newbone->ease1= ebone->ease1;
					newbone->ease2= ebone->ease2;
					newbone->rad_head= ebone->rad_tail;	// dont copy entire bone...
					newbone->rad_tail= ebone->rad_tail;
					newbone->segments= 1;
					newbone->layer= ebone->layer;
					
					BLI_strncpy (newbone->name, ebone->name, sizeof(newbone->name));
					
					if (flipbone && forked) {	// only set if mirror edit
						if (strlen(newbone->name)<30) {
							if (a==0) strcat(newbone->name, "_L");
							else strcat(newbone->name, "_R");
						}
					}
					unique_editbone_name(arm->edbo, newbone->name, NULL);
					
					/* Add the new bone to the list */
					BLI_addtail(arm->edbo, newbone);
					if (!first)
						first = newbone;
					
					/* restore ebone if we were flipping */
					if (a==1 && flipbone) 
						SWAP(EditBone *, flipbone, ebone);
				}
			}
			
			/* Deselect the old bone */
			ebone->flag &= ~(BONE_TIPSEL|BONE_SELECTED|BONE_ROOTSEL);
		}		
	}
	/* if only one bone, make this one active */
	if (totbone==1 && first) arm->act_edbone= first;

	if (totbone==0) return OPERATOR_CANCELLED;

	/* Transform the endpoints */
	ED_armature_sync_selection(arm->edbo);

	WM_event_add_notifier(C, NC_OBJECT|ND_BONE_SELECT, obedit);

	return OPERATOR_FINISHED;
}

void ARMATURE_OT_extrude(wmOperatorType *ot)
{
	/* identifiers */
	ot->name= _("Extrude");
	ot->idname= "ARMATURE_OT_extrude";
	ot->description= _("Create new bones from the selected joints");
	
	/* api callbacks */
	ot->exec= armature_extrude_exec;
	ot->poll= ED_operator_editarmature;
	
	/* flags */
	ot->flag= OPTYPE_REGISTER|OPTYPE_UNDO;
	
	/* props */
	RNA_def_boolean(ot->srna, "forked", 0, _("Forked"), "");
}
/* ********************** Bone Add ********************/

/*op makes a new bone and returns it with its tip selected */

static int armature_bone_primitive_add_exec(bContext *C, wmOperator *op) 
{
	RegionView3D *rv3d= CTX_wm_region_view3d(C);
	Object *obedit = CTX_data_edit_object(C);
	EditBone *bone;
	float obmat[3][3], curs[3], viewmat[3][3], totmat[3][3], imat[3][3];
	char name[32];
	
	RNA_string_get(op->ptr, "name", name);
	
	copy_v3_v3(curs, give_cursor(CTX_data_scene(C),CTX_wm_view3d(C)));	

	/* Get inverse point for head and orientation for tail */
	invert_m4_m4(obedit->imat, obedit->obmat);
	mul_m4_v3(obedit->imat, curs);

	if (rv3d && (U.flag & USER_ADD_VIEWALIGNED))
		copy_m3_m4(obmat, rv3d->viewmat);
	else unit_m3(obmat);
	
	copy_m3_m4(viewmat, obedit->obmat);
	mul_m3_m3m3(totmat, obmat, viewmat);
	invert_m3_m3(imat, totmat);
	
	ED_armature_deselect_all(obedit, 0);
	
	/*	Create a bone	*/
	bone= ED_armature_edit_bone_add(obedit->data, name);

	copy_v3_v3(bone->head, curs);
	
	if(rv3d && (U.flag & USER_ADD_VIEWALIGNED))
		add_v3_v3v3(bone->tail, bone->head, imat[1]);	// bone with unit length 1
	else
		add_v3_v3v3(bone->tail, bone->head, imat[2]);	// bone with unit length 1, pointing up Z

	/* note, notifier might evolve */
	WM_event_add_notifier(C, NC_OBJECT|ND_BONE_SELECT, obedit);

	return OPERATOR_FINISHED;
}

void ARMATURE_OT_bone_primitive_add(wmOperatorType *ot)
{
	/* identifiers */
	ot->name= _("Add Bone");
	ot->idname= "ARMATURE_OT_bone_primitive_add";
	ot->description= _("Add a new bone located at the 3D-Cursor");
	
	/* api callbacks */
	ot->exec = armature_bone_primitive_add_exec;
	ot->poll = ED_operator_editarmature;
	
	/* flags */
	ot->flag= OPTYPE_REGISTER|OPTYPE_UNDO;
	
	RNA_def_string(ot->srna, "name", "Bone", 32, _("Name"), _("Name of the newly created bone"));
	
}


/* ----------- */

/* Subdivide Operators:
 * This group of operators all use the same 'exec' callback, but they are called
 * through several different operators - a combined menu (which just calls the exec in the 
 * appropriate ways), and two separate ones.
 */

static int armature_subdivide_exec(bContext *C, wmOperator *op)
{
	Object *obedit= CTX_data_edit_object(C);
	bArmature *arm= obedit->data;
	EditBone *newbone, *tbone;
	int numcuts, i;
	
	/* there may not be a number_cuts property defined (for 'simple' subdivide) */
	numcuts= RNA_int_get(op->ptr, "number_cuts");
	
	/* loop over all editable bones */
	// XXX the old code did this in reverse order though!
	CTX_DATA_BEGIN(C, EditBone *, ebone, selected_editable_bones) 
	{
		for (i=numcuts+1; i>1; i--) {
			/* compute cut ratio first */
			float cutratio= 1.0f / (float)i;
			float cutratioI= 1.0f - cutratio;
			
			float val1[3];
			float val2[3];
			float val3[3];
			
			newbone= MEM_mallocN(sizeof(EditBone), "ebone subdiv");
			*newbone = *ebone;
			BLI_addtail(arm->edbo, newbone);
			
			/* calculate location of newbone->head */
			copy_v3_v3(val1, ebone->head);
			copy_v3_v3(val2, ebone->tail);
			copy_v3_v3(val3, newbone->head);
			
			val3[0]= val1[0]*cutratio + val2[0]*cutratioI;
			val3[1]= val1[1]*cutratio + val2[1]*cutratioI;
			val3[2]= val1[2]*cutratio + val2[2]*cutratioI;
			
			copy_v3_v3(newbone->head, val3);
			copy_v3_v3(newbone->tail, ebone->tail);
			copy_v3_v3(ebone->tail, newbone->head);
			
			newbone->rad_head= 0.5f * (ebone->rad_head + ebone->rad_tail);
			ebone->rad_tail= newbone->rad_head;
			
			newbone->flag |= BONE_CONNECTED;
			
			unique_editbone_name(arm->edbo, newbone->name, NULL);
			
			/* correct parent bones */
			for (tbone = arm->edbo->first; tbone; tbone=tbone->next) {
				if (tbone->parent==ebone)
					tbone->parent= newbone;
			}
			newbone->parent= ebone;
		}
	}
	CTX_DATA_END;
	
	/* note, notifier might evolve */
	WM_event_add_notifier(C, NC_OBJECT|ND_BONE_SELECT, obedit);
	
	return OPERATOR_FINISHED;
}

void ARMATURE_OT_subdivide(wmOperatorType *ot)
{
	/* identifiers */
	ot->name= _("Subdivide Multi");
	ot->idname= "ARMATURE_OT_subdivide";
	ot->description= _("Break selected bones into chains of smaller bones");
	
	/* api callbacks */
	ot->exec = armature_subdivide_exec;
	ot->poll = ED_operator_editarmature;
	
	/* flags */
	ot->flag= OPTYPE_REGISTER|OPTYPE_UNDO;
	
	/* Properties */
	RNA_def_int(ot->srna, "number_cuts", 1, 1, INT_MAX, _("Number of Cuts"), "", 1, 10);
}

/* ----------- */

/* Switch Direction operator:
 * Currently, this does not use context loops, as context loops do not make it
 * easy to retrieve any hierarchial/chain relationships which are necessary for
 * this to be done easily.
 */

static int armature_switch_direction_exec(bContext *C, wmOperator *UNUSED(op)) 
{
	Object *ob= CTX_data_edit_object(C);
	bArmature *arm= (bArmature *)ob->data;
	ListBase chains = {NULL, NULL};
	LinkData *chain;
	
	/* get chains of bones (ends on chains) */
	chains_find_tips(arm->edbo, &chains);
	if (chains.first == NULL) return OPERATOR_CANCELLED;

	armature_tag_select_mirrored(arm);

	/* loop over chains, only considering selected and visible bones */
	for (chain= chains.first; chain; chain= chain->next) {
		EditBone *ebo, *child=NULL, *parent=NULL;
		
		/* loop over bones in chain */
		for (ebo= chain->data; ebo; ebo= parent) {
			/* parent is this bone's original parent
			 *	- we store this, as the next bone that is checked is this one
			 *	  but the value of ebo->parent may change here...
			 */
			parent= ebo->parent;
			
			/* only if selected and editable */
			if (EBONE_VISIBLE(arm, ebo) && EBONE_EDITABLE(ebo)) {				
				/* swap head and tail coordinates */
				SWAP(float, ebo->head[0], ebo->tail[0]);
				SWAP(float, ebo->head[1], ebo->tail[1]);
				SWAP(float, ebo->head[2], ebo->tail[2]);
				
				/* do parent swapping:
				 *	- use 'child' as new parent
				 *	- connected flag is only set if points are coincidental
				 */
				ebo->parent= child;
				if ((child) && equals_v3v3(ebo->head, child->tail))
					ebo->flag |= BONE_CONNECTED;
				else	
					ebo->flag &= ~BONE_CONNECTED;
				
				/* get next bones 
				 *	- child will become the new parent of next bone
				 */
				child= ebo;
			}
			else {
				/* not swapping this bone, however, if its 'parent' got swapped, unparent us from it 
				 * as it will be facing in opposite direction
				 */
				if ((parent) && (EBONE_VISIBLE(arm, parent) && EBONE_EDITABLE(parent))) {
					ebo->parent= NULL;
					ebo->flag &= ~BONE_CONNECTED;
				}
				
				/* get next bones
				 *	- child will become new parent of next bone (not swapping occurred, 
				 *	  so set to NULL to prevent infinite-loop)
				 */
				child= NULL;
			}
		}
	}
	
	/* free chains */
	BLI_freelistN(&chains);	

	armature_tag_unselect(arm);

	/* note, notifier might evolve */
	WM_event_add_notifier(C, NC_OBJECT|ND_BONE_SELECT, ob);
	
	return OPERATOR_FINISHED;
}

void ARMATURE_OT_switch_direction(wmOperatorType *ot)
{
	/* identifiers */
	ot->name= _("Switch Direction");
	ot->idname= "ARMATURE_OT_switch_direction";
	ot->description= _("Change the direction that a chain of bones points in (head <-> tail swap)");
	
	/* api callbacks */
	ot->exec = armature_switch_direction_exec;
	ot->poll = ED_operator_editarmature;
	
	/* flags */
	ot->flag= OPTYPE_REGISTER|OPTYPE_UNDO;
}
/* ***************** Parenting *********************** */

/* armature parenting options */
#define ARM_PAR_CONNECT 1
#define ARM_PAR_OFFSET	2

/* check for null, before calling! */
static void bone_connect_to_existing_parent(EditBone *bone)
{
	bone->flag |= BONE_CONNECTED;
	copy_v3_v3(bone->head, bone->parent->tail);
	bone->rad_head = bone->parent->rad_tail;
}

static void bone_connect_to_new_parent(ListBase *edbo, EditBone *selbone, EditBone *actbone, short mode)
{
	EditBone *ebone;
	float offset[3];
	
	if ((selbone->parent) && (selbone->flag & BONE_CONNECTED))
		selbone->parent->flag &= ~(BONE_TIPSEL);
	
	/* make actbone the parent of selbone */
	selbone->parent= actbone;
	
	/* in actbone tree we cannot have a loop */
	for (ebone= actbone->parent; ebone; ebone= ebone->parent) {
		if (ebone->parent==selbone) {
			ebone->parent= NULL;
			ebone->flag &= ~BONE_CONNECTED;
		}
	}
	
	if (mode == ARM_PAR_CONNECT) {	
		/* Connected: Child bones will be moved to the parent tip */
		selbone->flag |= BONE_CONNECTED;
		sub_v3_v3v3(offset, actbone->tail, selbone->head);
		
		copy_v3_v3(selbone->head, actbone->tail);
		selbone->rad_head= actbone->rad_tail;
		
		add_v3_v3(selbone->tail, offset);
		
		/* offset for all its children */
		for (ebone = edbo->first; ebone; ebone=ebone->next) {
			EditBone *par;
			
			for (par= ebone->parent; par; par= par->parent) {
				if (par==selbone) {
					add_v3_v3(ebone->head, offset);
					add_v3_v3(ebone->tail, offset);
					break;
				}
			}
		}
	}
	else {
		/* Offset: Child bones will retain their distance from the parent tip */
		selbone->flag &= ~BONE_CONNECTED;
	}
}

static EnumPropertyItem prop_editarm_make_parent_types[] = {
	{ARM_PAR_CONNECT, "CONNECTED", 0, N_("Connected"), ""},
	{ARM_PAR_OFFSET, "OFFSET", 0, N_("Keep Offset"), ""},
	{0, NULL, 0, NULL, NULL}
};

static int armature_parent_set_exec(bContext *C, wmOperator *op) 
{
	Object *ob= CTX_data_edit_object(C);
	bArmature *arm= (bArmature *)ob->data;
	EditBone *actbone = CTX_data_active_bone(C);
	EditBone *actmirb = NULL;
	short val = RNA_enum_get(op->ptr, "type");
	
	/* there must be an active bone */
	if (actbone == NULL) {
		BKE_report(op->reports, RPT_ERROR, "Operation requires an Active Bone");
		return OPERATOR_CANCELLED;
	}
	else if (arm->flag & ARM_MIRROR_EDIT) {
		/* For X-Axis Mirror Editing option, we may need a mirror copy of actbone
		 * - if there's a mirrored copy of selbone, try to find a mirrored copy of actbone 
		 *	(i.e.  selbone="child.L" and actbone="parent.L", find "child.R" and "parent.R").
		 *	This is useful for arm-chains, for example parenting lower arm to upper arm
		 * - if there's no mirrored copy of actbone (i.e. actbone = "parent.C" or "parent")
		 *	then just use actbone. Useful when doing upper arm to spine.
		 */
		actmirb= ED_armature_bone_get_mirrored(arm->edbo, actbone);
		if (actmirb == NULL) 
			actmirb= actbone;
	}
	
	/* if there is only 1 selected bone, we assume that that is the active bone, 
	 * since a user will need to have clicked on a bone (thus selecting it) to make it active
	 */
	if (CTX_DATA_COUNT(C, selected_editable_bones) <= 1) {
		/* When only the active bone is selected, and it has a parent,
		 * connect it to the parent, as that is the only possible outcome. 
		 */
		if (actbone->parent) {
			bone_connect_to_existing_parent(actbone);
			
			if ((arm->flag & ARM_MIRROR_EDIT) && (actmirb->parent))
				bone_connect_to_existing_parent(actmirb);
		}
	}
	else {
		/* Parent 'selected' bones to the active one
		 * - the context iterator contains both selected bones and their mirrored copies,
		 *   so we assume that unselected bones are mirrored copies of some selected bone
		 * - since the active one (and/or its mirror) will also be selected, we also need 
		 * 	to check that we are not trying to opearate on them, since such an operation 
		 *	would cause errors
		 */
		
		/* parent selected bones to the active one */
		CTX_DATA_BEGIN(C, EditBone *, ebone, selected_editable_bones) {
			if (ELEM(ebone, actbone, actmirb) == 0) {
				if (ebone->flag & BONE_SELECTED) 
					bone_connect_to_new_parent(arm->edbo, ebone, actbone, val);
				else
					bone_connect_to_new_parent(arm->edbo, ebone, actmirb, val);
			}
		}
		CTX_DATA_END;
	}
	

	/* note, notifier might evolve */
	WM_event_add_notifier(C, NC_OBJECT|ND_BONE_SELECT, ob);
	
	return OPERATOR_FINISHED;
}

static int armature_parent_set_invoke(bContext *C, wmOperator *UNUSED(op), wmEvent *UNUSED(event))
{
	EditBone *actbone = CTX_data_active_bone(C);
	uiPopupMenu *pup= uiPupMenuBegin(C, "Make Parent ", ICON_NONE);
	uiLayout *layout= uiPupMenuLayout(pup);
	int allchildbones = 0;
	
	CTX_DATA_BEGIN(C, EditBone *, ebone, selected_editable_bones) {
		if (ebone != actbone) {
			if (ebone->parent != actbone) allchildbones= 1; 
		}	
	}
	CTX_DATA_END;

	uiItemEnumO(layout, "ARMATURE_OT_parent_set", NULL, 0, "type", ARM_PAR_CONNECT);
	
	/* ob becomes parent, make the associated menus */
	if (allchildbones)
		uiItemEnumO(layout, "ARMATURE_OT_parent_set", NULL, 0, "type", ARM_PAR_OFFSET);	
		
	uiPupMenuEnd(C, pup);
	
	return OPERATOR_CANCELLED;
}

void ARMATURE_OT_parent_set(wmOperatorType *ot)
{
	/* identifiers */
	ot->name= _("Make Parent");
	ot->idname= "ARMATURE_OT_parent_set";
	ot->description= _("Set the active bone as the parent of the selected bones");
	
	/* api callbacks */
	ot->invoke = armature_parent_set_invoke;
	ot->exec = armature_parent_set_exec;
	ot->poll = ED_operator_editarmature;
	
	/* flags */
	ot->flag= OPTYPE_REGISTER|OPTYPE_UNDO;
	
	RNA_def_enum(ot->srna, "type", RNA_enum_items_gettexted(prop_editarm_make_parent_types), 0, _("ParentType"), _("Type of parenting"));
}

static EnumPropertyItem prop_editarm_clear_parent_types[] = {
	{1, "CLEAR", 0, N_("Clear Parent"), ""},
	{2, "DISCONNECT", 0, N_("Disconnect Bone"), ""},
	{0, NULL, 0, NULL, NULL}
};

static void editbone_clear_parent(EditBone *ebone, int mode)
{
	if (ebone->parent) {
		/* for nice selection */
		ebone->parent->flag &= ~(BONE_TIPSEL);
	}
	
	if (mode==1) ebone->parent= NULL;
	ebone->flag &= ~BONE_CONNECTED;
}

static int armature_parent_clear_exec(bContext *C, wmOperator *op) 
{
	Object *ob= CTX_data_edit_object(C);
	bArmature *arm= (bArmature *)ob->data;
	int val = RNA_enum_get(op->ptr, "type");
		
	CTX_DATA_BEGIN(C, EditBone *, ebone, selected_editable_bones) {
		editbone_clear_parent(ebone, val);
	}
	CTX_DATA_END;
	
	ED_armature_sync_selection(arm->edbo);

	/* note, notifier might evolve */
	WM_event_add_notifier(C, NC_OBJECT|ND_BONE_SELECT, ob);
	
	return OPERATOR_FINISHED;
}

void ARMATURE_OT_parent_clear(wmOperatorType *ot)
{
	/* identifiers */
	ot->name= _("Clear Parent");
	ot->idname= "ARMATURE_OT_parent_clear";
	ot->description= _("Remove the parent-child relationship between selected bones and their parents");
	
	/* api callbacks */
	ot->invoke = WM_menu_invoke;
	ot->exec = armature_parent_clear_exec;
	ot->poll = ED_operator_editarmature;
	
	/* flags */
	ot->flag= OPTYPE_REGISTER|OPTYPE_UNDO;
	
	ot->prop= RNA_def_enum(ot->srna, "type", RNA_enum_items_gettexted(prop_editarm_clear_parent_types), 0, _("ClearType"), _("What way to clear parenting"));
}

/* ****************  Selections  ******************/

static int armature_select_inverse_exec(bContext *C, wmOperator *UNUSED(op))
{
	/*	Set the flags */
	CTX_DATA_BEGIN(C, EditBone *, ebone, visible_bones) {
		/* ignore bone if selection can't change */
		if ((ebone->flag & BONE_UNSELECTABLE) == 0) {
			/* select bone */
			ebone->flag ^= (BONE_SELECTED | BONE_TIPSEL | BONE_ROOTSEL);
		}
	}
	CTX_DATA_END;	

	WM_event_add_notifier(C, NC_OBJECT|ND_BONE_SELECT, NULL);
	
	return OPERATOR_FINISHED;
}

void ARMATURE_OT_select_inverse(wmOperatorType *ot)
{
	/* identifiers */
	ot->name= _("Select Inverse");
	ot->idname= "ARMATURE_OT_select_inverse";
	ot->description= _("Flip the selection status of bones (selected -> unselected, unselected -> selected)");
	
	/* api callbacks */
	ot->exec= armature_select_inverse_exec;
	ot->poll= ED_operator_editarmature;
	
	/* flags */
	ot->flag= OPTYPE_REGISTER|OPTYPE_UNDO;
	
}
static int armature_de_select_all_exec(bContext *C, wmOperator *op)
{
	int action = RNA_enum_get(op->ptr, "action");

	if (action == SEL_TOGGLE) {
		action = SEL_SELECT;
		/*	Determine if there are any selected bones
		And therefore whether we are selecting or deselecting */
		if (CTX_DATA_COUNT(C, selected_bones) > 0)
			action = SEL_DESELECT;
	}
	
	/*	Set the flags */
	CTX_DATA_BEGIN(C, EditBone *, ebone, visible_bones) {
		/* ignore bone if selection can't change */
		if ((ebone->flag & BONE_UNSELECTABLE) == 0) {
			switch (action) {
			case SEL_SELECT:
				ebone->flag |= (BONE_SELECTED | BONE_TIPSEL | BONE_ROOTSEL);
				if(ebone->parent)
					ebone->parent->flag |= (BONE_TIPSEL);
				break;
			case SEL_DESELECT:
				ebone->flag &= ~(BONE_SELECTED | BONE_TIPSEL | BONE_ROOTSEL);
				break;
			case SEL_INVERT:
				if (ebone->flag & BONE_SELECTED) {
					ebone->flag &= ~(BONE_SELECTED | BONE_TIPSEL | BONE_ROOTSEL);
				} 
				else {
					ebone->flag |= (BONE_SELECTED | BONE_TIPSEL | BONE_ROOTSEL);
					if(ebone->parent)
						ebone->parent->flag |= (BONE_TIPSEL);
				}
				break;
			}
		}
	}
	CTX_DATA_END;	

	WM_event_add_notifier(C, NC_OBJECT|ND_BONE_SELECT, NULL);
	
	return OPERATOR_FINISHED;
}

void ARMATURE_OT_select_all(wmOperatorType *ot)
{
	/* identifiers */
	ot->name= _("Select or Deselect All");
	ot->idname= "ARMATURE_OT_select_all";
	ot->description= _("Toggle selection status of all bones");
	
	/* api callbacks */
	ot->exec= armature_de_select_all_exec;
	ot->poll= ED_operator_editarmature;
	
	/* flags */
	ot->flag= OPTYPE_REGISTER|OPTYPE_UNDO;
	
	WM_operator_properties_select_all(ot);
}

/* ********************* select hierarchy operator ************** */

static int armature_select_hierarchy_exec(bContext *C, wmOperator *op)
{
	Object *obedit= CTX_data_edit_object(C);
	Object *ob;
	bArmature *arm;
	EditBone *curbone, *pabone, *chbone;
	int direction = RNA_enum_get(op->ptr, "direction");
	int add_to_sel = RNA_boolean_get(op->ptr, "extend");
	
	ob= obedit;
	arm= (bArmature *)ob->data;
	
	for (curbone= arm->edbo->first; curbone; curbone= curbone->next) {
		/* only work on bone if it is visible and its selection can change */
		if (EBONE_VISIBLE(arm, curbone) && (curbone->flag & BONE_UNSELECTABLE)==0) {
			if (curbone == arm->act_edbone) {
				if (direction == BONE_SELECT_PARENT) {
					if (curbone->parent == NULL) continue;
					else pabone = curbone->parent;
					
					if (EBONE_VISIBLE(arm, pabone)) {
						pabone->flag |= (BONE_SELECTED|BONE_TIPSEL|BONE_ROOTSEL);
						arm->act_edbone= pabone;
						if (pabone->parent)	pabone->parent->flag |= BONE_TIPSEL;
						
						if (!add_to_sel) curbone->flag &= ~(BONE_SELECTED|BONE_TIPSEL|BONE_ROOTSEL);
						break;
					}
					
				} 
				else { // BONE_SELECT_CHILD
					chbone = editbone_get_child(arm, curbone, 1);
					if (chbone == NULL) continue;
					
					if (EBONE_VISIBLE(arm, chbone) && (chbone->flag & BONE_UNSELECTABLE)==0) {
						chbone->flag |= (BONE_SELECTED|BONE_TIPSEL|BONE_ROOTSEL);
						arm->act_edbone= chbone;
						
						if (!add_to_sel) {
							curbone->flag &= ~(BONE_SELECTED|BONE_ROOTSEL);
							if (curbone->parent) curbone->parent->flag &= ~BONE_TIPSEL;
						}
						break;
					}
				}
			}
		}
	}
	
	ED_armature_sync_selection(arm->edbo);
	
	WM_event_add_notifier(C, NC_OBJECT|ND_BONE_SELECT, ob);
	
	return OPERATOR_FINISHED;
}

void ARMATURE_OT_select_hierarchy(wmOperatorType *ot)
{
	static EnumPropertyItem direction_items[]= {
	{BONE_SELECT_PARENT, "PARENT", 0, N_("Select Parent"), ""},
	{BONE_SELECT_CHILD, "CHILD", 0, N_("Select Child"), ""},
	{0, NULL, 0, NULL, NULL}
	};
	
	/* identifiers */
	ot->name= _("Select Hierarchy");
	ot->idname= "ARMATURE_OT_select_hierarchy";
	ot->description= _("Select immediate parent/children of selected bones");
	
	/* api callbacks */
	ot->exec= armature_select_hierarchy_exec;
	ot->poll= ED_operator_editarmature;
	
	/* flags */
	ot->flag= OPTYPE_REGISTER|OPTYPE_UNDO;

	/* props */
	RNA_def_enum(ot->srna, "direction", RNA_enum_items_gettexted(direction_items),
			 BONE_SELECT_PARENT, _("Direction"), "");
	RNA_def_boolean(ot->srna, "extend", 0, _("Add to Selection"), "");
}

/* ***************** EditBone Alignment ********************* */

/* helper to fix a ebone position if its parent has moved due to alignment*/
static void fix_connected_bone(EditBone *ebone)
{
	float diff[3];
	
	if (!(ebone->parent) || !(ebone->flag & BONE_CONNECTED) || equals_v3v3(ebone->parent->tail, ebone->head))
		return;
	
	/* if the parent has moved we translate child's head and tail accordingly*/
	sub_v3_v3v3(diff, ebone->parent->tail, ebone->head);
	add_v3_v3(ebone->head, diff);
	add_v3_v3(ebone->tail, diff);
	return;
}

/* helper to recursively find chains of connected bones starting at ebone and fix their position */
static void fix_editbone_connected_children(ListBase *edbo, EditBone *ebone)
{
	EditBone *selbone;
	
	for (selbone = edbo->first; selbone; selbone=selbone->next) {
		if ((selbone->parent) && (selbone->parent == ebone) && (selbone->flag & BONE_CONNECTED)) {
			fix_connected_bone(selbone);
			fix_editbone_connected_children(edbo, selbone);
		}
	}
	return;
}			

static void bone_align_to_bone(ListBase *edbo, EditBone *selbone, EditBone *actbone)
{
	float selboneaxis[3], actboneaxis[3], length;

	sub_v3_v3v3(actboneaxis, actbone->tail, actbone->head);
	normalize_v3(actboneaxis);

	sub_v3_v3v3(selboneaxis, selbone->tail, selbone->head);
	length =  len_v3(selboneaxis);

	mul_v3_fl(actboneaxis, length);
	add_v3_v3v3(selbone->tail, selbone->head, actboneaxis);
	selbone->roll = actbone->roll;
	
	/* if the bone being aligned has connected descendants they must be moved
	according to their parent new position, otherwise they would be left
	in an unconsistent state: connected but away from the parent*/
	fix_editbone_connected_children(edbo, selbone);
	return;
}

static int armature_align_bones_exec(bContext *C, wmOperator *op) 
{
	Object *ob= CTX_data_edit_object(C);
	bArmature *arm= (bArmature *)ob->data;
	EditBone *actbone= CTX_data_active_bone(C);
	EditBone *actmirb= NULL;
	
	/* there must be an active bone */
	if (actbone == NULL) {
		BKE_report(op->reports, RPT_ERROR, "Operation requires an Active Bone");
		return OPERATOR_CANCELLED;
	}
	else if (arm->flag & ARM_MIRROR_EDIT) {
		/* For X-Axis Mirror Editing option, we may need a mirror copy of actbone
		 * - if there's a mirrored copy of selbone, try to find a mirrored copy of actbone 
		 *	(i.e.  selbone="child.L" and actbone="parent.L", find "child.R" and "parent.R").
		 *	This is useful for arm-chains, for example parenting lower arm to upper arm
		 * - if there's no mirrored copy of actbone (i.e. actbone = "parent.C" or "parent")
		 *	then just use actbone. Useful when doing upper arm to spine.
		 */
		actmirb= ED_armature_bone_get_mirrored(arm->edbo, actbone);
		if (actmirb == NULL) 
			actmirb= actbone;
	}
	
	/* if there is only 1 selected bone, we assume that that is the active bone, 
	 * since a user will need to have clicked on a bone (thus selecting it) to make it active
	 */
	if (CTX_DATA_COUNT(C, selected_editable_bones) <= 1) {
		/* When only the active bone is selected, and it has a parent,
		 * align it to the parent, as that is the only possible outcome. 
		 */
		if (actbone->parent) {
			bone_align_to_bone(arm->edbo, actbone, actbone->parent);
			
			if ((arm->flag & ARM_MIRROR_EDIT) && (actmirb->parent))
				bone_align_to_bone(arm->edbo, actmirb, actmirb->parent);
		}
	}
	else {
		/* Align 'selected' bones to the active one
		 * - the context iterator contains both selected bones and their mirrored copies,
		 *   so we assume that unselected bones are mirrored copies of some selected bone
		 * - since the active one (and/or its mirror) will also be selected, we also need 
		 * 	to check that we are not trying to opearate on them, since such an operation 
		 *	would cause errors
		 */
		
		/* align selected bones to the active one */
		CTX_DATA_BEGIN(C, EditBone *, ebone, selected_editable_bones) {
			if (ELEM(ebone, actbone, actmirb) == 0) {
				if (ebone->flag & BONE_SELECTED)
					bone_align_to_bone(arm->edbo, ebone, actbone);
				else
					bone_align_to_bone(arm->edbo, ebone, actmirb);
			}
		}
		CTX_DATA_END;
	}
	

	/* note, notifier might evolve */
	WM_event_add_notifier(C, NC_OBJECT|ND_TRANSFORM, ob);
	
	return OPERATOR_FINISHED;
}

void ARMATURE_OT_align(wmOperatorType *ot)
{
	/* identifiers */
	ot->name= _("Align Bones");
	ot->idname= "ARMATURE_OT_align";
	ot->description= _("Align selected bones to the active bone (or to their parent)");
	
	/* api callbacks */
	ot->invoke = WM_operator_confirm;
	ot->exec = armature_align_bones_exec;
	ot->poll = ED_operator_editarmature;
	
	/* flags */
	ot->flag= OPTYPE_REGISTER|OPTYPE_UNDO;
}

/* ***************** Pose tools ********************* */

// XXX bone_looper is only to be used when we want to access settings (i.e. editability/visibility/selected) that context doesn't offer 
static int bone_looper(Object *ob, Bone *bone, void *data,
				int (*bone_func)(Object *, Bone *, void *)) 
{
	/* We want to apply the function bone_func to every bone 
	* in an armature -- feed bone_looper the first bone and 
	* a pointer to the bone_func and watch it go!. The int count 
	* can be useful for counting bones with a certain property
	* (e.g. skinnable)
	*/
	int count = 0;
	
	if (bone) {
		/* only do bone_func if the bone is non null */
		count += bone_func(ob, bone, data);
		
		/* try to execute bone_func for the first child */
		count += bone_looper(ob, bone->childbase.first, data, bone_func);
		
		/* try to execute bone_func for the next bone at this
			* depth of the recursion.
			*/
		count += bone_looper(ob, bone->next, data, bone_func);
	}
	
	return count;
}

/* called from editview.c, for mode-less pose selection */
/* assumes scene obact and basact is still on old situation */
int ED_do_pose_selectbuffer(Scene *scene, Base *base, unsigned int *buffer, short hits, short extend)
{
	Object *ob= base->object;
	Bone *nearBone;
	
	if (!ob || !ob->pose) return 0;

	nearBone= get_bone_from_selectbuffer(scene, base, buffer, hits, 1);
	
	/* if the bone cannot be affected, don't do anything */
	if ((nearBone) && !(nearBone->flag & BONE_UNSELECTABLE)) {
		bArmature *arm= ob->data;
		
		/* since we do unified select, we don't shift+select a bone if the armature object was not active yet */
		if (!(extend) || (base != scene->basact)) {
			ED_pose_deselectall(ob, 0);
			nearBone->flag |= (BONE_SELECTED|BONE_TIPSEL|BONE_ROOTSEL);
			arm->act_bone= nearBone;
			
				// XXX old cruft! use notifiers instead
			//select_actionchannel_by_name(ob->action, nearBone->name, 1);
		}
		else {
			if (nearBone->flag & BONE_SELECTED) {
				/* if not active, we make it active */
				if(nearBone != arm->act_bone) {
					arm->act_bone= nearBone;
				}
				else {
					nearBone->flag &= ~(BONE_SELECTED|BONE_TIPSEL|BONE_ROOTSEL);
					
						// XXX old cruft! use notifiers instead
					//select_actionchannel_by_name(ob->action, nearBone->name, 0);
				}
			}
			else {
				nearBone->flag |= (BONE_SELECTED|BONE_TIPSEL|BONE_ROOTSEL);
				arm->act_bone= nearBone;
				
					// XXX old cruft! use notifiers instead
				//select_actionchannel_by_name(ob->action, nearBone->name, 1);
			}
		}
		
		/* in weightpaint we select the associated vertex group too */
		if (OBACT && OBACT->mode & OB_MODE_WEIGHT_PAINT) {
			if (nearBone == arm->act_bone) {
				ED_vgroup_select_by_name(OBACT, nearBone->name);
				DAG_id_tag_update(&OBACT->id, OB_RECALC_DATA);
			}
		}
		
	}
	
	return nearBone!=NULL;
}

/* test==0: deselect all
   test==1: swap select (apply to all the opposite of current situation) 
   test==2: only clear active tag
   test==3: swap select (no test / inverse selection status of all independently)
*/
void ED_pose_deselectall (Object *ob, int test)
{
	bArmature *arm= ob->data;
	bPoseChannel *pchan;
	int	selectmode= 0;
	
	/* we call this from outliner too */
	if (ELEM(NULL, ob, ob->pose)) return;
	
	/*	Determine if we're selecting or deselecting	*/
	if (test==1) {
		for (pchan= ob->pose->chanbase.first; pchan; pchan= pchan->next) {
			if (PBONE_VISIBLE(arm, pchan->bone)) {
				if (pchan->bone->flag & BONE_SELECTED)
					break;
			}
		}
		
		if (pchan == NULL)
			selectmode= 1;
	}
	else if (test == 2)
		selectmode= 2;
	
	/*	Set the flags accordingly	*/
	for (pchan= ob->pose->chanbase.first; pchan; pchan= pchan->next) {
		/* ignore the pchan if it isn't visible or if its selection cannot be changed */
		if ((pchan->bone->layer & arm->layer) && !(pchan->bone->flag & (BONE_HIDDEN_P|BONE_UNSELECTABLE))) {
			if (test==3) {
				pchan->bone->flag ^= (BONE_SELECTED|BONE_TIPSEL|BONE_ROOTSEL);
			}
			else {
				if (selectmode==0) pchan->bone->flag &= ~(BONE_SELECTED|BONE_TIPSEL|BONE_ROOTSEL);
				else if (selectmode==1) pchan->bone->flag |= BONE_SELECTED;
			}
		}
	}
}

static int bone_skinnable_cb(Object *ob, Bone *bone, void *datap)
{
	/* Bones that are deforming
	 * are regarded to be "skinnable" and are eligible for
	 * auto-skinning.
	 *
	 * This function performs 2 functions:
	 *
	 *   a) It returns 1 if the bone is skinnable.
	 *      If we loop over all bones with this 
	 *      function, we can count the number of
	 *      skinnable bones.
	 *   b) If the pointer data is non null,
	 *      it is treated like a handle to a
	 *      bone pointer -- the bone pointer
	 *      is set to point at this bone, and
	 *      the pointer the handle points to
	 *      is incremented to point to the
	 *      next member of an array of pointers
	 *      to bones. This way we can loop using
	 *      this function to construct an array of
	 *      pointers to bones that point to all
	 *      skinnable bones.
	 */
	Bone ***hbone;
	int a, segments;
	struct { Object *armob; void *list; int heat; } *data = datap;

	if(!(ob->mode & OB_MODE_WEIGHT_PAINT) || !(bone->flag & BONE_HIDDEN_P)) {
		if (!(bone->flag & BONE_NO_DEFORM)) {
			if (data->heat && data->armob->pose && get_pose_channel(data->armob->pose, bone->name))
				segments = bone->segments;
			else
				segments = 1;
			
			if (data->list != NULL) {
				hbone = (Bone ***) &data->list;
				
				for (a=0; a<segments; a++) {
					**hbone = bone;
					++*hbone;
				}
			}
			return segments;
		}
	}
	return 0;
}

static int vgroup_add_unique_bone_cb(Object *ob, Bone *bone, void *UNUSED(ptr)) 
{
	/* This group creates a vertex group to ob that has the
	  * same name as bone (provided the bone is skinnable). 
	 * If such a vertex group aleady exist the routine exits.
	  */
	if (!(bone->flag & BONE_NO_DEFORM)) {
		if (!defgroup_find_name(ob,bone->name)) {
			ED_vgroup_add_name(ob, bone->name);
			return 1;
		}
	}
	return 0;
}

static int dgroup_skinnable_cb(Object *ob, Bone *bone, void *datap) 
{
	/* Bones that are deforming
	 * are regarded to be "skinnable" and are eligible for
	 * auto-skinning.
	 *
	 * This function performs 2 functions:
	 *
	 *   a) If the bone is skinnable, it creates 
	 *      a vertex group for ob that has
	 *      the name of the skinnable bone
	 *      (if one doesn't exist already).
	 *   b) If the pointer data is non null,
	 *      it is treated like a handle to a
	 *      bDeformGroup pointer -- the 
	 *      bDeformGroup pointer is set to point
	 *      to the deform group with the bone's
	 *      name, and the pointer the handle 
	 *      points to is incremented to point to the
	 *      next member of an array of pointers
	 *      to bDeformGroups. This way we can loop using
	 *      this function to construct an array of
	 *      pointers to bDeformGroups, all with names
	 *      of skinnable bones.
	 */
	bDeformGroup ***hgroup, *defgroup= NULL;
	int a, segments;
	struct { Object *armob; void *list; int heat; } *data= datap;
	int wpmode = (ob->mode & OB_MODE_WEIGHT_PAINT);
	bArmature *arm= data->armob->data;

	if (!wpmode || !(bone->flag & BONE_HIDDEN_P)) {
	   if (!(bone->flag & BONE_NO_DEFORM)) {
			if (data->heat && data->armob->pose && get_pose_channel(data->armob->pose, bone->name))
				segments = bone->segments;
			else
				segments = 1;

			if(!wpmode || ((arm->layer & bone->layer) && (bone->flag & BONE_SELECTED)))
				if (!(defgroup = defgroup_find_name(ob, bone->name)))
					defgroup = ED_vgroup_add_name(ob, bone->name);
			
			if (data->list != NULL) {
				hgroup = (bDeformGroup ***) &data->list;
				
				for (a=0; a<segments; a++) {
					**hgroup = defgroup;
					++*hgroup;
				}
			}
			return segments;
		}
	}
	return 0;
}

static void add_vgroups__mapFunc(void *userData, int index, float *co, float *UNUSED(no_f), short *UNUSED(no_s))
{
	/* DerivedMesh mapFunc for getting final coords in weight paint mode */

	float (*verts)[3] = userData;
	copy_v3_v3(verts[index], co);
}

static void envelope_bone_weighting(Object *ob, Mesh *mesh, float (*verts)[3], int numbones, Bone **bonelist, bDeformGroup **dgrouplist, bDeformGroup **dgroupflip, float (*root)[3], float (*tip)[3], int *selected, float scale)
{
	/* Create vertex group weights from envelopes */

	Bone *bone;
	bDeformGroup *dgroup;
	float distance;
	int i, iflip, j;

	/* for each vertex in the mesh */
	for (i=0; i < mesh->totvert; i++) {
		iflip = (dgroupflip)? mesh_get_x_mirror_vert(ob, i): 0;
		
		/* for each skinnable bone */
		for (j=0; j < numbones; ++j) {
			if (!selected[j])
				continue;
			
			bone = bonelist[j];
			dgroup = dgrouplist[j];
			
			/* store the distance-factor from the vertex to the bone */
			distance = distfactor_to_bone (verts[i], root[j], tip[j],
				bone->rad_head * scale, bone->rad_tail * scale, bone->dist * scale);
			
			/* add the vert to the deform group if weight!=0.0 */
			if (distance != 0.0f)
				ED_vgroup_vert_add (ob, dgroup, i, distance, WEIGHT_REPLACE);
			else
				ED_vgroup_vert_remove (ob, dgroup, i);
			
			/* do same for mirror */
			if (dgroupflip && dgroupflip[j] && iflip >= 0) {
				if (distance != 0.0f)
					ED_vgroup_vert_add (ob, dgroupflip[j], iflip, distance,
						WEIGHT_REPLACE);
				else
					ED_vgroup_vert_remove (ob, dgroupflip[j], iflip);
			}
		}
	}
}

static void add_verts_to_dgroups(ReportList *reports, Scene *scene, Object *ob, Object *par, int heat, int mirror)
{
	/* This functions implements the automatic computation of vertex group
	 * weights, either through envelopes or using a heat equilibrium.
	 *
	 * This function can be called both when parenting a mesh to an armature,
	 * or in weightpaint + posemode. In the latter case selection is taken
	 * into account and vertex weights can be mirrored.
	 *
	 * The mesh vertex positions used are either the final deformed coords
	 * from the derivedmesh in weightpaint mode, the final subsurf coords
	 * when parenting, or simply the original mesh coords.
	 */

	bArmature *arm= par->data;
	Bone **bonelist, *bone;
	bDeformGroup **dgrouplist, **dgroupflip;
	bDeformGroup *dgroup;
	bPoseChannel *pchan;
	Mesh *mesh;
	Mat4 *bbone = NULL;
	float (*root)[3], (*tip)[3], (*verts)[3];
	int *selected;
	int numbones, vertsfilled = 0, i, j, segments = 0;
	int wpmode = (ob->mode & OB_MODE_WEIGHT_PAINT);
	struct { Object *armob; void *list; int heat; } looper_data;

	looper_data.armob = par;
	looper_data.heat= heat;
	looper_data.list= NULL;

	/* count the number of skinnable bones */
	numbones = bone_looper(ob, arm->bonebase.first, &looper_data, bone_skinnable_cb);
	
	if (numbones == 0)
		return;
	
	/* create an array of pointer to bones that are skinnable
	 * and fill it with all of the skinnable bones */
	bonelist = MEM_callocN(numbones*sizeof(Bone *), "bonelist");
	looper_data.list= bonelist;
	bone_looper(ob, arm->bonebase.first, &looper_data, bone_skinnable_cb);

	/* create an array of pointers to the deform groups that
	 * coorespond to the skinnable bones (creating them
	 * as necessary. */
	dgrouplist = MEM_callocN(numbones*sizeof(bDeformGroup *), "dgrouplist");
	dgroupflip = MEM_callocN(numbones*sizeof(bDeformGroup *), "dgroupflip");

	looper_data.list= dgrouplist;
	bone_looper(ob, arm->bonebase.first, &looper_data, dgroup_skinnable_cb);

	/* create an array of root and tip positions transformed into
	 * global coords */
	root = MEM_callocN(numbones*sizeof(float)*3, "root");
	tip = MEM_callocN(numbones*sizeof(float)*3, "tip");
	selected = MEM_callocN(numbones*sizeof(int), "selected");

	for (j=0; j < numbones; ++j) {
		bone = bonelist[j];
		dgroup = dgrouplist[j];
		
		/* handle bbone */
		if (heat) {
			if (segments == 0) {
				segments = 1;
				bbone = NULL;
				
				if ((par->pose) && (pchan=get_pose_channel(par->pose, bone->name))) {
					if (bone->segments > 1) {
						segments = bone->segments;
						bbone = b_bone_spline_setup(pchan, 1);
					}
				}
			}
			
			segments--;
		}
		
		/* compute root and tip */
		if (bbone) {
			mul_v3_m4v3(root[j], bone->arm_mat, bbone[segments].mat[3]);
			if ((segments+1) < bone->segments) {
				mul_v3_m4v3(tip[j], bone->arm_mat, bbone[segments+1].mat[3]);
			}
			else {
				copy_v3_v3(tip[j], bone->arm_tail);
			}
		}
		else {
			copy_v3_v3(root[j], bone->arm_head);
			copy_v3_v3(tip[j], bone->arm_tail);
		}
		
		mul_m4_v3(par->obmat, root[j]);
		mul_m4_v3(par->obmat, tip[j]);
		
		/* set selected */
		if (wpmode) {
			if ((arm->layer & bone->layer) && (bone->flag & BONE_SELECTED))
				selected[j] = 1;
		}
		else
			selected[j] = 1;
		
		/* find flipped group */
		if (dgroup && mirror) {
			char name[32];

			// 0 = don't strip off number extensions
			flip_side_name(name, dgroup->name, FALSE);
			dgroupflip[j] = defgroup_find_name(ob, name);
		}
	}

	/* create verts */
	mesh = (Mesh*)ob->data;
	verts = MEM_callocN(mesh->totvert*sizeof(*verts), "closestboneverts");

	if (wpmode) {
		/* if in weight paint mode, use final verts from derivedmesh */
		DerivedMesh *dm = mesh_get_derived_final(scene, ob, CD_MASK_BAREMESH);
		
		if (dm->foreachMappedVert) {
			dm->foreachMappedVert(dm, add_vgroups__mapFunc, (void*)verts);
			vertsfilled = 1;
		}
		
		dm->release(dm);
	}
	else if (modifiers_findByType(ob, eModifierType_Subsurf)) {
		/* is subsurf on? Lets use the verts on the limit surface then.
		  * = same amount of vertices as mesh, but vertices  moved to the
		 * subsurfed position, like for 'optimal'. */
		subsurf_calculate_limit_positions(mesh, verts);
		vertsfilled = 1;
	}

	/* transform verts to global space */
	for (i=0; i < mesh->totvert; i++) {
		if (!vertsfilled)
			copy_v3_v3(verts[i], mesh->mvert[i].co);
		mul_m4_v3(ob->obmat, verts[i]);
	}

	/* compute the weights based on gathered vertices and bones */
	if (heat) {
		const char *error= NULL;
		heat_bone_weighting(ob, mesh, verts, numbones, dgrouplist, dgroupflip,
			root, tip, selected, &error);
		
		if(error) {
			BKE_report(reports, RPT_WARNING, error);
		}
	}
	else {
		envelope_bone_weighting(ob, mesh, verts, numbones, bonelist, dgrouplist,
			dgroupflip, root, tip, selected, mat4_to_scale(par->obmat));
	}

	/* only generated in some cases but can call anyway */
	mesh_octree_table(ob, NULL, NULL, 'e');

	/* free the memory allocated */
	MEM_freeN(bonelist);
	MEM_freeN(dgrouplist);
	MEM_freeN(dgroupflip);
	MEM_freeN(root);
	MEM_freeN(tip);
	MEM_freeN(selected);
	MEM_freeN(verts);
}

void create_vgroups_from_armature(ReportList *reports, Scene *scene, Object *ob, Object *par, int mode, int mirror)
{
	/* Lets try to create some vertex groups 
	 * based on the bones of the parent armature.
	 */
	bArmature *arm= par->data;

	if(mode == ARM_GROUPS_NAME) {
		/* Traverse the bone list, trying to create empty vertex 
		 * groups cooresponding to the bone.
		 */
		bone_looper(ob, arm->bonebase.first, NULL, vgroup_add_unique_bone_cb);

		if (ob->type == OB_MESH)
			ED_vgroup_data_create(ob->data);
	}
	else if(mode == ARM_GROUPS_ENVELOPE || mode == ARM_GROUPS_AUTO) {
		/* Traverse the bone list, trying to create vertex groups 
		 * that are populated with the vertices for which the
		 * bone is closest.
		 */
		add_verts_to_dgroups(reports, scene, ob, par, (mode == ARM_GROUPS_AUTO), mirror);
	}
} 
/* ************* Clear Pose *****************************/

/* clear scale of pose-channel */
static void pchan_clear_scale(bPoseChannel *pchan)
{
	if ((pchan->protectflag & OB_LOCK_SCALEX)==0)
		pchan->size[0]= 1.0f;
	if ((pchan->protectflag & OB_LOCK_SCALEY)==0)
		pchan->size[1]= 1.0f;
	if ((pchan->protectflag & OB_LOCK_SCALEZ)==0)
		pchan->size[2]= 1.0f;
}

/* clear location of pose-channel */
static void pchan_clear_loc(bPoseChannel *pchan)
{
	if ((pchan->protectflag & OB_LOCK_LOCX)==0)
		pchan->loc[0]= 0.0f;
	if ((pchan->protectflag & OB_LOCK_LOCY)==0)
		pchan->loc[1]= 0.0f;
	if ((pchan->protectflag & OB_LOCK_LOCZ)==0)
		pchan->loc[2]= 0.0f;
}

/* clear rotation of pose-channel */
static void pchan_clear_rot(bPoseChannel *pchan)
{
	if (pchan->protectflag & (OB_LOCK_ROTX|OB_LOCK_ROTY|OB_LOCK_ROTZ|OB_LOCK_ROTW)) {
		/* check if convert to eulers for locking... */
		if (pchan->protectflag & OB_LOCK_ROT4D) {
			/* perform clamping on a component by component basis */
			if (pchan->rotmode == ROT_MODE_AXISANGLE) {
				if ((pchan->protectflag & OB_LOCK_ROTW) == 0)
					pchan->rotAngle= 0.0f;
				if ((pchan->protectflag & OB_LOCK_ROTX) == 0)
					pchan->rotAxis[0]= 0.0f;
				if ((pchan->protectflag & OB_LOCK_ROTY) == 0)
					pchan->rotAxis[1]= 0.0f;
				if ((pchan->protectflag & OB_LOCK_ROTZ) == 0)
					pchan->rotAxis[2]= 0.0f;
					
				/* check validity of axis - axis should never be 0,0,0 (if so, then we make it rotate about y) */
				if (IS_EQF(pchan->rotAxis[0], pchan->rotAxis[1]) && IS_EQF(pchan->rotAxis[1], pchan->rotAxis[2]))
					pchan->rotAxis[1] = 1.0f;
			}
			else if (pchan->rotmode == ROT_MODE_QUAT) {
				if ((pchan->protectflag & OB_LOCK_ROTW) == 0)
					pchan->quat[0]= 1.0f;
				if ((pchan->protectflag & OB_LOCK_ROTX) == 0)
					pchan->quat[1]= 0.0f;
				if ((pchan->protectflag & OB_LOCK_ROTY) == 0)
					pchan->quat[2]= 0.0f;
				if ((pchan->protectflag & OB_LOCK_ROTZ) == 0)
					pchan->quat[3]= 0.0f;
			}
			else {
				/* the flag may have been set for the other modes, so just ignore the extra flag... */
				if ((pchan->protectflag & OB_LOCK_ROTX) == 0)
					pchan->eul[0]= 0.0f;
				if ((pchan->protectflag & OB_LOCK_ROTY) == 0)
					pchan->eul[1]= 0.0f;
				if ((pchan->protectflag & OB_LOCK_ROTZ) == 0)
					pchan->eul[2]= 0.0f;
			}
		}
		else {
			/* perform clamping using euler form (3-components) */
			float eul[3], oldeul[3], quat1[4] = {0};
			float qlen = 0.0f;
			
			if (pchan->rotmode == ROT_MODE_QUAT) {
				qlen= normalize_qt_qt(quat1, pchan->quat);
				quat_to_eul(oldeul, quat1);
			}
			else if (pchan->rotmode == ROT_MODE_AXISANGLE) {
				axis_angle_to_eulO( oldeul, EULER_ORDER_DEFAULT,pchan->rotAxis, pchan->rotAngle);
			}
			else {
				copy_v3_v3(oldeul, pchan->eul);
			}
			
			eul[0]= eul[1]= eul[2]= 0.0f;
			
			if (pchan->protectflag & OB_LOCK_ROTX)
				eul[0]= oldeul[0];
			if (pchan->protectflag & OB_LOCK_ROTY)
				eul[1]= oldeul[1];
			if (pchan->protectflag & OB_LOCK_ROTZ)
				eul[2]= oldeul[2];
			
			if (pchan->rotmode == ROT_MODE_QUAT) {
				eul_to_quat(pchan->quat, eul);
				
				/* restore original quat size */
				mul_qt_fl(pchan->quat, qlen);
				
				/* quaternions flip w sign to accumulate rotations correctly */
				if ((quat1[0]<0.0f && pchan->quat[0]>0.0f) || (quat1[0]>0.0f && pchan->quat[0]<0.0f)) {
					mul_qt_fl(pchan->quat, -1.0f);
				}
			}
			else if (pchan->rotmode == ROT_MODE_AXISANGLE) {
				eulO_to_axis_angle( pchan->rotAxis, &pchan->rotAngle,eul, EULER_ORDER_DEFAULT);
			}
			else {
				copy_v3_v3(pchan->eul, eul);
			}
		}
	}						// Duplicated in source/blender/editors/object/object_transform.c
	else { 
		if (pchan->rotmode == ROT_MODE_QUAT) {
			unit_qt(pchan->quat);
		}
		else if (pchan->rotmode == ROT_MODE_AXISANGLE) {
			/* by default, make rotation of 0 radians around y-axis (roll) */
			unit_axis_angle(pchan->rotAxis, &pchan->rotAngle);
		}
		else {
			zero_v3(pchan->eul);
		}
	}
}

/* clear loc/rot/scale of pose-channel */
static void pchan_clear_transforms(bPoseChannel *pchan)
{
	pchan_clear_loc(pchan);
	pchan_clear_rot(pchan);
	pchan_clear_scale(pchan);
}

/* --------------- */

/* generic exec for clear-pose operators */
static int pose_clear_transform_generic_exec(bContext *C, wmOperator *op, 
		void (*clear_func)(bPoseChannel*), const char default_ksName[])
{
	Scene *scene= CTX_data_scene(C);
	Object *ob= ED_object_pose_armature(CTX_data_active_object(C));
	short autokey = 0;
	
	/* sanity checks */
	if ELEM(NULL, clear_func, default_ksName) {
		BKE_report(op->reports, RPT_ERROR, "Programming error: missing clear transform func or Keying Set Name");
		return OPERATOR_CANCELLED;
	}
	
	/* only clear relevant transforms for selected bones */
	CTX_DATA_BEGIN(C, bPoseChannel*, pchan, selected_pose_bones) 
	{
		/* run provided clearing function */
		clear_func(pchan);
		
		/* do auto-keyframing as appropriate */
		if (autokeyframe_cfra_can_key(scene, &ob->id)) {
			/* clear any unkeyed tags */
			if (pchan->bone)
				pchan->bone->flag &= ~BONE_UNKEYED;
				
			/* tag for autokeying later */
			autokey = 1;
		}
		else {
			/* add unkeyed tags */
			if (pchan->bone)
				pchan->bone->flag |= BONE_UNKEYED;
		}
	}
	CTX_DATA_END;
	
	/* perform autokeying on the bones if needed */
	if (autokey) {
		/* get KeyingSet to use */
		KeyingSet *ks = ANIM_get_keyingset_for_autokeying(scene, default_ksName);
		
		/* insert keyframes */
		ANIM_apply_keyingset(C, NULL, NULL, ks, MODIFYKEY_MODE_INSERT, (float)CFRA);
		
		/* now recalculate paths */
		if ((ob->pose->avs.path_bakeflag & MOTIONPATH_BAKE_HAS_PATHS))
			ED_pose_recalculate_paths(scene, ob);
	}
	
	DAG_id_tag_update(&ob->id, OB_RECALC_DATA);

	/* note, notifier might evolve */
	WM_event_add_notifier(C, NC_OBJECT|ND_TRANSFORM, ob);
	
	return OPERATOR_FINISHED;
}

/* --------------- */

static int pose_clear_scale_exec(bContext *C, wmOperator *op) 
{
	return pose_clear_transform_generic_exec(C, op, pchan_clear_scale, "Scaling");
}

void POSE_OT_scale_clear(wmOperatorType *ot)
{
	/* identifiers */
	ot->name= _("Clear Pose Scale");
	ot->idname= "POSE_OT_scale_clear";
	ot->description = _("Reset scaling of selected bones to their default values");
	
	/* api callbacks */
	ot->exec = pose_clear_scale_exec;
	ot->poll = ED_operator_posemode;
	
	/* flags */
	ot->flag= OPTYPE_REGISTER|OPTYPE_UNDO;
}


static int pose_clear_rot_exec(bContext *C, wmOperator *op) 
{
	return pose_clear_transform_generic_exec(C, op, pchan_clear_rot, "Rotation");
}

void POSE_OT_rot_clear(wmOperatorType *ot)
{
	/* identifiers */
	ot->name= _("Clear Pose Rotation");
	ot->idname= "POSE_OT_rot_clear";
	ot->description = _("Reset rotations of selected bones to their default values");
	
	/* api callbacks */
	ot->exec = pose_clear_rot_exec;
	ot->poll = ED_operator_posemode;
	
	/* flags */
	ot->flag= OPTYPE_REGISTER|OPTYPE_UNDO;
}


static int pose_clear_loc_exec(bContext *C, wmOperator *op) 
{
	return pose_clear_transform_generic_exec(C, op, pchan_clear_loc, "Location");
}

void POSE_OT_loc_clear(wmOperatorType *ot)
{
	/* identifiers */
	ot->name= _("Clear Pose Location");
	ot->idname= "POSE_OT_loc_clear";
	ot->description = _("Reset locations of selected bones to their default values");
	
	/* api callbacks */
	ot->exec = pose_clear_loc_exec;
	ot->poll = ED_operator_posemode;
	
	/* flags */
	ot->flag= OPTYPE_REGISTER|OPTYPE_UNDO;
}


static int pose_clear_transforms_exec(bContext *C, wmOperator *op) 
{
	return pose_clear_transform_generic_exec(C, op, pchan_clear_transforms, "LocRotScale");
}

void POSE_OT_transforms_clear(wmOperatorType *ot)
{
	/* identifiers */
	ot->name= _("Clear Pose Transforms");
	ot->idname= "POSE_OT_transforms_clear";
	ot->description = _("Reset location, rotation, and scaling of selected bones to their default values");
	
	/* api callbacks */
	ot->exec = pose_clear_transforms_exec;
	ot->poll = ED_operator_posemode;
	
	/* flags */
	ot->flag= OPTYPE_REGISTER|OPTYPE_UNDO;
}

/* ***************** selections ********************** */

static int pose_select_inverse_exec(bContext *C, wmOperator *UNUSED(op))
{
	
	/*	Set the flags */
	CTX_DATA_BEGIN(C, bPoseChannel *, pchan, visible_pose_bones) 
	{
		if ((pchan->bone->flag & BONE_UNSELECTABLE) == 0) {
			pchan->bone->flag ^= (BONE_SELECTED|BONE_TIPSEL|BONE_ROOTSEL);
		}
	}	
	CTX_DATA_END;
	
	WM_event_add_notifier(C, NC_OBJECT|ND_BONE_SELECT, NULL);
	
	return OPERATOR_FINISHED;
}

void POSE_OT_select_inverse(wmOperatorType *ot)
{
	/* identifiers */
	ot->name= _("Select Inverse");
	ot->idname= "POSE_OT_select_inverse";
	ot->description= _("Flip the selection status of bones (selected -> unselected, unselected -> selected)");
	
	/* api callbacks */
	ot->exec= pose_select_inverse_exec;
	ot->poll= ED_operator_posemode;
	
	/* flags */
	ot->flag= OPTYPE_REGISTER|OPTYPE_UNDO;
	
}
static int pose_de_select_all_exec(bContext *C, wmOperator *op)
{
	int action = RNA_enum_get(op->ptr, "action");

	if (action == SEL_TOGGLE) {
		action= CTX_DATA_COUNT(C, selected_pose_bones) ? SEL_DESELECT : SEL_SELECT;
	}
	
	/*	Set the flags */
	CTX_DATA_BEGIN(C, bPoseChannel *, pchan, visible_pose_bones) {
		/* select pchan only if selectable, but deselect works always */
		switch (action) {
		case SEL_SELECT:
			if ((pchan->bone->flag & BONE_UNSELECTABLE)==0)
				pchan->bone->flag |= BONE_SELECTED;
			break;
		case SEL_DESELECT:
			pchan->bone->flag &= ~(BONE_SELECTED|BONE_TIPSEL|BONE_ROOTSEL);
			break;
		case SEL_INVERT:
			if (pchan->bone->flag & BONE_SELECTED) {
				pchan->bone->flag &= ~(BONE_SELECTED|BONE_TIPSEL|BONE_ROOTSEL);
			} 
			else if ((pchan->bone->flag & BONE_UNSELECTABLE)==0) {
					pchan->bone->flag |= BONE_SELECTED;
			}
			break;
		}
	}
	CTX_DATA_END;

	WM_event_add_notifier(C, NC_OBJECT|ND_BONE_SELECT, NULL);
	
	return OPERATOR_FINISHED;
}

void POSE_OT_select_all(wmOperatorType *ot)
{
	/* identifiers */
	ot->name= _("Select or Deselect All");
	ot->idname= "POSE_OT_select_all";
	ot->description= _("Toggle selection status of all bones");
	
	/* api callbacks */
	ot->exec= pose_de_select_all_exec;
	ot->poll= ED_operator_posemode;
	
	/* flags */
	ot->flag= OPTYPE_REGISTER|OPTYPE_UNDO;
	
	WM_operator_properties_select_all(ot);
}

static int pose_select_parent_exec(bContext *C, wmOperator *UNUSED(op))
{
	Object *ob= ED_object_pose_armature(CTX_data_active_object(C));
	bPoseChannel *pchan,*parent;

	/*	Determine if there is an active bone */
	pchan=CTX_data_active_pose_bone(C);
	if (pchan) {
		bArmature *arm= ob->data;
		parent=pchan->parent;
		if ((parent) && !(parent->bone->flag & (BONE_HIDDEN_P|BONE_UNSELECTABLE))) {
			parent->bone->flag |= BONE_SELECTED;
			arm->act_bone= parent->bone;
		}
		else {
			return OPERATOR_CANCELLED;
		}
	}
	else {
		return OPERATOR_CANCELLED;
	}

	WM_event_add_notifier(C, NC_OBJECT|ND_BONE_SELECT, ob);
	
	return OPERATOR_FINISHED;
}

void POSE_OT_select_parent(wmOperatorType *ot)
{
	/* identifiers */
	ot->name= _("Select Parent Bone");
	ot->idname= "POSE_OT_select_parent";
	ot->description= _("Select bones that are parents of the currently selected bones");

	/* api callbacks */
	ot->exec= pose_select_parent_exec;
	ot->poll= ED_operator_posemode;

	/* flags */
	ot->flag= OPTYPE_REGISTER|OPTYPE_UNDO;
	
}

/* ************* hide/unhide pose bones ******************* */

static int hide_selected_pose_bone_cb(Object *ob, Bone *bone, void *UNUSED(ptr)) 
{
	bArmature *arm= ob->data;
	
	if (arm->layer & bone->layer) {
		if (bone->flag & BONE_SELECTED) {
			bone->flag |= BONE_HIDDEN_P;
			bone->flag &= ~BONE_SELECTED;
			if(arm->act_bone==bone)
				arm->act_bone= NULL;
		}
	}
	return 0;
}

static int hide_unselected_pose_bone_cb(Object *ob, Bone *bone, void *UNUSED(ptr)) 
{
	bArmature *arm= ob->data;
	
	if (arm->layer & bone->layer) {
		// hrm... typo here?
		if ((bone->flag & BONE_SELECTED)==0) {
			bone->flag |= BONE_HIDDEN_P;
			if(arm->act_bone==bone)
				arm->act_bone= NULL;
		}
	}
	return 0;
}

/* active object is armature in posemode, poll checked */
static int pose_hide_exec(bContext *C, wmOperator *op) 
{
	Object *ob= ED_object_pose_armature(CTX_data_active_object(C));
	bArmature *arm= ob->data;

	if(RNA_boolean_get(op->ptr, "unselected"))
	   bone_looper(ob, arm->bonebase.first, NULL, hide_unselected_pose_bone_cb);
	else
	   bone_looper(ob, arm->bonebase.first, NULL, hide_selected_pose_bone_cb);
	
	/* note, notifier might evolve */
	WM_event_add_notifier(C, NC_OBJECT|ND_BONE_SELECT, ob);
	
	return OPERATOR_FINISHED;
}

void POSE_OT_hide(wmOperatorType *ot)
{
	/* identifiers */
	ot->name= _("Hide Selected");
	ot->idname= "POSE_OT_hide";
	ot->description= _("Tag selected bones to not be visible in Pose Mode");
	
	/* api callbacks */
	ot->exec= pose_hide_exec;
	ot->poll= ED_operator_posemode;
	
	/* flags */
	ot->flag= OPTYPE_REGISTER|OPTYPE_UNDO;
	
	/* props */
	RNA_def_boolean(ot->srna, "unselected", 0, _("Unselected"), "");
}

static int show_pose_bone_cb(Object *ob, Bone *bone, void *UNUSED(ptr)) 
{
	bArmature *arm= ob->data;
	
	if (arm->layer & bone->layer) {
		if (bone->flag & BONE_HIDDEN_P) {
			bone->flag &= ~BONE_HIDDEN_P;
			bone->flag |= BONE_SELECTED;
		}
	}
	
	return 0;
}

/* active object is armature in posemode, poll checked */
static int pose_reveal_exec(bContext *C, wmOperator *UNUSED(op)) 
{
	Object *ob= ED_object_pose_armature(CTX_data_active_object(C));
	bArmature *arm= ob->data;
	
	bone_looper(ob, arm->bonebase.first, NULL, show_pose_bone_cb);
	
	/* note, notifier might evolve */
	WM_event_add_notifier(C, NC_OBJECT|ND_BONE_SELECT, ob);

	return OPERATOR_FINISHED;
}

void POSE_OT_reveal(wmOperatorType *ot)
{
	/* identifiers */
	ot->name= _("Reveal Selected");
	ot->idname= "POSE_OT_reveal";
	ot->description= _("Unhide all bones that have been tagged to be hidden in Pose Mode");
	
	/* api callbacks */
	ot->exec= pose_reveal_exec;
	ot->poll= ED_operator_posemode;
	
	/* flags */
	ot->flag= OPTYPE_REGISTER|OPTYPE_UNDO;
}

/* ************* RENAMING DISASTERS ************ */

static int bone_unique_check(void *arg, const char *name)
{
	return get_named_bone((bArmature *)arg, name) != NULL;
}

static void unique_bone_name(bArmature *arm, char *name)
{
	BLI_uniquename_cb(bone_unique_check, (void *)arm, "Bone", '.', name, sizeof(((Bone *)NULL)->name));
}

/* helper call for armature_bone_rename */
static void constraint_bone_name_fix(Object *ob, ListBase *conlist, char *oldname, char *newname)
{
	bConstraint *curcon;
	bConstraintTarget *ct;
	
	for (curcon = conlist->first; curcon; curcon=curcon->next) {
		bConstraintTypeInfo *cti= constraint_get_typeinfo(curcon);
		ListBase targets = {NULL, NULL};
		
		if (cti && cti->get_constraint_targets) {
			cti->get_constraint_targets(curcon, &targets);
			
			for (ct= targets.first; ct; ct= ct->next) {
				if (ct->tar == ob) {
					if (!strcmp(ct->subtarget, oldname) )
						BLI_strncpy(ct->subtarget, newname, MAXBONENAME);
				}
			}
			
			if (cti->flush_constraint_targets)
				cti->flush_constraint_targets(curcon, &targets, 0);
		}	
	}
}

/* called by UI for renaming a bone */
/* warning: make sure the original bone was not renamed yet! */
/* seems messy, but thats what you get with not using pointers but channel names :) */
void ED_armature_bone_rename(bArmature *arm, char *oldnamep, char *newnamep)
{
	Object *ob;
	char newname[MAXBONENAME];
	char oldname[MAXBONENAME];
	
	/* names better differ! */
	if(strncmp(oldnamep, newnamep, MAXBONENAME)) {
		
		/* we alter newname string... so make copy */
		BLI_strncpy(newname, newnamep, MAXBONENAME);
		/* we use oldname for search... so make copy */
		BLI_strncpy(oldname, oldnamep, MAXBONENAME);
		
		/* now check if we're in editmode, we need to find the unique name */
		if (arm->edbo) {
			EditBone *eBone= editbone_name_exists(arm->edbo, oldname);
			
			if (eBone) {
				unique_editbone_name(arm->edbo, newname, NULL);
				BLI_strncpy(eBone->name, newname, MAXBONENAME);
			}
			else return;
		}
		else {
			Bone *bone= get_named_bone(arm, oldname);
			
			if (bone) {
				unique_bone_name(arm, newname);
				BLI_strncpy(bone->name, newname, MAXBONENAME);
			}
			else return;
		}
		
		/* do entire dbase - objects */
		for (ob= G.main->object.first; ob; ob= ob->id.next) {
			ModifierData *md;
			
			/* we have the object using the armature */
			if (arm==ob->data) {
				Object *cob;
				
				/* Rename the pose channel, if it exists */
				if (ob->pose) {
					bPoseChannel *pchan = get_pose_channel(ob->pose, oldname);
					if (pchan) {
						BLI_strncpy(pchan->name, newname, MAXBONENAME);
						
						if (ob->pose->chanhash) {
							GHash *gh = ob->pose->chanhash;
							
							/* remove the old hash entry, and replace with the new name */
							BLI_ghash_remove(gh, oldname, NULL, NULL);
							BLI_ghash_insert(gh, pchan->name, pchan);
						}
					}
				}
				
				/* Update any object constraints to use the new bone name */
				for (cob= G.main->object.first; cob; cob= cob->id.next) {
					if (cob->constraints.first)
						constraint_bone_name_fix(ob, &cob->constraints, oldname, newname);
					if (cob->pose) {
						bPoseChannel *pchan;
						for (pchan = cob->pose->chanbase.first; pchan; pchan=pchan->next) {
							constraint_bone_name_fix(ob, &pchan->constraints, oldname, newname);
						}
					}
				}
			}
					
			/* See if an object is parented to this armature */
			if (ob->parent && (ob->parent->data == arm)) {
				if (ob->partype==PARBONE) {
					/* bone name in object */
					if (!strcmp(ob->parsubstr, oldname))
						BLI_strncpy(ob->parsubstr, newname, MAXBONENAME);
				}
			}
			
			if (modifiers_usesArmature(ob, arm)) { 
				bDeformGroup *dg= defgroup_find_name(ob, oldname);
				if(dg) {
					BLI_strncpy(dg->name, newname, MAXBONENAME);
				}
			}
			
			/* fix modifiers that might be using this name */
			for (md= ob->modifiers.first; md; md= md->next) {
				if (md->type == eModifierType_Hook) {
					HookModifierData *hmd = (HookModifierData *)md;
					
					/* uses armature, so may use the affected bone name */
					if (hmd->object && (hmd->object->data == arm)) {
						if (!strcmp(hmd->subtarget, oldname))
							BLI_strncpy(hmd->subtarget, newname, MAXBONENAME);
					}
				}
			}
			
			/* Fix animation data attached to this object */
			// TODO: should we be using the database wide version instead (since drivers may break)
			if (ob->adt) {
				/* posechannels only... */
				BKE_animdata_fix_paths_rename(&ob->id, ob->adt, "pose.bones", oldname, newname, 0, 0, 1);
			}
		}

		{
			/* correct view locking */
			bScreen *screen;
			for(screen= G.main->screen.first; screen; screen= screen->id.next) {
				ScrArea *sa;
				/* add regions */
				for(sa= screen->areabase.first; sa; sa= sa->next) {
					SpaceLink *sl= sa->spacedata.first;
					if(sl->spacetype == SPACE_VIEW3D) {
						View3D *v3d= (View3D *)sl;
						if(v3d->ob_centre && v3d->ob_centre->data == arm) {
							if (!strcmp(v3d->ob_centre_bone, oldname)) {
								BLI_strncpy(v3d->ob_centre_bone, newname, MAXBONENAME);
							}
						}
					}
				}
			}
		}
	}
}


static int armature_flip_names_exec (bContext *C, wmOperator *UNUSED(op))
{
	Object *ob= CTX_data_edit_object(C);
	bArmature *arm;
	char newname[32];
	
	/* paranoia checks */
	if (ELEM(NULL, ob, ob->pose)) 
		return OPERATOR_CANCELLED;
	arm= ob->data;
	
	/* loop through selected bones, auto-naming them */
	CTX_DATA_BEGIN(C, EditBone *, ebone, selected_editable_bones)
	{
		flip_side_name(newname, ebone->name, TRUE); // 1 = do strip off number extensions
		ED_armature_bone_rename(arm, ebone->name, newname);
	}
	CTX_DATA_END;
	
	/* since we renamed stuff... */
	DAG_id_tag_update(&ob->id, OB_RECALC_DATA);

	/* note, notifier might evolve */
	WM_event_add_notifier(C, NC_OBJECT|ND_POSE, ob);
	
	return OPERATOR_FINISHED;
}

void ARMATURE_OT_flip_names (wmOperatorType *ot)
{
	/* identifiers */
	ot->name= _("Flip Names");
	ot->idname= "ARMATURE_OT_flip_names";
	ot->description= _("Flips (and corrects) the axis suffixes of the names of selected bones");
	
	/* api callbacks */
	ot->exec= armature_flip_names_exec;
	ot->poll= ED_operator_editarmature;
	
	/* flags */
	ot->flag= OPTYPE_REGISTER|OPTYPE_UNDO;
}


static int armature_autoside_names_exec (bContext *C, wmOperator *op)
{
	Object *ob= CTX_data_edit_object(C);
	bArmature *arm;
	char newname[32];
	short axis= RNA_enum_get(op->ptr, "type");
	
	/* paranoia checks */
	if (ELEM(NULL, ob, ob->pose)) 
		return OPERATOR_CANCELLED;
	arm= ob->data;
	
	/* loop through selected bones, auto-naming them */
	CTX_DATA_BEGIN(C, EditBone *, ebone, selected_editable_bones)
	{
		BLI_strncpy(newname, ebone->name, sizeof(newname));
		if(bone_autoside_name(newname, 1, axis, ebone->head[axis], ebone->tail[axis]))
			ED_armature_bone_rename(arm, ebone->name, newname);
	}
	CTX_DATA_END;
	
	/* since we renamed stuff... */
	DAG_id_tag_update(&ob->id, OB_RECALC_DATA);

	/* note, notifier might evolve */
	WM_event_add_notifier(C, NC_OBJECT|ND_POSE, ob);
	
	return OPERATOR_FINISHED;
}

void ARMATURE_OT_autoside_names (wmOperatorType *ot)
{
	static EnumPropertyItem axis_items[]= {
		 {0, "XAXIS", 0, N_("X-Axis"), N_("Left/Right")},
		{1, "YAXIS", 0, N_("Y-Axis"), N_("Front/Back")},
		{2, "ZAXIS", 0, N_("Z-Axis"), N_("Top/Bottom")},
		{0, NULL, 0, NULL, NULL}};
	
	/* identifiers */
	ot->name= _("AutoName by Axis");
	ot->idname= "ARMATURE_OT_autoside_names";
	ot->description= _("Automatically renames the selected bones according to which side of the target axis they fall on");
	
	/* api callbacks */
	ot->invoke= WM_menu_invoke;
	ot->exec= armature_autoside_names_exec;
	ot->poll= ED_operator_editarmature;
	
	/* flags */
	ot->flag= OPTYPE_REGISTER|OPTYPE_UNDO;
	
	/* settings */
	ot->prop= RNA_def_enum(ot->srna, "type", axis_items, 0, _("Axis"), _("Axis tag names with."));
}



/* if editbone (partial) selected, copy data */
/* context; editmode armature, with mirror editing enabled */
void transform_armature_mirror_update(Object *obedit)
{
	bArmature *arm= obedit->data;
	EditBone *ebo, *eboflip;
	
	for (ebo= arm->edbo->first; ebo; ebo=ebo->next) {
		/* no layer check, correct mirror is more important */
		if (ebo->flag & (BONE_TIPSEL|BONE_ROOTSEL)) {
			eboflip= ED_armature_bone_get_mirrored(arm->edbo, ebo);
			
			if (eboflip) {
				/* we assume X-axis flipping for now */
				if (ebo->flag & BONE_TIPSEL) {
					EditBone *children;
					
					eboflip->tail[0]= -ebo->tail[0];
					eboflip->tail[1]= ebo->tail[1];
					eboflip->tail[2]= ebo->tail[2];
					eboflip->rad_tail= ebo->rad_tail;
					eboflip->roll= -ebo->roll;

					/* Also move connected children, in case children's name aren't mirrored properly */
					for (children=arm->edbo->first; children; children=children->next) {
						if (children->parent == eboflip && children->flag & BONE_CONNECTED) {
							copy_v3_v3(children->head, eboflip->tail);
							children->rad_head = ebo->rad_tail;
						}
					}
				}
				if (ebo->flag & BONE_ROOTSEL) {
					eboflip->head[0]= -ebo->head[0];
					eboflip->head[1]= ebo->head[1];
					eboflip->head[2]= ebo->head[2];
					eboflip->rad_head= ebo->rad_head;
					eboflip->roll= -ebo->roll;
					
					/* Also move connected parent, in case parent's name isn't mirrored properly */
					if (eboflip->parent && eboflip->flag & BONE_CONNECTED)
					{
						EditBone *parent = eboflip->parent;
						copy_v3_v3(parent->tail, eboflip->head);
						parent->rad_tail = ebo->rad_head;
					}
				}
				if (ebo->flag & BONE_SELECTED) {
					eboflip->dist= ebo->dist;
					eboflip->roll= -ebo->roll;
					eboflip->xwidth= ebo->xwidth;
					eboflip->zwidth= ebo->zwidth;
				}
			}
		}
	}
}


/*****************************************************************************************************/
/*************************************** SKELETON GENERATOR ******************************************/
/*****************************************************************************************************/

#if 0

/**************************************** SUBDIVISION ALGOS ******************************************/

EditBone * subdivideByAngle(Scene *scene, Object *obedit, ReebArc *arc, ReebNode *head, ReebNode *tail)
{
	bArmature *arm= obedit->data;
	EditBone *lastBone = NULL;
	
	if (scene->toolsettings->skgen_options & SKGEN_CUT_ANGLE)
	{
		ReebArcIterator arc_iter;
		BArcIterator *iter = (BArcIterator*)&arc_iter;
		float *previous = NULL, *current = NULL;
		EditBone *child = NULL;
		EditBone *parent = NULL;
		EditBone *root = NULL;
		float angleLimit = (float)cos(scene->toolsettings->skgen_angle_limit * M_PI / 180.0f);
		
		parent = ED_armature_edit_bone_add(arm, "Bone");
		parent->flag |= BONE_SELECTED|BONE_TIPSEL|BONE_ROOTSEL;
		copy_v3_v3(parent->head, head->p);
		
		root = parent;
		
		initArcIterator(iter, arc, head);
		IT_next(iter);
		previous = iter->p;
		
		for (IT_next(iter);
			IT_stopped(iter) == 0;
			previous = iter->p, IT_next(iter))
		{
			float vec1[3], vec2[3];
			float len1, len2;
			
			current = iter->p;

			sub_v3_v3v3(vec1, previous, parent->head);
			sub_v3_v3v3(vec2, current, previous);

			len1 = normalize_v3(vec1);
			len2 = normalize_v3(vec2);

			if (len1 > 0.0f && len2 > 0.0f && dot_v3v3(vec1, vec2) < angleLimit)
			{
				copy_v3_v3(parent->tail, previous);

				child = ED_armature_edit_bone_add(arm, "Bone");
				copy_v3_v3(child->head, parent->tail);
				child->parent = parent;
				child->flag |= BONE_CONNECTED|BONE_SELECTED|BONE_TIPSEL|BONE_ROOTSEL;
				
				parent = child; /* new child is next parent */
			}
		}
		copy_v3_v3(parent->tail, tail->p);
		
		/* If the bone wasn't subdivided, delete it and return NULL
		 * to let subsequent subdivision methods do their thing. 
		 * */
		if (parent == root)
		{
			if(parent==arm->act_edbone) arm->act_edbone= NULL;
			ED_armature_edit_bone_remove(arm, parent);
			parent = NULL;
		}
		
		lastBone = parent; /* set last bone in the chain */
	}
	
	return lastBone;
}

EditBone * test_subdivideByCorrelation(Scene *scene, Object *obedit, ReebArc *arc, ReebNode *head, ReebNode *tail)
{
	EditBone *lastBone = NULL;

	if (scene->toolsettings->skgen_options & SKGEN_CUT_CORRELATION)
	{
		float invmat[4][4]= MAT4_UNITY;
		float tmat[3][3]= MAT3_UNITY;
		ReebArcIterator arc_iter;
		BArcIterator *iter = (BArcIterator*)&arc_iter;
		bArmature *arm= obedit->data;
		
		initArcIterator(iter, arc, head);
		
		lastBone = subdivideArcBy(arm, arm->edbo, iter, invmat, tmat, nextAdaptativeSubdivision);
	}
	
	return lastBone;
}

float arcLengthRatio(ReebArc *arc)
{
	float arcLength = 0.0f;
	float embedLength = 0.0f;
	int i;
	
	arcLength = len_v3v3(arc->head->p, arc->tail->p);
	
	if (arc->bcount > 0)
	{
		/* Add the embedding */
		for ( i = 1; i < arc->bcount; i++)
		{
			embedLength += len_v3v3(arc->buckets[i - 1].p, arc->buckets[i].p);
		}
		/* Add head and tail -> embedding vectors */
		embedLength += len_v3v3(arc->head->p, arc->buckets[0].p);
		embedLength += len_v3v3(arc->tail->p, arc->buckets[arc->bcount - 1].p);
	}
	else
	{
		embedLength = arcLength;
	}
	
	return embedLength / arcLength;	
}

EditBone * test_subdivideByLength(Scene *scene, Object *obedit, ReebArc *arc, ReebNode *head, ReebNode *tail)
{
	EditBone *lastBone = NULL;
	if ((scene->toolsettings->skgen_options & SKGEN_CUT_LENGTH) &&
		arcLengthRatio(arc) >= G.scene->toolsettings->skgen_length_ratio)
	{
		float invmat[4][4]= MAT4_UNITY;
		float tmat[3][3]= MAT3_UNITY;
		ReebArcIterator arc_iter;
		BArcIterator *iter = (BArcIterator*)&arc_iter;
		bArmature *arm= obedit->data;
		
		initArcIterator(iter, arc, head);
		
		lastBone = subdivideArcBy(arm, arm->edbo, iter, invmat, tmat, nextLengthSubdivision);
	}
	
	return lastBone;
}

/***************************************** MAIN ALGORITHM ********************************************/

void generateSkeletonFromReebGraph(Scene *scene, ReebGraph *rg)
{
	Object *obedit= scene->obedit; // XXX get from context
	GHash *arcBoneMap = NULL;
	ReebArc *arc = NULL;
	ReebNode *node = NULL;
	Object *src = NULL;
	Object *dst = NULL;
	
	src = scene->basact->object;
	
	if (obedit != NULL)
	{
		ED_armature_from_edit(obedit);
		ED_armature_edit_free(obedit);
	}
	
	dst = add_object(scene, OB_ARMATURE);
	ED_object_base_init_transform(NULL, scene->basact, NULL, NULL); 	// XXX NULL is C, loc, rot
	obedit= scene->basact->object;
	
	/* Copy orientation from source */
	copy_v3_v3(dst->loc, src->obmat[3]);
	mat4_to_eul( dst->rot,src->obmat);
	mat4_to_size( dst->size,src->obmat);
	
	where_is_object(scene, obedit);
	
	ED_armature_to_edit(obedit);

	arcBoneMap = BLI_ghash_new(BLI_ghashutil_ptrhash, BLI_ghashutil_ptrcmp, "SkeletonFromReebGraph gh");
	
	BLI_markdownSymmetry((BGraph*)rg, rg->nodes.first, scene->toolsettings->skgen_symmetry_limit);
	
	for (arc = rg->arcs.first; arc; arc = arc->next) 
	{
		EditBone *lastBone = NULL;
		ReebNode *head, *tail;
		int i;

		/* Find out the direction of the arc through simple heuristics (in order of priority) :
		 * 
		 * 1- Arcs on primary symmetry axis (symmetry == 1) point up (head: high weight -> tail: low weight)
		 * 2- Arcs starting on a primary axis point away from it (head: node on primary axis)
		 * 3- Arcs point down (head: low weight -> tail: high weight)
		 *
		 * Finally, the arc direction is stored in its flag: 1 (low -> high), -1 (high -> low)
		 */

		/* if arc is a symmetry axis, internal bones go up the tree */		
		if (arc->symmetry_level == 1 && arc->tail->degree != 1)
		{
			head = arc->tail;
			tail = arc->head;
			
			arc->flag = -1; /* mark arc direction */
		}
		/* Bones point AWAY from the symmetry axis */
		else if (arc->head->symmetry_level == 1)
		{
			head = arc->head;
			tail = arc->tail;
			
			arc->flag = 1; /* mark arc direction */
		}
		else if (arc->tail->symmetry_level == 1)
		{
			head = arc->tail;
			tail = arc->head;
			
			arc->flag = -1; /* mark arc direction */
		}
		/* otherwise, always go from low weight to high weight */
		else
		{
			head = arc->head;
			tail = arc->tail;
			
			arc->flag = 1; /* mark arc direction */
		}
		
		/* Loop over subdivision methods */	
		for (i = 0; lastBone == NULL && i < SKGEN_SUB_TOTAL; i++)
		{
			switch(scene->toolsettings->skgen_subdivisions[i])
			{
				case SKGEN_SUB_LENGTH:
					lastBone = test_subdivideByLength(scene, obedit, arc, head, tail);
					break;
				case SKGEN_SUB_ANGLE:
					lastBone = subdivideByAngle(scene, obedit, arc, head, tail);
					break;
				case SKGEN_SUB_CORRELATION:
					lastBone = test_subdivideByCorrelation(scene, obedit, arc, head, tail);
					break;
			}
		}
	
		if (lastBone == NULL)
		{
			EditBone	*bone;
			bone = ED_armature_edit_bone_add(obedit->data, "Bone");
			bone->flag |= BONE_SELECTED|BONE_TIPSEL|BONE_ROOTSEL;
			
			copy_v3_v3(bone->head, head->p);
			copy_v3_v3(bone->tail, tail->p);
			
			/* set first and last bone, since there's only one */
			lastBone = bone;
		}
		
		BLI_ghash_insert(arcBoneMap, arc, lastBone);
	}

	/* Second pass, setup parent relationship between arcs */
	for (node = rg->nodes.first; node; node = node->next)
	{
		ReebArc *incomingArc = NULL;
		int i;

		for (i = 0; i < node->degree; i++)
		{
			arc = (ReebArc*)node->arcs[i];

			/* if arc is incoming into the node */
			if ((arc->head == node && arc->flag == -1) || (arc->tail == node && arc->flag == 1))
			{
				if (incomingArc == NULL)
				{
					incomingArc = arc;
					/* loop further to make sure there's only one incoming arc */
				}
				else
				{
					/* skip this node if more than one incomingArc */
					incomingArc = NULL;
					break; /* No need to look further, we are skipping already */
				}
			}
		}

		if (incomingArc != NULL)
		{
			EditBone *parentBone = BLI_ghash_lookup(arcBoneMap, incomingArc);

			/* Look for outgoing arcs and parent their bones */
			for (i = 0; i < node->degree; i++)
			{
				arc = node->arcs[i];

				/* if arc is outgoing from the node */
				if ((arc->head == node && arc->flag == 1) || (arc->tail == node && arc->flag == -1))
				{
					EditBone *childBone = BLI_ghash_lookup(arcBoneMap, arc);

					/* find the root bone */
					while(childBone->parent != NULL)
					{
						childBone = childBone->parent;
					}

					childBone->parent = parentBone;
					childBone->flag |= BONE_CONNECTED;
				}
			}
		}
	}
	
	BLI_ghash_free(arcBoneMap, NULL, NULL);
}

void generateSkeleton(Scene *scene)
{
	ReebGraph *reebg;
	
//	setcursor_space(SPACE_VIEW3D, CURSOR_WAIT);
	
	reebg = BIF_ReebGraphFromEditMesh();

	generateSkeletonFromReebGraph(scene, reebg);

	REEB_freeGraph(reebg);

	//setcursor_space(SPACE_VIEW3D, CURSOR_EDIT);
}

#endif<|MERGE_RESOLUTION|>--- conflicted
+++ resolved
@@ -1374,108 +1374,6 @@
 	return chbone;
 }
 
-<<<<<<< HEAD
-/* callback for posemode setflag */
-static int pose_setflag_exec (bContext *C, wmOperator *op)
-{
-	int flag= RNA_enum_get(op->ptr, "type");
-	int mode= RNA_enum_get(op->ptr, "mode");
-	
-	/* loop over all selected pchans */
-	CTX_DATA_BEGIN(C, bPoseChannel *, pchan, selected_pose_bones) 
-	{
-		bone_setflag(&pchan->bone->flag, flag, mode);
-	}
-	CTX_DATA_END;
-	
-	/* note, notifier might evolve */
-	WM_event_add_notifier(C, NC_OBJECT|ND_POSE, ED_object_pose_armature(CTX_data_active_object(C)));
-	
-	return OPERATOR_FINISHED;
-}
-
-/* callback for editbones setflag */
-static int armature_bones_setflag_exec (bContext *C, wmOperator *op)
-{
-	int flag= RNA_enum_get(op->ptr, "type");
-	int mode= RNA_enum_get(op->ptr, "mode");
-	
-	/* loop over all selected pchans */
-	CTX_DATA_BEGIN(C, EditBone *, ebone, selected_bones) 
-	{
-		bone_setflag(&ebone->flag, flag, mode);
-	}
-	CTX_DATA_END;
-	
-	/* note, notifier might evolve */
-	WM_event_add_notifier(C, NC_OBJECT|ND_POSE, CTX_data_edit_object(C));
-	
-	return OPERATOR_FINISHED;
-}
-
-/* settings that can be changed */
-static EnumPropertyItem prop_bone_setting_types[] = {
-	{BONE_DRAWWIRE, "DRAWWIRE", 0, "Draw Wire", ""},
-	{BONE_NO_DEFORM, "DEFORM", 0, "Deform", ""},
-	{BONE_MULT_VG_ENV, "MULT_VG", 0, "Multiply Vertex Groups", ""},
-	{BONE_HINGE, "HINGE", 0, "Hinge", ""},
-	{BONE_NO_SCALE, "NO_SCALE", 0, "No Scale", ""},
-	{BONE_EDITMODE_LOCKED, "LOCKED", 0, "Locked", "(For EditMode only)"},
-	{0, NULL, 0, NULL, NULL}
-};
-
-/* ways that settings can be changed */
-static EnumPropertyItem prop_bone_setting_modes[] = {
-	{0, "CLEAR", 0, "Clear", ""},
-	{1, "ENABLE", 0, "Enable", ""},
-	{2, "TOGGLE", 0, "Toggle", ""},
-	{0, NULL, 0, NULL, NULL}
-};
-
-
-void ARMATURE_OT_flags_set (wmOperatorType *ot)
-{
-	/* identifiers */
-	ot->name= _("Set Bone Flags");
-	ot->idname= "ARMATURE_OT_flags_set";
-	ot->description= _("Set flags for armature bones");
-	
-	/* callbacks */
-	ot->invoke= WM_menu_invoke;
-	ot->exec= armature_bones_setflag_exec;
-	ot->poll= ED_operator_editarmature;
-	
-	/* flags */
-	ot->flag= OPTYPE_REGISTER|OPTYPE_UNDO;
-	
-	/* properties */
-	ot->prop= RNA_def_enum(ot->srna, "type", prop_bone_setting_types, 0, _("Type"), "");
-	RNA_def_enum(ot->srna, "mode", prop_bone_setting_modes, 0, _("Mode"), "");
-}
-
-void POSE_OT_flags_set (wmOperatorType *ot)
-{
-	/* identifiers */
-	ot->name= _("Set Bone Flags");
-	ot->idname= "POSE_OT_flags_set";
-	ot->description= _("Set flags for armature bones");
-	
-	/* callbacks */
-	ot->invoke= WM_menu_invoke;
-	ot->exec= pose_setflag_exec;
-	ot->poll= ED_operator_posemode;
-	
-	/* flags */
-	ot->flag= OPTYPE_REGISTER|OPTYPE_UNDO;
-	
-	/* properties */
-	ot->prop= RNA_def_enum(ot->srna, "type", prop_bone_setting_types, 0, _("Type"), "");
-	RNA_def_enum(ot->srna, "mode", prop_bone_setting_modes, 0, _("Mode"), "");
-}
-
-
-=======
->>>>>>> 4da4943b
 /* **************** END PoseMode & EditMode *************************** */
 /* **************** Posemode stuff ********************** */
 
