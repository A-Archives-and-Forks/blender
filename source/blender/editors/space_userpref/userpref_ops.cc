--- conflicted
+++ resolved
@@ -477,25 +477,7 @@
   STRNCPY(module, custom_directory[0] ? BLI_path_basename(custom_directory) : name);
   /* Not essential but results in more readable module names.
    * Otherwise URL's have their '.' removed, making for quite unreadable module names. */
-<<<<<<< HEAD
   beautify_module_name(module);
-=======
-  char module_buf[FILE_MAX];
-  {
-    STRNCPY_UTF8(module_buf, module);
-    int i;
-    for (i = 0; module_buf[i]; i++) {
-      if (ELEM(module_buf[i], '.', '-', '/', '\\')) {
-        module_buf[i] = '_';
-      }
-    }
-    /* Strip any trailing underscores. */
-    while ((i > 0) && (module_buf[--i] == '_')) {
-      module_buf[i] = '\0';
-    }
-    module = module_buf;
-  }
->>>>>>> e8ddaff8
 
   bUserExtensionRepo *new_repo = BKE_preferences_extension_repo_add(
       &U, name, module, custom_directory);
