/*
 * ***** BEGIN GPL LICENSE BLOCK *****
 *
 * This program is free software; you can redistribute it and/or
 * modify it under the terms of the GNU General Public License
 * as published by the Free Software Foundation; either version 2
 * of the License, or (at your option) any later version.
 *
 * This program is distributed in the hope that it will be useful,
 * but WITHOUT ANY WARRANTY; without even the implied warranty of
 * MERCHANTABILITY or FITNESS FOR A PARTICULAR PURPOSE.  See the
 * GNU General Public License for more details.
 *
 * You should have received a copy of the GNU General Public License
 * along with this program; if not, write to the Free Software Foundation,
 * Inc., 51 Franklin Street, Fifth Floor, Boston, MA 02110-1301, USA.
 *
 * The Original Code is Copyright (C) 2009 Blender Foundation.
 * All rights reserved.
 *
 * Contributor(s): Blender Foundation, Joshua Leung
 *
 * ***** END GPL LICENSE BLOCK *****
 */

/** \file blender/editors/interface/interface_eyedropper.c
 *  \ingroup edinterface
 */

#include "DNA_space_types.h"
#include "DNA_screen_types.h"

#include "BLI_blenlib.h"
#include "BLI_math_vector.h"

#include "BKE_context.h"
#include "BKE_screen.h"
<<<<<<< HEAD
#include "BKE_report.h"
#include "BKE_animsys.h"
#include "BKE_idcode.h"
#include "BKE_unit.h"

#include "DEG_depsgraph.h"
#include "DEG_depsgraph_build.h"

#include "RNA_access.h"
#include "RNA_define.h"

#include "BIF_gl.h"
=======
>>>>>>> b3c147a0

#include "UI_interface.h"

#include "WM_api.h"
#include "WM_types.h"

#include "interface_intern.h"

#include "interface_eyedropper_intern.h"  /* own include */

/* -------------------------------------------------------------------- */
/* Keymap
 */
/** \name Modal Keymap
 * \{ */


wmKeyMap *eyedropper_modal_keymap(wmKeyConfig *keyconf)
{
	static const EnumPropertyItem modal_items[] = {
		{EYE_MODAL_CANCEL, "CANCEL", 0, "Cancel", ""},
		{EYE_MODAL_SAMPLE_CONFIRM, "SAMPLE_CONFIRM", 0, "Confirm Sampling", ""},
		{EYE_MODAL_SAMPLE_BEGIN, "SAMPLE_BEGIN", 0, "Start Sampling", ""},
		{EYE_MODAL_SAMPLE_RESET, "SAMPLE_RESET", 0, "Reset Sampling", ""},
		{0, NULL, 0, NULL, NULL}
	};

	wmKeyMap *keymap = WM_modalkeymap_get(keyconf, "Eyedropper Modal Map");

	/* this function is called for each spacetype, only needs to add map once */
	if (keymap && keymap->modal_items)
		return NULL;

	keymap = WM_modalkeymap_add(keyconf, "Eyedropper Modal Map", modal_items);

	/* items for modal map */
	WM_modalkeymap_add_item(keymap, ESCKEY, KM_PRESS, KM_ANY, 0, EYE_MODAL_CANCEL);
	WM_modalkeymap_add_item(keymap, RIGHTMOUSE, KM_PRESS, KM_ANY, 0, EYE_MODAL_CANCEL);
	WM_modalkeymap_add_item(keymap, RETKEY, KM_RELEASE, KM_ANY, 0, EYE_MODAL_SAMPLE_CONFIRM);
	WM_modalkeymap_add_item(keymap, PADENTER, KM_RELEASE, KM_ANY, 0, EYE_MODAL_SAMPLE_CONFIRM);
	WM_modalkeymap_add_item(keymap, LEFTMOUSE, KM_RELEASE, KM_ANY, 0, EYE_MODAL_SAMPLE_CONFIRM);
	WM_modalkeymap_add_item(keymap, LEFTMOUSE, KM_PRESS, KM_ANY, 0, EYE_MODAL_SAMPLE_BEGIN);
	WM_modalkeymap_add_item(keymap, SPACEKEY, KM_RELEASE, KM_ANY, 0, EYE_MODAL_SAMPLE_RESET);

	/* assign to operators */
	WM_modalkeymap_assign(keymap, "UI_OT_eyedropper_colorband");
	WM_modalkeymap_assign(keymap, "UI_OT_eyedropper_color");
	WM_modalkeymap_assign(keymap, "UI_OT_eyedropper_id");
	WM_modalkeymap_assign(keymap, "UI_OT_eyedropper_depth");
	WM_modalkeymap_assign(keymap, "UI_OT_eyedropper_driver");

	return keymap;
}

wmKeyMap *eyedropper_colorband_modal_keymap(wmKeyConfig *keyconf)
{
	static const EnumPropertyItem modal_items_point[] = {
		{EYE_MODAL_POINT_CANCEL, "CANCEL", 0, "Cancel", ""},
		{EYE_MODAL_POINT_SAMPLE, "SAMPLE_SAMPLE", 0, "Sample a point", ""},
		{EYE_MODAL_POINT_CONFIRM, "SAMPLE_CONFIRM", 0, "Confirm Sampling", ""},
		{EYE_MODAL_POINT_RESET, "SAMPLE_RESET", 0, "Reset Sampling", ""},
		{0, NULL, 0, NULL, NULL}
	};

	wmKeyMap *keymap = WM_modalkeymap_get(keyconf, "Eyedropper ColorBand PointSampling Map");
	if (keymap && keymap->modal_items)
		return keymap;

	keymap = WM_modalkeymap_add(keyconf, "Eyedropper ColorBand PointSampling Map", modal_items_point);

	/* items for modal map */
	WM_modalkeymap_add_item(keymap, ESCKEY, KM_PRESS, KM_ANY, 0, EYE_MODAL_CANCEL);
	WM_modalkeymap_add_item(keymap, BACKSPACEKEY, KM_PRESS, KM_ANY, 0, EYE_MODAL_POINT_REMOVE_LAST);
	WM_modalkeymap_add_item(keymap, RIGHTMOUSE, KM_PRESS, KM_ANY, 0, EYE_MODAL_POINT_CONFIRM);
	WM_modalkeymap_add_item(keymap, RETKEY, KM_RELEASE, KM_ANY, 0, EYE_MODAL_POINT_CONFIRM);
	WM_modalkeymap_add_item(keymap, PADENTER, KM_RELEASE, KM_ANY, 0, EYE_MODAL_POINT_CONFIRM);
	WM_modalkeymap_add_item(keymap, LEFTMOUSE, KM_PRESS, KM_ANY, 0, EYE_MODAL_POINT_SAMPLE);
	WM_modalkeymap_add_item(keymap, SPACEKEY, KM_RELEASE, KM_ANY, 0, EYE_MODAL_POINT_RESET);

	/* assign to operators */
	WM_modalkeymap_assign(keymap, "UI_OT_eyedropper_colorband_point");

	return keymap;
}

/** \} */


/* -------------------------------------------------------------------- */
/* Utility Functions
 */
/** \name Generic Shared Functions
 * \{ */

void eyedropper_draw_cursor_text(const struct bContext *C, const ARegion *ar, const char *name)
{
	const uiFontStyle *fstyle = UI_FSTYLE_WIDGET;
	wmWindow *win = CTX_wm_window(C);
	int x = win->eventstate->x;
	int y = win->eventstate->y;
	const float col_fg[4] = {1.0f, 1.0f, 1.0f, 1.0f};
	const float col_bg[4] = {0.0f, 0.0f, 0.0f, 0.2f};


	if ((name[0] == '\0') ||
	    (BLI_rcti_isect_pt(&ar->winrct, x, y) == false))
	{
		return;
	}

	x = x - ar->winrct.xmin;
	y = y - ar->winrct.ymin;

	y += U.widget_unit;

	UI_fontstyle_draw_simple_backdrop(fstyle, x, y, name, col_fg, col_bg);
}


/**
 * Utility to retrieve a button representing a RNA property that is currently under the cursor.
 *
 * This is to be used by any eyedroppers which fetch properties (e.g. UI_OT_eyedropper_driver).
 * Especially during modal operations (e.g. as with the eyedroppers), context cannot be relied
 * upon to provide this information, as it is not updated until the operator finishes.
 *
 * \return A button under the mouse which relates to some RNA Property, or NULL
 */
uiBut *eyedropper_get_property_button_under_mouse(bContext *C, const wmEvent *event)
{
	bScreen *screen = CTX_wm_screen(C);
	ScrArea *sa = BKE_screen_find_area_xy(screen, SPACE_TYPE_ANY, event->x, event->y);
	ARegion *ar = BKE_area_find_region_xy(sa, RGN_TYPE_ANY, event->x, event->y);

	uiBut *but = ui_but_find_mouse_over(ar, event);

	if (ELEM(NULL, but, but->rnapoin.data, but->rnaprop)) {
		return NULL;
	}
	else {
		return but;
	}
}

/** \} */
<<<<<<< HEAD


/* -------------------------------------------------------------------- */
/* Eyedropper
 */

/** \name Eyedropper (RGB Color)
 * \{ */

typedef struct Eyedropper {
	struct ColorManagedDisplay *display;

	PointerRNA ptr;
	PropertyRNA *prop;
	int index;

	float init_col[3]; /* for resetting on cancel */

	bool  accum_start; /* has mouse been pressed */
	float accum_col[3];
	int   accum_tot;
} Eyedropper;

static bool eyedropper_init(bContext *C, wmOperator *op)
{
	Scene *scene = CTX_data_scene(C);
	Eyedropper *eye;

	op->customdata = eye = MEM_callocN(sizeof(Eyedropper), "Eyedropper");

	UI_context_active_but_prop_get(C, &eye->ptr, &eye->prop, &eye->index);

	if ((eye->ptr.data == NULL) ||
	    (eye->prop == NULL) ||
	    (RNA_property_editable(&eye->ptr, eye->prop) == false) ||
	    (RNA_property_array_length(&eye->ptr, eye->prop) < 3) ||
	    (RNA_property_type(eye->prop) != PROP_FLOAT))
	{
		return false;
	}

	if (RNA_property_subtype(eye->prop) != PROP_COLOR) {
		const char *display_device;
		float col[4];

		display_device = scene->display_settings.display_device;
		eye->display = IMB_colormanagement_display_get_named(display_device);

		/* store inital color */
		RNA_property_float_get_array(&eye->ptr, eye->prop, col);
		if (eye->display) {
			IMB_colormanagement_display_to_scene_linear_v3(col, eye->display);
		}
		copy_v3_v3(eye->init_col, col);
	}

	return true;
}

static void eyedropper_exit(bContext *C, wmOperator *op)
{
	WM_cursor_modal_restore(CTX_wm_window(C));

	if (op->customdata) {
		MEM_freeN(op->customdata);
		op->customdata = NULL;
	}
}

/* *** eyedropper_color_ helper functions *** */

/**
 * \brief get the color from the screen.
 *
 * Special check for image or nodes where we MAY have HDR pixels which don't display.
 */
static void eyedropper_color_sample_fl(bContext *C, int mx, int my, float r_col[3])
{
	/* we could use some clever */
	bScreen *screen = CTX_wm_screen(C);
	ScrArea *sa = BKE_screen_find_area_xy(screen, SPACE_TYPE_ANY, mx, my);
	const char *display_device = CTX_data_scene(C)->display_settings.display_device;
	struct ColorManagedDisplay *display = IMB_colormanagement_display_get_named(display_device);

	if (sa) {
		if (sa->spacetype == SPACE_IMAGE) {
			ARegion *ar = BKE_area_find_region_xy(sa, RGN_TYPE_WINDOW, mx, my);
			if (ar) {
				SpaceImage *sima = sa->spacedata.first;
				int mval[2] = {mx - ar->winrct.xmin,
				               my - ar->winrct.ymin};

				if (ED_space_image_color_sample(sima, ar, mval, r_col)) {
					return;
				}
			}
		}
		else if (sa->spacetype == SPACE_NODE) {
			ARegion *ar = BKE_area_find_region_xy(sa, RGN_TYPE_WINDOW, mx, my);
			if (ar) {
				SpaceNode *snode = sa->spacedata.first;
				int mval[2] = {mx - ar->winrct.xmin,
				               my - ar->winrct.ymin};

				if (ED_space_node_color_sample(snode, ar, mval, r_col)) {
					return;
				}
			}
		}
		else if (sa->spacetype == SPACE_CLIP) {
			ARegion *ar = BKE_area_find_region_xy(sa, RGN_TYPE_WINDOW, mx, my);
			if (ar) {
				SpaceClip *sc = sa->spacedata.first;
				int mval[2] = {mx - ar->winrct.xmin,
				               my - ar->winrct.ymin};

				if (ED_space_clip_color_sample(sc, ar, mval, r_col)) {
					return;
				}
			}
		}
	}

	/* fallback to simple opengl picker */
	glReadBuffer(GL_FRONT);
	glReadPixels(mx, my, 1, 1, GL_RGB, GL_FLOAT, r_col);
	glReadBuffer(GL_BACK);
	
	IMB_colormanagement_display_to_scene_linear_v3(r_col, display);
}

/* sets the sample color RGB, maintaining A */
static void eyedropper_color_set(bContext *C, Eyedropper *eye, const float col[3])
{
	float col_conv[4];

	/* to maintain alpha */
	RNA_property_float_get_array(&eye->ptr, eye->prop, col_conv);

	/* convert from linear rgb space to display space */
	if (eye->display) {
		copy_v3_v3(col_conv, col);
		IMB_colormanagement_scene_linear_to_display_v3(col_conv, eye->display);
	}
	else {
		copy_v3_v3(col_conv, col);
	}

	RNA_property_float_set_array(&eye->ptr, eye->prop, col_conv);

	RNA_property_update(C, &eye->ptr, eye->prop);
}

/* set sample from accumulated values */
static void eyedropper_color_set_accum(bContext *C, Eyedropper *eye)
{
	float col[3];
	mul_v3_v3fl(col, eye->accum_col, 1.0f / (float)eye->accum_tot);
	eyedropper_color_set(C, eye, col);
}

/* single point sample & set */
static void eyedropper_color_sample(bContext *C, Eyedropper *eye, int mx, int my)
{
	float col[3];
	eyedropper_color_sample_fl(C, mx, my, col);
	eyedropper_color_set(C, eye, col);
}

static void eyedropper_color_sample_accum(bContext *C, Eyedropper *eye, int mx, int my)
{
	float col[3];
	eyedropper_color_sample_fl(C, mx, my, col);
	/* delay linear conversion */
	add_v3_v3(eye->accum_col, col);
	eye->accum_tot++;
}

static void eyedropper_cancel(bContext *C, wmOperator *op)
{
	Eyedropper *eye = op->customdata;
	eyedropper_color_set(C, eye, eye->init_col);
	eyedropper_exit(C, op);
}

/* main modal status check */
static int eyedropper_modal(bContext *C, wmOperator *op, const wmEvent *event)
{
	Eyedropper *eye = (Eyedropper *)op->customdata;

	/* handle modal keymap */
	if (event->type == EVT_MODAL_MAP) {
		switch (event->val) {
			case EYE_MODAL_CANCEL:
				eyedropper_cancel(C, op);
				return OPERATOR_CANCELLED;
			case EYE_MODAL_SAMPLE_CONFIRM:
				if (eye->accum_tot == 0) {
					eyedropper_color_sample(C, eye, event->x, event->y);
				}
				else {
					eyedropper_color_set_accum(C, eye);
				}
				eyedropper_exit(C, op);
				return OPERATOR_FINISHED;
			case EYE_MODAL_SAMPLE_BEGIN:
				/* enable accum and make first sample */
				eye->accum_start = true;
				eyedropper_color_sample_accum(C, eye, event->x, event->y);
				break;
			case EYE_MODAL_SAMPLE_RESET:
				eye->accum_tot = 0;
				zero_v3(eye->accum_col);
				eyedropper_color_sample_accum(C, eye, event->x, event->y);
				eyedropper_color_set_accum(C, eye);
				break;
		}
	}
	else if (event->type == MOUSEMOVE) {
		if (eye->accum_start) {
			/* button is pressed so keep sampling */
			eyedropper_color_sample_accum(C, eye, event->x, event->y);
			eyedropper_color_set_accum(C, eye);
		}
	}

	return OPERATOR_RUNNING_MODAL;
}

/* Modal Operator init */
static int eyedropper_invoke(bContext *C, wmOperator *op, const wmEvent *UNUSED(event))
{
	/* init */
	if (eyedropper_init(C, op)) {
		WM_cursor_modal_set(CTX_wm_window(C), BC_EYEDROPPER_CURSOR);

		/* add temp handler */
		WM_event_add_modal_handler(C, op);

		return OPERATOR_RUNNING_MODAL;
	}
	else {
		eyedropper_exit(C, op);
		return OPERATOR_CANCELLED;
	}
}

/* Repeat operator */
static int eyedropper_exec(bContext *C, wmOperator *op)
{
	/* init */
	if (eyedropper_init(C, op)) {

		/* do something */

		/* cleanup */
		eyedropper_exit(C, op);

		return OPERATOR_FINISHED;
	}
	else {
		return OPERATOR_CANCELLED;
	}
}

static int eyedropper_poll(bContext *C)
{
	PointerRNA ptr;
	PropertyRNA *prop;
	int index_dummy;
	uiBut *but;

	/* Only color buttons */
	if ((CTX_wm_window(C) != NULL) &&
	    (but = UI_context_active_but_prop_get(C, &ptr, &prop, &index_dummy)) &&
	    (but->type == UI_BTYPE_COLOR))
	{
		return 1;
	}

	return 0;
}

void UI_OT_eyedropper_color(wmOperatorType *ot)
{
	/* identifiers */
	ot->name = "Eyedropper";
	ot->idname = "UI_OT_eyedropper_color";
	ot->description = "Sample a color from the Blender Window to store in a property";

	/* api callbacks */
	ot->invoke = eyedropper_invoke;
	ot->modal = eyedropper_modal;
	ot->cancel = eyedropper_cancel;
	ot->exec = eyedropper_exec;
	ot->poll = eyedropper_poll;

	/* flags */
	ot->flag = OPTYPE_BLOCKING | OPTYPE_INTERNAL;

	/* properties */
}

/** \} */

/* -------------------------------------------------------------------- */
/** \name Eyedropper (RGB Color Band)
 *
 * Operates by either:
 * - Dragging a straight line, sampling pixels formed by the line to extract a gradient.
 * - Clicking on points, adding each color to the end of the color-band.
 * \{ */

typedef struct Colorband_RNAUpdateCb {
	PointerRNA ptr;
	PropertyRNA *prop;
} Colorband_RNAUpdateCb;

typedef struct EyedropperColorband {
	int last_x, last_y;
	/* Alpha is currently fixed at 1.0, may support in future. */
	float (*color_buffer)[4];
	int     color_buffer_alloc;
	int     color_buffer_len;
	bool sample_start;
	ColorBand init_color_band;
	ColorBand *color_band;
	PointerRNA ptr;
	PropertyRNA *prop;
} EyedropperColorband;

/* For user-data only. */
struct EyedropperColorband_Context {
	bContext *context;
	EyedropperColorband *eye;
};

static bool eyedropper_colorband_init(bContext *C, wmOperator *op)
{
	ColorBand *band = NULL;
	EyedropperColorband *eye;

	uiBut *but = UI_context_active_but_get(C);

	if (but == NULL) {
		/* pass */
	}
	else if (but->type == UI_BTYPE_COLORBAND) {
		/* When invoked with a hotkey, we can find the band in 'but->poin'. */
		band = (ColorBand *)but->poin;
	}
	else {
		/* When invoked from a button it's in custom_data field. */
		band = (ColorBand *)but->custom_data;
	}

	if (!band)
		return false;

	op->customdata = eye = MEM_callocN(sizeof(EyedropperColorband), __func__);
	eye->color_buffer_alloc = 16;
	eye->color_buffer = MEM_mallocN(sizeof(*eye->color_buffer) * eye->color_buffer_alloc, __func__);
	eye->color_buffer_len = 0;
	eye->color_band = band;
	eye->init_color_band = *eye->color_band;
	eye->ptr = ((Colorband_RNAUpdateCb *)but->func_argN)->ptr;
	eye->prop  = ((Colorband_RNAUpdateCb *)but->func_argN)->prop;

	return true;
}

static void eyedropper_colorband_sample_point(bContext *C, EyedropperColorband *eye, int mx, int my)
{
	if (eye->last_x != mx || eye->last_y != my) {
		float col[4];
		col[3] = 1.0f;  /* TODO: sample alpha */
		eyedropper_color_sample_fl(C, mx, my, col);
		if (eye->color_buffer_len + 1 == eye->color_buffer_alloc) {
			eye->color_buffer_alloc *= 2;
			eye->color_buffer = MEM_reallocN(eye->color_buffer, sizeof(*eye->color_buffer) * eye->color_buffer_alloc);
		}
		copy_v4_v4(eye->color_buffer[eye->color_buffer_len], col);
		eye->color_buffer_len += 1;
		eye->last_x = mx;
		eye->last_y = my;
	}
}

static bool eyedropper_colorband_sample_callback(int mx, int my, void *userdata)
{
	struct EyedropperColorband_Context *data = userdata;
	bContext *C = data->context;
	EyedropperColorband *eye = data->eye;
	eyedropper_colorband_sample_point(C, eye, mx, my);
	return true;
}

static void eyedropper_colorband_sample_segment(bContext *C, EyedropperColorband *eye, int mx, int my)
{
	/* Since the mouse tends to move rather rapidly we use #BLI_bitmap_draw_2d_line_v2v2i
	 * to interpolate between the reported coordinates */
	struct EyedropperColorband_Context userdata = {C, eye};
	int p1[2] = {eye->last_x, eye->last_y};
	int p2[2] = {mx, my};
	BLI_bitmap_draw_2d_line_v2v2i(p1, p2, eyedropper_colorband_sample_callback, &userdata);
}

static void eyedropper_colorband_exit(bContext *C, wmOperator *op)
{
	WM_cursor_modal_restore(CTX_wm_window(C));

	if (op->customdata) {
		EyedropperColorband *eye = op->customdata;
		MEM_freeN(eye->color_buffer);
		MEM_freeN(eye);
		op->customdata = NULL;
	}
}

static void eyedropper_colorband_apply(bContext *C, wmOperator *op)
{
	EyedropperColorband *eye = op->customdata;
	BKE_colorband_init_from_table_rgba(eye->color_band, eye->color_buffer, eye->color_buffer_len);
	RNA_property_update(C, &eye->ptr, eye->prop);
}

static void eyedropper_colorband_cancel(bContext *C, wmOperator *op)
{
	EyedropperColorband *eye = op->customdata;
	*eye->color_band = eye->init_color_band;
	RNA_property_update(C, &eye->ptr, eye->prop);
	eyedropper_colorband_exit(C, op);
}

/* main modal status check */
static int eyedropper_colorband_modal(bContext *C, wmOperator *op, const wmEvent *event)
{
	EyedropperColorband *eye = op->customdata;
	/* handle modal keymap */
	if (event->type == EVT_MODAL_MAP) {
		switch (event->val) {
			case EYE_MODAL_CANCEL:
				eyedropper_colorband_cancel(C, op);
				return OPERATOR_CANCELLED;
			case EYE_MODAL_SAMPLE_CONFIRM:
				eyedropper_colorband_sample_segment(C, eye, event->x, event->y);
				eyedropper_colorband_apply(C, op);
				eyedropper_colorband_exit(C, op);
				return OPERATOR_FINISHED;
			case EYE_MODAL_SAMPLE_BEGIN:
				/* enable accum and make first sample */
				eye->sample_start = true;
				eyedropper_colorband_sample_point(C, eye, event->x, event->y);
				eyedropper_colorband_apply(C, op);
				eye->last_x = event->x;
				eye->last_y = event->y;
				break;
			case EYE_MODAL_SAMPLE_RESET:
				break;
		}
	}
	else if (event->type == MOUSEMOVE) {
		if (eye->sample_start) {
			eyedropper_colorband_sample_segment(C, eye, event->x, event->y);
			eyedropper_colorband_apply(C, op);
		}
	}
	return OPERATOR_RUNNING_MODAL;
}

static int eyedropper_colorband_point_modal(bContext *C, wmOperator *op, const wmEvent *event)
{
	EyedropperColorband *eye = op->customdata;
	/* handle modal keymap */
	if (event->type == EVT_MODAL_MAP) {
		switch (event->val) {
			case EYE_MODAL_POINT_CANCEL:
				eyedropper_colorband_cancel(C, op);
				return OPERATOR_CANCELLED;
			case EYE_MODAL_POINT_CONFIRM:
				eyedropper_colorband_apply(C, op);
				eyedropper_colorband_exit(C, op);
				return OPERATOR_FINISHED;
			case EYE_MODAL_POINT_REMOVE_LAST:
				if (eye->color_buffer_len > 0) {
					eye->color_buffer_len -= 1;
					eyedropper_colorband_apply(C, op);
				}
				break;
			case EYE_MODAL_POINT_SAMPLE:
				eyedropper_colorband_sample_point(C, eye, event->x, event->y);
				eyedropper_colorband_apply(C, op);
				if (eye->color_buffer_len == MAXCOLORBAND ) {
					eyedropper_colorband_exit(C, op);
					return OPERATOR_FINISHED;
				}
				break;
			case EYE_MODAL_SAMPLE_RESET:
				*eye->color_band = eye->init_color_band;
				RNA_property_update(C, &eye->ptr, eye->prop);
				eye->color_buffer_len = 0;
				break;
		}
	}
	return OPERATOR_RUNNING_MODAL;
}


/* Modal Operator init */
static int eyedropper_colorband_invoke(bContext *C, wmOperator *op, const wmEvent *UNUSED(event))
{
	/* init */
	if (eyedropper_colorband_init(C, op)) {
		WM_cursor_modal_set(CTX_wm_window(C), BC_EYEDROPPER_CURSOR);

		/* add temp handler */
		WM_event_add_modal_handler(C, op);

		return OPERATOR_RUNNING_MODAL;
	}
	else {
		eyedropper_colorband_exit(C, op);
		return OPERATOR_CANCELLED;
	}
}

/* Repeat operator */
static int eyedropper_colorband_exec(bContext *C, wmOperator *op)
{
	/* init */
	if (eyedropper_colorband_init(C, op)) {

		/* do something */

		/* cleanup */
		eyedropper_colorband_exit(C, op);

		return OPERATOR_FINISHED;
	}
	else {
		return OPERATOR_CANCELLED;
	}
}

void UI_OT_eyedropper_colorband(wmOperatorType *ot)
{
	/* identifiers */
	ot->name = "Eyedropper colorband";
	ot->idname = "UI_OT_eyedropper_colorband";
	ot->description = "Sample a color band";

	/* api callbacks */
	ot->invoke = eyedropper_colorband_invoke;
	ot->modal = eyedropper_colorband_modal;
	ot->cancel = eyedropper_colorband_cancel;
	ot->exec = eyedropper_colorband_exec;

	/* flags */
	ot->flag = OPTYPE_BLOCKING | OPTYPE_INTERNAL;

	/* properties */
}

void UI_OT_eyedropper_colorband_point(wmOperatorType *ot)
{
	/* identifiers */
	ot->name = "Eyedropper colorband (points)";
	ot->idname = "UI_OT_eyedropper_colorband_point";
	ot->description = "Pointsample a color band";

	/* api callbacks */
	ot->invoke = eyedropper_colorband_invoke;
	ot->modal = eyedropper_colorband_point_modal;
	ot->cancel = eyedropper_colorband_cancel;
	ot->exec = eyedropper_colorband_exec;

	/* flags */
	ot->flag = OPTYPE_BLOCKING | OPTYPE_INTERNAL;

	/* properties */
}

/** \} */

/* -------------------------------------------------------------------- */
/* Data Dropper */

/** \name Eyedropper (ID data-blocks)
 *
 * \note: datadropper is only internal name to avoid confusion in this file.
 * \{ */

typedef struct DataDropper {
	PointerRNA ptr;
	PropertyRNA *prop;
	short idcode;
	const char *idcode_name;

	ID *init_id; /* for resetting on cancel */

	ARegionType *art;
	void *draw_handle_pixel;
	char name[200];
} DataDropper;


static void datadropper_draw_cb(const struct bContext *C, ARegion *ar, void *arg)
{
	DataDropper *ddr = arg;
	eyedropper_draw_cursor_text(C, ar, ddr->name);
}


static int datadropper_init(bContext *C, wmOperator *op)
{
	DataDropper *ddr;
	int index_dummy;
	StructRNA *type;

	SpaceType *st;
	ARegionType *art;

	st = BKE_spacetype_from_id(SPACE_VIEW3D);
	art = BKE_regiontype_from_id(st, RGN_TYPE_WINDOW);

	op->customdata = ddr = MEM_callocN(sizeof(DataDropper), "DataDropper");

	UI_context_active_but_prop_get(C, &ddr->ptr, &ddr->prop, &index_dummy);

	if ((ddr->ptr.data == NULL) ||
	    (ddr->prop == NULL) ||
	    (RNA_property_editable(&ddr->ptr, ddr->prop) == false) ||
	    (RNA_property_type(ddr->prop) != PROP_POINTER))
	{
		return false;
	}

	ddr->art = art;
	ddr->draw_handle_pixel = ED_region_draw_cb_activate(art, datadropper_draw_cb, ddr, REGION_DRAW_POST_PIXEL);

	type = RNA_property_pointer_type(&ddr->ptr, ddr->prop);
	ddr->idcode = RNA_type_to_ID_code(type);
	BLI_assert(ddr->idcode != 0);
	/* Note we can translate here (instead of on draw time), because this struct has very short lifetime. */
	ddr->idcode_name = TIP_(BKE_idcode_to_name(ddr->idcode));

	PointerRNA ptr = RNA_property_pointer_get(&ddr->ptr, ddr->prop);
	ddr->init_id = ptr.id.data;

	return true;
}

static void datadropper_exit(bContext *C, wmOperator *op)
{
	WM_cursor_modal_restore(CTX_wm_window(C));

	if (op->customdata) {
		DataDropper *ddr = (DataDropper *)op->customdata;

		if (ddr->art) {
			ED_region_draw_cb_exit(ddr->art, ddr->draw_handle_pixel);
		}

		MEM_freeN(op->customdata);

		op->customdata = NULL;
	}

	WM_event_add_mousemove(C);
}

/* *** datadropper id helper functions *** */
/**
 * \brief get the ID from the screen.
 *
 */
static void datadropper_id_sample_pt(bContext *C, DataDropper *ddr, int mx, int my, ID **r_id)
{
	/* we could use some clever */
	bScreen *screen = CTX_wm_screen(C);
	ScrArea *sa = BKE_screen_find_area_xy(screen, -1, mx, my);

	ScrArea *area_prev = CTX_wm_area(C);
	ARegion *ar_prev = CTX_wm_region(C);

	ddr->name[0] = '\0';

	if (sa) {
		if (sa->spacetype == SPACE_VIEW3D) {
			ARegion *ar = BKE_area_find_region_xy(sa, RGN_TYPE_WINDOW, mx, my);
			if (ar) {
				const int mval[2] = {
				    mx - ar->winrct.xmin,
				    my - ar->winrct.ymin};
				Base *base;

				CTX_wm_area_set(C, sa);
				CTX_wm_region_set(C, ar);

				/* grr, always draw else we leave stale text */
				ED_region_tag_redraw(ar);

				base = ED_view3d_give_base_under_cursor(C, mval);
				if (base) {
					Object *ob = base->object;
					ID *id = NULL;
					if (ddr->idcode == ID_OB) {
						id = (ID *)ob;
					}
					else if (ob->data) {
						if (GS(((ID *)ob->data)->name) == ddr->idcode) {
							id = (ID *)ob->data;
						}
						else {
							BLI_snprintf(ddr->name, sizeof(ddr->name), "Incompatible, expected a %s",
							             ddr->idcode_name);
						}
					}

					if (id) {
						BLI_snprintf(ddr->name, sizeof(ddr->name), "%s: %s",
						             ddr->idcode_name, id->name + 2);
						*r_id = id;
					}
				}
			}
		}
	}

	CTX_wm_area_set(C, area_prev);
	CTX_wm_region_set(C, ar_prev);
}

/* sets the ID, returns success */
static bool datadropper_id_set(bContext *C, DataDropper *ddr, ID *id)
{
	PointerRNA ptr_value;

	RNA_id_pointer_create(id, &ptr_value);

	RNA_property_pointer_set(&ddr->ptr, ddr->prop, ptr_value);

	RNA_property_update(C, &ddr->ptr, ddr->prop);

	ptr_value = RNA_property_pointer_get(&ddr->ptr, ddr->prop);

	return (ptr_value.id.data == id);
}

/* single point sample & set */
static bool datadropper_id_sample(bContext *C, DataDropper *ddr, int mx, int my)
{
	ID *id = NULL;

	datadropper_id_sample_pt(C, ddr, mx, my, &id);
	return datadropper_id_set(C, ddr, id);
}

static void datadropper_cancel(bContext *C, wmOperator *op)
{
	DataDropper *ddr = op->customdata;
	datadropper_id_set(C, ddr, ddr->init_id);
	datadropper_exit(C, op);
}

/* main modal status check */
static int datadropper_modal(bContext *C, wmOperator *op, const wmEvent *event)
{
	DataDropper *ddr = (DataDropper *)op->customdata;

	/* handle modal keymap */
	if (event->type == EVT_MODAL_MAP) {
		switch (event->val) {
			case EYE_MODAL_CANCEL:
				datadropper_cancel(C, op);
				return OPERATOR_CANCELLED;
			case EYE_MODAL_SAMPLE_CONFIRM:
			{
				bool success;

				success = datadropper_id_sample(C, ddr, event->x, event->y);
				datadropper_exit(C, op);

				if (success) {
					return OPERATOR_FINISHED;
				}
				else {
					BKE_report(op->reports, RPT_WARNING, "Failed to set value");
					return OPERATOR_CANCELLED;
				}
			}
		}
	}
	else if (event->type == MOUSEMOVE) {
		ID *id = NULL;
		datadropper_id_sample_pt(C, ddr, event->x, event->y, &id);
	}

	return OPERATOR_RUNNING_MODAL;
}

/* Modal Operator init */
static int datadropper_invoke(bContext *C, wmOperator *op, const wmEvent *UNUSED(event))
{
	/* init */
	if (datadropper_init(C, op)) {
		WM_cursor_modal_set(CTX_wm_window(C), BC_EYEDROPPER_CURSOR);

		/* add temp handler */
		WM_event_add_modal_handler(C, op);

		return OPERATOR_RUNNING_MODAL;
	}
	else {
		datadropper_exit(C, op);
		return OPERATOR_CANCELLED;
	}
}

/* Repeat operator */
static int datadropper_exec(bContext *C, wmOperator *op)
{
	/* init */
	if (datadropper_init(C, op)) {
		/* cleanup */
		datadropper_exit(C, op);

		return OPERATOR_FINISHED;
	}
	else {
		return OPERATOR_CANCELLED;
	}
}

static int datadropper_poll(bContext *C)
{
	PointerRNA ptr;
	PropertyRNA *prop;
	int index_dummy;
	uiBut *but;

	/* data dropper only supports object data */
	if ((CTX_wm_window(C) != NULL) &&
	    (but = UI_context_active_but_prop_get(C, &ptr, &prop, &index_dummy)) &&
	    (but->type == UI_BTYPE_SEARCH_MENU) &&
	    (but->flag & UI_BUT_VALUE_CLEAR))
	{
		if (prop && RNA_property_type(prop) == PROP_POINTER) {
			StructRNA *type = RNA_property_pointer_type(&ptr, prop);
			const short idcode = RNA_type_to_ID_code(type);
			if ((idcode == ID_OB) || OB_DATA_SUPPORT_ID(idcode)) {
				return 1;
			}
		}
	}

	return 0;
}

void UI_OT_eyedropper_id(wmOperatorType *ot)
{
	/* identifiers */
	ot->name = "Eyedropper Data-Block";
	ot->idname = "UI_OT_eyedropper_id";
	ot->description = "Sample a data-block from the 3D View to store in a property";

	/* api callbacks */
	ot->invoke = datadropper_invoke;
	ot->modal = datadropper_modal;
	ot->cancel = datadropper_cancel;
	ot->exec = datadropper_exec;
	ot->poll = datadropper_poll;

	/* flags */
	ot->flag = OPTYPE_BLOCKING | OPTYPE_INTERNAL;

	/* properties */
}

/** \} */


/* -------------------------------------------------------------------- */
/* Depth Dropper */

/** \name Eyedropper (Depth)
 *
 * \note: depthdropper is only internal name to avoid confusion in this file.
 * \{ */

typedef struct DepthDropper {
	PointerRNA ptr;
	PropertyRNA *prop;

	float init_depth; /* for resetting on cancel */

	bool  accum_start; /* has mouse been presed */
	float accum_depth;
	int   accum_tot;

	ARegionType *art;
	void *draw_handle_pixel;
	char name[200];
} DepthDropper;


static void depthdropper_draw_cb(const struct bContext *C, ARegion *ar, void *arg)
{
	DepthDropper *ddr = arg;
	eyedropper_draw_cursor_text(C, ar, ddr->name);
}


static int depthdropper_init(bContext *C, wmOperator *op)
{
	DepthDropper *ddr;
	int index_dummy;

	SpaceType *st;
	ARegionType *art;

	st = BKE_spacetype_from_id(SPACE_VIEW3D);
	art = BKE_regiontype_from_id(st, RGN_TYPE_WINDOW);

	op->customdata = ddr = MEM_callocN(sizeof(DepthDropper), "DepthDropper");

	UI_context_active_but_prop_get(C, &ddr->ptr, &ddr->prop, &index_dummy);

	/* fallback to the active camera's dof */
	if (ddr->prop == NULL) {
		RegionView3D *rv3d = CTX_wm_region_view3d(C);
		if (rv3d && rv3d->persp == RV3D_CAMOB) {
			View3D *v3d = CTX_wm_view3d(C);
			if (v3d->camera && v3d->camera->data && !ID_IS_LINKED(v3d->camera->data)) {
				RNA_id_pointer_create(v3d->camera->data, &ddr->ptr);
				ddr->prop = RNA_struct_find_property(&ddr->ptr, "dof_distance");
			}
		}
	}

	if ((ddr->ptr.data == NULL) ||
	    (ddr->prop == NULL) ||
	    (RNA_property_editable(&ddr->ptr, ddr->prop) == false) ||
	    (RNA_property_type(ddr->prop) != PROP_FLOAT))
	{
		return false;
	}

	ddr->art = art;
	ddr->draw_handle_pixel = ED_region_draw_cb_activate(art, depthdropper_draw_cb, ddr, REGION_DRAW_POST_PIXEL);
	ddr->init_depth = RNA_property_float_get(&ddr->ptr, ddr->prop);

	return true;
}

static void depthdropper_exit(bContext *C, wmOperator *op)
{
	WM_cursor_modal_restore(CTX_wm_window(C));

	if (op->customdata) {
		DepthDropper *ddr = (DepthDropper *)op->customdata;

		if (ddr->art) {
			ED_region_draw_cb_exit(ddr->art, ddr->draw_handle_pixel);
		}

		MEM_freeN(op->customdata);

		op->customdata = NULL;
	}
}

/* *** depthdropper id helper functions *** */
/**
 * \brief get the ID from the screen.
 *
 */
static void depthdropper_depth_sample_pt(bContext *C, DepthDropper *ddr, int mx, int my, float *r_depth)
{
	/* we could use some clever */
	bScreen *screen = CTX_wm_screen(C);
	ScrArea *sa = BKE_screen_find_area_xy(screen, SPACE_TYPE_ANY, mx, my);
	Scene *scene = CTX_data_scene(C);
	UnitSettings *unit = &scene->unit;
	const bool do_split = (unit->flag & USER_UNIT_OPT_SPLIT) != 0;

	ScrArea *area_prev = CTX_wm_area(C);
	ARegion *ar_prev = CTX_wm_region(C);

	ddr->name[0] = '\0';

	if (sa) {
		if (sa->spacetype == SPACE_VIEW3D) {
			ARegion *ar = BKE_area_find_region_xy(sa, RGN_TYPE_WINDOW, mx, my);
			if (ar) {
				struct Depsgraph *graph = CTX_data_depsgraph(C);
				View3D *v3d = sa->spacedata.first;
				RegionView3D *rv3d = ar->regiondata;
				/* weak, we could pass in some reference point */
				const float *view_co = v3d->camera ? v3d->camera->obmat[3] : rv3d->viewinv[3];
				const int mval[2] = {
				    mx - ar->winrct.xmin,
				    my - ar->winrct.ymin};
				float co[3];

				EvaluationContext eval_ctx;
				CTX_data_eval_ctx(C, &eval_ctx);

				CTX_wm_area_set(C, sa);
				CTX_wm_region_set(C, ar);

				/* grr, always draw else we leave stale text */
				ED_region_tag_redraw(ar);

				view3d_operator_needs_opengl(C);

				if (ED_view3d_autodist(&eval_ctx, graph, ar, v3d, mval, co, true, NULL)) {
					const float mval_center_fl[2] = {
					    (float)ar->winx / 2,
					    (float)ar->winy / 2};
					float co_align[3];

					/* quick way to get view-center aligned point */
					ED_view3d_win_to_3d(v3d, ar, co, mval_center_fl, co_align);

					*r_depth = len_v3v3(view_co, co_align);

					bUnit_AsString(ddr->name, sizeof(ddr->name),
					               (double)*r_depth,
					               4, unit->system, B_UNIT_LENGTH, do_split, false);
				}
				else {
					BLI_strncpy(ddr->name, "Nothing under cursor", sizeof(ddr->name));
				}
			}
		}
	}

	CTX_wm_area_set(C, area_prev);
	CTX_wm_region_set(C, ar_prev);
}

/* sets the sample depth RGB, maintaining A */
static void depthdropper_depth_set(bContext *C, DepthDropper *ddr, const float depth)
{
	RNA_property_float_set(&ddr->ptr, ddr->prop, depth);
	RNA_property_update(C, &ddr->ptr, ddr->prop);
}

/* set sample from accumulated values */
static void depthdropper_depth_set_accum(bContext *C, DepthDropper *ddr)
{
	float depth = ddr->accum_depth;
	if (ddr->accum_tot) {
		depth /= (float)ddr->accum_tot;
	}
	depthdropper_depth_set(C, ddr, depth);
}

/* single point sample & set */
static void depthdropper_depth_sample(bContext *C, DepthDropper *ddr, int mx, int my)
{
	float depth = -1.0f;
	if (depth != -1.0f) {
		depthdropper_depth_sample_pt(C, ddr, mx, my, &depth);
		depthdropper_depth_set(C, ddr, depth);
	}
}

static void depthdropper_depth_sample_accum(bContext *C, DepthDropper *ddr, int mx, int my)
{
	float depth = -1.0f;
	depthdropper_depth_sample_pt(C, ddr, mx, my, &depth);
	if (depth != -1.0f) {
		ddr->accum_depth += depth;
		ddr->accum_tot++;
	}
}

static void depthdropper_cancel(bContext *C, wmOperator *op)
{
	DepthDropper *ddr = op->customdata;
	depthdropper_depth_set(C, ddr, ddr->init_depth);
	depthdropper_exit(C, op);
}

/* main modal status check */
static int depthdropper_modal(bContext *C, wmOperator *op, const wmEvent *event)
{
	DepthDropper *ddr = (DepthDropper *)op->customdata;

	/* handle modal keymap */
	if (event->type == EVT_MODAL_MAP) {
		switch (event->val) {
			case EYE_MODAL_CANCEL:
				depthdropper_cancel(C, op);
				return OPERATOR_CANCELLED;
			case EYE_MODAL_SAMPLE_CONFIRM:
				if (ddr->accum_tot == 0) {
					depthdropper_depth_sample(C, ddr, event->x, event->y);
				}
				else {
					depthdropper_depth_set_accum(C, ddr);
				}
				depthdropper_exit(C, op);
				return OPERATOR_FINISHED;
			case EYE_MODAL_SAMPLE_BEGIN:
				/* enable accum and make first sample */
				ddr->accum_start = true;
				depthdropper_depth_sample_accum(C, ddr, event->x, event->y);
				break;
			case EYE_MODAL_SAMPLE_RESET:
				ddr->accum_tot = 0;
				ddr->accum_depth = 0.0f;
				depthdropper_depth_sample_accum(C, ddr, event->x, event->y);
				depthdropper_depth_set_accum(C, ddr);
				break;
		}
	}
	else if (event->type == MOUSEMOVE) {
		if (ddr->accum_start) {
			/* button is pressed so keep sampling */
			depthdropper_depth_sample_accum(C, ddr, event->x, event->y);
			depthdropper_depth_set_accum(C, ddr);
		}
	}

	return OPERATOR_RUNNING_MODAL;
}

/* Modal Operator init */
static int depthdropper_invoke(bContext *C, wmOperator *op, const wmEvent *UNUSED(event))
{
	/* init */
	if (depthdropper_init(C, op)) {
		WM_cursor_modal_set(CTX_wm_window(C), BC_EYEDROPPER_CURSOR);

		/* add temp handler */
		WM_event_add_modal_handler(C, op);

		return OPERATOR_RUNNING_MODAL;
	}
	else {
		depthdropper_exit(C, op);
		return OPERATOR_CANCELLED;
	}
}

/* Repeat operator */
static int depthdropper_exec(bContext *C, wmOperator *op)
{
	/* init */
	if (depthdropper_init(C, op)) {
		/* cleanup */
		depthdropper_exit(C, op);

		return OPERATOR_FINISHED;
	}
	else {
		return OPERATOR_CANCELLED;
	}
}

static int depthdropper_poll(bContext *C)
{
	PointerRNA ptr;
	PropertyRNA *prop;
	int index_dummy;
	uiBut *but;

	/* check if there's an active button taking depth value */
	if ((CTX_wm_window(C) != NULL) &&
	    (but = UI_context_active_but_prop_get(C, &ptr, &prop, &index_dummy)) &&
	    (but->type == UI_BTYPE_NUM) &&
	    (prop != NULL))
	{
		if ((RNA_property_type(prop) == PROP_FLOAT) &&
		    (RNA_property_subtype(prop) & PROP_UNIT_LENGTH) &&
		    (RNA_property_array_check(prop) == false))
		{
			return 1;
		}
	}
	else {
		RegionView3D *rv3d = CTX_wm_region_view3d(C);
		if (rv3d && rv3d->persp == RV3D_CAMOB) {
			View3D *v3d = CTX_wm_view3d(C);
			if (v3d->camera && v3d->camera->data && !ID_IS_LINKED(v3d->camera->data)) {
				return 1;
			}
		}
	}

	return 0;
}

void UI_OT_eyedropper_depth(wmOperatorType *ot)
{
	/* identifiers */
	ot->name = "Eyedropper Depth";
	ot->idname = "UI_OT_eyedropper_depth";
	ot->description = "Sample depth from the 3D view";

	/* api callbacks */
	ot->invoke = depthdropper_invoke;
	ot->modal = depthdropper_modal;
	ot->cancel = depthdropper_cancel;
	ot->exec = depthdropper_exec;
	ot->poll = depthdropper_poll;

	/* flags */
	ot->flag = OPTYPE_BLOCKING | OPTYPE_INTERNAL;

	/* properties */
}

/** \} */

/* -------------------------------------------------------------------- */
/* Eyedropper
 */
 
/* NOTE: This is here (instead of in drivers.c) because we need access the button internals,
 * which we cannot access outside of the interface module
 */

/** \name Eyedropper (Driver Target)
 * \{ */

typedef struct DriverDropper {
	/* Destination property (i.e. where we'll add a driver) */
	PointerRNA ptr;
	PropertyRNA *prop;
	int index;
	
	// TODO: new target?
} DriverDropper;

static bool driverdropper_init(bContext *C, wmOperator *op)
{
	DriverDropper *ddr;
	uiBut *but;

	op->customdata = ddr = MEM_callocN(sizeof(DriverDropper), "DriverDropper");

	but = UI_context_active_but_prop_get(C, &ddr->ptr, &ddr->prop, &ddr->index);

	if ((ddr->ptr.data == NULL) ||
	    (ddr->prop == NULL) ||
	    (RNA_property_editable(&ddr->ptr, ddr->prop) == false) ||
	    (RNA_property_animateable(&ddr->ptr, ddr->prop) == false) ||
	    (but->flag & UI_BUT_DRIVEN))
	{
		return false;
	}
	
	return true;
}

static void driverdropper_exit(bContext *C, wmOperator *op)
{
	WM_cursor_modal_restore(CTX_wm_window(C));

	if (op->customdata) {
		MEM_freeN(op->customdata);
		op->customdata = NULL;
	}
}

static void driverdropper_sample(bContext *C, wmOperator *op, const wmEvent *event)
{
	DriverDropper *ddr = (DriverDropper *)op->customdata;
	uiBut *but = eyedropper_get_property_button_under_mouse(C, event);
	
	short mapping_type = RNA_enum_get(op->ptr, "mapping_type");
	short flag = 0;
	
	/* we can only add a driver if we know what RNA property it corresponds to */
	if (but == NULL) {
		return;
	}
	else {
		/* Get paths for src... */
		PointerRNA *target_ptr = &but->rnapoin;
		PropertyRNA *target_prop = but->rnaprop;
		int target_index = but->rnaindex;
		
		char *target_path = RNA_path_from_ID_to_property(target_ptr, target_prop);
		
		/* ... and destination */
		char *dst_path    = BKE_animdata_driver_path_hack(C, &ddr->ptr, ddr->prop, NULL);
		
		/* Now create driver(s) */
		if (target_path && dst_path) {
			int success = ANIM_add_driver_with_target(op->reports,
			                                          ddr->ptr.id.data, dst_path, ddr->index,
			                                          target_ptr->id.data, target_path, target_index,
			                                          flag, DRIVER_TYPE_PYTHON, mapping_type);
			
			if (success) {
				/* send updates */
				UI_context_update_anim_flag(C);
				DEG_relations_tag_update(CTX_data_main(C));
				DEG_id_tag_update(ddr->ptr.id.data, OB_RECALC_OB | OB_RECALC_DATA);
				WM_event_add_notifier(C, NC_ANIMATION | ND_FCURVES_ORDER, NULL);  // XXX
			}
		}
		
		/* cleanup */
		if (target_path)
			MEM_freeN(target_path);
		if (dst_path)
			MEM_freeN(dst_path);
	}
}

static void driverdropper_cancel(bContext *C, wmOperator *op)
{
	driverdropper_exit(C, op);
}

/* main modal status check */
static int driverdropper_modal(bContext *C, wmOperator *op, const wmEvent *event)
{
	/* handle modal keymap */
	if (event->type == EVT_MODAL_MAP) {
		switch (event->val) {
			case EYE_MODAL_CANCEL:
				driverdropper_cancel(C, op);
				return OPERATOR_CANCELLED;
				
			case EYE_MODAL_SAMPLE_CONFIRM:
				driverdropper_sample(C, op, event);
				driverdropper_exit(C, op);
				
				return OPERATOR_FINISHED;
		}
	}
	
	return OPERATOR_RUNNING_MODAL;
}

/* Modal Operator init */
static int driverdropper_invoke(bContext *C, wmOperator *op, const wmEvent *UNUSED(event))
{
	/* init */
	if (driverdropper_init(C, op)) {
		WM_cursor_modal_set(CTX_wm_window(C), BC_EYEDROPPER_CURSOR);
		
		/* add temp handler */
		WM_event_add_modal_handler(C, op);
		
		return OPERATOR_RUNNING_MODAL;
	}
	else {
		driverdropper_exit(C, op);
		return OPERATOR_CANCELLED;
	}
}

/* Repeat operator */
static int driverdropper_exec(bContext *C, wmOperator *op)
{
	/* init */
	if (driverdropper_init(C, op)) {
		/* cleanup */
		driverdropper_exit(C, op);
		
		return OPERATOR_FINISHED;
	}
	else {
		return OPERATOR_CANCELLED;
	}
}

static int driverdropper_poll(bContext *C)
{
	if (!CTX_wm_window(C)) return 0;
	else return 1;
}

void UI_OT_eyedropper_driver(wmOperatorType *ot)
{
	/* identifiers */
	ot->name = "Eyedropper Driver";
	ot->idname = "UI_OT_eyedropper_driver";
	ot->description = "Pick a property to use as a driver target";
	
	/* api callbacks */
	ot->invoke = driverdropper_invoke;
	ot->modal = driverdropper_modal;
	ot->cancel = driverdropper_cancel;
	ot->exec = driverdropper_exec;
	ot->poll = driverdropper_poll;
	
	/* flags */
	ot->flag = OPTYPE_BLOCKING | OPTYPE_INTERNAL | OPTYPE_UNDO;
	
	/* properties */
	RNA_def_enum(ot->srna, "mapping_type", prop_driver_create_mapping_types, 0,
	             "Mapping Type", "Method used to match target and driven properties");
}

/** \} */
=======
>>>>>>> b3c147a0
<|MERGE_RESOLUTION|>--- conflicted
+++ resolved
@@ -35,21 +35,6 @@
 
 #include "BKE_context.h"
 #include "BKE_screen.h"
-<<<<<<< HEAD
-#include "BKE_report.h"
-#include "BKE_animsys.h"
-#include "BKE_idcode.h"
-#include "BKE_unit.h"
-
-#include "DEG_depsgraph.h"
-#include "DEG_depsgraph_build.h"
-
-#include "RNA_access.h"
-#include "RNA_define.h"
-
-#include "BIF_gl.h"
-=======
->>>>>>> b3c147a0
 
 #include "UI_interface.h"
 
@@ -195,1410 +180,3 @@
 }
 
 /** \} */
-<<<<<<< HEAD
-
-
-/* -------------------------------------------------------------------- */
-/* Eyedropper
- */
-
-/** \name Eyedropper (RGB Color)
- * \{ */
-
-typedef struct Eyedropper {
-	struct ColorManagedDisplay *display;
-
-	PointerRNA ptr;
-	PropertyRNA *prop;
-	int index;
-
-	float init_col[3]; /* for resetting on cancel */
-
-	bool  accum_start; /* has mouse been pressed */
-	float accum_col[3];
-	int   accum_tot;
-} Eyedropper;
-
-static bool eyedropper_init(bContext *C, wmOperator *op)
-{
-	Scene *scene = CTX_data_scene(C);
-	Eyedropper *eye;
-
-	op->customdata = eye = MEM_callocN(sizeof(Eyedropper), "Eyedropper");
-
-	UI_context_active_but_prop_get(C, &eye->ptr, &eye->prop, &eye->index);
-
-	if ((eye->ptr.data == NULL) ||
-	    (eye->prop == NULL) ||
-	    (RNA_property_editable(&eye->ptr, eye->prop) == false) ||
-	    (RNA_property_array_length(&eye->ptr, eye->prop) < 3) ||
-	    (RNA_property_type(eye->prop) != PROP_FLOAT))
-	{
-		return false;
-	}
-
-	if (RNA_property_subtype(eye->prop) != PROP_COLOR) {
-		const char *display_device;
-		float col[4];
-
-		display_device = scene->display_settings.display_device;
-		eye->display = IMB_colormanagement_display_get_named(display_device);
-
-		/* store inital color */
-		RNA_property_float_get_array(&eye->ptr, eye->prop, col);
-		if (eye->display) {
-			IMB_colormanagement_display_to_scene_linear_v3(col, eye->display);
-		}
-		copy_v3_v3(eye->init_col, col);
-	}
-
-	return true;
-}
-
-static void eyedropper_exit(bContext *C, wmOperator *op)
-{
-	WM_cursor_modal_restore(CTX_wm_window(C));
-
-	if (op->customdata) {
-		MEM_freeN(op->customdata);
-		op->customdata = NULL;
-	}
-}
-
-/* *** eyedropper_color_ helper functions *** */
-
-/**
- * \brief get the color from the screen.
- *
- * Special check for image or nodes where we MAY have HDR pixels which don't display.
- */
-static void eyedropper_color_sample_fl(bContext *C, int mx, int my, float r_col[3])
-{
-	/* we could use some clever */
-	bScreen *screen = CTX_wm_screen(C);
-	ScrArea *sa = BKE_screen_find_area_xy(screen, SPACE_TYPE_ANY, mx, my);
-	const char *display_device = CTX_data_scene(C)->display_settings.display_device;
-	struct ColorManagedDisplay *display = IMB_colormanagement_display_get_named(display_device);
-
-	if (sa) {
-		if (sa->spacetype == SPACE_IMAGE) {
-			ARegion *ar = BKE_area_find_region_xy(sa, RGN_TYPE_WINDOW, mx, my);
-			if (ar) {
-				SpaceImage *sima = sa->spacedata.first;
-				int mval[2] = {mx - ar->winrct.xmin,
-				               my - ar->winrct.ymin};
-
-				if (ED_space_image_color_sample(sima, ar, mval, r_col)) {
-					return;
-				}
-			}
-		}
-		else if (sa->spacetype == SPACE_NODE) {
-			ARegion *ar = BKE_area_find_region_xy(sa, RGN_TYPE_WINDOW, mx, my);
-			if (ar) {
-				SpaceNode *snode = sa->spacedata.first;
-				int mval[2] = {mx - ar->winrct.xmin,
-				               my - ar->winrct.ymin};
-
-				if (ED_space_node_color_sample(snode, ar, mval, r_col)) {
-					return;
-				}
-			}
-		}
-		else if (sa->spacetype == SPACE_CLIP) {
-			ARegion *ar = BKE_area_find_region_xy(sa, RGN_TYPE_WINDOW, mx, my);
-			if (ar) {
-				SpaceClip *sc = sa->spacedata.first;
-				int mval[2] = {mx - ar->winrct.xmin,
-				               my - ar->winrct.ymin};
-
-				if (ED_space_clip_color_sample(sc, ar, mval, r_col)) {
-					return;
-				}
-			}
-		}
-	}
-
-	/* fallback to simple opengl picker */
-	glReadBuffer(GL_FRONT);
-	glReadPixels(mx, my, 1, 1, GL_RGB, GL_FLOAT, r_col);
-	glReadBuffer(GL_BACK);
-	
-	IMB_colormanagement_display_to_scene_linear_v3(r_col, display);
-}
-
-/* sets the sample color RGB, maintaining A */
-static void eyedropper_color_set(bContext *C, Eyedropper *eye, const float col[3])
-{
-	float col_conv[4];
-
-	/* to maintain alpha */
-	RNA_property_float_get_array(&eye->ptr, eye->prop, col_conv);
-
-	/* convert from linear rgb space to display space */
-	if (eye->display) {
-		copy_v3_v3(col_conv, col);
-		IMB_colormanagement_scene_linear_to_display_v3(col_conv, eye->display);
-	}
-	else {
-		copy_v3_v3(col_conv, col);
-	}
-
-	RNA_property_float_set_array(&eye->ptr, eye->prop, col_conv);
-
-	RNA_property_update(C, &eye->ptr, eye->prop);
-}
-
-/* set sample from accumulated values */
-static void eyedropper_color_set_accum(bContext *C, Eyedropper *eye)
-{
-	float col[3];
-	mul_v3_v3fl(col, eye->accum_col, 1.0f / (float)eye->accum_tot);
-	eyedropper_color_set(C, eye, col);
-}
-
-/* single point sample & set */
-static void eyedropper_color_sample(bContext *C, Eyedropper *eye, int mx, int my)
-{
-	float col[3];
-	eyedropper_color_sample_fl(C, mx, my, col);
-	eyedropper_color_set(C, eye, col);
-}
-
-static void eyedropper_color_sample_accum(bContext *C, Eyedropper *eye, int mx, int my)
-{
-	float col[3];
-	eyedropper_color_sample_fl(C, mx, my, col);
-	/* delay linear conversion */
-	add_v3_v3(eye->accum_col, col);
-	eye->accum_tot++;
-}
-
-static void eyedropper_cancel(bContext *C, wmOperator *op)
-{
-	Eyedropper *eye = op->customdata;
-	eyedropper_color_set(C, eye, eye->init_col);
-	eyedropper_exit(C, op);
-}
-
-/* main modal status check */
-static int eyedropper_modal(bContext *C, wmOperator *op, const wmEvent *event)
-{
-	Eyedropper *eye = (Eyedropper *)op->customdata;
-
-	/* handle modal keymap */
-	if (event->type == EVT_MODAL_MAP) {
-		switch (event->val) {
-			case EYE_MODAL_CANCEL:
-				eyedropper_cancel(C, op);
-				return OPERATOR_CANCELLED;
-			case EYE_MODAL_SAMPLE_CONFIRM:
-				if (eye->accum_tot == 0) {
-					eyedropper_color_sample(C, eye, event->x, event->y);
-				}
-				else {
-					eyedropper_color_set_accum(C, eye);
-				}
-				eyedropper_exit(C, op);
-				return OPERATOR_FINISHED;
-			case EYE_MODAL_SAMPLE_BEGIN:
-				/* enable accum and make first sample */
-				eye->accum_start = true;
-				eyedropper_color_sample_accum(C, eye, event->x, event->y);
-				break;
-			case EYE_MODAL_SAMPLE_RESET:
-				eye->accum_tot = 0;
-				zero_v3(eye->accum_col);
-				eyedropper_color_sample_accum(C, eye, event->x, event->y);
-				eyedropper_color_set_accum(C, eye);
-				break;
-		}
-	}
-	else if (event->type == MOUSEMOVE) {
-		if (eye->accum_start) {
-			/* button is pressed so keep sampling */
-			eyedropper_color_sample_accum(C, eye, event->x, event->y);
-			eyedropper_color_set_accum(C, eye);
-		}
-	}
-
-	return OPERATOR_RUNNING_MODAL;
-}
-
-/* Modal Operator init */
-static int eyedropper_invoke(bContext *C, wmOperator *op, const wmEvent *UNUSED(event))
-{
-	/* init */
-	if (eyedropper_init(C, op)) {
-		WM_cursor_modal_set(CTX_wm_window(C), BC_EYEDROPPER_CURSOR);
-
-		/* add temp handler */
-		WM_event_add_modal_handler(C, op);
-
-		return OPERATOR_RUNNING_MODAL;
-	}
-	else {
-		eyedropper_exit(C, op);
-		return OPERATOR_CANCELLED;
-	}
-}
-
-/* Repeat operator */
-static int eyedropper_exec(bContext *C, wmOperator *op)
-{
-	/* init */
-	if (eyedropper_init(C, op)) {
-
-		/* do something */
-
-		/* cleanup */
-		eyedropper_exit(C, op);
-
-		return OPERATOR_FINISHED;
-	}
-	else {
-		return OPERATOR_CANCELLED;
-	}
-}
-
-static int eyedropper_poll(bContext *C)
-{
-	PointerRNA ptr;
-	PropertyRNA *prop;
-	int index_dummy;
-	uiBut *but;
-
-	/* Only color buttons */
-	if ((CTX_wm_window(C) != NULL) &&
-	    (but = UI_context_active_but_prop_get(C, &ptr, &prop, &index_dummy)) &&
-	    (but->type == UI_BTYPE_COLOR))
-	{
-		return 1;
-	}
-
-	return 0;
-}
-
-void UI_OT_eyedropper_color(wmOperatorType *ot)
-{
-	/* identifiers */
-	ot->name = "Eyedropper";
-	ot->idname = "UI_OT_eyedropper_color";
-	ot->description = "Sample a color from the Blender Window to store in a property";
-
-	/* api callbacks */
-	ot->invoke = eyedropper_invoke;
-	ot->modal = eyedropper_modal;
-	ot->cancel = eyedropper_cancel;
-	ot->exec = eyedropper_exec;
-	ot->poll = eyedropper_poll;
-
-	/* flags */
-	ot->flag = OPTYPE_BLOCKING | OPTYPE_INTERNAL;
-
-	/* properties */
-}
-
-/** \} */
-
-/* -------------------------------------------------------------------- */
-/** \name Eyedropper (RGB Color Band)
- *
- * Operates by either:
- * - Dragging a straight line, sampling pixels formed by the line to extract a gradient.
- * - Clicking on points, adding each color to the end of the color-band.
- * \{ */
-
-typedef struct Colorband_RNAUpdateCb {
-	PointerRNA ptr;
-	PropertyRNA *prop;
-} Colorband_RNAUpdateCb;
-
-typedef struct EyedropperColorband {
-	int last_x, last_y;
-	/* Alpha is currently fixed at 1.0, may support in future. */
-	float (*color_buffer)[4];
-	int     color_buffer_alloc;
-	int     color_buffer_len;
-	bool sample_start;
-	ColorBand init_color_band;
-	ColorBand *color_band;
-	PointerRNA ptr;
-	PropertyRNA *prop;
-} EyedropperColorband;
-
-/* For user-data only. */
-struct EyedropperColorband_Context {
-	bContext *context;
-	EyedropperColorband *eye;
-};
-
-static bool eyedropper_colorband_init(bContext *C, wmOperator *op)
-{
-	ColorBand *band = NULL;
-	EyedropperColorband *eye;
-
-	uiBut *but = UI_context_active_but_get(C);
-
-	if (but == NULL) {
-		/* pass */
-	}
-	else if (but->type == UI_BTYPE_COLORBAND) {
-		/* When invoked with a hotkey, we can find the band in 'but->poin'. */
-		band = (ColorBand *)but->poin;
-	}
-	else {
-		/* When invoked from a button it's in custom_data field. */
-		band = (ColorBand *)but->custom_data;
-	}
-
-	if (!band)
-		return false;
-
-	op->customdata = eye = MEM_callocN(sizeof(EyedropperColorband), __func__);
-	eye->color_buffer_alloc = 16;
-	eye->color_buffer = MEM_mallocN(sizeof(*eye->color_buffer) * eye->color_buffer_alloc, __func__);
-	eye->color_buffer_len = 0;
-	eye->color_band = band;
-	eye->init_color_band = *eye->color_band;
-	eye->ptr = ((Colorband_RNAUpdateCb *)but->func_argN)->ptr;
-	eye->prop  = ((Colorband_RNAUpdateCb *)but->func_argN)->prop;
-
-	return true;
-}
-
-static void eyedropper_colorband_sample_point(bContext *C, EyedropperColorband *eye, int mx, int my)
-{
-	if (eye->last_x != mx || eye->last_y != my) {
-		float col[4];
-		col[3] = 1.0f;  /* TODO: sample alpha */
-		eyedropper_color_sample_fl(C, mx, my, col);
-		if (eye->color_buffer_len + 1 == eye->color_buffer_alloc) {
-			eye->color_buffer_alloc *= 2;
-			eye->color_buffer = MEM_reallocN(eye->color_buffer, sizeof(*eye->color_buffer) * eye->color_buffer_alloc);
-		}
-		copy_v4_v4(eye->color_buffer[eye->color_buffer_len], col);
-		eye->color_buffer_len += 1;
-		eye->last_x = mx;
-		eye->last_y = my;
-	}
-}
-
-static bool eyedropper_colorband_sample_callback(int mx, int my, void *userdata)
-{
-	struct EyedropperColorband_Context *data = userdata;
-	bContext *C = data->context;
-	EyedropperColorband *eye = data->eye;
-	eyedropper_colorband_sample_point(C, eye, mx, my);
-	return true;
-}
-
-static void eyedropper_colorband_sample_segment(bContext *C, EyedropperColorband *eye, int mx, int my)
-{
-	/* Since the mouse tends to move rather rapidly we use #BLI_bitmap_draw_2d_line_v2v2i
-	 * to interpolate between the reported coordinates */
-	struct EyedropperColorband_Context userdata = {C, eye};
-	int p1[2] = {eye->last_x, eye->last_y};
-	int p2[2] = {mx, my};
-	BLI_bitmap_draw_2d_line_v2v2i(p1, p2, eyedropper_colorband_sample_callback, &userdata);
-}
-
-static void eyedropper_colorband_exit(bContext *C, wmOperator *op)
-{
-	WM_cursor_modal_restore(CTX_wm_window(C));
-
-	if (op->customdata) {
-		EyedropperColorband *eye = op->customdata;
-		MEM_freeN(eye->color_buffer);
-		MEM_freeN(eye);
-		op->customdata = NULL;
-	}
-}
-
-static void eyedropper_colorband_apply(bContext *C, wmOperator *op)
-{
-	EyedropperColorband *eye = op->customdata;
-	BKE_colorband_init_from_table_rgba(eye->color_band, eye->color_buffer, eye->color_buffer_len);
-	RNA_property_update(C, &eye->ptr, eye->prop);
-}
-
-static void eyedropper_colorband_cancel(bContext *C, wmOperator *op)
-{
-	EyedropperColorband *eye = op->customdata;
-	*eye->color_band = eye->init_color_band;
-	RNA_property_update(C, &eye->ptr, eye->prop);
-	eyedropper_colorband_exit(C, op);
-}
-
-/* main modal status check */
-static int eyedropper_colorband_modal(bContext *C, wmOperator *op, const wmEvent *event)
-{
-	EyedropperColorband *eye = op->customdata;
-	/* handle modal keymap */
-	if (event->type == EVT_MODAL_MAP) {
-		switch (event->val) {
-			case EYE_MODAL_CANCEL:
-				eyedropper_colorband_cancel(C, op);
-				return OPERATOR_CANCELLED;
-			case EYE_MODAL_SAMPLE_CONFIRM:
-				eyedropper_colorband_sample_segment(C, eye, event->x, event->y);
-				eyedropper_colorband_apply(C, op);
-				eyedropper_colorband_exit(C, op);
-				return OPERATOR_FINISHED;
-			case EYE_MODAL_SAMPLE_BEGIN:
-				/* enable accum and make first sample */
-				eye->sample_start = true;
-				eyedropper_colorband_sample_point(C, eye, event->x, event->y);
-				eyedropper_colorband_apply(C, op);
-				eye->last_x = event->x;
-				eye->last_y = event->y;
-				break;
-			case EYE_MODAL_SAMPLE_RESET:
-				break;
-		}
-	}
-	else if (event->type == MOUSEMOVE) {
-		if (eye->sample_start) {
-			eyedropper_colorband_sample_segment(C, eye, event->x, event->y);
-			eyedropper_colorband_apply(C, op);
-		}
-	}
-	return OPERATOR_RUNNING_MODAL;
-}
-
-static int eyedropper_colorband_point_modal(bContext *C, wmOperator *op, const wmEvent *event)
-{
-	EyedropperColorband *eye = op->customdata;
-	/* handle modal keymap */
-	if (event->type == EVT_MODAL_MAP) {
-		switch (event->val) {
-			case EYE_MODAL_POINT_CANCEL:
-				eyedropper_colorband_cancel(C, op);
-				return OPERATOR_CANCELLED;
-			case EYE_MODAL_POINT_CONFIRM:
-				eyedropper_colorband_apply(C, op);
-				eyedropper_colorband_exit(C, op);
-				return OPERATOR_FINISHED;
-			case EYE_MODAL_POINT_REMOVE_LAST:
-				if (eye->color_buffer_len > 0) {
-					eye->color_buffer_len -= 1;
-					eyedropper_colorband_apply(C, op);
-				}
-				break;
-			case EYE_MODAL_POINT_SAMPLE:
-				eyedropper_colorband_sample_point(C, eye, event->x, event->y);
-				eyedropper_colorband_apply(C, op);
-				if (eye->color_buffer_len == MAXCOLORBAND ) {
-					eyedropper_colorband_exit(C, op);
-					return OPERATOR_FINISHED;
-				}
-				break;
-			case EYE_MODAL_SAMPLE_RESET:
-				*eye->color_band = eye->init_color_band;
-				RNA_property_update(C, &eye->ptr, eye->prop);
-				eye->color_buffer_len = 0;
-				break;
-		}
-	}
-	return OPERATOR_RUNNING_MODAL;
-}
-
-
-/* Modal Operator init */
-static int eyedropper_colorband_invoke(bContext *C, wmOperator *op, const wmEvent *UNUSED(event))
-{
-	/* init */
-	if (eyedropper_colorband_init(C, op)) {
-		WM_cursor_modal_set(CTX_wm_window(C), BC_EYEDROPPER_CURSOR);
-
-		/* add temp handler */
-		WM_event_add_modal_handler(C, op);
-
-		return OPERATOR_RUNNING_MODAL;
-	}
-	else {
-		eyedropper_colorband_exit(C, op);
-		return OPERATOR_CANCELLED;
-	}
-}
-
-/* Repeat operator */
-static int eyedropper_colorband_exec(bContext *C, wmOperator *op)
-{
-	/* init */
-	if (eyedropper_colorband_init(C, op)) {
-
-		/* do something */
-
-		/* cleanup */
-		eyedropper_colorband_exit(C, op);
-
-		return OPERATOR_FINISHED;
-	}
-	else {
-		return OPERATOR_CANCELLED;
-	}
-}
-
-void UI_OT_eyedropper_colorband(wmOperatorType *ot)
-{
-	/* identifiers */
-	ot->name = "Eyedropper colorband";
-	ot->idname = "UI_OT_eyedropper_colorband";
-	ot->description = "Sample a color band";
-
-	/* api callbacks */
-	ot->invoke = eyedropper_colorband_invoke;
-	ot->modal = eyedropper_colorband_modal;
-	ot->cancel = eyedropper_colorband_cancel;
-	ot->exec = eyedropper_colorband_exec;
-
-	/* flags */
-	ot->flag = OPTYPE_BLOCKING | OPTYPE_INTERNAL;
-
-	/* properties */
-}
-
-void UI_OT_eyedropper_colorband_point(wmOperatorType *ot)
-{
-	/* identifiers */
-	ot->name = "Eyedropper colorband (points)";
-	ot->idname = "UI_OT_eyedropper_colorband_point";
-	ot->description = "Pointsample a color band";
-
-	/* api callbacks */
-	ot->invoke = eyedropper_colorband_invoke;
-	ot->modal = eyedropper_colorband_point_modal;
-	ot->cancel = eyedropper_colorband_cancel;
-	ot->exec = eyedropper_colorband_exec;
-
-	/* flags */
-	ot->flag = OPTYPE_BLOCKING | OPTYPE_INTERNAL;
-
-	/* properties */
-}
-
-/** \} */
-
-/* -------------------------------------------------------------------- */
-/* Data Dropper */
-
-/** \name Eyedropper (ID data-blocks)
- *
- * \note: datadropper is only internal name to avoid confusion in this file.
- * \{ */
-
-typedef struct DataDropper {
-	PointerRNA ptr;
-	PropertyRNA *prop;
-	short idcode;
-	const char *idcode_name;
-
-	ID *init_id; /* for resetting on cancel */
-
-	ARegionType *art;
-	void *draw_handle_pixel;
-	char name[200];
-} DataDropper;
-
-
-static void datadropper_draw_cb(const struct bContext *C, ARegion *ar, void *arg)
-{
-	DataDropper *ddr = arg;
-	eyedropper_draw_cursor_text(C, ar, ddr->name);
-}
-
-
-static int datadropper_init(bContext *C, wmOperator *op)
-{
-	DataDropper *ddr;
-	int index_dummy;
-	StructRNA *type;
-
-	SpaceType *st;
-	ARegionType *art;
-
-	st = BKE_spacetype_from_id(SPACE_VIEW3D);
-	art = BKE_regiontype_from_id(st, RGN_TYPE_WINDOW);
-
-	op->customdata = ddr = MEM_callocN(sizeof(DataDropper), "DataDropper");
-
-	UI_context_active_but_prop_get(C, &ddr->ptr, &ddr->prop, &index_dummy);
-
-	if ((ddr->ptr.data == NULL) ||
-	    (ddr->prop == NULL) ||
-	    (RNA_property_editable(&ddr->ptr, ddr->prop) == false) ||
-	    (RNA_property_type(ddr->prop) != PROP_POINTER))
-	{
-		return false;
-	}
-
-	ddr->art = art;
-	ddr->draw_handle_pixel = ED_region_draw_cb_activate(art, datadropper_draw_cb, ddr, REGION_DRAW_POST_PIXEL);
-
-	type = RNA_property_pointer_type(&ddr->ptr, ddr->prop);
-	ddr->idcode = RNA_type_to_ID_code(type);
-	BLI_assert(ddr->idcode != 0);
-	/* Note we can translate here (instead of on draw time), because this struct has very short lifetime. */
-	ddr->idcode_name = TIP_(BKE_idcode_to_name(ddr->idcode));
-
-	PointerRNA ptr = RNA_property_pointer_get(&ddr->ptr, ddr->prop);
-	ddr->init_id = ptr.id.data;
-
-	return true;
-}
-
-static void datadropper_exit(bContext *C, wmOperator *op)
-{
-	WM_cursor_modal_restore(CTX_wm_window(C));
-
-	if (op->customdata) {
-		DataDropper *ddr = (DataDropper *)op->customdata;
-
-		if (ddr->art) {
-			ED_region_draw_cb_exit(ddr->art, ddr->draw_handle_pixel);
-		}
-
-		MEM_freeN(op->customdata);
-
-		op->customdata = NULL;
-	}
-
-	WM_event_add_mousemove(C);
-}
-
-/* *** datadropper id helper functions *** */
-/**
- * \brief get the ID from the screen.
- *
- */
-static void datadropper_id_sample_pt(bContext *C, DataDropper *ddr, int mx, int my, ID **r_id)
-{
-	/* we could use some clever */
-	bScreen *screen = CTX_wm_screen(C);
-	ScrArea *sa = BKE_screen_find_area_xy(screen, -1, mx, my);
-
-	ScrArea *area_prev = CTX_wm_area(C);
-	ARegion *ar_prev = CTX_wm_region(C);
-
-	ddr->name[0] = '\0';
-
-	if (sa) {
-		if (sa->spacetype == SPACE_VIEW3D) {
-			ARegion *ar = BKE_area_find_region_xy(sa, RGN_TYPE_WINDOW, mx, my);
-			if (ar) {
-				const int mval[2] = {
-				    mx - ar->winrct.xmin,
-				    my - ar->winrct.ymin};
-				Base *base;
-
-				CTX_wm_area_set(C, sa);
-				CTX_wm_region_set(C, ar);
-
-				/* grr, always draw else we leave stale text */
-				ED_region_tag_redraw(ar);
-
-				base = ED_view3d_give_base_under_cursor(C, mval);
-				if (base) {
-					Object *ob = base->object;
-					ID *id = NULL;
-					if (ddr->idcode == ID_OB) {
-						id = (ID *)ob;
-					}
-					else if (ob->data) {
-						if (GS(((ID *)ob->data)->name) == ddr->idcode) {
-							id = (ID *)ob->data;
-						}
-						else {
-							BLI_snprintf(ddr->name, sizeof(ddr->name), "Incompatible, expected a %s",
-							             ddr->idcode_name);
-						}
-					}
-
-					if (id) {
-						BLI_snprintf(ddr->name, sizeof(ddr->name), "%s: %s",
-						             ddr->idcode_name, id->name + 2);
-						*r_id = id;
-					}
-				}
-			}
-		}
-	}
-
-	CTX_wm_area_set(C, area_prev);
-	CTX_wm_region_set(C, ar_prev);
-}
-
-/* sets the ID, returns success */
-static bool datadropper_id_set(bContext *C, DataDropper *ddr, ID *id)
-{
-	PointerRNA ptr_value;
-
-	RNA_id_pointer_create(id, &ptr_value);
-
-	RNA_property_pointer_set(&ddr->ptr, ddr->prop, ptr_value);
-
-	RNA_property_update(C, &ddr->ptr, ddr->prop);
-
-	ptr_value = RNA_property_pointer_get(&ddr->ptr, ddr->prop);
-
-	return (ptr_value.id.data == id);
-}
-
-/* single point sample & set */
-static bool datadropper_id_sample(bContext *C, DataDropper *ddr, int mx, int my)
-{
-	ID *id = NULL;
-
-	datadropper_id_sample_pt(C, ddr, mx, my, &id);
-	return datadropper_id_set(C, ddr, id);
-}
-
-static void datadropper_cancel(bContext *C, wmOperator *op)
-{
-	DataDropper *ddr = op->customdata;
-	datadropper_id_set(C, ddr, ddr->init_id);
-	datadropper_exit(C, op);
-}
-
-/* main modal status check */
-static int datadropper_modal(bContext *C, wmOperator *op, const wmEvent *event)
-{
-	DataDropper *ddr = (DataDropper *)op->customdata;
-
-	/* handle modal keymap */
-	if (event->type == EVT_MODAL_MAP) {
-		switch (event->val) {
-			case EYE_MODAL_CANCEL:
-				datadropper_cancel(C, op);
-				return OPERATOR_CANCELLED;
-			case EYE_MODAL_SAMPLE_CONFIRM:
-			{
-				bool success;
-
-				success = datadropper_id_sample(C, ddr, event->x, event->y);
-				datadropper_exit(C, op);
-
-				if (success) {
-					return OPERATOR_FINISHED;
-				}
-				else {
-					BKE_report(op->reports, RPT_WARNING, "Failed to set value");
-					return OPERATOR_CANCELLED;
-				}
-			}
-		}
-	}
-	else if (event->type == MOUSEMOVE) {
-		ID *id = NULL;
-		datadropper_id_sample_pt(C, ddr, event->x, event->y, &id);
-	}
-
-	return OPERATOR_RUNNING_MODAL;
-}
-
-/* Modal Operator init */
-static int datadropper_invoke(bContext *C, wmOperator *op, const wmEvent *UNUSED(event))
-{
-	/* init */
-	if (datadropper_init(C, op)) {
-		WM_cursor_modal_set(CTX_wm_window(C), BC_EYEDROPPER_CURSOR);
-
-		/* add temp handler */
-		WM_event_add_modal_handler(C, op);
-
-		return OPERATOR_RUNNING_MODAL;
-	}
-	else {
-		datadropper_exit(C, op);
-		return OPERATOR_CANCELLED;
-	}
-}
-
-/* Repeat operator */
-static int datadropper_exec(bContext *C, wmOperator *op)
-{
-	/* init */
-	if (datadropper_init(C, op)) {
-		/* cleanup */
-		datadropper_exit(C, op);
-
-		return OPERATOR_FINISHED;
-	}
-	else {
-		return OPERATOR_CANCELLED;
-	}
-}
-
-static int datadropper_poll(bContext *C)
-{
-	PointerRNA ptr;
-	PropertyRNA *prop;
-	int index_dummy;
-	uiBut *but;
-
-	/* data dropper only supports object data */
-	if ((CTX_wm_window(C) != NULL) &&
-	    (but = UI_context_active_but_prop_get(C, &ptr, &prop, &index_dummy)) &&
-	    (but->type == UI_BTYPE_SEARCH_MENU) &&
-	    (but->flag & UI_BUT_VALUE_CLEAR))
-	{
-		if (prop && RNA_property_type(prop) == PROP_POINTER) {
-			StructRNA *type = RNA_property_pointer_type(&ptr, prop);
-			const short idcode = RNA_type_to_ID_code(type);
-			if ((idcode == ID_OB) || OB_DATA_SUPPORT_ID(idcode)) {
-				return 1;
-			}
-		}
-	}
-
-	return 0;
-}
-
-void UI_OT_eyedropper_id(wmOperatorType *ot)
-{
-	/* identifiers */
-	ot->name = "Eyedropper Data-Block";
-	ot->idname = "UI_OT_eyedropper_id";
-	ot->description = "Sample a data-block from the 3D View to store in a property";
-
-	/* api callbacks */
-	ot->invoke = datadropper_invoke;
-	ot->modal = datadropper_modal;
-	ot->cancel = datadropper_cancel;
-	ot->exec = datadropper_exec;
-	ot->poll = datadropper_poll;
-
-	/* flags */
-	ot->flag = OPTYPE_BLOCKING | OPTYPE_INTERNAL;
-
-	/* properties */
-}
-
-/** \} */
-
-
-/* -------------------------------------------------------------------- */
-/* Depth Dropper */
-
-/** \name Eyedropper (Depth)
- *
- * \note: depthdropper is only internal name to avoid confusion in this file.
- * \{ */
-
-typedef struct DepthDropper {
-	PointerRNA ptr;
-	PropertyRNA *prop;
-
-	float init_depth; /* for resetting on cancel */
-
-	bool  accum_start; /* has mouse been presed */
-	float accum_depth;
-	int   accum_tot;
-
-	ARegionType *art;
-	void *draw_handle_pixel;
-	char name[200];
-} DepthDropper;
-
-
-static void depthdropper_draw_cb(const struct bContext *C, ARegion *ar, void *arg)
-{
-	DepthDropper *ddr = arg;
-	eyedropper_draw_cursor_text(C, ar, ddr->name);
-}
-
-
-static int depthdropper_init(bContext *C, wmOperator *op)
-{
-	DepthDropper *ddr;
-	int index_dummy;
-
-	SpaceType *st;
-	ARegionType *art;
-
-	st = BKE_spacetype_from_id(SPACE_VIEW3D);
-	art = BKE_regiontype_from_id(st, RGN_TYPE_WINDOW);
-
-	op->customdata = ddr = MEM_callocN(sizeof(DepthDropper), "DepthDropper");
-
-	UI_context_active_but_prop_get(C, &ddr->ptr, &ddr->prop, &index_dummy);
-
-	/* fallback to the active camera's dof */
-	if (ddr->prop == NULL) {
-		RegionView3D *rv3d = CTX_wm_region_view3d(C);
-		if (rv3d && rv3d->persp == RV3D_CAMOB) {
-			View3D *v3d = CTX_wm_view3d(C);
-			if (v3d->camera && v3d->camera->data && !ID_IS_LINKED(v3d->camera->data)) {
-				RNA_id_pointer_create(v3d->camera->data, &ddr->ptr);
-				ddr->prop = RNA_struct_find_property(&ddr->ptr, "dof_distance");
-			}
-		}
-	}
-
-	if ((ddr->ptr.data == NULL) ||
-	    (ddr->prop == NULL) ||
-	    (RNA_property_editable(&ddr->ptr, ddr->prop) == false) ||
-	    (RNA_property_type(ddr->prop) != PROP_FLOAT))
-	{
-		return false;
-	}
-
-	ddr->art = art;
-	ddr->draw_handle_pixel = ED_region_draw_cb_activate(art, depthdropper_draw_cb, ddr, REGION_DRAW_POST_PIXEL);
-	ddr->init_depth = RNA_property_float_get(&ddr->ptr, ddr->prop);
-
-	return true;
-}
-
-static void depthdropper_exit(bContext *C, wmOperator *op)
-{
-	WM_cursor_modal_restore(CTX_wm_window(C));
-
-	if (op->customdata) {
-		DepthDropper *ddr = (DepthDropper *)op->customdata;
-
-		if (ddr->art) {
-			ED_region_draw_cb_exit(ddr->art, ddr->draw_handle_pixel);
-		}
-
-		MEM_freeN(op->customdata);
-
-		op->customdata = NULL;
-	}
-}
-
-/* *** depthdropper id helper functions *** */
-/**
- * \brief get the ID from the screen.
- *
- */
-static void depthdropper_depth_sample_pt(bContext *C, DepthDropper *ddr, int mx, int my, float *r_depth)
-{
-	/* we could use some clever */
-	bScreen *screen = CTX_wm_screen(C);
-	ScrArea *sa = BKE_screen_find_area_xy(screen, SPACE_TYPE_ANY, mx, my);
-	Scene *scene = CTX_data_scene(C);
-	UnitSettings *unit = &scene->unit;
-	const bool do_split = (unit->flag & USER_UNIT_OPT_SPLIT) != 0;
-
-	ScrArea *area_prev = CTX_wm_area(C);
-	ARegion *ar_prev = CTX_wm_region(C);
-
-	ddr->name[0] = '\0';
-
-	if (sa) {
-		if (sa->spacetype == SPACE_VIEW3D) {
-			ARegion *ar = BKE_area_find_region_xy(sa, RGN_TYPE_WINDOW, mx, my);
-			if (ar) {
-				struct Depsgraph *graph = CTX_data_depsgraph(C);
-				View3D *v3d = sa->spacedata.first;
-				RegionView3D *rv3d = ar->regiondata;
-				/* weak, we could pass in some reference point */
-				const float *view_co = v3d->camera ? v3d->camera->obmat[3] : rv3d->viewinv[3];
-				const int mval[2] = {
-				    mx - ar->winrct.xmin,
-				    my - ar->winrct.ymin};
-				float co[3];
-
-				EvaluationContext eval_ctx;
-				CTX_data_eval_ctx(C, &eval_ctx);
-
-				CTX_wm_area_set(C, sa);
-				CTX_wm_region_set(C, ar);
-
-				/* grr, always draw else we leave stale text */
-				ED_region_tag_redraw(ar);
-
-				view3d_operator_needs_opengl(C);
-
-				if (ED_view3d_autodist(&eval_ctx, graph, ar, v3d, mval, co, true, NULL)) {
-					const float mval_center_fl[2] = {
-					    (float)ar->winx / 2,
-					    (float)ar->winy / 2};
-					float co_align[3];
-
-					/* quick way to get view-center aligned point */
-					ED_view3d_win_to_3d(v3d, ar, co, mval_center_fl, co_align);
-
-					*r_depth = len_v3v3(view_co, co_align);
-
-					bUnit_AsString(ddr->name, sizeof(ddr->name),
-					               (double)*r_depth,
-					               4, unit->system, B_UNIT_LENGTH, do_split, false);
-				}
-				else {
-					BLI_strncpy(ddr->name, "Nothing under cursor", sizeof(ddr->name));
-				}
-			}
-		}
-	}
-
-	CTX_wm_area_set(C, area_prev);
-	CTX_wm_region_set(C, ar_prev);
-}
-
-/* sets the sample depth RGB, maintaining A */
-static void depthdropper_depth_set(bContext *C, DepthDropper *ddr, const float depth)
-{
-	RNA_property_float_set(&ddr->ptr, ddr->prop, depth);
-	RNA_property_update(C, &ddr->ptr, ddr->prop);
-}
-
-/* set sample from accumulated values */
-static void depthdropper_depth_set_accum(bContext *C, DepthDropper *ddr)
-{
-	float depth = ddr->accum_depth;
-	if (ddr->accum_tot) {
-		depth /= (float)ddr->accum_tot;
-	}
-	depthdropper_depth_set(C, ddr, depth);
-}
-
-/* single point sample & set */
-static void depthdropper_depth_sample(bContext *C, DepthDropper *ddr, int mx, int my)
-{
-	float depth = -1.0f;
-	if (depth != -1.0f) {
-		depthdropper_depth_sample_pt(C, ddr, mx, my, &depth);
-		depthdropper_depth_set(C, ddr, depth);
-	}
-}
-
-static void depthdropper_depth_sample_accum(bContext *C, DepthDropper *ddr, int mx, int my)
-{
-	float depth = -1.0f;
-	depthdropper_depth_sample_pt(C, ddr, mx, my, &depth);
-	if (depth != -1.0f) {
-		ddr->accum_depth += depth;
-		ddr->accum_tot++;
-	}
-}
-
-static void depthdropper_cancel(bContext *C, wmOperator *op)
-{
-	DepthDropper *ddr = op->customdata;
-	depthdropper_depth_set(C, ddr, ddr->init_depth);
-	depthdropper_exit(C, op);
-}
-
-/* main modal status check */
-static int depthdropper_modal(bContext *C, wmOperator *op, const wmEvent *event)
-{
-	DepthDropper *ddr = (DepthDropper *)op->customdata;
-
-	/* handle modal keymap */
-	if (event->type == EVT_MODAL_MAP) {
-		switch (event->val) {
-			case EYE_MODAL_CANCEL:
-				depthdropper_cancel(C, op);
-				return OPERATOR_CANCELLED;
-			case EYE_MODAL_SAMPLE_CONFIRM:
-				if (ddr->accum_tot == 0) {
-					depthdropper_depth_sample(C, ddr, event->x, event->y);
-				}
-				else {
-					depthdropper_depth_set_accum(C, ddr);
-				}
-				depthdropper_exit(C, op);
-				return OPERATOR_FINISHED;
-			case EYE_MODAL_SAMPLE_BEGIN:
-				/* enable accum and make first sample */
-				ddr->accum_start = true;
-				depthdropper_depth_sample_accum(C, ddr, event->x, event->y);
-				break;
-			case EYE_MODAL_SAMPLE_RESET:
-				ddr->accum_tot = 0;
-				ddr->accum_depth = 0.0f;
-				depthdropper_depth_sample_accum(C, ddr, event->x, event->y);
-				depthdropper_depth_set_accum(C, ddr);
-				break;
-		}
-	}
-	else if (event->type == MOUSEMOVE) {
-		if (ddr->accum_start) {
-			/* button is pressed so keep sampling */
-			depthdropper_depth_sample_accum(C, ddr, event->x, event->y);
-			depthdropper_depth_set_accum(C, ddr);
-		}
-	}
-
-	return OPERATOR_RUNNING_MODAL;
-}
-
-/* Modal Operator init */
-static int depthdropper_invoke(bContext *C, wmOperator *op, const wmEvent *UNUSED(event))
-{
-	/* init */
-	if (depthdropper_init(C, op)) {
-		WM_cursor_modal_set(CTX_wm_window(C), BC_EYEDROPPER_CURSOR);
-
-		/* add temp handler */
-		WM_event_add_modal_handler(C, op);
-
-		return OPERATOR_RUNNING_MODAL;
-	}
-	else {
-		depthdropper_exit(C, op);
-		return OPERATOR_CANCELLED;
-	}
-}
-
-/* Repeat operator */
-static int depthdropper_exec(bContext *C, wmOperator *op)
-{
-	/* init */
-	if (depthdropper_init(C, op)) {
-		/* cleanup */
-		depthdropper_exit(C, op);
-
-		return OPERATOR_FINISHED;
-	}
-	else {
-		return OPERATOR_CANCELLED;
-	}
-}
-
-static int depthdropper_poll(bContext *C)
-{
-	PointerRNA ptr;
-	PropertyRNA *prop;
-	int index_dummy;
-	uiBut *but;
-
-	/* check if there's an active button taking depth value */
-	if ((CTX_wm_window(C) != NULL) &&
-	    (but = UI_context_active_but_prop_get(C, &ptr, &prop, &index_dummy)) &&
-	    (but->type == UI_BTYPE_NUM) &&
-	    (prop != NULL))
-	{
-		if ((RNA_property_type(prop) == PROP_FLOAT) &&
-		    (RNA_property_subtype(prop) & PROP_UNIT_LENGTH) &&
-		    (RNA_property_array_check(prop) == false))
-		{
-			return 1;
-		}
-	}
-	else {
-		RegionView3D *rv3d = CTX_wm_region_view3d(C);
-		if (rv3d && rv3d->persp == RV3D_CAMOB) {
-			View3D *v3d = CTX_wm_view3d(C);
-			if (v3d->camera && v3d->camera->data && !ID_IS_LINKED(v3d->camera->data)) {
-				return 1;
-			}
-		}
-	}
-
-	return 0;
-}
-
-void UI_OT_eyedropper_depth(wmOperatorType *ot)
-{
-	/* identifiers */
-	ot->name = "Eyedropper Depth";
-	ot->idname = "UI_OT_eyedropper_depth";
-	ot->description = "Sample depth from the 3D view";
-
-	/* api callbacks */
-	ot->invoke = depthdropper_invoke;
-	ot->modal = depthdropper_modal;
-	ot->cancel = depthdropper_cancel;
-	ot->exec = depthdropper_exec;
-	ot->poll = depthdropper_poll;
-
-	/* flags */
-	ot->flag = OPTYPE_BLOCKING | OPTYPE_INTERNAL;
-
-	/* properties */
-}
-
-/** \} */
-
-/* -------------------------------------------------------------------- */
-/* Eyedropper
- */
- 
-/* NOTE: This is here (instead of in drivers.c) because we need access the button internals,
- * which we cannot access outside of the interface module
- */
-
-/** \name Eyedropper (Driver Target)
- * \{ */
-
-typedef struct DriverDropper {
-	/* Destination property (i.e. where we'll add a driver) */
-	PointerRNA ptr;
-	PropertyRNA *prop;
-	int index;
-	
-	// TODO: new target?
-} DriverDropper;
-
-static bool driverdropper_init(bContext *C, wmOperator *op)
-{
-	DriverDropper *ddr;
-	uiBut *but;
-
-	op->customdata = ddr = MEM_callocN(sizeof(DriverDropper), "DriverDropper");
-
-	but = UI_context_active_but_prop_get(C, &ddr->ptr, &ddr->prop, &ddr->index);
-
-	if ((ddr->ptr.data == NULL) ||
-	    (ddr->prop == NULL) ||
-	    (RNA_property_editable(&ddr->ptr, ddr->prop) == false) ||
-	    (RNA_property_animateable(&ddr->ptr, ddr->prop) == false) ||
-	    (but->flag & UI_BUT_DRIVEN))
-	{
-		return false;
-	}
-	
-	return true;
-}
-
-static void driverdropper_exit(bContext *C, wmOperator *op)
-{
-	WM_cursor_modal_restore(CTX_wm_window(C));
-
-	if (op->customdata) {
-		MEM_freeN(op->customdata);
-		op->customdata = NULL;
-	}
-}
-
-static void driverdropper_sample(bContext *C, wmOperator *op, const wmEvent *event)
-{
-	DriverDropper *ddr = (DriverDropper *)op->customdata;
-	uiBut *but = eyedropper_get_property_button_under_mouse(C, event);
-	
-	short mapping_type = RNA_enum_get(op->ptr, "mapping_type");
-	short flag = 0;
-	
-	/* we can only add a driver if we know what RNA property it corresponds to */
-	if (but == NULL) {
-		return;
-	}
-	else {
-		/* Get paths for src... */
-		PointerRNA *target_ptr = &but->rnapoin;
-		PropertyRNA *target_prop = but->rnaprop;
-		int target_index = but->rnaindex;
-		
-		char *target_path = RNA_path_from_ID_to_property(target_ptr, target_prop);
-		
-		/* ... and destination */
-		char *dst_path    = BKE_animdata_driver_path_hack(C, &ddr->ptr, ddr->prop, NULL);
-		
-		/* Now create driver(s) */
-		if (target_path && dst_path) {
-			int success = ANIM_add_driver_with_target(op->reports,
-			                                          ddr->ptr.id.data, dst_path, ddr->index,
-			                                          target_ptr->id.data, target_path, target_index,
-			                                          flag, DRIVER_TYPE_PYTHON, mapping_type);
-			
-			if (success) {
-				/* send updates */
-				UI_context_update_anim_flag(C);
-				DEG_relations_tag_update(CTX_data_main(C));
-				DEG_id_tag_update(ddr->ptr.id.data, OB_RECALC_OB | OB_RECALC_DATA);
-				WM_event_add_notifier(C, NC_ANIMATION | ND_FCURVES_ORDER, NULL);  // XXX
-			}
-		}
-		
-		/* cleanup */
-		if (target_path)
-			MEM_freeN(target_path);
-		if (dst_path)
-			MEM_freeN(dst_path);
-	}
-}
-
-static void driverdropper_cancel(bContext *C, wmOperator *op)
-{
-	driverdropper_exit(C, op);
-}
-
-/* main modal status check */
-static int driverdropper_modal(bContext *C, wmOperator *op, const wmEvent *event)
-{
-	/* handle modal keymap */
-	if (event->type == EVT_MODAL_MAP) {
-		switch (event->val) {
-			case EYE_MODAL_CANCEL:
-				driverdropper_cancel(C, op);
-				return OPERATOR_CANCELLED;
-				
-			case EYE_MODAL_SAMPLE_CONFIRM:
-				driverdropper_sample(C, op, event);
-				driverdropper_exit(C, op);
-				
-				return OPERATOR_FINISHED;
-		}
-	}
-	
-	return OPERATOR_RUNNING_MODAL;
-}
-
-/* Modal Operator init */
-static int driverdropper_invoke(bContext *C, wmOperator *op, const wmEvent *UNUSED(event))
-{
-	/* init */
-	if (driverdropper_init(C, op)) {
-		WM_cursor_modal_set(CTX_wm_window(C), BC_EYEDROPPER_CURSOR);
-		
-		/* add temp handler */
-		WM_event_add_modal_handler(C, op);
-		
-		return OPERATOR_RUNNING_MODAL;
-	}
-	else {
-		driverdropper_exit(C, op);
-		return OPERATOR_CANCELLED;
-	}
-}
-
-/* Repeat operator */
-static int driverdropper_exec(bContext *C, wmOperator *op)
-{
-	/* init */
-	if (driverdropper_init(C, op)) {
-		/* cleanup */
-		driverdropper_exit(C, op);
-		
-		return OPERATOR_FINISHED;
-	}
-	else {
-		return OPERATOR_CANCELLED;
-	}
-}
-
-static int driverdropper_poll(bContext *C)
-{
-	if (!CTX_wm_window(C)) return 0;
-	else return 1;
-}
-
-void UI_OT_eyedropper_driver(wmOperatorType *ot)
-{
-	/* identifiers */
-	ot->name = "Eyedropper Driver";
-	ot->idname = "UI_OT_eyedropper_driver";
-	ot->description = "Pick a property to use as a driver target";
-	
-	/* api callbacks */
-	ot->invoke = driverdropper_invoke;
-	ot->modal = driverdropper_modal;
-	ot->cancel = driverdropper_cancel;
-	ot->exec = driverdropper_exec;
-	ot->poll = driverdropper_poll;
-	
-	/* flags */
-	ot->flag = OPTYPE_BLOCKING | OPTYPE_INTERNAL | OPTYPE_UNDO;
-	
-	/* properties */
-	RNA_def_enum(ot->srna, "mapping_type", prop_driver_create_mapping_types, 0,
-	             "Mapping Type", "Method used to match target and driven properties");
-}
-
-/** \} */
-=======
->>>>>>> b3c147a0
