--- conflicted
+++ resolved
@@ -908,13 +908,11 @@
   uiBlock *block = ui_popup_block_refresh(C, handle, butregion, but);
   handle = block->handle;
 
-<<<<<<< HEAD
   if (block->flag & UI_BLOCK_KEEP_OPEN) {
     handle->can_refresh = true;
   }
-=======
+
   CTX_wm_region_popup_set(C, region_popup_prev);
->>>>>>> 0d4e4e3f
 
   /* keep centered on window resizing */
   if (block->bounds_type == UI_BLOCK_BOUNDS_POPUP_CENTER) {
