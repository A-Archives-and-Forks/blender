--- conflicted
+++ resolved
@@ -272,14 +272,7 @@
   double *editval = nullptr;
   float *editvec = nullptr;
 
-<<<<<<< HEAD
-  char poison5[512];
-
-  uiButPushedStateFunc pushed_state_func = nullptr;
-  const void *pushed_state_arg = nullptr;
-=======
   std::function<bool(const uiBut &)> pushed_state_func;
->>>>>>> 03e4c4b2
 
   /** Little indicator (e.g., counter) displayed on top of some icons. */
   IconTextOverlay icon_overlay_text = {};
@@ -1462,9 +1455,6 @@
 
 void ui_interface_tag_script_reload_queries();
 
-void poison_ui_but(struct uiBut *but);
-void unpoison_ui_but(struct uiBut *but);
-
 /* interface_view.cc */
 
 void ui_block_free_views(uiBlock *block);
