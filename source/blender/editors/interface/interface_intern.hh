/* SPDX-License-Identifier: GPL-2.0-or-later
 * Copyright 2001-2002 NaN Holding BV. All rights reserved. */

/** \file
 * \ingroup edinterface
 */

#pragma once

#include "BLI_compiler_attrs.h"
#include "BLI_rect.h"
#include "BLI_vector.hh"

#include "DNA_listBase.h"
#include "RNA_types.h"
#include "UI_interface.h"
#include "UI_resources.h"

struct AnimationEvalContext;
struct ARegion;
struct bContext;
struct bContextStore;
struct ColorManagedDisplay;
struct CurveMapping;
struct CurveProfile;
struct GPUBatch;
struct IconTextOverlay;
struct ID;
struct ImBuf;
struct Main;
struct Scene;
struct uiHandleButtonData;
struct uiLayout;
struct uiListType;
struct uiStyle;
struct uiUndoStack_Text;
struct uiWidgetColors;
struct UnitSettings;
struct wmEvent;
struct wmKeyConfig;
struct wmOperatorType;
struct wmTimer;

/* ****************** general defines ************** */

#define RNA_NO_INDEX -1
#define RNA_ENUM_VALUE -2

#define UI_MENU_PADDING (int)(0.2f * UI_UNIT_Y)

#define UI_MENU_WIDTH_MIN (UI_UNIT_Y * 9)
/** Some extra padding added to menus containing sub-menu icons. */
#define UI_MENU_SUBMENU_PADDING (6 * UI_DPI_FAC)

/* menu scrolling */
#define UI_MENU_SCROLL_ARROW (12 * UI_DPI_FAC)
#define UI_MENU_SCROLL_MOUSE (UI_MENU_SCROLL_ARROW + 2 * UI_DPI_FAC)
#define UI_MENU_SCROLL_PAD (4 * UI_DPI_FAC)

/* panel limits */
#define UI_PANEL_MINX 100
#define UI_PANEL_MINY 70

/** Popover width (multiplied by #U.widget_unit) */
#define UI_POPOVER_WIDTH_UNITS 10

/** #uiBut.flag */
enum {
  /** Use when the button is pressed. */
  UI_SELECT = (1 << 0),
  /** Temporarily hidden (scrolled out of the view). */
  UI_SCROLLED = (1 << 1),
  UI_ACTIVE = (1 << 2),
  UI_HAS_ICON = (1 << 3),
  UI_HIDDEN = (1 << 4),
  /** Display selected, doesn't impact interaction. */
  UI_SELECT_DRAW = (1 << 5),
  /** Property search filter is active and the button does not match. */
  UI_SEARCH_FILTER_NO_MATCH = (1 << 6),

  /** Temporarily override the active button for lookups in context, regions, etc. (everything
   * using #ui_context_button_active()). For example, so that operators normally acting on the
   * active button can be polled on non-active buttons to (e.g. for disabling). */
  UI_BUT_ACTIVE_OVERRIDE = (1 << 7),

  /* WARNING: rest of #uiBut.flag in UI_interface.h */
};

/** #uiBut.dragflag */
enum {
  UI_BUT_DRAGPOIN_FREE = (1 << 0),
};

/** #uiBut.pie_dir */
enum RadialDirection {
  UI_RADIAL_NONE = -1,
  UI_RADIAL_N = 0,
  UI_RADIAL_NE = 1,
  UI_RADIAL_E = 2,
  UI_RADIAL_SE = 3,
  UI_RADIAL_S = 4,
  UI_RADIAL_SW = 5,
  UI_RADIAL_W = 6,
  UI_RADIAL_NW = 7,
};

extern const char ui_radial_dir_order[8];
extern const char ui_radial_dir_to_numpad[8];
extern const short ui_radial_dir_to_angle[8];

/* internal panel drawing defines */
#define PNL_HEADER (UI_UNIT_Y * 1.25) /* 24 default */

/* bit button defines */
/* Bit operations */
#define UI_BITBUT_TEST(a, b) (((a) & (1 << (b))) != 0)
#define UI_BITBUT_VALUE_TOGGLED(a, b) ((a) ^ (1 << (b)))
#define UI_BITBUT_VALUE_ENABLED(a, b) ((a) | (1 << (b)))
#define UI_BITBUT_VALUE_DISABLED(a, b) ((a) & ~(1 << (b)))

/* bit-row */
#define UI_BITBUT_ROW(min, max) \
  (((max) >= 31 ? 0xFFFFFFFF : (1 << ((max) + 1)) - 1) - ((min) ? ((1 << (min)) - 1) : 0))

/** Split number-buttons by ':' and align left/right. */
#define USE_NUMBUTS_LR_ALIGN

/** Use new 'align' computation code. */
#define USE_UIBUT_SPATIAL_ALIGN

/** #PieMenuData.flags */
enum {
  /** Pie menu item collision is detected at 90 degrees. */
  UI_PIE_DEGREES_RANGE_LARGE = (1 << 0),
  /** Use initial center of pie menu to calculate direction. */
  UI_PIE_INITIAL_DIRECTION = (1 << 1),
  /** Pie menu is drag style. */
  UI_PIE_DRAG_STYLE = (1 << 2),
  /** Mouse not far enough from center position. */
  UI_PIE_INVALID_DIR = (1 << 3),
  /** Pie menu changed to click style, click to confirm. */
  UI_PIE_CLICK_STYLE = (1 << 4),
  /** Pie animation finished, do not calculate any more motion. */
  UI_PIE_ANIMATION_FINISHED = (1 << 5),
  /** Pie gesture selection has been done, now wait for mouse motion to end. */
  UI_PIE_GESTURE_END_WAIT = (1 << 6),
};

#define PIE_CLICK_THRESHOLD_SQ 50.0f

/** The maximum number of items a radial menu (pie menu) can contain. */
#define PIE_MAX_ITEMS 8

struct uiBut {
  uiBut *next = nullptr, *prev = nullptr;

  /** Pointer back to the layout item holding this button. */
  uiLayout *layout = nullptr;
  int flag = 0;
  int drawflag = 0;
  eButType type = eButType(0);
  eButPointerType pointype = UI_BUT_POIN_NONE;
  short bit = 0, bitnr = 0, retval = 0, strwidth = 0, alignnr = 0;
  short ofs = 0, pos = 0, selsta = 0, selend = 0;

  char *str = nullptr;
  char strdata[UI_MAX_NAME_STR] = "";
  char drawstr[UI_MAX_DRAW_STR] = "";

  rctf rect = {}; /* block relative coords */

  char *poin = nullptr;
  float hardmin = 0, hardmax = 0, softmin = 0, softmax = 0;

  /* both these values use depends on the button type
   * (polymorphic struct or union would be nicer for this stuff) */

  /**
   * For #uiBut.type:
   * - UI_BTYPE_LABEL:        Use `(a1 == 1.0f)` to use a2 as a blending factor (imaginative!).
   * - UI_BTYPE_SCROLL:       Use as scroll size.
   * - UI_BTYPE_SEARCH_MENU:  Use as number or rows.
   */
  float a1 = 0;

  /**
   * For #uiBut.type:
   * - UI_BTYPE_HSVCIRCLE:    Use to store the luminosity.
   * - UI_BTYPE_LABEL:        If `(a1 == 1.0f)` use a2 as a blending factor.
   * - UI_BTYPE_SEARCH_MENU:  Use as number or columns.
   */
  float a2 = 0;

  uchar col[4] = {0};

  /** See \ref UI_but_func_identity_compare_set(). */
  uiButIdentityCompareFunc identity_cmp_func = nullptr;

  uiButHandleFunc func = nullptr;
  void *func_arg1 = nullptr;
  void *func_arg2 = nullptr;

  uiButHandleNFunc funcN = nullptr;
  void *func_argN = nullptr;

  bContextStore *context = nullptr;

  uiButCompleteFunc autocomplete_func = nullptr;
  void *autofunc_arg = nullptr;

  uiButHandleRenameFunc rename_func = nullptr;
  void *rename_arg1 = nullptr;
  void *rename_orig = nullptr;

  /** Run an action when holding the button down. */
  uiButHandleHoldFunc hold_func = nullptr;
  void *hold_argN = nullptr;

  const char *tip = nullptr;
  uiButToolTipFunc tip_func = nullptr;
  void *tip_arg = nullptr;
  uiFreeArgFunc tip_arg_free = nullptr;

  /** info on why button is disabled, displayed in tooltip */
  const char *disabled_info = nullptr;

  BIFIconID icon = ICON_NONE;
  /** Copied from the #uiBlock.emboss */
  eUIEmbossType emboss = UI_EMBOSS;
  /** direction in a pie menu, used for collision detection. */
  RadialDirection pie_dir = UI_RADIAL_NONE;
  /** could be made into a single flag */
  bool changed = false;
  /** so buttons can support unit systems which are not RNA */
  uchar unit_type = 0;
  short iconadd = 0;

  char poison1[512];
  /** #UI_BTYPE_BLOCK data */
  uiBlockCreateFunc block_create_func = nullptr;

  /** #UI_BTYPE_PULLDOWN / #UI_BTYPE_MENU data */
  uiMenuCreateFunc menu_create_func = nullptr;

  uiMenuStepFunc menu_step_func = nullptr;

  /* RNA data */
  PointerRNA rnapoin = {};
  PropertyRNA *rnaprop = nullptr;
  int rnaindex = 0;

  /* Operator data */
<<<<<<< HEAD
  char poison2[512];
  wmOperatorType *optype;
  PointerRNA *opptr;
  wmOperatorCallContext opcontext;
=======
  wmOperatorType *optype = nullptr;
  PointerRNA *opptr = nullptr;
  wmOperatorCallContext opcontext = WM_OP_INVOKE_DEFAULT;
>>>>>>> 0a3df611

  /** When non-zero, this is the key used to activate a menu items (`a-z` always lower case). */
  uchar menu_key = 0;

  ListBase extra_op_icons = {nullptr, nullptr}; /** #uiButExtraOpIcon */

  char poison3[512];

  /* Drag-able data, type is WM_DRAG_... */
  char dragtype = WM_DRAG_ID;
  short dragflag = 0;
  void *dragpoin = nullptr;
  ImBuf *imb = nullptr;
  float imb_scale = 0;

  char poison4[512];

  /** Active button data (set when the user is hovering or interacting with a button). */
  uiHandleButtonData *active = nullptr;

  /** Custom button data (borrowed, not owned). */
  void *custom_data = nullptr;

  char *editstr = nullptr;
  double *editval = nullptr;
  float *editvec = nullptr;

<<<<<<< HEAD
  char poison5[512];

  uiButPushedStateFunc pushed_state_func;
  const void *pushed_state_arg;
=======
  uiButPushedStateFunc pushed_state_func = nullptr;
  const void *pushed_state_arg = nullptr;
>>>>>>> 0a3df611

  /** Little indicator (e.g., counter) displayed on top of some icons. */
  IconTextOverlay icon_overlay_text = {};

  /* pointer back */
  uiBlock *block = nullptr;

  uiBut() = default;
  /** Performs a mostly shallow copy for now. Only contained C++ types are deep copied. */
  uiBut(const uiBut &other) = default;
  /** Mostly shallow copy, just like copy constructor above. */
  uiBut &operator=(const uiBut &other) = default;
};

/** Derived struct for #UI_BTYPE_NUM */
struct uiButNumber : public uiBut {
  float step_size = 0;
  float precision = 0;
};

/** Derived struct for #UI_BTYPE_COLOR */
struct uiButColor : public uiBut {
  bool is_pallete_color = false;
  int palette_color_index = -1;
};

/** Derived struct for #UI_BTYPE_TAB */
struct uiButTab : public uiBut {
  struct MenuType *menu = nullptr;
};

/** Derived struct for #UI_BTYPE_SEARCH_MENU */
struct uiButSearch : public uiBut {
  uiButSearchCreateFn popup_create_fn = nullptr;
  uiButSearchUpdateFn items_update_fn = nullptr;
  uiButSearchListenFn listen_fn = nullptr;

  void *item_active = nullptr;

  void *arg = nullptr;
  uiFreeArgFunc arg_free_fn = nullptr;

  uiButSearchContextMenuFn item_context_menu_fn = nullptr;
  uiButSearchTooltipFn item_tooltip_fn = nullptr;

  const char *item_sep_string = nullptr;

  PointerRNA rnasearchpoin = {};
  PropertyRNA *rnasearchprop = nullptr;

  /**
   * The search box only provides suggestions, it does not force
   * the string to match one of the search items when applying.
   */
  bool results_are_suggestions = false;
};

/** Derived struct for #UI_BTYPE_DECORATOR
 * Decorators have own RNA data, using the normal #uiBut RNA members has many side-effects.
 */
struct uiButDecorator : public uiBut {
  struct PointerRNA decorated_rnapoin = {};
  struct PropertyRNA *decorated_rnaprop = nullptr;
  int decorated_rnaindex = -1;
};

/** Derived struct for #UI_BTYPE_PROGRESS_BAR. */
struct uiButProgressbar : public uiBut {
  /* 0..1 range */
  float progress = 0;
};

struct uiButViewItem : public uiBut {
  /* C-Handle to the view item this button was created for. */
  uiViewItemHandle *view_item = nullptr;
};

/** Derived struct for #UI_BTYPE_HSVCUBE. */
struct uiButHSVCube : public uiBut {
  eButGradientType gradient_type = UI_GRAD_SV;
};

/** Derived struct for #UI_BTYPE_COLORBAND. */
struct uiButColorBand : public uiBut {
  ColorBand *edit_coba = nullptr;
};

/** Derived struct for #UI_BTYPE_CURVEPROFILE. */
struct uiButCurveProfile : public uiBut {
  struct CurveProfile *edit_profile = nullptr;
};

/** Derived struct for #UI_BTYPE_CURVE. */
struct uiButCurveMapping : public uiBut {
  struct CurveMapping *edit_cumap = nullptr;
  eButGradientType gradient_type = UI_GRAD_SV;
};

/** Derived struct for #UI_BTYPE_HOTKEY_EVENT. */
struct uiButHotkeyEvent : public uiBut {
  short modifier_key = 0;
};

/**
 * Additional, superimposed icon for a button, invoking an operator.
 */
struct uiButExtraOpIcon {
  uiButExtraOpIcon *next, *prev;

  BIFIconID icon;
  wmOperatorCallParams *optype_params;

  bool highlighted;
  bool disabled;
};

struct ColorPicker {
  struct ColorPicker *next, *prev;

  /** Color in HSV or HSL, in color picking color space. Used for HSV cube,
   * circle and slider widgets. The color picking space is perceptually
   * linear for intuitive editing. */
  float hsv_perceptual[3];
  /** Initial color data (to detect changes). */
  float hsv_perceptual_init[3];
  bool is_init;

  /** HSV or HSL color in scene linear color space value used for number
   * buttons. This is scene linear so that there is a clear correspondence
   * to the scene linear RGB values. */
  float hsv_scene_linear[3];

  /** Cubic saturation for the color wheel. */
  bool use_color_cubic;
  bool use_color_lock;
  bool use_luminosity_lock;
  float luminosity_lock_value;
};

struct ColorPickerData {
  ListBase list;
};

struct PieMenuData {
  /** store title and icon to allow access when pie levels are created */
  const char *title;
  int icon;

  float pie_dir[2];
  float pie_center_init[2];
  float pie_center_spawned[2];
  float last_pos[2];
  double duration_gesture;
  int flags;
  /** Initial event used to fire the pie menu, store here so we can query for release */
  short event_type;
  float alphafac;
};

/** #uiBlock.content_hints */
enum eBlockContentHints {
  /** In a menu block, if there is a single sub-menu button, we add some
   * padding to the right to put nicely aligned triangle icons there. */
  UI_BLOCK_CONTAINS_SUBMENU_BUT = (1 << 0),
};

/* #uiButtonGroup.flag. */
enum uiButtonGroupFlag {
  /** While this flag is set, don't create new button groups for layout item calls. */
  UI_BUTTON_GROUP_LOCK = (1 << 0),
  /** The buttons in this group are inside a panel header. */
  UI_BUTTON_GROUP_PANEL_HEADER = (1 << 1),
};
ENUM_OPERATORS(uiButtonGroupFlag, UI_BUTTON_GROUP_PANEL_HEADER);

/**
 * A group of button references, used by property search to keep track of sets of buttons that
 * should be searched together. For example, in property split layouts number buttons and their
 * labels (and even their decorators) are separate buttons, but they must be searched and
 * highlighted together.
 */
struct uiButtonGroup {
  blender::Vector<uiBut *> buttons;
  uiButtonGroupFlag flag;
};

struct uiBlockDynamicListener {
  struct uiBlockDynamicListener *next, *prev;

  void (*listener_func)(const struct wmRegionListenerParams *params);
};

struct uiBlock {
  uiBlock *next, *prev;

  ListBase buttons;
  Panel *panel;
  uiBlock *oldblock;

  /** Used for `UI_butstore_*` runtime function. */
  ListBase butstore;

  blender::Vector<uiButtonGroup> button_groups;

  ListBase layouts;
  uiLayout *curlayout;

  ListBase contexts;

  /** A block can store "views" on data-sets. Currently tree-views (#AbstractTreeView) only.
   * Others are imaginable, e.g. table-views, grid-views, etc. These are stored here to support
   * state that is persistent over redraws (e.g. collapsed tree-view items). */
  ListBase views;

  ListBase dynamic_listeners; /* #uiBlockDynamicListener */

  char name[UI_MAX_NAME_STR];

  float winmat[4][4];

  rctf rect;
  float aspect;

  /** Unique hash used to implement popup menu memory. */
  uint puphash;

  uiButHandleFunc func;
  void *func_arg1;
  void *func_arg2;

  uiButHandleNFunc funcN;
  void *func_argN;

  uiMenuHandleFunc butm_func;
  void *butm_func_arg;

  uiBlockHandleFunc handle_func;
  void *handle_func_arg;

  /** Custom interaction data. */
  uiBlockInteraction_CallbackData custom_interaction_callbacks;

  /** Custom extra event handling. */
  int (*block_event_func)(const bContext *C, uiBlock *, const wmEvent *);

  /** Custom extra draw function for custom blocks. */
  void (*drawextra)(const bContext *C, void *idv, void *arg1, void *arg2, rcti *rect);
  void *drawextra_arg1;
  void *drawextra_arg2;

  int flag;
  short alignnr;
  /** Hints about the buttons of this block. Used to avoid iterating over
   * buttons to find out if some criteria is met by any. Instead, check this
   * criteria when adding the button and set a flag here if it's met. */
  short content_hints; /* #eBlockContentHints */

  char direction;
  /** UI_BLOCK_THEME_STYLE_* */
  char theme_style;
  /** Copied to #uiBut.emboss */
  eUIEmbossType emboss;
  bool auto_open;
  char _pad[5];
  double auto_open_last;

  const char *lockstr;

  bool lock;
  /** To keep blocks while drawing and free them afterwards. */
  bool active;
  /** To avoid tool-tip after click. */
  bool tooltipdisabled;
  /** True when #UI_block_end has been called. */
  bool endblock;

  /** for doing delayed */
  eBlockBoundsCalc bounds_type;
  /** Offset to use when calculating bounds (in pixels). */
  int bounds_offset[2];
  /** for doing delayed */
  int bounds, minbounds;

  /** Pull-downs, to detect outside, can differ per case how it is created. */
  rctf safety;
  /** #uiSafetyRct list */
  ListBase saferct;

  uiPopupBlockHandle *handle;

  /** use so presets can find the operator,
   * across menus and from nested popups which fail for operator context. */
  wmOperator *ui_operator;

  /** XXX hack for dynamic operator enums */
  void *evil_C;

  /** unit system, used a lot for numeric buttons so include here
   * rather than fetching through the scene every time. */
  UnitSettings *unit;
  /** \note only accessed by color picker templates. */
  ColorPickerData color_pickers;

  /** Block for color picker with gamma baked in. */
  bool is_color_gamma_picker;

  /**
   * Display device name used to display this block,
   * used by color widgets to transform colors from/to scene linear.
   */
  char display_device[64];

  PieMenuData pie_data;
};

struct uiSafetyRct {
  uiSafetyRct *next, *prev;
  rctf parent;
  rctf safety;
};

/* interface.c */

void ui_fontscale(float *points, float aspect);

void ui_block_to_region_fl(const ARegion *region, uiBlock *block, float *r_x, float *r_y);
void ui_block_to_window_fl(const ARegion *region, uiBlock *block, float *x, float *y);
void ui_block_to_window(const ARegion *region, uiBlock *block, int *x, int *y);
void ui_block_to_region_rctf(const ARegion *region,
                             uiBlock *block,
                             rctf *rct_dst,
                             const rctf *rct_src);
void ui_block_to_window_rctf(const ARegion *region,
                             uiBlock *block,
                             rctf *rct_dst,
                             const rctf *rct_src);
float ui_block_to_window_scale(const ARegion *region, uiBlock *block);
/**
 * For mouse cursor.
 */
void ui_window_to_block_fl(const ARegion *region, uiBlock *block, float *x, float *y);
void ui_window_to_block(const ARegion *region, uiBlock *block, int *x, int *y);
void ui_window_to_block_rctf(const ARegion *region,
                             uiBlock *block,
                             rctf *rct_dst,
                             const rctf *rct_src);
void ui_window_to_region(const ARegion *region, int *x, int *y);
void ui_window_to_region_rcti(const ARegion *region, rcti *rect_dst, const rcti *rct_src);
void ui_window_to_region_rctf(const ARegion *region, rctf *rect_dst, const rctf *rct_src);
void ui_region_to_window(const ARegion *region, int *x, int *y);
/**
 * Popups will add a margin to #ARegion.winrct for shadow,
 * for interactivity (point-inside tests for eg), we want the winrct without the margin added.
 */
void ui_region_winrct_get_no_margin(const ARegion *region, rcti *r_rect);

/**
 * Reallocate the button (new address is returned) for a new button type.
 * This should generally be avoided and instead the correct type be created right away.
 *
 * \note Only the #uiBut data can be kept. If the old button used a derived type (e.g. #uiButTab),
 *       the data that is not inside #uiBut will be lost.
 */
uiBut *ui_but_change_type(uiBut *but, eButType new_type);

double ui_but_value_get(uiBut *but);
void ui_but_value_set(uiBut *but, double value);
/**
 * For picker, while editing HSV.
 */
void ui_but_hsv_set(uiBut *but);
/**
 * For buttons pointing to color for example.
 */
void ui_but_v3_get(uiBut *but, float vec[3]);
/**
 * For buttons pointing to color for example.
 */
void ui_but_v3_set(uiBut *but, const float vec[3]);

void ui_hsvcircle_vals_from_pos(
    const rcti *rect, float mx, float my, float *r_val_rad, float *r_val_dist);
/**
 * Cursor in HSV circle, in float units -1 to 1, to map on radius.
 */
void ui_hsvcircle_pos_from_vals(
    const ColorPicker *cpicker, const rcti *rect, const float *hsv, float *xpos, float *ypos);
void ui_hsvcube_pos_from_vals(
    const uiButHSVCube *hsv_but, const rcti *rect, const float *hsv, float *xp, float *yp);

/**
 * \param float_precision: For number buttons the precision
 * to use or -1 to fallback to the button default.
 * \param use_exp_float: Use exponent representation of floats
 * when out of reasonable range (outside of 1e3/1e-3).
 */
void ui_but_string_get_ex(uiBut *but,
                          char *str,
                          size_t maxlen,
                          int float_precision,
                          bool use_exp_float,
                          bool *r_use_exp_float) ATTR_NONNULL(1, 2);
void ui_but_string_get(uiBut *but, char *str, size_t maxlen) ATTR_NONNULL();
/**
 * A version of #ui_but_string_get_ex for dynamic buffer sizes
 * (where #ui_but_string_get_max_length returns 0).
 *
 * \param r_str_size: size of the returned string (including terminator).
 */
char *ui_but_string_get_dynamic(uiBut *but, int *r_str_size);
/**
 * \param str: will be overwritten.
 */
void ui_but_convert_to_unit_alt_name(uiBut *but, char *str, size_t maxlen) ATTR_NONNULL();
bool ui_but_string_set(bContext *C, uiBut *but, const char *str) ATTR_NONNULL();
bool ui_but_string_eval_number(bContext *C, const uiBut *but, const char *str, double *value)
    ATTR_NONNULL();
int ui_but_string_get_max_length(uiBut *but);
/**
 * Clear & exit the active button's string..
 */
void ui_but_active_string_clear_and_exit(bContext *C, uiBut *but) ATTR_NONNULL();
/**
 * Use handling code to set a string for the button. Handles the case where the string is set for a
 * search button while the search menu is open, so the results are updated accordingly.
 * This is basically the same as pasting the string into the button.
 */
void ui_but_set_string_interactive(bContext *C, uiBut *but, const char *value);
uiBut *ui_but_drag_multi_edit_get(uiBut *but);

void ui_def_but_icon(uiBut *but, int icon, int flag);
/**
 * Avoid using this where possible since it's better not to ask for an icon in the first place.
 */
void ui_def_but_icon_clear(uiBut *but);

void ui_but_extra_operator_icons_free(uiBut *but);

void ui_but_rna_menu_convert_to_panel_type(uiBut *but, const char *panel_type);
void ui_but_rna_menu_convert_to_menu_type(uiBut *but, const char *menu_type);
bool ui_but_menu_draw_as_popover(const uiBut *but);

void ui_but_range_set_hard(uiBut *but);
void ui_but_range_set_soft(uiBut *but);

bool ui_but_context_poll_operator(bContext *C, wmOperatorType *ot, const uiBut *but);
/**
 * Check if the operator \a ot poll is successful with the context given by \a but (optionally).
 * \param but: The button that might store context. Can be NULL for convenience (e.g. if there is
 *             no button to take context from, but we still want to poll the operator).
 */
bool ui_but_context_poll_operator_ex(bContext *C,
                                     const uiBut *but,
                                     const wmOperatorCallParams *optype_params);

void ui_but_update(uiBut *but);
void ui_but_update_edited(uiBut *but);
PropertyScaleType ui_but_scale_type(const uiBut *but) ATTR_WARN_UNUSED_RESULT;
bool ui_but_is_float(const uiBut *but) ATTR_WARN_UNUSED_RESULT;
bool ui_but_is_bool(const uiBut *but) ATTR_WARN_UNUSED_RESULT;
bool ui_but_is_unit(const uiBut *but) ATTR_WARN_UNUSED_RESULT;
/**
 * Check if this button is similar enough to be grouped with another.
 */
bool ui_but_is_compatible(const uiBut *but_a, const uiBut *but_b) ATTR_WARN_UNUSED_RESULT;
bool ui_but_is_rna_valid(uiBut *but) ATTR_WARN_UNUSED_RESULT;
/**
 * Checks if the button supports cycling next/previous menu items (ctrl+mouse-wheel).
 */
bool ui_but_supports_cycling(const uiBut *but) ATTR_WARN_UNUSED_RESULT;

/**
 * Check if the button is pushed, this is only meaningful for some button types.
 *
 * \return (0 == UNSELECT), (1 == SELECT), (-1 == DO-NOTHING)
 */
int ui_but_is_pushed_ex(uiBut *but, double *value) ATTR_WARN_UNUSED_RESULT;
int ui_but_is_pushed(uiBut *but) ATTR_WARN_UNUSED_RESULT;

void ui_but_override_flag(Main *bmain, uiBut *but);

void ui_block_bounds_calc(uiBlock *block);

ColorManagedDisplay *ui_block_cm_display_get(uiBlock *block);
void ui_block_cm_to_display_space_v3(uiBlock *block, float pixel[3]);

/* interface_regions.c */

struct uiKeyNavLock {
  /** Set when we're using keyboard-input. */
  bool is_keynav;
  /** Only used to check if we've moved the cursor. */
  int event_xy[2];
};

using uiBlockHandleCreateFunc = uiBlock *(*)(bContext *C, uiPopupBlockHandle *handle, void *arg1);

struct uiPopupBlockCreate {
  uiBlockCreateFunc create_func;
  uiBlockHandleCreateFunc handle_create_func;
  void *arg;
  uiFreeArgFunc arg_free;

  int event_xy[2];

  /** Set when popup is initialized from a button. */
  ARegion *butregion;
  uiBut *but;
};

struct uiPopupBlockHandle {
  /* internal */
  ARegion *region;

  /** Use only for #UI_BLOCK_MOVEMOUSE_QUIT popups. */
  float towards_xy[2];
  double towardstime;
  bool dotowards;

  bool popup;
  void (*popup_func)(bContext *C, void *arg, int event);
  void (*cancel_func)(bContext *C, void *arg);
  void *popup_arg;

  /** Store data for refreshing popups. */
  uiPopupBlockCreate popup_create_vars;
  /** True if we can re-create the popup using #uiPopupBlockHandle.popup_create_vars. */
  bool can_refresh;
  bool refresh;

  wmTimer *scrolltimer;
  float scrolloffset;

  uiKeyNavLock keynav_state;

  /* for operator popups */
  wmOperator *popup_op;
  ScrArea *ctx_area;
  ARegion *ctx_region;

  /* return values */
  int butretval;
  int menuretval;
  int retvalue;
  float retvec[4];

  /** Menu direction. */
  int direction;

  /* Previous values so we don't resize or reposition on refresh. */
  rctf prev_block_rect;
  rctf prev_butrct;
  short prev_dir1, prev_dir2;
  int prev_bounds_offset[2];

  /* Maximum estimated size to avoid having to reposition on refresh. */
  float max_size_x, max_size_y;

  /* #ifdef USE_DRAG_POPUP */
  bool is_grab;
  int grab_xy_prev[2];
  /* #endif */
};

/* -------------------------------------------------------------------- */
/* interface_region_*.c */

/* interface_region_tooltip.c */

/* exposed as public API in UI_interface.h */

/* interface_region_color_picker.c */

void ui_color_picker_rgb_to_hsv_compat(const float rgb[3], float r_cp[3]);
void ui_color_picker_rgb_to_hsv(const float rgb[3], float r_cp[3]);
void ui_color_picker_hsv_to_rgb(const float r_cp[3], float rgb[3]);

/**
 * Returns true if the button is for a color with gamma baked in,
 * or if it's a color picker for such a button.
 */
bool ui_but_is_color_gamma(uiBut *but);

void ui_scene_linear_to_perceptual_space(uiBut *but, float rgb[3]);
void ui_perceptual_to_scene_linear_space(uiBut *but, float rgb[3]);

uiBlock *ui_block_func_COLOR(bContext *C, uiPopupBlockHandle *handle, void *arg_but);
ColorPicker *ui_block_colorpicker_create(uiBlock *block);

/* interface_region_search.c */

/**
 * Search-box for string button.
 */
ARegion *ui_searchbox_create_generic(bContext *C, ARegion *butregion, uiButSearch *search_but);
ARegion *ui_searchbox_create_operator(bContext *C, ARegion *butregion, uiButSearch *search_but);
ARegion *ui_searchbox_create_menu(bContext *C, ARegion *butregion, uiButSearch *search_but);

/**
 * x and y in screen-coords.
 */
bool ui_searchbox_inside(ARegion *region, const int xy[2]) ATTR_NONNULL(1, 2);
int ui_searchbox_find_index(ARegion *region, const char *name);
/**
 * Region is the search box itself.
 */
void ui_searchbox_update(bContext *C, ARegion *region, uiBut *but, bool reset);
int ui_searchbox_autocomplete(bContext *C, ARegion *region, uiBut *but, char *str);
bool ui_searchbox_event(
    bContext *C, ARegion *region, uiBut *but, ARegion *butregion, const wmEvent *event);
/**
 * String validated to be of correct length (but->hardmax).
 */
bool ui_searchbox_apply(uiBut *but, ARegion *region);
void ui_searchbox_free(bContext *C, ARegion *region);
/**
 * XXX weak: search_func adds all partial matches.
 */
void ui_but_search_refresh(uiButSearch *but);

/* interface_region_menu_popup.c */

int ui_but_menu_step(uiBut *but, int direction);
bool ui_but_menu_step_poll(const uiBut *but);
uiBut *ui_popup_menu_memory_get(uiBlock *block);
void ui_popup_menu_memory_set(uiBlock *block, uiBut *but);

/**
 * Called for creating new popups and refreshing existing ones.
 */
uiBlock *ui_popup_block_refresh(bContext *C,
                                uiPopupBlockHandle *handle,
                                ARegion *butregion,
                                uiBut *but);

uiPopupBlockHandle *ui_popup_block_create(bContext *C,
                                          ARegion *butregion,
                                          uiBut *but,
                                          uiBlockCreateFunc create_func,
                                          uiBlockHandleCreateFunc handle_create_func,
                                          void *arg,
                                          uiFreeArgFunc arg_free);
uiPopupBlockHandle *ui_popup_menu_create(
    bContext *C, ARegion *butregion, uiBut *but, uiMenuCreateFunc menu_func, void *arg);

/* interface_region_popover.c */

uiPopupBlockHandle *ui_popover_panel_create(
    bContext *C, ARegion *butregion, uiBut *but, uiMenuCreateFunc menu_func, void *arg);

/* interface_region_menu_pie.c */

/**
 * Set up data for defining a new pie menu level and add button that invokes it.
 */
void ui_pie_menu_level_create(uiBlock *block,
                              wmOperatorType *ot,
                              const char *propname,
                              IDProperty *properties,
                              const EnumPropertyItem *items,
                              int totitem,
                              wmOperatorCallContext context,
                              wmOperatorCallContext flag);

/* interface_region_popup.c */

/**
 * Translate any popup regions (so we can drag them).
 */
void ui_popup_translate(ARegion *region, const int mdiff[2]);
void ui_popup_block_free(bContext *C, uiPopupBlockHandle *handle);
void ui_popup_block_scrolltest(uiBlock *block);

/* end interface_region_*.c */

/* interface_panel.c */

/**
 * Handle region panel events like opening and closing panels, changing categories, etc.
 *
 * \note Could become a modal key-map.
 */
int ui_handler_panel_region(bContext *C,
                            const wmEvent *event,
                            ARegion *region,
                            const uiBut *active_but);
/**
 * Draw a panel integrated in buttons-window, tool/property lists etc.
 */
void ui_draw_aligned_panel(const uiStyle *style,
                           const uiBlock *block,
                           const rcti *rect,
                           bool show_pin,
                           bool show_background,
                           bool region_search_filter_active);
void ui_panel_tag_search_filter_match(Panel *panel);

/* interface_draw.cc */

void ui_draw_dropshadow(const rctf *rct, float radius, float aspect, float alpha, int select);

/**
 * Draws in resolution of 48x4 colors.
 */
void ui_draw_gradient(const rcti *rect, const float hsv[3], eButGradientType type, float alpha);

/* based on UI_draw_roundbox_gl_mode,
 * check on making a version which allows us to skip some sides */
void ui_draw_but_TAB_outline(const rcti *rect,
                             float rad,
                             uchar highlight[3],
                             uchar highlight_fade[3]);
void ui_draw_but_HISTOGRAM(ARegion *region,
                           uiBut *but,
                           const uiWidgetColors *wcol,
                           const rcti *rect);
void ui_draw_but_WAVEFORM(ARegion *region,
                          uiBut *but,
                          const uiWidgetColors *wcol,
                          const rcti *rect);
void ui_draw_but_VECTORSCOPE(ARegion *region,
                             uiBut *but,
                             const uiWidgetColors *wcol,
                             const rcti *rect);
void ui_draw_but_COLORBAND(uiBut *but, const uiWidgetColors *wcol, const rcti *rect);
void ui_draw_but_UNITVEC(uiBut *but, const uiWidgetColors *wcol, const rcti *rect, float radius);
void ui_draw_but_CURVE(ARegion *region, uiBut *but, const uiWidgetColors *wcol, const rcti *rect);
/**
 * Draws the curve profile widget. Somewhat similar to ui_draw_but_CURVE.
 */
void ui_draw_but_CURVEPROFILE(ARegion *region,
                              uiBut *but,
                              const uiWidgetColors *wcol,
                              const rcti *rect);
void ui_draw_but_IMAGE(ARegion *region, uiBut *but, const uiWidgetColors *wcol, const rcti *rect);
void ui_draw_but_TRACKPREVIEW(ARegion *region,
                              uiBut *but,
                              const uiWidgetColors *wcol,
                              const rcti *rect);

/* interface_undo.c */

/**
 * Start the undo stack.
 *
 * \note The current state should be pushed immediately after calling this.
 */
uiUndoStack_Text *ui_textedit_undo_stack_create();
void ui_textedit_undo_stack_destroy(uiUndoStack_Text *undo_stack);
/**
 * Push the information in the arguments to a new state in the undo stack.
 *
 * \note Currently the total length of the undo stack is not limited.
 */
void ui_textedit_undo_push(uiUndoStack_Text *undo_stack, const char *text, int cursor_index);
const char *ui_textedit_undo(uiUndoStack_Text *undo_stack, int direction, int *r_cursor_index);

/* interface_handlers.cc */

void ui_handle_afterfunc_add_operator(wmOperatorType *ot, wmOperatorCallContext opcontext);
/**
 * Assumes event type is MOUSEPAN.
 */
void ui_pan_to_scroll(const wmEvent *event, int *type, int *val);
/**
 * Exported to interface.c: #UI_but_active_only()
 * \note The region is only for the button.
 * The context needs to be set by the caller.
 */
void ui_but_activate_event(bContext *C, ARegion *region, uiBut *but);
/**
 * Simulate moving the mouse over a button (or navigating to it with arrow keys).
 *
 * exported so menus can start with a highlighted button,
 * even if the mouse isn't over it
 */
void ui_but_activate_over(bContext *C, ARegion *region, uiBut *but);
void ui_but_execute_begin(bContext *C, ARegion *region, uiBut *but, void **active_back);
void ui_but_execute_end(bContext *C, ARegion *region, uiBut *but, void *active_back);
void ui_but_active_free(const bContext *C, uiBut *but);
/**
 * In some cases we may want to update the view (#View2D) in-between layout definition and drawing.
 * E.g. to make sure a button is visible while editing.
 */
void ui_but_update_view_for_active(const bContext *C, const uiBlock *block);
int ui_but_menu_direction(uiBut *but);
void ui_but_text_password_hide(char password_str[128], uiBut *but, bool restore);
/**
 * Finds the pressed button in an aligned row (typically an expanded enum).
 *
 * \param direction: Use when there may be multiple buttons pressed.
 */
uiBut *ui_but_find_select_in_enum(uiBut *but, int direction);
bool ui_but_is_editing(const uiBut *but);
float ui_block_calc_pie_segment(uiBlock *block, const float event_xy[2]);

/* XXX, this code will shorten any allocated string to 'UI_MAX_NAME_STR'
 * since this is really long its unlikely to be an issue,
 * but this could be supported */
void ui_but_add_shortcut(uiBut *but, const char *shortcut_str, bool do_strip);
void ui_but_clipboard_free();
bool ui_but_rna_equals(const uiBut *a, const uiBut *b);
bool ui_but_rna_equals_ex(const uiBut *but,
                          const PointerRNA *ptr,
                          const PropertyRNA *prop,
                          int index);
uiBut *ui_but_find_old(uiBlock *block_old, const uiBut *but_new);
uiBut *ui_but_find_new(uiBlock *block_new, const uiBut *but_old);

#ifdef WITH_INPUT_IME
void ui_but_ime_reposition(uiBut *but, int x, int y, bool complete);
wmIMEData *ui_but_ime_data_get(uiBut *but);
#endif

/* interface_widgets.cc */

/* Widget shader parameters, must match the shader layout. */
struct uiWidgetBaseParameters {
  rctf recti, rect;
  float radi, rad;
  float facxi, facyi;
  float round_corners[4];
  float color_inner1[4], color_inner2[4];
  float color_outline[4], color_emboss[4];
  float color_tria[4];
  float tria1_center[2], tria2_center[2];
  float tria1_size, tria2_size;
  float shade_dir;
  /* We pack alpha check and discard factor in alpha_discard.
   * If the value is negative then we do alpha check.
   * The absolute value itself is the discard factor.
   * Initialize value to 1.0f if you don't want discard. */
  float alpha_discard;
  float tria_type;
  float _pad[3];
};

enum {
  ROUNDBOX_TRIA_NONE = 0,
  ROUNDBOX_TRIA_ARROWS,
  ROUNDBOX_TRIA_SCROLL,
  ROUNDBOX_TRIA_MENU,
  ROUNDBOX_TRIA_CHECK,
  ROUNDBOX_TRIA_HOLD_ACTION_ARROW,

  ROUNDBOX_TRIA_MAX, /* don't use */
};

GPUBatch *ui_batch_roundbox_widget_get();
GPUBatch *ui_batch_roundbox_shadow_get();

void ui_draw_menu_back(uiStyle *style, uiBlock *block, rcti *rect);
void ui_draw_popover_back(ARegion *region, uiStyle *style, uiBlock *block, rcti *rect);
void ui_draw_pie_center(uiBlock *block);
const uiWidgetColors *ui_tooltip_get_theme();

void ui_draw_widget_menu_back_color(const rcti *rect, bool use_shadow, const float color[4]);
void ui_draw_widget_menu_back(const rcti *rect, bool use_shadow);
void ui_draw_tooltip_background(const uiStyle *style, uiBlock *block, rcti *rect);

/**
 * Conversion from old to new buttons, so still messy.
 */
void ui_draw_but(const bContext *C, ARegion *region, uiStyle *style, uiBut *but, rcti *rect);

/**
 * Info about what the separator character separates, used to decide between different drawing
 * styles. E.g. we never want a shortcut string to be clipped, but other hint strings can be
 * clipped.
 */
enum uiMenuItemSeparatorType {
  UI_MENU_ITEM_SEPARATOR_NONE,
  /** Separator is used to indicate shortcut string of this item. Shortcut string will not get
   * clipped. */
  UI_MENU_ITEM_SEPARATOR_SHORTCUT,
  /** Separator is used to indicate some additional hint to display for this item. Hint string will
   * get clipped before the normal text. */
  UI_MENU_ITEM_SEPARATOR_HINT,
};
/**
 * Helper call to draw a menu item without a button.
 *
 * \param but_flag: Button flags (#uiBut.flag) indicating the state of the item, typically
 *                  #UI_ACTIVE, #UI_BUT_DISABLED, #UI_BUT_INACTIVE.
 * \param separator_type: The kind of separator which controls if and how the string is clipped.
 * \param r_xmax: The right hand position of the text, this takes into the icon, padding and text
 *                clipping when there is not enough room to display the full text.
 */
void ui_draw_menu_item(const uiFontStyle *fstyle,
                       rcti *rect,
                       const char *name,
                       int iconid,
                       int but_flag,
                       uiMenuItemSeparatorType separator_type,
                       int *r_xmax);
void ui_draw_preview_item(const uiFontStyle *fstyle,
                          rcti *rect,
                          const char *name,
                          int iconid,
                          int but_flag,
                          eFontStyle_Align text_align);
/**
 * Version of #ui_draw_preview_item() that does not draw the menu background and item text based on
 * state. It just draws the preview and text directly.
 */
void ui_draw_preview_item_stateless(const uiFontStyle *fstyle,
                                    rcti *rect,
                                    const char *name,
                                    int iconid,
                                    const uchar text_col[4],
                                    eFontStyle_Align text_align);

#define UI_TEXT_MARGIN_X 0.4f
#define UI_POPUP_MARGIN (UI_DPI_FAC * 12)
/**
 * Margin at top of screen for popups.
 * Note this value must be sufficient to draw a popover arrow to avoid cropping it.
 */
#define UI_POPUP_MENU_TOP (int)(10 * UI_DPI_FAC)

#define UI_PIXEL_AA_JITTER 8
extern const float ui_pixel_jitter[UI_PIXEL_AA_JITTER][2];

/* interface_style.c */

/**
 * Called on each startup.blend read,
 * reading without #uiFont will create one.
 */
void uiStyleInit();

/* interface_icons.cc */

void ui_icon_ensure_deferred(const bContext *C, int icon_id, bool big);
int ui_id_icon_get(const bContext *C, ID *id, bool big);

/* interface_icons_event.cc */

void icon_draw_rect_input(
    float x, float y, int w, int h, float alpha, short event_type, short event_value);

/* resources.cc */

void ui_resources_init();
void ui_resources_free();

/* interface_layout.cc */

void ui_layout_add_but(uiLayout *layout, uiBut *but);
void ui_layout_remove_but(uiLayout *layout, const uiBut *but);
/**
 * \return true if the button was successfully replaced.
 */
bool ui_layout_replace_but_ptr(uiLayout *layout, const void *old_but_ptr, uiBut *new_but);
/**
 * \note May reallocate \a but, so the possibly new address is returned. May also override the
 *       #UI_BUT_DISABLED flag depending on if a search pointer-property pair was provided/found.
 */
uiBut *ui_but_add_search(uiBut *but,
                         PointerRNA *ptr,
                         PropertyRNA *prop,
                         PointerRNA *searchptr,
                         PropertyRNA *searchprop,
                         bool results_are_suggestions);
/**
 * Check all buttons defined in this layout,
 * and set any button flagged as UI_BUT_LIST_ITEM as active/selected.
 * Needed to handle correctly text colors of active (selected) list item.
 */
void ui_layout_list_set_labels_active(uiLayout *layout);
/* menu callback */
void ui_item_menutype_func(bContext *C, uiLayout *layout, void *arg_mt);
void ui_item_paneltype_func(bContext *C, uiLayout *layout, void *arg_pt);

/* interface_button_group.cc */

/**
 * Every function that adds a set of buttons must create another group,
 * then #ui_def_but adds buttons to the current group (the last).
 */
void ui_block_new_button_group(uiBlock *block, uiButtonGroupFlag flag);
void ui_button_group_add_but(uiBlock *block, uiBut *but);
void ui_button_group_replace_but_ptr(uiBlock *block, const uiBut *old_but_ptr, uiBut *new_but);

/* interface_drag.cc */

void ui_but_drag_free(uiBut *but);
bool ui_but_drag_is_draggable(const uiBut *but);
void ui_but_drag_start(bContext *C, uiBut *but);

/* interface_align.cc */

bool ui_but_can_align(const uiBut *but) ATTR_WARN_UNUSED_RESULT;
int ui_but_align_opposite_to_area_align_get(const ARegion *region) ATTR_WARN_UNUSED_RESULT;
/**
 * Compute the alignment of all 'align groups' of buttons in given block.
 *
 * This is using an order-independent algorithm,
 * i.e. alignment of buttons should be OK regardless of order in which
 * they are added to the block.
 */
void ui_block_align_calc(uiBlock *block, const ARegion *region);

/* interface_anim.c */

void ui_but_anim_flag(uiBut *but, const AnimationEvalContext *anim_eval_context);
void ui_but_anim_copy_driver(bContext *C);
void ui_but_anim_paste_driver(bContext *C);
/**
 * \a str can be NULL to only perform check if \a but has an expression at all.
 * \return if button has an expression.
 */
bool ui_but_anim_expression_get(uiBut *but, char *str, size_t maxlen);
bool ui_but_anim_expression_set(uiBut *but, const char *str);
/**
 * Create new expression for button (i.e. a "scripted driver"), if it can be created.
 */
bool ui_but_anim_expression_create(uiBut *but, const char *str);
void ui_but_anim_autokey(bContext *C, uiBut *but, Scene *scene, float cfra);

void ui_but_anim_decorate_cb(bContext *C, void *arg_but, void *arg_dummy);
void ui_but_anim_decorate_update_from_flag(uiButDecorator *but);

/* interface_query.c */

bool ui_but_is_editable(const uiBut *but) ATTR_WARN_UNUSED_RESULT;
bool ui_but_is_editable_as_text(const uiBut *but) ATTR_WARN_UNUSED_RESULT;
bool ui_but_is_toggle(const uiBut *but) ATTR_WARN_UNUSED_RESULT;
/**
 * Can we mouse over the button or is it hidden/disabled/layout.
 * \note ctrl is kind of a hack currently,
 * so that non-embossed UI_BTYPE_TEXT button behaves as a label when ctrl is not pressed.
 */
bool ui_but_is_interactive_ex(const uiBut *but, const bool labeledit, const bool for_tooltip);
bool ui_but_is_interactive(const uiBut *but, bool labeledit) ATTR_WARN_UNUSED_RESULT;
bool ui_but_is_popover_once_compat(const uiBut *but) ATTR_WARN_UNUSED_RESULT;
bool ui_but_has_array_value(const uiBut *but) ATTR_WARN_UNUSED_RESULT;
int ui_but_icon(const uiBut *but);
void ui_but_pie_dir(RadialDirection dir, float vec[2]);

bool ui_but_is_cursor_warp(const uiBut *but) ATTR_WARN_UNUSED_RESULT;

bool ui_but_contains_pt(const uiBut *but, float mx, float my) ATTR_WARN_UNUSED_RESULT;
bool ui_but_contains_rect(const uiBut *but, const rctf *rect);
bool ui_but_contains_point_px_icon(const uiBut *but,
                                   ARegion *region,
                                   const wmEvent *event) ATTR_WARN_UNUSED_RESULT;
bool ui_but_contains_point_px(const uiBut *but, const ARegion *region, const int xy[2])
    ATTR_NONNULL(1, 2, 3) ATTR_WARN_UNUSED_RESULT;

uiBut *ui_list_find_mouse_over(const ARegion *region,
                               const wmEvent *event) ATTR_WARN_UNUSED_RESULT;
uiBut *ui_list_find_from_row(const ARegion *region, const uiBut *row_but) ATTR_WARN_UNUSED_RESULT;
uiBut *ui_list_row_find_mouse_over(const ARegion *region, const int xy[2])
    ATTR_NONNULL(1, 2) ATTR_WARN_UNUSED_RESULT;
uiBut *ui_list_row_find_from_index(const ARegion *region,
                                   int index,
                                   uiBut *listbox) ATTR_WARN_UNUSED_RESULT;
uiBut *ui_view_item_find_mouse_over(const ARegion *region, const int xy[2]) ATTR_NONNULL(1, 2);
uiBut *ui_view_item_find_active(const ARegion *region);

using uiButFindPollFn = bool (*)(const uiBut *but, const void *customdata);
/**
 * x and y are only used in case event is NULL.
 */
uiBut *ui_but_find_mouse_over_ex(const ARegion *region,
                                 const int xy[2],
                                 bool labeledit,
                                 bool for_tooltip,
                                 const uiButFindPollFn find_poll,
                                 const void *find_custom_data)
    ATTR_NONNULL(1, 2) ATTR_WARN_UNUSED_RESULT;
uiBut *ui_but_find_mouse_over(const ARegion *region, const wmEvent *event) ATTR_WARN_UNUSED_RESULT;
uiBut *ui_but_find_rect_over(const ARegion *region, const rcti *rect_px) ATTR_WARN_UNUSED_RESULT;

uiBut *ui_list_find_mouse_over_ex(const ARegion *region, const int xy[2])
    ATTR_NONNULL(1, 2) ATTR_WARN_UNUSED_RESULT;

bool ui_but_contains_password(const uiBut *but) ATTR_WARN_UNUSED_RESULT;

size_t ui_but_drawstr_without_sep_char(const uiBut *but, char *str, size_t str_maxlen)
    ATTR_NONNULL(1, 2);
size_t ui_but_drawstr_len_without_sep_char(const uiBut *but);
size_t ui_but_tip_len_only_first_line(const uiBut *but);

uiBut *ui_but_prev(uiBut *but) ATTR_WARN_UNUSED_RESULT;
uiBut *ui_but_next(uiBut *but) ATTR_WARN_UNUSED_RESULT;
uiBut *ui_but_first(uiBlock *block) ATTR_WARN_UNUSED_RESULT;
uiBut *ui_but_last(uiBlock *block) ATTR_WARN_UNUSED_RESULT;

uiBut *ui_block_active_but_get(const uiBlock *block);
bool ui_block_is_menu(const uiBlock *block) ATTR_WARN_UNUSED_RESULT;
bool ui_block_is_popover(const uiBlock *block) ATTR_WARN_UNUSED_RESULT;
bool ui_block_is_pie_menu(const uiBlock *block) ATTR_WARN_UNUSED_RESULT;
bool ui_block_is_popup_any(const uiBlock *block) ATTR_WARN_UNUSED_RESULT;

uiBlock *ui_block_find_mouse_over_ex(const ARegion *region, const int xy[2], bool only_clip)
    ATTR_NONNULL(1, 2);
uiBlock *ui_block_find_mouse_over(const ARegion *region, const wmEvent *event, bool only_clip);

uiBut *ui_region_find_first_but_test_flag(ARegion *region, int flag_include, int flag_exclude);
uiBut *ui_region_find_active_but(ARegion *region) ATTR_WARN_UNUSED_RESULT;
bool ui_region_contains_point_px(const ARegion *region, const int xy[2])
    ATTR_NONNULL(1, 2) ATTR_WARN_UNUSED_RESULT;
bool ui_region_contains_rect_px(const ARegion *region, const rcti *rect_px);

/**
 * Check if the cursor is over any popups.
 */
ARegion *ui_screen_region_find_mouse_over_ex(bScreen *screen, const int xy[2]) ATTR_NONNULL(1, 2);
ARegion *ui_screen_region_find_mouse_over(bScreen *screen, const wmEvent *event);

/* interface_context_menu.cc */

bool ui_popup_context_menu_for_button(bContext *C, uiBut *but, const wmEvent *event);
/**
 * menu to show when right clicking on the panel header
 */
void ui_popup_context_menu_for_panel(bContext *C, ARegion *region, Panel *panel);

/* interface_eyedropper.c */

wmKeyMap *eyedropper_modal_keymap(wmKeyConfig *keyconf);
wmKeyMap *eyedropper_colorband_modal_keymap(wmKeyConfig *keyconf);

/* interface_eyedropper_color.c */

void UI_OT_eyedropper_color(wmOperatorType *ot);

/* interface_eyedropper_colorband.c */

void UI_OT_eyedropper_colorramp(wmOperatorType *ot);
void UI_OT_eyedropper_colorramp_point(wmOperatorType *ot);

/* interface_eyedropper_datablock.c */

void UI_OT_eyedropper_id(wmOperatorType *ot);

/* interface_eyedropper_depth.c */

void UI_OT_eyedropper_depth(wmOperatorType *ot);

/* interface_eyedropper_driver.c */

void UI_OT_eyedropper_driver(wmOperatorType *ot);

/* interface_eyedropper_gpencil_color.c */

void UI_OT_eyedropper_gpencil_color(wmOperatorType *ot);

/* interface_template_asset_view.cc */

uiListType *UI_UL_asset_view();

/**
 * For use with #ui_rna_collection_search_update_fn.
 */
struct uiRNACollectionSearch {
  PointerRNA target_ptr;
  PropertyRNA *target_prop;

  PointerRNA search_ptr;
  PropertyRNA *search_prop;

  uiBut *search_but;
  /* Let UI_butstore_ API update search_but pointer above over redraws. */
  uiButStore *butstore;
  /* Block has to be stored for freeing butstore (uiBut.block doesn't work with undo). */
  uiBlock *butstore_block;
};
void ui_rna_collection_search_update_fn(
    const bContext *C, void *arg, const char *str, uiSearchItems *items, bool is_first);

/* interface_ops.c */

bool ui_jump_to_target_button_poll(bContext *C);

/* interface_queries.c */

void ui_interface_tag_script_reload_queries();

void poison_ui_but(struct uiBut *but);
void unpoison_ui_but(struct uiBut *but);

/* interface_view.cc */

void ui_block_free_views(uiBlock *block);
void ui_block_views_listen(const uiBlock *block, const wmRegionListenerParams *listener_params);
uiViewHandle *ui_block_view_find_matching_in_old_block(const uiBlock *new_block,
                                                       const uiViewHandle *new_view);

uiButViewItem *ui_block_view_find_matching_view_item_but_in_old_block(
    const uiBlock *new_block, const uiViewItemHandle *new_item_handle);

/* interface_templates.cc */

uiListType *UI_UL_cache_file_layers();

ID *ui_template_id_liboverride_hierarchy_make(
    bContext *C, Main *bmain, ID *owner_id, ID *id, const char **r_undo_push_label);<|MERGE_RESOLUTION|>--- conflicted
+++ resolved
@@ -250,16 +250,10 @@
   int rnaindex = 0;
 
   /* Operator data */
-<<<<<<< HEAD
   char poison2[512];
-  wmOperatorType *optype;
-  PointerRNA *opptr;
-  wmOperatorCallContext opcontext;
-=======
   wmOperatorType *optype = nullptr;
   PointerRNA *opptr = nullptr;
   wmOperatorCallContext opcontext = WM_OP_INVOKE_DEFAULT;
->>>>>>> 0a3df611
 
   /** When non-zero, this is the key used to activate a menu items (`a-z` always lower case). */
   uchar menu_key = 0;
@@ -287,15 +281,10 @@
   double *editval = nullptr;
   float *editvec = nullptr;
 
-<<<<<<< HEAD
   char poison5[512];
 
-  uiButPushedStateFunc pushed_state_func;
-  const void *pushed_state_arg;
-=======
   uiButPushedStateFunc pushed_state_func = nullptr;
   const void *pushed_state_arg = nullptr;
->>>>>>> 0a3df611
 
   /** Little indicator (e.g., counter) displayed on top of some icons. */
   IconTextOverlay icon_overlay_text = {};
