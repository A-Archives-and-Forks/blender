--- conflicted
+++ resolved
@@ -376,11 +376,7 @@
    * value for the type will be used.
    */
   blender::GVArray get_for_read(const AttributeIDRef &attribute_id,
-<<<<<<< HEAD
-                                const eCustomDataType data_type,
-=======
                                 eCustomDataType data_type,
->>>>>>> 1fb36e9a
                                 const void *default_value) const;
 
   template<typename T>
@@ -393,15 +389,8 @@
   }
 
   std::optional<blender::GMutableSpan> get_for_write(const AttributeIDRef &attribute_id);
-<<<<<<< HEAD
-  bool create(const AttributeIDRef &attribute_id, const eCustomDataType data_type);
-  bool create_by_move(const AttributeIDRef &attribute_id,
-                      const eCustomDataType data_type,
-                      void *buffer);
-=======
   bool create(const AttributeIDRef &attribute_id, eCustomDataType data_type);
   bool create_by_move(const AttributeIDRef &attribute_id, eCustomDataType data_type, void *buffer);
->>>>>>> 1fb36e9a
   bool remove(const AttributeIDRef &attribute_id);
 
   /**
