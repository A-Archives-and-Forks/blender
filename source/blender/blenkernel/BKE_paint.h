/* SPDX-FileCopyrightText: 2009 by Nicholas Bishop. All rights reserved.
 *
 * SPDX-License-Identifier: GPL-2.0-or-later */

#pragma once

/** \file
 * \ingroup bke
 */

#include "BLI_bitmap.h"
#include "BLI_compiler_compat.h"
#include "BLI_utildefines.h"
#ifdef __cplusplus
#  include "BLI_array.hh"
#  include "BLI_math_vector_types.hh"
#  include "BLI_offset_indices.hh"

#  include "DNA_brush_types.h"
#endif

#include "DNA_brush_enums.h"
#include "DNA_customdata_types.h"
#include "DNA_object_enums.h"
#include "DNA_scene_enums.h"

#include "BKE_attribute.h"
#include "BKE_pbvh.h"

#include "bmesh.h"
#include "bmesh_log.h"

#ifdef __cplusplus
#  include <type_traits>

extern "C" {
#endif

struct SculptAttribute;
struct BMFace;
struct BMesh;
struct BMIdMap;
struct BlendDataReader;
struct BlendLibReader;
struct BlendWriter;
struct Brush;
struct CurveMapping;
struct Depsgraph;
struct EdgeSet;
struct EnumPropertyItem;
struct GHash;
struct GridPaintMask;
struct Image;
struct ImagePool;
struct ImageUser;
struct ListBase;
struct MLoopTri;
struct Main;
struct Mesh;
struct Object;
struct PBVH;
struct Paint;
struct PaintCurve;
struct PaintModeSettings;
struct Palette;
struct PaletteColor;
struct RegionView3D;
struct Scene;
struct StrokeCache;
struct Sculpt;
struct SculptSession;
struct SubdivCCG;
struct Tex;
struct ToolSettings;
struct UnifiedPaintSettings;
struct View3D;
struct ViewLayer;
struct bContext;
struct bToolRef;
struct tPaletteColorHSV;

extern const uchar PAINT_CURSOR_SCULPT[3];
extern const uchar PAINT_CURSOR_VERTEX_PAINT[3];
extern const uchar PAINT_CURSOR_WEIGHT_PAINT[3];
extern const uchar PAINT_CURSOR_TEXTURE_PAINT[3];
extern const uchar PAINT_CURSOR_SCULPT_CURVES[3];

typedef enum ePaintMode {
  PAINT_MODE_SCULPT = 0,
  /** Vertex color. */
  PAINT_MODE_VERTEX = 1,
  PAINT_MODE_WEIGHT = 2,
  /** 3D view (projection painting). */
  PAINT_MODE_TEXTURE_3D = 3,
  /** Image space (2D painting). */
  PAINT_MODE_TEXTURE_2D = 4,
  PAINT_MODE_SCULPT_UV = 5,
  PAINT_MODE_GPENCIL = 6,
  /* Grease Pencil Vertex Paint */
  PAINT_MODE_VERTEX_GPENCIL = 7,
  PAINT_MODE_SCULPT_GPENCIL = 8,
  PAINT_MODE_WEIGHT_GPENCIL = 9,
  /** Curves. */
  PAINT_MODE_SCULPT_CURVES = 10,

  /** Keep last. */
  PAINT_MODE_INVALID = 11,
} ePaintMode;

#define PAINT_MODE_HAS_BRUSH(mode) !ELEM(mode, PAINT_MODE_SCULPT_UV)

/* overlay invalidation */
typedef enum ePaintOverlayControlFlags {
  PAINT_OVERLAY_INVALID_TEXTURE_PRIMARY = 1,
  PAINT_OVERLAY_INVALID_TEXTURE_SECONDARY = (1 << 2),
  PAINT_OVERLAY_INVALID_CURVE = (1 << 3),
  PAINT_OVERLAY_OVERRIDE_CURSOR = (1 << 4),
  PAINT_OVERLAY_OVERRIDE_PRIMARY = (1 << 5),
  PAINT_OVERLAY_OVERRIDE_SECONDARY = (1 << 6),
} ePaintOverlayControlFlags;
ENUM_OPERATORS(ePaintOverlayControlFlags, PAINT_OVERLAY_OVERRIDE_SECONDARY);

#define PAINT_OVERRIDE_MASK \
  (PAINT_OVERLAY_OVERRIDE_SECONDARY | PAINT_OVERLAY_OVERRIDE_PRIMARY | \
   PAINT_OVERLAY_OVERRIDE_CURSOR)

/**
 * Defines 8 areas resulting of splitting the object space by the XYZ axis planes. This is used to
 * flip or mirror transform values depending on where the vertex is and where the transform
 * operation started to support XYZ symmetry on those operations in a predictable way.
 */
#define PAINT_SYMM_AREA_DEFAULT 0

typedef enum ePaintSymmetryAreas {
  PAINT_SYMM_AREA_X = (1 << 0),
  PAINT_SYMM_AREA_Y = (1 << 1),
  PAINT_SYMM_AREA_Z = (1 << 2),
} ePaintSymmetryAreas;
ENUM_OPERATORS(ePaintSymmetryAreas, PAINT_SYMM_AREA_Z);

#define PAINT_SYMM_AREAS 8

void BKE_paint_invalidate_overlay_tex(struct Scene *scene,
                                      struct ViewLayer *view_layer,
                                      const struct Tex *tex);
void BKE_paint_invalidate_cursor_overlay(struct Scene *scene,
                                         struct ViewLayer *view_layer,
                                         struct CurveMapping *curve);
void BKE_paint_invalidate_overlay_all(void);
ePaintOverlayControlFlags BKE_paint_get_overlay_flags(void);
void BKE_paint_reset_overlay_invalid(ePaintOverlayControlFlags flag);
void BKE_paint_set_overlay_override(enum eOverlayFlags flag);

/* Palettes. */

struct Palette *BKE_palette_add(struct Main *bmain, const char *name);
struct PaletteColor *BKE_palette_color_add(struct Palette *palette);
bool BKE_palette_is_empty(const struct Palette *palette);
/**
 * Remove color from palette. Must be certain color is inside the palette!
 */
void BKE_palette_color_remove(struct Palette *palette, struct PaletteColor *color);
void BKE_palette_clear(struct Palette *palette);

void BKE_palette_sort_hsv(struct tPaletteColorHSV *color_array, int totcol);
void BKE_palette_sort_svh(struct tPaletteColorHSV *color_array, int totcol);
void BKE_palette_sort_vhs(struct tPaletteColorHSV *color_array, int totcol);
void BKE_palette_sort_luminance(struct tPaletteColorHSV *color_array, int totcol);
bool BKE_palette_from_hash(struct Main *bmain,
                           struct GHash *color_table,
                           const char *name,
                           bool linear);

/* Paint curves. */

struct PaintCurve *BKE_paint_curve_add(struct Main *bmain, const char *name);

/**
 * Call when entering each respective paint mode.
 */
bool BKE_paint_ensure(struct ToolSettings *ts, struct Paint **r_paint);
void BKE_paint_init(struct Main *bmain, struct Scene *sce, ePaintMode mode, const uchar col[3]);
void BKE_paint_free(struct Paint *p);
/**
 * Called when copying scene settings, so even if 'src' and 'tar' are the same still do a
 * #id_us_plus(), rather than if we were copying between 2 existing scenes where a matching
 * value should decrease the existing user count as with #paint_brush_set()
 */
void BKE_paint_copy(struct Paint *src, struct Paint *tar, int flag);

void BKE_paint_runtime_init(const struct ToolSettings *ts, struct Paint *paint);

void BKE_paint_cavity_curve_preset(struct Paint *p, int preset);

eObjectMode BKE_paint_object_mode_from_paintmode(ePaintMode mode);
bool BKE_paint_ensure_from_paintmode(struct Scene *sce, ePaintMode mode);
struct Paint *BKE_paint_get_active_from_paintmode(struct Scene *sce, ePaintMode mode);
const struct EnumPropertyItem *BKE_paint_get_tool_enum_from_paintmode(ePaintMode mode);
const char *BKE_paint_get_tool_enum_translation_context_from_paintmode(ePaintMode mode);
const char *BKE_paint_get_tool_prop_id_from_paintmode(ePaintMode mode);
uint BKE_paint_get_brush_tool_offset_from_paintmode(ePaintMode mode);
struct Paint *BKE_paint_get_active(struct Scene *sce, struct ViewLayer *view_layer);
struct Paint *BKE_paint_get_active_from_context(const struct bContext *C);
ePaintMode BKE_paintmode_get_active_from_context(const struct bContext *C);
ePaintMode BKE_paintmode_get_from_tool(const struct bToolRef *tref);
struct Brush *BKE_paint_brush(struct Paint *paint);
const struct Brush *BKE_paint_brush_for_read(const struct Paint *p);
void BKE_paint_brush_set(struct Paint *paint, struct Brush *br);
struct Palette *BKE_paint_palette(struct Paint *paint);
void BKE_paint_palette_set(struct Paint *p, struct Palette *palette);
void BKE_paint_curve_set(struct Brush *br, struct PaintCurve *pc);
void BKE_paint_curve_clamp_endpoint_add_index(struct PaintCurve *pc, int add_index);

/**
 * Return true when in vertex/weight/texture paint + face-select mode?
 */
bool BKE_paint_select_face_test(struct Object *ob);
/**
 * Return true when in vertex/weight paint + vertex-select mode?
 */
bool BKE_paint_select_vert_test(struct Object *ob);
/**
 * used to check if selection is possible
 * (when we don't care if its face or vert)
 */
bool BKE_paint_select_elem_test(struct Object *ob);
/**
 * Checks if face/vertex hiding is always applied in the current mode.
 * Returns true in vertex/weight paint.
 */
bool BKE_paint_always_hide_test(struct Object *ob);

/* Partial visibility. */

/**
 * Returns non-zero if any of the face's vertices are hidden, zero otherwise.
 */
bool paint_is_face_hidden(const int *looptri_polys, const bool *hide_poly, int tri_index);
/**
 * Returns non-zero if any of the corners of the grid
 * face whose inner corner is at (x, y) are hidden, zero otherwise.
 */
bool paint_is_grid_face_hidden(const unsigned int *grid_hidden, int gridsize, int x, int y);
/**
 * Return true if face is visible.
 */
bool paint_is_bmesh_face_hidden(struct BMFace *f);

/* Paint masks. */

float paint_grid_paint_mask(const struct GridPaintMask *gpm, uint level, uint x, uint y);

void BKE_paint_face_set_overlay_color_get(int face_set, int seed, uchar r_color[4]);

/* Stroke related. */

bool paint_calculate_rake_rotation(struct UnifiedPaintSettings *ups,
                                   struct Brush *brush,
                                   const float mouse_pos[2],
<<<<<<< HEAD
                                   const float initial_mouse_pos[2],
                                   ePaintMode paint_mode);
=======
                                   ePaintMode paint_mode,
                                   bool stroke_has_started);
>>>>>>> c6adafd8
void paint_update_brush_rake_rotation(struct UnifiedPaintSettings *ups,
                                      struct Brush *brush,
                                      float rotation);

void BKE_paint_stroke_get_average(struct Scene *scene, struct Object *ob, float stroke[3]);

/* Tool slot API. */

void BKE_paint_toolslots_init_from_main(struct Main *bmain);
void BKE_paint_toolslots_len_ensure(struct Paint *paint, int len);
void BKE_paint_toolslots_brush_update_ex(struct Paint *paint, struct Brush *brush);
void BKE_paint_toolslots_brush_update(struct Paint *paint);
/**
 * Run this to ensure brush types are set for each slot on entering modes
 * (for new scenes for example).
 */
void BKE_paint_toolslots_brush_validate(struct Main *bmain, struct Paint *paint);
struct Brush *BKE_paint_toolslots_brush_get(struct Paint *paint, int slot_index);

/* .blend I/O */

void BKE_paint_blend_write(struct BlendWriter *writer, struct Paint *paint);
void BKE_paint_blend_read_data(struct BlendDataReader *reader,
                               const struct Scene *scene,
                               struct Paint *paint);
void BKE_paint_blend_read_lib(struct BlendLibReader *reader,
                              struct Scene *scene,
                              struct Paint *paint);

#define SCULPT_FACE_SET_NONE 0

/** Used for both vertex color and weight paint. */
#ifdef __cplusplus
struct SculptVertexPaintGeomMap {
  blender::Array<int> vert_to_loop_offsets;
  blender::Array<int> vert_to_loop_indices;
  blender::GroupedSpan<int> vert_to_loop;

  blender::Array<int> vert_to_poly_offsets;
  blender::Array<int> vert_to_poly_indices;
  blender::GroupedSpan<int> vert_to_poly;
};
#endif

/** Pose Brush IK Chain. */
typedef struct SculptPoseIKChainSegment {
  float orig[3];
  float head[3];

  float initial_orig[3];
  float initial_head[3];
  float len;
  float scale[3];
  float rot[4];
  float *weights;

  /* Store a 4x4 transform matrix for each of the possible combinations of enabled XYZ symmetry
   * axis. */
  float trans_mat[PAINT_SYMM_AREAS][4][4];
  float pivot_mat[PAINT_SYMM_AREAS][4][4];
  float pivot_mat_inv[PAINT_SYMM_AREAS][4][4];
} SculptPoseIKChainSegment;

typedef struct SculptPoseIKChain {
  SculptPoseIKChainSegment *segments;
  int tot_segments;
  float grab_delta_offset[3];
} SculptPoseIKChain;

/* Cloth Brush */

/* Cloth Simulation. */
typedef enum eSculptClothNodeSimState {
  /* Constraints were not built for this node, so it can't be simulated. */
  SCULPT_CLOTH_NODE_UNINITIALIZED,

  /* There are constraints for the geometry in this node, but it should not be simulated. */
  SCULPT_CLOTH_NODE_INACTIVE,

  /* There are constraints for this node and they should be used by the solver. */
  SCULPT_CLOTH_NODE_ACTIVE,
} eSculptClothNodeSimState;

typedef enum eSculptClothConstraintType {
  /* Constraint that creates the structure of the cloth. */
  SCULPT_CLOTH_CONSTRAINT_STRUCTURAL = 0,
  /* Constraint that references the position of a vertex and a position in deformation_pos which
   * can be deformed by the tools. */
  SCULPT_CLOTH_CONSTRAINT_DEFORMATION = 1,
  /* Constraint that references the vertex position and a editable soft-body position for
   * plasticity. */
  SCULPT_CLOTH_CONSTRAINT_SOFTBODY = 2,
  /* Constraint that references the vertex position and its initial position. */
  SCULPT_CLOTH_CONSTRAINT_PIN = 3,
} eSculptClothConstraintType;

typedef struct SculptClothLengthConstraint {
  /* Elements that are affected by the constraint. */
  /* Element a should always be a mesh vertex with the index stored in elem_index_a as it is always
   * deformed. Element b could be another vertex of the same mesh or any other position (arbitrary
   * point, position for a previous state). In that case, elem_index_a and elem_index_b should be
   * the same to avoid affecting two different vertices when solving the constraints.
   * *elem_position points to the position which is owned by the element. */
  int elem_index_a;
  float *elem_position_a;

  int elem_index_b;
  float *elem_position_b;

  float length;
  float strength;

  /* Index in #SculptClothSimulation.node_state of the node from where this constraint was created.
   * This constraints will only be used by the solver if the state is active. */
  int node;

  eSculptClothConstraintType type;
} SculptClothLengthConstraint;

typedef struct SculptClothSimulation {
  SculptClothLengthConstraint *length_constraints;
  int tot_length_constraints;
  struct EdgeSet *created_length_constraints;
  int capacity_length_constraints;
  float *length_constraint_tweak;

  /* Position anchors for deformation brushes. These positions are modified by the brush and the
   * final positions of the simulated vertices are updated with constraints that use these points
   * as targets. */
  float (*deformation_pos)[3];
  float *deformation_strength;

  float mass;
  float damping;
  float softbody_strength;

  float (*acceleration)[3];
  float (*pos)[3];
  float (*init_pos)[3];
  float (*init_no)[3];
  float (*softbody_pos)[3];
  float (*prev_pos)[3];
  float (*last_iteration_pos)[3];

  struct ListBase *collider_list;

  int totnode;
  /** #PBVHNode pointer as a key, index in #SculptClothSimulation.node_state as value. */
  struct GHash *node_state_index;
  eSculptClothNodeSimState *node_state;
} SculptClothSimulation;

typedef struct SculptVertexInfo {
  /* Indexed by base mesh vertex index, stores if that vertex is a boundary. */
  BLI_bitmap *boundary;
} SculptVertexInfo;

typedef struct SculptBoundaryEditInfo {
  /* Vertex index from where the topology propagation reached this vertex. */
  int original_vertex_i;

  /* How many steps were needed to reach this vertex from the boundary. */
  int propagation_steps_num;

  /* Strength that is used to deform this vertex. */
  float strength_factor;
} SculptBoundaryEditInfo;

/* Edge for drawing the boundary preview in the cursor. */
typedef struct SculptBoundaryPreviewEdge {
  PBVHVertRef v1;
  PBVHVertRef v2;
} SculptBoundaryPreviewEdge;

typedef struct SculptBoundary {
  /* Vertex indices of the active boundary. */
  PBVHVertRef *verts;
  int verts_capacity;
  int verts_num;

  /* Distance from a vertex in the boundary to initial vertex indexed by vertex index, taking into
   * account the length of all edges between them. Any vertex that is not in the boundary will have
   * a distance of 0. */
  float *distance;

  float (*smoothco)[3];
  float *boundary_dist;  // distances from verts to boundary
  float (*boundary_tangents)[3];

  PBVHVertRef *boundary_closest;
  int sculpt_totvert;

  /* Data for drawing the preview. */
  SculptBoundaryPreviewEdge *edges;
  int edges_capacity;
  int edges_num;

  /* True if the boundary loops into itself. */
  bool forms_loop;

  /* Initial vertex in the boundary which is closest to the current sculpt active vertex. */
  PBVHVertRef initial_vertex;
  int initial_vertex_i;

  /* Vertex that at max_propagation_steps from the boundary and closest to the original active
   * vertex that was used to initialize the boundary. This is used as a reference to check how much
   * the deformation will go into the mesh and to calculate the strength of the brushes. */
  PBVHVertRef pivot_vertex;

  /* Stores the initial positions of the pivot and boundary initial vertex as they may be deformed
   * during the brush action. This allows to use them as a reference positions and vectors for some
   * brush effects. */
  float initial_vertex_position[3];
  float initial_pivot_position[3];

  /* Maximum number of topology steps that were calculated from the boundary. */
  int max_propagation_steps;

  /* Indexed by vertex index, contains the topology information needed for boundary deformations.
   */
  struct SculptBoundaryEditInfo *edit_info;

  /* Bend Deform type. */
  struct {
    float (*pivot_rotation_axis)[3];
    float (*pivot_positions)[4];
  } bend;

  /* Slide Deform type. */
  struct {
    float (*directions)[3];
  } slide;

  /* Twist Deform type. */
  struct {
    float rotation_axis[3];
    float pivot_position[3];
  } twist;

  /* Cicrle Deform type. */
  struct {
    float (*origin)[3];
    float *radius;
  } circle;

  int deform_target;
} SculptBoundary;

typedef struct SculptFakeNeighbors {
  bool use_fake_neighbors;

  /* Max distance used to calculate neighborhood information. */
  float current_max_distance;

  /* Indexed by vertex, stores the vertex index of its fake neighbor if available. */
  PBVHVertRef *fake_neighbor_index;

} SculptFakeNeighbors;

/* Session data (mode-specific) */

/* Custom Temporary Attributes */

typedef struct SculptAttributeParams {
  /* Allocate a flat array outside the CustomData system.  Cannot be combined with permanent. */
  int simple_array : 1;

  /* Do not mark CustomData layer as temporary.  Cannot be combined with simple_array.  Doesn't
   * work with PBVH_GRIDS.
   */
  int permanent : 1;   /* Cannot be combined with simple_array. */
  int stroke_only : 1; /* Release layer at end of struct */
  int nointerp : 1;
  int nocopy : 1;
} SculptAttributeParams;

typedef struct SculptAttribute {
  /* Domain, data type and name */
  eAttrDomain domain;
  eCustomDataType proptype;
  char name[MAX_CUSTOMDATA_LAYER_NAME];

  /* Source layer on mesh/bmesh, if any. */
  struct CustomDataLayer *layer;

  /* Data stored as flat array. */
  void *data;
  int elem_size, elem_num;
  bool data_for_bmesh; /* Temporary data store as array outside of bmesh. */

  /* Data is a flat array outside the CustomData system.
   * This will be true if simple_array is requested in
   * SculptAttributeParams, or the PBVH type is PBVH_GRIDS or PBVH_BMESH.
   */
  bool simple_array;
  /* Data stored per BMesh element. */
  int bmesh_cd_offset;

  /* Sculpt usage */
  SculptAttributeParams params;

  /**
   * Used to keep track of which pre-allocated SculptAttribute instances
   * inside of SculptSession.temp_attribute are used.
   */
  bool used;

#ifdef __cplusplus
  bool is_empty() const
  {
    return !used;
  }
#endif
} SculptAttribute;

#define SCULPT_MAX_ATTRIBUTES 64

/* Get a standard attribute name.  Key must match up with a member
 * of SculptAttributePointers.
 */

#define SCULPT_ATTRIBUTE_NAME(key) \
  (offsetof(SculptAttributePointers, key) >= 0 ? /* Spellcheck name. */ \
       (".sculpt_" #key)                         /* Make name. */ \
       : \
       "You misspelled the layer name key")

/* Convenience pointers for standard sculpt attributes. */

typedef struct SculptAttributePointers {
  SculptAttribute *face_set;

  /* Persistent base. */
  SculptAttribute *persistent_co;
  SculptAttribute *persistent_no;
  SculptAttribute *persistent_disp;

  /* Layer brush. */
  SculptAttribute *layer_displayment;

  /* Precomputed auto-mask factor indexed by vertex, owned by the auto-masking system and
   * initialized in #SCULPT_automasking_cache_init when needed. */
  SculptAttribute *automasking_factor;    /* Stroke only. */
  SculptAttribute *automasking_occlusion; /* CD_PROP_INT8, stroke only */
  SculptAttribute *automasking_stroke_id;
  SculptAttribute *automasking_cavity; /* Stroke only. */

  SculptAttribute *topology_island_key; /* CD_PROP_INT8 */

  /* BMesh */
  SculptAttribute *dyntopo_node_id_vertex;
  SculptAttribute *dyntopo_node_id_face;
  SculptAttribute *rake_temp;

  SculptAttribute *face_areas;

  SculptAttribute *smooth_bdist;
  SculptAttribute *smooth_vel;

  /* Sculpt utility attributes. */
  SculptAttribute *stroke_id;
  SculptAttribute *boundary_flags;      /* CD_PROP_INT32, vert */
  SculptAttribute *edge_boundary_flags; /* CD_PROP_INT32, vert */
  SculptAttribute *valence;             /* CD_PROP_INT32, vert */
  SculptAttribute *flags;               /* CD_PROP_INT8,  vert */

  SculptAttribute *orig_co, *orig_no; /* CD_PROP_FLOAT3, vert */
  SculptAttribute *orig_fsets;        /* CD_PROP_INT32,  face */
  SculptAttribute *orig_color;        /* CD_PROP_FLOAT4, vert */
  SculptAttribute *orig_mask;         /* CD_PROP_FLOAT   vert */

  SculptAttribute *curvature_dir; /* Curvature direction vectors, CD_PROP_FLOAT3 */

  SculptAttribute *smear_previous;
  SculptAttribute *hide_poly;
  SculptAttribute *limit_surface;

  SculptAttribute *layer_disp;
  SculptAttribute *layer_id;

  SculptAttribute *prefairing_co;
  SculptAttribute *fairing_fade;
  SculptAttribute *fairing_mask;

  /* Stores the displacement produced by the laplacian step of HC smooth */
  SculptAttribute *laplacian_disp;

  /* Enhance Details */
  SculptAttribute *detail_directions; /* Stroke only. */
} SculptAttributePointers;

#ifdef __cplusplus
struct SculptSession {
  /* Mesh data (not copied) can come either directly from a Mesh, or from a MultiresDM */
  struct { /* Special handling for multires meshes */
    bool active;
    struct MultiresModifierData *modifier;
    int level;
  } multires;

  /* Depsgraph for the Cloth Brush solver to get the colliders. */
  struct Depsgraph *depsgraph;

<<<<<<< HEAD
  CustomData temp_vdata, temp_pdata;
  int temp_vdata_elems, temp_pdata_elems;

  float (*vert_positions)[3];
  blender::Span<blender::int2> edges;
=======
  /* These are always assigned to base mesh data when using PBVH_FACES and PBVH_GRIDS. */
  blender::MutableSpan<blender::float3> vert_positions;
>>>>>>> c6adafd8
  blender::OffsetIndices<int> polys;
  blender::Span<int> corner_verts;
  blender::Span<int> corner_edges;

  const int *material_index;

  CustomData *vdata, *edata, *ldata, *pdata;

  /* These contain the vertex and poly counts of the final mesh. */
  int totvert, totpoly;

  struct KeyBlock *shapekey_active;
  struct MPropCol *vcol;
  struct MLoopCol *mcol;

  eAttrDomain vcol_domain;
  eCustomDataType vcol_type;

  float *vmask;

  /* Mesh connectivity maps. */
  /* Vertices to adjacent polys. */

  blender::Array<int> vert_to_poly_offsets;
  blender::Array<int> vert_to_poly_indices;
  blender::GroupedSpan<int> pmap;

  /* Edges to adjacent polys. */
  blender::Array<int> edge_to_poly_offsets;
  blender::Array<int> edge_to_poly_indices;
  blender::GroupedSpan<int> epmap;

  /* Vertices to adjacent edges. */
  blender::Array<int> vert_to_edge_offsets;
  blender::Array<int> vert_to_edge_indices;
  blender::GroupedSpan<int> vemap;

  /* Mesh Face Sets */
  /* Total number of polys of the base mesh. */
  int totedges, totloops, totfaces;

  /* The 0 ID is not used by the tools or the visibility system, it is just used when creating new
   * geometry (the trim tool, for example) to detect which geometry was just added, so it can be
   * assigned a valid Face Set after creation. Tools are not intended to run with Face Sets IDs set
   * to 0.
   */
  int *face_sets;
  /**
   * A reference to the ".hide_poly" attribute, to store whether (base) polygons are hidden.
   * May be null.
   */
  bool *hide_poly;

  bool *select_poly;

  /* BMesh for dynamic topology sculpting */
  struct BMesh *bm;
  struct BMIdMap *bm_idmap;

  /* TODO: get rid of these cd_ members and use
   * .attrs.XXX.bmesh_cd_offset directly.
   */
  int cd_vert_node_offset;
  int cd_face_node_offset;
  int cd_vcol_offset;
  int cd_vert_mask_offset;
  int cd_faceset_offset;
  int cd_face_areas;

  int totuv;

  /* Reproject customdata during smooth. */
  eAttrCorrectMode distort_correction_mode;

  /* Undo/redo log for dynamic topology sculpting */
  BMLog *bm_log;

  /* Limit surface/grids. */
  struct SubdivCCG *subdiv_ccg;

  /* PBVH acceleration structure */
  struct PBVH *pbvh;
  struct PBVH *last_pbvh;

  /* Setting this to true allows a PBVH rebuild when evaluating the object even if the stroke or
   * filter caches are active. */
  bool needs_pbvh_rebuild;

  /* Painting on deformed mesh */
  bool deform_modifiers_active; /* Object is deformed with some modifiers. */
  float (*orig_cos)[3];         /* Coords of un-deformed mesh. */
  float (*deform_cos)[3];       /* Coords of deformed mesh but without stroke displacement. */
  float (*deform_imats)[3][3];  /* Crazy-space deformation matrices. */
  float *face_areas;            /* cached face areas for PBVH_FACES and PBVH_GRIDS */

  /* Pool for texture evaluations. */
  struct ImagePool *tex_pool;

  struct StrokeCache *cache;
  struct FilterCache *filter_cache;
  struct ExpandCache *expand_cache;

  /* Cursor data and active vertex for tools */
  PBVHVertRef active_vertex;
  PBVHFaceRef active_face;

  int active_grid_index;

  /* When active, the cursor draws with faded colors, indicating that there is an action
   * enabled.
   */
  bool draw_faded_cursor;
  float cursor_radius;
  float cursor_location[3];
  float cursor_normal[3];
  float cursor_sampled_normal[3];
  float cursor_view_normal[3];

  /* For Sculpt trimming gesture tools, initial ray-cast data from the position of the mouse
   * when
   * the gesture starts (intersection with the surface and if they ray hit the surface or not).
   */
  float gesture_initial_back_location[3];
  float gesture_initial_location[3];
  float gesture_initial_normal[3];
  bool gesture_initial_hit;

  /* TODO(jbakker): Replace rv3d and v3d with ViewContext */
  struct RegionView3D *rv3d;
  struct View3D *v3d;
  struct Scene *scene;
  int cd_origvcol_offset;
  int cd_origco_offset;
  int cd_origno_offset;

  /* Face Sets by topology. */
  int face_set_last_created;
  PBVHFaceRef face_set_last_poly;
  PBVHEdgeRef face_set_last_edge;

  /* Dynamic mesh preview */
  PBVHVertRef *preview_vert_list;
  int preview_vert_count;

  /* Pose Brush Preview */
  float pose_origin[3];
  SculptPoseIKChain *pose_ik_chain_preview;

  /* Boundary Brush Preview */
  SculptBoundary *boundary_preview;

  SculptVertexInfo vertex_info;
  SculptFakeNeighbors fake_neighbors;

  /* Transform operator */
  float pivot_pos[3];
  float pivot_rot[4];
  float pivot_scale[3];

  float prev_pivot_pos[3];
  float prev_pivot_rot[4];
  float prev_pivot_scale[3];

  float init_pivot_pos[3];
  float init_pivot_rot[4];
  float init_pivot_scale[3];

  struct {
    struct {
      struct SculptVertexPaintGeomMap gmap;
    } vpaint;

    struct {
      struct SculptVertexPaintGeomMap gmap;
      /* Keep track of how much each vertex has been painted (non-airbrush only). */
      float *alpha_weight;

      /* Needed to continuously re-apply over the same weights (BRUSH_ACCUMULATE disabled).
       * Lazy initialize as needed (flag is set to 1 to tag it as uninitialized). */
      struct MDeformVert *dvert_prev;
    } wpaint;

    /* TODO: identify sculpt-only fields */
    // struct { ... } sculpt;
  } mode;
  eObjectMode mode_type;

  /* This flag prevents PBVH from being freed when creating the vp_handle for texture paint. */
  bool building_vp_handle;

  /**
   * ID data is older than sculpt-mode data.
   * Set #Main.is_memfile_undo_flush_needed when enabling.
   */
  char needs_flush_to_id;

  /* This is a fixed-size array so we can pass pointers to its elements
   * to client code. This is important to keep bmesh offsets up to date.
   */
  struct SculptAttribute temp_attributes[SCULPT_MAX_ATTRIBUTES];

  /* Convenience #SculptAttribute pointers. */
  SculptAttributePointers attrs;

  /**
   * Some tools follows the shading chosen by the last used tool canvas.
   * When not set the viewport shading color would be used.
   *
   * NOTE: This setting is temporarily until paint mode is added.
   */
  bool sticky_shading_color;

  ushort stroke_id;

  /**
   * Last used painting canvas key.
   */
  char *last_paint_canvas_key;
  float last_normal[3];

  /* Used to derive initial tip rotation. */
  float last_grab_delta[3];

  const float (*vert_normals)[3];
  blender::Span<blender::float3> poly_normals;

  int last_automasking_settings_hash;
  uchar last_automask_stroke_id;
  bool *sharp_edge;
  bool *seam_edge;
  bool islands_valid; /* Is attrs.topology_island_key valid? */

  bool hard_edge_mode;
  DynTopoSettings cached_dyntopo;
  float sharp_angle_limit;
  eSculptBoundary smooth_boundary_flag;
};
#else
struct SculptSession;
#endif

void BKE_sculptsession_free(struct Object *ob);
void BKE_sculptsession_free_deformMats(struct SculptSession *ss);
void BKE_sculptsession_free_vwpaint_data(struct SculptSession *ss);

void BKE_sculptsession_bm_to_me(struct Object *ob, bool reorder);
void BKE_sculptsession_bm_to_me_for_render(struct Object *object);
int BKE_sculptsession_vertex_count(const struct SculptSession *ss);

void BKE_sculpt_ensure_idmap(struct Object *ob);

void BKE_sculpt_ensure_origco(struct Object *ob);
void BKE_sculpt_ensure_origmask(struct Object *ob);
void BKE_sculpt_ensure_origcolor(struct Object *ob);
void BKE_sculpt_ensure_origfset(struct Object *ob);
void BKE_sculpt_ensure_curvature_dir(struct Object *ob);

/* Ensures Sculpt_flags and sculpt_valence layers. */
void BKE_sculpt_ensure_sculpt_layers(struct Object *ob);

/* Ensure an attribute layer exists. */
SculptAttribute *BKE_sculpt_attribute_ensure(struct Object *ob,
                                             eAttrDomain domain,
                                             eCustomDataType proptype,
                                             const char *name,
                                             const SculptAttributeParams *params);

/* Returns nullptr if attribute does not exist. */
SculptAttribute *BKE_sculpt_attribute_get(struct Object *ob,
                                          eAttrDomain domain,
                                          eCustomDataType proptype,
                                          const char *name);

bool BKE_sculpt_attribute_exists(struct Object *ob,
                                 eAttrDomain domain,
                                 eCustomDataType proptype,
                                 const char *name);

bool BKE_sculpt_attribute_destroy(struct Object *ob, SculptAttribute *attr);

/* Destroy all attributes and pseudo-attributes created by sculpt mode. */
void BKE_sculpt_attribute_destroy_temporary_all(struct Object *ob);

/* Destroy attributes that were marked as stroke only in SculptAttributeParams. */
void BKE_sculpt_attributes_destroy_temporary_stroke(struct Object *ob);

/* Release a SculptAttribute ref without destroying the underlying attribute. */
void BKE_sculpt_attribute_release_ref(struct Object *ob, SculptAttribute *attr);

SculptAttribute BKE_sculpt_find_attribute(struct Object *ob, const char *name);

bool BKE_sculpt_init_flags_valence(struct Object *ob,
                                   struct PBVH *pbvh,
                                   int totvert,
                                   bool reset_flags);

struct BMesh *BKE_sculptsession_empty_bmesh_create(void);
void BKE_sculptsession_bmesh_attr_update_internal(struct Object *ob);

/* Ensures non-temporary attributes in me exist in the sculpt mesh, or vice
 * versa if load_to_mesh is true.
 */
void BKE_sculptsession_sync_attributes(struct Object *ob, struct Mesh *me, bool load_to_mesh);

void BKE_sculptsession_bmesh_add_layers(struct Object *ob);
void BKE_sculptsession_update_attr_refs(struct Object *ob);

int BKE_sculptsession_get_totvert(const struct SculptSession *ss);

void BKE_sculpt_distort_correction_set(struct Object *ob, eAttrCorrectMode value);
void BKE_sculptsession_free_attribute_refs(struct Object *ob);

/**
 * Create new color layer on object if it doesn't have one and if experimental feature set has
 * sculpt vertex color enabled. Returns truth if new layer has been added, false otherwise.
 */

void BKE_sculpt_color_layer_create_if_needed(struct Object *object);

/**
 * \warning Expects a fully evaluated depsgraph.
 */
void BKE_sculpt_update_object_for_edit(struct Depsgraph *depsgraph,
                                       struct Object *ob_orig,
                                       bool need_pmap,
                                       bool need_mask,
                                       bool is_paint_tool);
void BKE_sculpt_update_object_before_eval(struct Object *ob_eval);
void BKE_sculpt_update_object_after_eval(struct Depsgraph *depsgraph, struct Object *ob_eval);

/**
 * Sculpt mode handles multi-res differently from regular meshes, but only if
 * it's the last modifier on the stack and it is not on the first level.
 */
struct MultiresModifierData *BKE_sculpt_multires_active(const struct Scene *scene,
                                                        struct Object *ob);
int *BKE_sculpt_face_sets_ensure(struct Object *ob);
/**
 * Create the attribute used to store face visibility and retrieve its data.
 * Note that changes to the face visibility have to be propagated to other domains
 * (see #SCULPT_visibility_sync_all_from_faces).
 */
bool *BKE_sculpt_hide_poly_ensure(struct Object *ob);

/**
 * Ensures a mask layer exists. If depsgraph and bmain are non-null,
 * a mask doesn't exist and the object has a multi-resolution modifier
 * then the scene depsgraph will be evaluated to update the runtime
 * subdivision data.
 *
 * \note always call *before* #BKE_sculpt_update_object_for_edit.
 */
int BKE_sculpt_mask_layers_ensure(struct Depsgraph *depsgraph,
                                  struct Main *bmain,
                                  struct Object *ob,
                                  struct MultiresModifierData *mmd);
void BKE_sculpt_toolsettings_data_ensure(struct Scene *scene);

struct PBVH *BKE_sculpt_object_pbvh_ensure(struct Depsgraph *depsgraph, struct Object *ob);

void BKE_sculpt_bvh_update_from_ccg(struct PBVH *pbvh, struct SubdivCCG *subdiv_ccg);

void BKE_sculpt_ensure_orig_mesh_data(struct Scene *scene, struct Object *object);
void BKE_sculpt_sync_face_visibility_to_grids(struct Mesh *mesh, struct SubdivCCG *subdiv_ccg);

/**
 * Test if PBVH can be used directly for drawing, which is faster than
 * drawing the mesh and all updates that come with it.
 */
bool BKE_sculptsession_use_pbvh_draw(const struct Object *ob, const struct RegionView3D *rv3d);

char BKE_get_fset_boundary_symflag(struct Object *object);

bool BKE_sculpt_has_persistent_base(struct SculptSession *ss);

enum {
  SCULPT_MASK_LAYER_CALC_VERT = (1 << 0),
  SCULPT_MASK_LAYER_CALC_LOOP = (1 << 1),
};

/* paint_vertex.cc */

/**
 * Fills the object's active color attribute layer with the fill color.
 *
 * \param[in] ob: The object.
 * \param[in] fill_color: The fill color.
 * \param[in] only_selected: Limit the fill to selected faces or vertices.
 *
 * \return #true if successful.
 */
bool BKE_object_attributes_active_color_fill(struct Object *ob,
                                             const float fill_color[4],
                                             bool only_selected);

/** C accessor for #Object::sculpt::pbvh. */
struct PBVH *BKE_object_sculpt_pbvh_get(struct Object *object);
bool BKE_object_sculpt_use_dyntopo(const struct Object *object);

/* paint_canvas.cc */

/**
 * Create a key that can be used to compare with previous ones to identify changes.
 * The resulting 'string' is owned by the caller.
 */
char *BKE_paint_canvas_key_get(struct PaintModeSettings *settings, struct Object *ob);

bool BKE_paint_canvas_image_get(struct PaintModeSettings *settings,
                                struct Object *ob,
                                struct Image **r_image,
                                struct ImageUser **r_image_user);
int BKE_paint_canvas_uvmap_layer_index_get(const struct PaintModeSettings *settings,
                                           struct Object *ob);
void BKE_sculpt_check_cavity_curves(struct Sculpt *sd);
struct CurveMapping *BKE_sculpt_default_cavity_curve(void);

#ifdef __cplusplus
}
namespace blender::bke::paint {

/* Base implementation for vertex_attr_*** and face_attr_*** methods.
 * Returns a pointer to the attribute data (as defined by attr) for elem.
 */
template<typename T, typename ElemRef = PBVHVertRef>
static T *elem_attr_ptr(const ElemRef elem, const SculptAttribute *attr)
{
  void *ptr = nullptr;

  if (attr->data) {
    char *p = (char *)attr->data;
    int idx = (int)elem.i;

    if (attr->data_for_bmesh) {
      BMElem *e = (BMElem *)elem.i;
      idx = e->head.index;
    }

    ptr = p + attr->elem_size * (int)idx;
  }
  else {
    BMElem *v = (BMElem *)elem.i;
    ptr = BM_ELEM_CD_GET_VOID_P(v, attr->bmesh_cd_offset);
  }

  return static_cast<T *>(ptr);
}

/*
 * Get a pointer to attribute data at vertex.
 *
 * Example: float *persistent_co = vertex_attr_ptr<float>(vertex, ss->attrs.persistent_co);
 */
template<typename T>
static T *vertex_attr_ptr(const PBVHVertRef vertex, const SculptAttribute *attr)
{
  return elem_attr_ptr<T, PBVHVertRef>(vertex, attr);
}

/*
 * Get attribute data at vertex.
 *
 * Example: float weight = vertex_attr_get<float>(vertex, ss->attrs.automasking_factor);
 */
template<typename T>
static T vertex_attr_get(const PBVHVertRef vertex, const SculptAttribute *attr)
{
  return *vertex_attr_ptr<T>(vertex, attr);
}

/*
 * Set attribute data at vertex.
 *
 * vertex_attr_set<float>(vertex, ss->attrs.automasking_factor, 1.0f);
 */
template<typename T>
static void vertex_attr_set(const PBVHVertRef vertex, const SculptAttribute *attr, T data)
{
  *vertex_attr_ptr<T>(vertex, attr) = data;
}

/*
 * Get a pointer to attribute data at vertex.
 *
 * Example: float *persistent_co = vertex_attr_ptr<float>(vertex, ss->attrs.persistent_co);
 */
template<typename T> static T *edge_attr_ptr(const PBVHEdgeRef edge, const SculptAttribute *attr)
{
  return elem_attr_ptr<T, PBVHEdgeRef>(edge, attr);
}
/*
 * Get attribute data at vertex.
 *
 * Example: float weight = vertex_attr_get<float>(vertex, ss->attrs.automasking_factor);
 */
template<typename T> static T edge_attr_get(const PBVHEdgeRef edge, const SculptAttribute *attr)
{
  return *edge_attr_ptr<T>(edge, attr);
}

/*
 * Set attribute data at vertex.
 *
 * vertex_attr_set<float>(vertex, ss->attrs.automasking_factor, 1.0f);
 */
template<typename T>
static void edge_attr_set(const PBVHEdgeRef edge, const SculptAttribute *attr, T data)
{
  *edge_attr_ptr<T>(edge, attr) = data;
}

template<typename T> static T *face_attr_ptr(const PBVHFaceRef face, const SculptAttribute *attr)
{
  return elem_attr_ptr<T, PBVHFaceRef>(face, attr);
}

template<typename T> static T face_attr_get(const PBVHFaceRef face, const SculptAttribute *attr)
{
  return *face_attr_ptr<T>(face, attr);
}

template<typename T>
static void face_attr_set(const PBVHFaceRef face, const SculptAttribute *attr, T data)
{
  *face_attr_ptr<T>(face, attr) = data;
}

bool get_original_vertex(SculptSession *ss,
                         PBVHVertRef vertex,
                         float **r_co,
                         float **r_no,
                         float **r_color,
                         float **r_mask);
void load_all_original(Object *ob);
}  // namespace blender::bke::paint

template<typename PBVHElemRef = PBVHVertRef>
inline void BKE_sculpt_boundary_flag_update(SculptSession *ss,
                                            PBVHElemRef elem,
                                            bool flag_vert_edges = false)
{
  int *flags;

  if constexpr (std::is_same_v<PBVHElemRef, PBVHVertRef>) {
    PBVHVertRef vertex = {elem.i};
    flags = blender::bke::paint::vertex_attr_ptr<int>(elem, ss->attrs.boundary_flags);

    if (flag_vert_edges) {
      switch (BKE_pbvh_type(ss->pbvh)) {
        case PBVH_BMESH: {
          BMVert *v = reinterpret_cast<BMVert *>(vertex.i);
          if (!v->e) {
            break;
          }

          BMEdge *e = v->e;
          do {
            PBVHEdgeRef edge = {reinterpret_cast<intptr_t>(e)};
            *blender::bke::paint::edge_attr_ptr<int>(
                edge, ss->attrs.edge_boundary_flags) |= SCULPT_BOUNDARY_NEEDS_UPDATE |
                                                        SCULPT_BOUNDARY_UPDATE_SHARP_ANGLE;
          } while ((e = BM_DISK_EDGE_NEXT(e, v)) != v->e);

          break;
        }
        case PBVH_FACES:
          /* If we have a vertex to edge map use it. */
          if (!ss->vemap.is_empty()) {
            for (int edge_i : ss->vemap[vertex.i]) {
              *blender::bke::paint::edge_attr_ptr<int>(
                  {edge_i}, ss->attrs.edge_boundary_flags) |= SCULPT_BOUNDARY_NEEDS_UPDATE |
                                                              SCULPT_BOUNDARY_UPDATE_SHARP_ANGLE;
            }
          }
          else { /* Otherwise use vertex to poly map. */
            for (int poly_i : ss->pmap[vertex.i]) {
              for (int loop_i : ss->polys[poly_i]) {
                if (ss->corner_verts[loop_i] == vertex.i) {
                  int edge_i = ss->corner_edges[loop_i];
                  *blender::bke::paint::edge_attr_ptr<int>(
                      {edge_i},
                      ss->attrs.edge_boundary_flags) |= SCULPT_BOUNDARY_NEEDS_UPDATE |
                                                        SCULPT_BOUNDARY_UPDATE_SHARP_ANGLE;
                }
              }
            }
          }
          break;
        case PBVH_GRIDS:
          /* Not supported. */
          break;
      }
    }
  }
  else {
    flags = blender::bke::paint::edge_attr_ptr<int>(elem, ss->attrs.edge_boundary_flags);
  }

  *flags |= SCULPT_BOUNDARY_NEEDS_UPDATE | SCULPT_BOUNDARY_UPDATE_SHARP_ANGLE;
}

template<typename PBVHElemRef = PBVHVertRef>
inline void BKE_sculpt_boundary_flag_uv_update(SculptSession *ss, PBVHElemRef elem)
{
  int *flags;

  if constexpr (std::is_same_v<PBVHElemRef, PBVHVertRef>) {
    flags = blender::bke::paint::vertex_attr_ptr<int>(elem, ss->attrs.boundary_flags);
  }
  else {
    flags = blender::bke::paint::edge_attr_ptr<int>(elem, ss->attrs.edge_boundary_flags);
  }

  *flags |= SCULPT_BOUNDARY_UPDATE_UV;
}

template<typename PBVHElemRef = PBVHVertRef>
inline void BKE_sculpt_sharp_boundary_flag_update(SculptSession *ss,
                                                  PBVHElemRef elem,
                                                  bool update_ring = false)
{
  int *flags;

  if constexpr (std::is_same_v<PBVHElemRef, PBVHVertRef>) {
    flags = blender::bke::paint::vertex_attr_ptr<int>(elem, ss->attrs.boundary_flags);
  }
  else {
    flags = blender::bke::paint::edge_attr_ptr<int>(elem, ss->attrs.edge_boundary_flags);
  }

  *flags |= SCULPT_BOUNDARY_UPDATE_SHARP_ANGLE;

  if constexpr (std::is_same_v<PBVHElemRef, PBVHVertRef>) {
    if (update_ring && ss->bm) {
      BMVert *v = reinterpret_cast<BMVert *>(elem.i);
      if (!v->e) {
        return;
      }

      BMEdge *e = v->e;
      do {
        PBVHVertRef vertex2 = {reinterpret_cast<intptr_t>(BM_edge_other_vert(e, v))};

        int *flags2 = blender::bke::paint::vertex_attr_ptr<int>(vertex2, ss->attrs.boundary_flags);
        *flags2 |= SCULPT_BOUNDARY_UPDATE_SHARP_ANGLE;
      } while ((e = BM_DISK_EDGE_NEXT(e, v)) != v->e);
    }
  }
}

#endif<|MERGE_RESOLUTION|>--- conflicted
+++ resolved
@@ -257,13 +257,9 @@
 bool paint_calculate_rake_rotation(struct UnifiedPaintSettings *ups,
                                    struct Brush *brush,
                                    const float mouse_pos[2],
-<<<<<<< HEAD
                                    const float initial_mouse_pos[2],
-                                   ePaintMode paint_mode);
-=======
                                    ePaintMode paint_mode,
                                    bool stroke_has_started);
->>>>>>> c6adafd8
 void paint_update_brush_rake_rotation(struct UnifiedPaintSettings *ups,
                                       struct Brush *brush,
                                       float rotation);
@@ -667,16 +663,9 @@
   /* Depsgraph for the Cloth Brush solver to get the colliders. */
   struct Depsgraph *depsgraph;
 
-<<<<<<< HEAD
-  CustomData temp_vdata, temp_pdata;
-  int temp_vdata_elems, temp_pdata_elems;
-
-  float (*vert_positions)[3];
-  blender::Span<blender::int2> edges;
-=======
   /* These are always assigned to base mesh data when using PBVH_FACES and PBVH_GRIDS. */
   blender::MutableSpan<blender::float3> vert_positions;
->>>>>>> c6adafd8
+  blender::Span<blender::int2> edges;
   blender::OffsetIndices<int> polys;
   blender::Span<int> corner_verts;
   blender::Span<int> corner_edges;
@@ -900,7 +889,6 @@
   /* Used to derive initial tip rotation. */
   float last_grab_delta[3];
 
-  const float (*vert_normals)[3];
   blender::Span<blender::float3> poly_normals;
 
   int last_automasking_settings_hash;
