--- conflicted
+++ resolved
@@ -104,11 +104,6 @@
 #include "BKE_mask.h"
 #include "BKE_node.h"
 #include "BKE_object.h"
-<<<<<<< HEAD
-#include "BKE_paint.h"
-=======
-#include "BKE_particle.h"
->>>>>>> 7547c6a2
 #include "BKE_packedFile.h"
 #include "BKE_speaker.h"
 #include "BKE_scene.h"
@@ -1062,228 +1057,6 @@
 		freePackedFile(lib->packedfile);
 }
 
-<<<<<<< HEAD
-static BKE_library_free_window_manager_cb free_windowmanager_cb = NULL;
-
-void BKE_library_callback_free_window_manager_set(BKE_library_free_window_manager_cb func)
-{
-	free_windowmanager_cb = func;
-}
-
-static BKE_library_free_notifier_reference_cb free_notifier_reference_cb = NULL;
-
-void BKE_library_callback_free_notifier_reference_set(BKE_library_free_notifier_reference_cb func)
-{
-	free_notifier_reference_cb = func;
-}
-
-static BKE_library_free_editor_id_reference_cb free_editor_id_reference_cb = NULL;
-
-void BKE_library_callback_free_editor_id_reference_set(BKE_library_free_editor_id_reference_cb func)
-{
-	free_editor_id_reference_cb = func;
-}
-
-static void animdata_dtar_clear_cb(ID *UNUSED(id), AnimData *adt, void *userdata)
-{
-	ChannelDriver *driver;
-	FCurve *fcu;
-
-	/* find the driver this belongs to and update it */
-	for (fcu = adt->drivers.first; fcu; fcu = fcu->next) {
-		driver = fcu->driver;
-		
-		if (driver) {
-			DriverVar *dvar;
-			for (dvar = driver->variables.first; dvar; dvar = dvar->next) {
-				DRIVER_TARGETS_USED_LOOPER(dvar) 
-				{
-					if (dtar->id == userdata)
-						dtar->id = NULL;
-				}
-				DRIVER_TARGETS_LOOPER_END
-			}
-		}
-	}
-}
-
-void BKE_libblock_free_data(Main *bmain, ID *id)
-{
-	if (id->properties) {
-		IDP_FreeProperty(id->properties);
-		MEM_freeN(id->properties);
-	}
-	
-	/* this ID may be a driver target! */
-	BKE_animdata_main_cb(bmain, animdata_dtar_clear_cb, (void *)id);
-}
-
-/* used in headerbuttons.c image.c mesh.c screen.c sound.c and library.c */
-void BKE_libblock_free_ex(Main *bmain, void *idv, bool do_id_user)
-{
-	ID *id = idv;
-	short type = GS(id->name);
-	ListBase *lb = which_libbase(bmain, type);
-
-	DAG_id_type_tag(bmain, type);
-
-#ifdef WITH_PYTHON
-	BPY_id_release(id);
-#endif
-
-	switch (type) {    /* GetShort from util.h */
-		case ID_SCE:
-			BKE_scene_free((Scene *)id);
-			break;
-		case ID_LI:
-			BKE_library_free((Library *)id);
-			break;
-		case ID_OB:
-			BKE_object_free_ex((Object *)id, do_id_user);
-			break;
-		case ID_ME:
-			BKE_mesh_free((Mesh *)id, 1);
-			break;
-		case ID_CU:
-			BKE_curve_free((Curve *)id);
-			break;
-		case ID_MB:
-			BKE_mball_free((MetaBall *)id);
-			break;
-		case ID_MA:
-			BKE_material_free((Material *)id);
-			break;
-		case ID_TE:
-			BKE_texture_free((Tex *)id);
-			break;
-		case ID_IM:
-			BKE_image_free((Image *)id);
-			break;
-		case ID_LT:
-			BKE_lattice_free((Lattice *)id);
-			break;
-		case ID_LA:
-			BKE_lamp_free((Lamp *)id);
-			break;
-		case ID_CA:
-			BKE_camera_free((Camera *) id);
-			break;
-		case ID_IP:
-			BKE_ipo_free((Ipo *)id);
-			break;
-		case ID_KE:
-			BKE_key_free((Key *)id);
-			break;
-		case ID_WO:
-			BKE_world_free((World *)id);
-			break;
-		case ID_SCR:
-			BKE_screen_free((bScreen *)id);
-			break;
-		case ID_VF:
-			BKE_vfont_free((VFont *)id);
-			break;
-		case ID_TXT:
-			BKE_text_free((Text *)id);
-			break;
-		case ID_SPK:
-			BKE_speaker_free((Speaker *)id);
-			break;
-		case ID_SO:
-			BKE_sound_free((bSound *)id);
-			break;
-		case ID_GR:
-			BKE_group_free((Group *)id);
-			break;
-		case ID_AR:
-			BKE_armature_free((bArmature *)id);
-			break;
-		case ID_AC:
-			BKE_action_free((bAction *)id);
-			break;
-		case ID_NT:
-			ntreeFreeTree_ex((bNodeTree *)id, do_id_user);
-			break;
-		case ID_BR:
-			BKE_brush_free((Brush *)id);
-			break;
-		case ID_WM:
-			if (free_windowmanager_cb)
-				free_windowmanager_cb(NULL, (wmWindowManager *)id);
-			break;
-		case ID_GD:
-			BKE_gpencil_free((bGPdata *)id);
-			break;
-		case ID_MC:
-			BKE_movieclip_free((MovieClip *)id);
-			break;
-		case ID_MSK:
-			BKE_mask_free(bmain, (Mask *)id);
-			break;
-		case ID_LS:
-			BKE_linestyle_free((FreestyleLineStyle *)id);
-			break;
-		case ID_PAL:
-			BKE_palette_free((Palette *)id);
-			break;
-		case ID_PC:
-			BKE_paint_curve_free((PaintCurve *)id);
-			break;
-	}
-
-	/* avoid notifying on removed data */
-	BKE_main_lock(bmain);
-
-	if (free_notifier_reference_cb) {
-		free_notifier_reference_cb(id);
-	}
-
-	if (free_editor_id_reference_cb) {
-		free_editor_id_reference_cb(id);
-	}
-
-	BLI_remlink(lb, id);
-
-	BKE_libblock_free_data(bmain, id);
-	BKE_main_unlock(bmain);
-
-	MEM_freeN(id);
-}
-
-void BKE_libblock_free(Main *bmain, void *idv)
-{
-	BKE_libblock_free_ex(bmain, idv, true);
-}
-
-void BKE_libblock_free_us(Main *bmain, void *idv)      /* test users */
-{
-	ID *id = idv;
-	
-	id_us_min(id);
-
-	/* XXX This is a temp (2.77) hack so that we keep same behavior as in 2.76 regarding groups when deleting an object.
-	 *     Since only 'user_one' usage of objects is groups, and only 'real user' usage of objects is scenes,
-	 *     removing that 'user_one' tag when there is no more real (scene) users of an object ensures it gets
-	 *     fully unlinked.
-	 *     Otherwise, there is no real way to get rid of an object anymore - better handling of this is TODO.
-	 */
-	if ((GS(id->name) == ID_OB) && (id->us == 1)) {
-		id_us_clear_real(id);
-	}
-
-	if (id->us == 0) {
-		switch (GS(id->name)) {
-			case ID_OB:
-				BKE_object_unlink(bmain, (Object *)id);
-				break;
-		}
-		
-		BKE_libblock_free(bmain, id);
-	}
-}
-
-=======
->>>>>>> 7547c6a2
 Main *BKE_main_new(void)
 {
 	Main *bmain = MEM_callocN(sizeof(Main), "new main");
