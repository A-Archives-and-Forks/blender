/*
 * ***** BEGIN GPL LICENSE BLOCK *****
 *
 * This program is free software; you can redistribute it and/or
 * modify it under the terms of the GNU General Public License
 * as published by the Free Software Foundation; either version 2
 * of the License, or (at your option) any later version.
 *
 * This program is distributed in the hope that it will be useful,
 * but WITHOUT ANY WARRANTY; without even the implied warranty of
 * MERCHANTABILITY or FITNESS FOR A PARTICULAR PURPOSE.  See the
 * GNU General Public License for more details.
 *
 * You should have received a copy of the GNU General Public License
 * along with this program; if not, write to the Free Software Foundation,
 * Inc., 51 Franklin Street, Fifth Floor, Boston, MA 02110-1301, USA.
 *
 * The Original Code is Copyright (C) 2015 Blender Foundation.
 * All rights reserved.
 *
 * Original Author: Joshua Leung
 * Contributor(s): None Yet
 *
 * ***** END GPL LICENSE BLOCK *****
 *
 * Defines and code for core node types
 */

#include "MEM_guardedalloc.h"

#include "BLI_utildefines.h"
#include "BLI_listbase.h"
#include "BLI_math.h"

#include "DNA_armature_types.h"
#include "DNA_constraint_types.h"
#include "DNA_object_types.h"
#include "DNA_scene_types.h"

#include "BKE_action.h"
#include "BKE_anim.h"
#include "BKE_armature.h"
#include "BKE_curve.h"
#include "BKE_displist.h"
#include "BKE_fcurve.h"
#include "BKE_scene.h"

#include "BIK_api.h"

#include "BKE_main.h"

#include "DEG_depsgraph.h"

/* ********************** SPLINE IK SOLVER ******************* */

/* Temporary evaluation tree data used for Spline IK */
typedef struct tSplineIK_Tree {
	struct tSplineIK_Tree *next, *prev;

	int type;                    /* type of IK that this serves (CONSTRAINT_TYPE_KINEMATIC or ..._SPLINEIK) */

	bool free_points;            /* free the point positions array */
	short chainlen;              /* number of bones in the chain */

	float *points;               /* parametric positions for the joints along the curve */
	bPoseChannel **chain;        /* chain of bones to affect using Spline IK (ordered from the tip) */

	bPoseChannel *root;          /* bone that is the root node of the chain */

	bConstraint *con;            /* constraint for this chain */
	bSplineIKConstraint *ikData; /* constraint settings for this chain */
} tSplineIK_Tree;

/* ----------- */

/* Tag the bones in the chain formed by the given bone for IK */
static void splineik_init_tree_from_pchan(Scene *scene, Object *UNUSED(ob), bPoseChannel *pchan_tip)
{
	bPoseChannel *pchan, *pchanRoot = NULL;
	bPoseChannel *pchanChain[255];
	bConstraint *con = NULL;
	bSplineIKConstraint *ikData = NULL;
	float boneLengths[255], *jointPoints;
	float totLength = 0.0f;
	bool free_joints = 0;
	int segcount = 0;

	/* find the SplineIK constraint */
	for (con = pchan_tip->constraints.first; con; con = con->next) {
		if (con->type == CONSTRAINT_TYPE_SPLINEIK) {
			ikData = con->data;

			/* target can only be curve */
			if ((ikData->tar == NULL) || (ikData->tar->type != OB_CURVE))
				continue;
			/* skip if disabled */
			if ((con->enforce == 0.0f) || (con->flag & (CONSTRAINT_DISABLE | CONSTRAINT_OFF)))
				continue;

			/* otherwise, constraint is ok... */
			break;
		}
	}
	if (con == NULL)
		return;

	/* make sure that the constraint targets are ok
	 *     - this is a workaround for a depsgraph bug...
	 */
	if (ikData->tar) {
		/* note: when creating constraints that follow path, the curve gets the CU_PATH set now,
		 *       currently for paths to work it needs to go through the bevlist/displist system (ton)
		 */

		/* TODO: Make sure this doesn't crash. */
#if 0
		/* only happens on reload file, but violates depsgraph still... fix! */
		if (ELEM(NULL,  ikData->tar->curve_cache, ikData->tar->curve_cache->path, ikData->tar->curve_cache->path->data)) {
			BKE_displist_make_curveTypes(eval_ctx, scene, ikData->tar, 0);
			
			/* path building may fail in EditMode after removing verts [#33268]*/
			if (ELEM(NULL, ikData->tar->curve_cache->path, ikData->tar->curve_cache->path->data)) {
				/* BLI_assert(cu->path != NULL); */
				return;
			}
		}
#else
		(void) scene;
#endif
	}

	/* find the root bone and the chain of bones from the root to the tip
	 * NOTE: this assumes that the bones are connected, but that may not be true... */
	for (pchan = pchan_tip; pchan && (segcount < ikData->chainlen); pchan = pchan->parent, segcount++) {
		/* store this segment in the chain */
		pchanChain[segcount] = pchan;

		/* if performing rebinding, calculate the length of the bone */
		boneLengths[segcount] = pchan->bone->length;
		totLength += boneLengths[segcount];
	}

	if (segcount == 0)
		return;
	else
		pchanRoot = pchanChain[segcount - 1];

	/* perform binding step if required */
	if ((ikData->flag & CONSTRAINT_SPLINEIK_BOUND) == 0) {
		float segmentLen = (1.0f / (float)segcount);
		int i;

		/* setup new empty array for the points list */
		if (ikData->points)
			MEM_freeN(ikData->points);
		ikData->numpoints = ikData->chainlen + 1;
		ikData->points = MEM_mallocN(sizeof(float) * ikData->numpoints, "Spline IK Binding");

		/* bind 'tip' of chain (i.e. first joint = tip of bone with the Spline IK Constraint) */
		ikData->points[0] = 1.0f;

		/* perform binding of the joints to parametric positions along the curve based
		 * proportion of the total length that each bone occupies
		 */
		for (i = 0; i < segcount; i++) {
			/* 'head' joints, traveling towards the root of the chain
			 *  - 2 methods; the one chosen depends on whether we've got usable lengths
			 */
			if ((ikData->flag & CONSTRAINT_SPLINEIK_EVENSPLITS) || (totLength == 0.0f)) {
				/* 1) equi-spaced joints */
				ikData->points[i + 1] = ikData->points[i] - segmentLen;
			}
			else {
				/* 2) to find this point on the curve, we take a step from the previous joint
				 *    a distance given by the proportion that this bone takes
				 */
				ikData->points[i + 1] = ikData->points[i] - (boneLengths[i] / totLength);
			}
		}

		/* spline has now been bound */
		ikData->flag |= CONSTRAINT_SPLINEIK_BOUND;
	}

	/* disallow negative values (happens with float precision) */
	CLAMP_MIN(ikData->points[segcount], 0.0f);

	/* apply corrections for sensitivity to scaling on a copy of the bind points,
	 * since it's easier to determine the positions of all the joints beforehand this way
	 */
	if ((ikData->flag & CONSTRAINT_SPLINEIK_SCALE_LIMITED) && (totLength != 0.0f)) {
		float splineLen, maxScale;
		int i;

		/* make a copy of the points array, that we'll store in the tree
		 *     - although we could just multiply the points on the fly, this approach means that
		 *       we can introduce per-segment stretchiness later if it is necessary
		 */
		jointPoints = MEM_dupallocN(ikData->points);
		free_joints = 1;

		/* get the current length of the curve */
		/* NOTE: this is assumed to be correct even after the curve was resized */
		splineLen = ikData->tar->curve_cache->path->totdist;

		/* calculate the scale factor to multiply all the path values by so that the
		 * bone chain retains its current length, such that
		 *     maxScale * splineLen = totLength
		 */
		maxScale = totLength / splineLen;

		/* apply scaling correction to all of the temporary points */
		/* TODO: this is really not adequate enough on really short chains */
		for (i = 0; i < segcount; i++)
			jointPoints[i] *= maxScale;
	}
	else {
		/* just use the existing points array */
		jointPoints = ikData->points;
		free_joints = 0;
	}

	/* make a new Spline-IK chain, and store it in the IK chains */
	/* TODO: we should check if there is already an IK chain on this, since that would take precedence... */
	{
		/* make new tree */
		tSplineIK_Tree *tree = MEM_callocN(sizeof(tSplineIK_Tree), "SplineIK Tree");
		tree->type = CONSTRAINT_TYPE_SPLINEIK;

		tree->chainlen = segcount;

		/* copy over the array of links to bones in the chain (from tip to root) */
		tree->chain = MEM_mallocN(sizeof(bPoseChannel *) * segcount, "SplineIK Chain");
		memcpy(tree->chain, pchanChain, sizeof(bPoseChannel *) * segcount);

		/* store reference to joint position array */
		tree->points = jointPoints;
		tree->free_points = free_joints;

		/* store references to different parts of the chain */
		tree->root = pchanRoot;
		tree->con = con;
		tree->ikData = ikData;

		/* AND! link the tree to the root */
		BLI_addtail(&pchanRoot->siktree, tree);
	}

	/* mark root channel having an IK tree */
	pchanRoot->flag |= POSE_IKSPLINE;
}

/* Tag which bones are members of Spline IK chains */
static void splineik_init_tree(Scene *scene, Object *ob, float UNUSED(ctime))
{
	bPoseChannel *pchan;

	/* find the tips of Spline IK chains, which are simply the bones which have been tagged as such */
	for (pchan = ob->pose->chanbase.first; pchan; pchan = pchan->next) {
		if (pchan->constflag & PCHAN_HAS_SPLINEIK)
			splineik_init_tree_from_pchan(scene, ob, pchan);
	}
}

/* ----------- */

/* Evaluate spline IK for a given bone */
static void splineik_evaluate_bone(
        const struct EvaluationContext *eval_ctx, tSplineIK_Tree *tree, Scene *scene, Object *ob, bPoseChannel *pchan,
        int index, float ctime)
{
	bSplineIKConstraint *ikData = tree->ikData;
	float poseHead[3], poseTail[3], poseMat[4][4];
	float splineVec[3], scaleFac, radius = 1.0f;

	/* firstly, calculate the bone matrix the standard way, since this is needed for roll control */
	BKE_pose_where_is_bone(eval_ctx, scene, ob, pchan, ctime, 1);

	copy_v3_v3(poseHead, pchan->pose_head);
	copy_v3_v3(poseTail, pchan->pose_tail);

	/* step 1: determine the positions for the endpoints of the bone */
	{
		float vec[4], dir[3], rad;
		float tailBlendFac = 1.0f;

		/* determine if the bone should still be affected by SplineIK */
		if (tree->points[index + 1] >= 1.0f) {
			/* spline doesn't affect the bone anymore, so done... */
			pchan->flag |= POSE_DONE;
			return;
		}
		else if ((tree->points[index] >= 1.0f) && (tree->points[index + 1] < 1.0f)) {
			/* blending factor depends on the amount of the bone still left on the chain */
			tailBlendFac = (1.0f - tree->points[index + 1]) / (tree->points[index] - tree->points[index + 1]);
		}

		/* tail endpoint */
		if (where_on_path(ikData->tar, tree->points[index], vec, dir, NULL, &rad, NULL)) {
			/* apply curve's object-mode transforms to the position
			 * unless the option to allow curve to be positioned elsewhere is activated (i.e. no root)
			 */
			if ((ikData->flag & CONSTRAINT_SPLINEIK_NO_ROOT) == 0)
				mul_m4_v3(ikData->tar->obmat, vec);

			/* convert the position to pose-space, then store it */
			mul_m4_v3(ob->imat, vec);
			interp_v3_v3v3(poseTail, pchan->pose_tail, vec, tailBlendFac);

			/* set the new radius */
			radius = rad;
		}

		/* head endpoint */
		if (where_on_path(ikData->tar, tree->points[index + 1], vec, dir, NULL, &rad, NULL)) {
			/* apply curve's object-mode transforms to the position
			 * unless the option to allow curve to be positioned elsewhere is activated (i.e. no root)
			 */
			if ((ikData->flag & CONSTRAINT_SPLINEIK_NO_ROOT) == 0)
				mul_m4_v3(ikData->tar->obmat, vec);

			/* store the position, and convert it to pose space */
			mul_m4_v3(ob->imat, vec);
			copy_v3_v3(poseHead, vec);

			/* set the new radius (it should be the average value) */
			radius = (radius + rad) / 2;
		}
	}

	/* step 2: determine the implied transform from these endpoints
	 *     - splineVec: the vector direction that the spline applies on the bone
	 *     - scaleFac: the factor that the bone length is scaled by to get the desired amount
	 */
	sub_v3_v3v3(splineVec, poseTail, poseHead);
	scaleFac = len_v3(splineVec) / pchan->bone->length;

	/* step 3: compute the shortest rotation needed to map from the bone rotation to the current axis
	 *      - this uses the same method as is used for the Damped Track Constraint (see the code there for details)
	 */
	{
		float dmat[3][3], rmat[3][3], tmat[3][3];
		float raxis[3], rangle;

		/* compute the raw rotation matrix from the bone's current matrix by extracting only the
		 * orientation-relevant axes, and normalizing them
		 */
		copy_v3_v3(rmat[0], pchan->pose_mat[0]);
		copy_v3_v3(rmat[1], pchan->pose_mat[1]);
		copy_v3_v3(rmat[2], pchan->pose_mat[2]);
		normalize_m3(rmat);

		/* also, normalize the orientation imposed by the bone, now that we've extracted the scale factor */
		normalize_v3(splineVec);

		/* calculate smallest axis-angle rotation necessary for getting from the
		 * current orientation of the bone, to the spline-imposed direction
		 */
		cross_v3_v3v3(raxis, rmat[1], splineVec);

		rangle = dot_v3v3(rmat[1], splineVec);
		CLAMP(rangle, -1.0f, 1.0f);
		rangle = acosf(rangle);

		/* multiply the magnitude of the angle by the influence of the constraint to
		 * control the influence of the SplineIK effect
		 */
		rangle *= tree->con->enforce;

		/* construct rotation matrix from the axis-angle rotation found above
		 *	- this call takes care to make sure that the axis provided is a unit vector first
		 */
		axis_angle_to_mat3(dmat, raxis, rangle);

		/* combine these rotations so that the y-axis of the bone is now aligned as the spline dictates,
		 * while still maintaining roll control from the existing bone animation
		 */
		mul_m3_m3m3(tmat, dmat, rmat); /* m1, m3, m2 */
		normalize_m3(tmat); /* attempt to reduce shearing, though I doubt this'll really help too much now... */
		copy_m4_m3(poseMat, tmat);
	}

	/* step 4: set the scaling factors for the axes */
	{
		/* only multiply the y-axis by the scaling factor to get nice volume-preservation */
		mul_v3_fl(poseMat[1], scaleFac);

		/* set the scaling factors of the x and z axes from... */
		switch (ikData->xzScaleMode) {
			case CONSTRAINT_SPLINEIK_XZS_ORIGINAL:
			{
				/* original scales get used */
				float scale;

				/* x-axis scale */
				scale = len_v3(pchan->pose_mat[0]);
				mul_v3_fl(poseMat[0], scale);
				/* z-axis scale */
				scale = len_v3(pchan->pose_mat[2]);
				mul_v3_fl(poseMat[2], scale);
				break;
			}
			case CONSTRAINT_SPLINEIK_XZS_INVERSE:
			{
				/* old 'volume preservation' method using the inverse scale */
				float scale;

				/* calculate volume preservation factor which is
				 * basically the inverse of the y-scaling factor
				 */
				if (fabsf(scaleFac) != 0.0f) {
					scale = 1.0f / fabsf(scaleFac);

					/* we need to clamp this within sensible values */
					/* NOTE: these should be fine for now, but should get sanitised in future */
					CLAMP(scale, 0.0001f, 100000.0f);
				}
				else
					scale = 1.0f;

				/* apply the scaling */
				mul_v3_fl(poseMat[0], scale);
				mul_v3_fl(poseMat[2], scale);
				break;
			}
			case CONSTRAINT_SPLINEIK_XZS_VOLUMETRIC:
			{
				/* improved volume preservation based on the Stretch To constraint */
				float final_scale;
				
				/* as the basis for volume preservation, we use the inverse scale factor... */
				if (fabsf(scaleFac) != 0.0f) {
					/* NOTE: The method here is taken wholesale from the Stretch To constraint */
					float bulge = powf(1.0f / fabsf(scaleFac), ikData->bulge);
					
					if (bulge > 1.0f) {
						if (ikData->flag & CONSTRAINT_SPLINEIK_USE_BULGE_MAX) {
							float bulge_max = max_ff(ikData->bulge_max, 1.0f);
							float hard = min_ff(bulge, bulge_max);
							
							float range = bulge_max - 1.0f;
							float scale = (range > 0.0f) ? 1.0f / range : 0.0f;
							float soft = 1.0f + range * atanf((bulge - 1.0f) * scale) / (float)M_PI_2;
							
							bulge = interpf(soft, hard, ikData->bulge_smooth);
						}
					}
					if (bulge < 1.0f) {
						if (ikData->flag & CONSTRAINT_SPLINEIK_USE_BULGE_MIN) {
							float bulge_min = CLAMPIS(ikData->bulge_min, 0.0f, 1.0f);
							float hard = max_ff(bulge, bulge_min);
							
							float range = 1.0f - bulge_min;
							float scale = (range > 0.0f) ? 1.0f / range : 0.0f;
							float soft = 1.0f - range * atanf((1.0f - bulge) * scale) / (float)M_PI_2;
							
							bulge = interpf(soft, hard, ikData->bulge_smooth);
						}
					}
					
					/* compute scale factor for xz axes from this value */
					final_scale = sqrtf(bulge);
				}
				else {
					/* no scaling, so scale factor is simple */
					final_scale = 1.0f;
				}
				
				/* apply the scaling (assuming normalised scale) */
				mul_v3_fl(poseMat[0], final_scale);
				mul_v3_fl(poseMat[2], final_scale);
				break;
			}
		}

		/* finally, multiply the x and z scaling by the radius of the curve too,
		 * to allow automatic scales to get tweaked still
		 */
		if ((ikData->flag & CONSTRAINT_SPLINEIK_NO_CURVERAD) == 0) {
			mul_v3_fl(poseMat[0], radius);
			mul_v3_fl(poseMat[2], radius);
		}
	}

	/* step 5: set the location of the bone in the matrix */
	if (ikData->flag & CONSTRAINT_SPLINEIK_NO_ROOT) {
		/* when the 'no-root' option is affected, the chain can retain
		 * the shape but be moved elsewhere
		 */
		copy_v3_v3(poseHead, pchan->pose_head);
	}
	else if (tree->con->enforce < 1.0f) {
		/* when the influence is too low
		 *	- blend the positions for the 'root' bone
		 *	- stick to the parent for any other
		 */
		if (pchan->parent) {
			copy_v3_v3(poseHead, pchan->pose_head);
		}
		else {
			/* FIXME: this introduces popping artifacts when we reach 0.0 */
			interp_v3_v3v3(poseHead, pchan->pose_head, poseHead, tree->con->enforce);
		}
	}
	copy_v3_v3(poseMat[3], poseHead);

	/* finally, store the new transform */
	copy_m4_m4(pchan->pose_mat, poseMat);
	copy_v3_v3(pchan->pose_head, poseHead);

	/* recalculate tail, as it's now outdated after the head gets adjusted above! */
	BKE_pose_where_is_bone_tail(pchan);

	/* done! */
	pchan->flag |= POSE_DONE;
}

/* Evaluate the chain starting from the nominated bone */
static void splineik_execute_tree(const struct EvaluationContext *eval_ctx, Scene *scene, Object *ob, bPoseChannel *pchan_root, float ctime)
{
	tSplineIK_Tree *tree;

	/* for each pose-tree, execute it if it is spline, otherwise just free it */
	while ((tree = pchan_root->siktree.first) != NULL) {
		int i;

		/* walk over each bone in the chain, calculating the effects of spline IK
		 *     - the chain is traversed in the opposite order to storage order (i.e. parent to children)
		 *       so that dependencies are correct
		 */
		for (i = tree->chainlen - 1; i >= 0; i--) {
			bPoseChannel *pchan = tree->chain[i];
			splineik_evaluate_bone(eval_ctx, tree, scene, ob, pchan, i, ctime);
		}

		/* free the tree info specific to SplineIK trees now */
		if (tree->chain)
			MEM_freeN(tree->chain);
		if (tree->free_points)
			MEM_freeN(tree->points);

		/* free this tree */
		BLI_freelinkN(&pchan_root->siktree, tree);
	}
}

void BKE_pose_splineik_init_tree(Scene *scene, Object *ob, float ctime)
{
	splineik_init_tree(scene, ob, ctime);
}

void BKE_splineik_execute_tree(
        const struct EvaluationContext *eval_ctx, Scene *scene,
        Object *ob, bPoseChannel *pchan_root, float ctime)
{
	splineik_execute_tree(eval_ctx, scene, ob, pchan_root, ctime);
}

/* *************** Depsgraph evaluation callbacks ************ */

void BKE_pose_eval_init(const struct EvaluationContext *UNUSED(eval_ctx),
                        Scene *UNUSED(scene),
                        Object *ob)
{
	bPose *pose = ob->pose;
	BLI_assert(pose != NULL);

	DEG_debug_print_eval(__func__, ob->id.name, ob);

	BLI_assert(ob->type == OB_ARMATURE);

	/* We demand having proper pose. */
	BLI_assert(ob->pose != NULL);
	BLI_assert((ob->pose->flag & POSE_RECALC) == 0);

	/* imat is needed for solvers. */
	invert_m4_m4(ob->imat, ob->obmat);

	const int num_channels = BLI_listbase_count(&pose->chanbase);
	pose->chan_array = MEM_malloc_arrayN(
	        num_channels, sizeof(bPoseChannel*), "pose->chan_array");

	/* clear flags */
	int pchan_index = 0;
	for (bPoseChannel *pchan = pose->chanbase.first; pchan != NULL; pchan = pchan->next) {
		pchan->flag &= ~(POSE_DONE | POSE_CHAIN | POSE_IKTREE | POSE_IKSPLINE);
		pose->chan_array[pchan_index++] = pchan;
	}
}

void BKE_pose_eval_init_ik(const struct EvaluationContext *eval_ctx,
                           Scene *scene,
                           Object *ob)
{
	DEG_debug_print_eval(__func__, ob->id.name, ob);
	BLI_assert(ob->type == OB_ARMATURE);
	const float ctime = BKE_scene_frame_get(scene); /* not accurate... */
	bArmature *arm = (bArmature *)ob->data;
	if (arm->flag & ARM_RESTPOS) {
		return;
	}
<<<<<<< HEAD
	/* 2a. construct the IK tree (standard IK) */
	BIK_initialize_tree(eval_ctx, scene, ob, ctime);
	/* 2b. construct the Spline IK trees
=======
	/* construct the IK tree (standard IK) */
	BIK_initialize_tree(scene, ob, ctime);
	/* construct the Spline IK trees
>>>>>>> 4674e025
	 *  - this is not integrated as an IK plugin, since it should be able
	 *    to function in conjunction with standard IK
	 */
	BKE_pose_splineik_init_tree(scene, ob, ctime);
}

void BKE_pose_eval_bone(const struct EvaluationContext *eval_ctx,
                        Scene *scene,
                        Object *ob,
                        int pchan_index)
{
	BLI_assert(ob->pose != NULL);
	bPoseChannel *pchan = ob->pose->chan_array[pchan_index];
	DEG_debug_print_eval_subdata(
	        __func__, ob->id.name, ob, "pchan", pchan->name, pchan);
	BLI_assert(ob->type == OB_ARMATURE);
	bArmature *arm = (bArmature *)ob->data;
	if (arm->edbo || (arm->flag & ARM_RESTPOS)) {
		Bone *bone = pchan->bone;
		if (bone) {
			copy_m4_m4(pchan->pose_mat, bone->arm_mat);
			copy_v3_v3(pchan->pose_head, bone->arm_head);
			copy_v3_v3(pchan->pose_tail, bone->arm_tail);
		}
	}
	else {
		/* TODO(sergey): Currently if there are constraints full transform is being
		 * evaluated in BKE_pose_constraints_evaluate.
		 */
		if (pchan->constraints.first == NULL) {
			if (pchan->flag & POSE_IKTREE || pchan->flag & POSE_IKSPLINE) {
				/* pass */
			}
			else {
				if ((pchan->flag & POSE_DONE) == 0) {
					/* TODO(sergey): Use time source node for time. */
					float ctime = BKE_scene_frame_get(scene); /* not accurate... */
					BKE_pose_where_is_bone(eval_ctx, scene, ob, pchan, ctime, 1);
				}
			}
		}
	}
}

void BKE_pose_constraints_evaluate(const struct EvaluationContext *eval_ctx,
                                   Scene *scene,
                                   Object *ob,
                                   int pchan_index)
{
	BLI_assert(ob->pose != NULL);
	bPoseChannel *pchan = ob->pose->chan_array[pchan_index];
	DEG_debug_print_eval_subdata(
	        __func__, ob->id.name, ob, "pchan", pchan->name, pchan);
	bArmature *arm = (bArmature *)ob->data;
	if (arm->flag & ARM_RESTPOS) {
		return;
	}
	else if (pchan->flag & POSE_IKTREE || pchan->flag & POSE_IKSPLINE) {
		/* IK are being solved separately/ */
	}
	else {
		if ((pchan->flag & POSE_DONE) == 0) {
			float ctime = BKE_scene_frame_get(scene); /* not accurate... */
			BKE_pose_where_is_bone(eval_ctx, scene, ob, pchan, ctime, 1);
		}
	}
}

<<<<<<< HEAD
void BKE_pose_bone_done(const struct EvaluationContext *UNUSED(eval_ctx),
                        bPoseChannel *pchan)
=======
void BKE_pose_bone_done(EvaluationContext *UNUSED(eval_ctx),
                        struct Object *ob,
                        int pchan_index)
>>>>>>> 4674e025
{
	BLI_assert(ob->pose != NULL);
	bPoseChannel *pchan = ob->pose->chan_array[pchan_index];
	float imat[4][4];
	DEG_debug_print_eval(__func__, pchan->name, pchan);
	if (pchan->bone) {
		invert_m4_m4(imat, pchan->bone->arm_mat);
		mul_m4_m4m4(pchan->chan_mat, pchan->pose_mat, imat);
	}
}

void BKE_pose_iktree_evaluate(const struct EvaluationContext *eval_ctx,
                              Scene *scene,
                              Object *ob,
                              int rootchan_index)
{
	BLI_assert(ob->pose != NULL);
	bPoseChannel *rootchan = ob->pose->chan_array[rootchan_index];
	DEG_debug_print_eval_subdata(
	        __func__, ob->id.name, ob, "rootchan", rootchan->name, rootchan);
	BLI_assert(ob->type == OB_ARMATURE);
	const float ctime = BKE_scene_frame_get(scene); /* not accurate... */
	bArmature *arm = (bArmature *)ob->data;
	if (arm->flag & ARM_RESTPOS) {
		return;
	}
	BIK_execute_tree(eval_ctx, scene, ob, rootchan, ctime);
}

void BKE_pose_splineik_evaluate(const struct EvaluationContext *eval_ctx,
                                Scene *scene,
                                Object *ob,
                                int rootchan_index)

{
	BLI_assert(ob->pose != NULL);
	bPoseChannel *rootchan = ob->pose->chan_array[rootchan_index];
	DEG_debug_print_eval_subdata(
	        __func__, ob->id.name, ob, "rootchan", rootchan->name, rootchan);
	BLI_assert(ob->type == OB_ARMATURE);
	const float ctime = BKE_scene_frame_get(scene); /* not accurate... */
	bArmature *arm = (bArmature *)ob->data;
	if (arm->flag & ARM_RESTPOS) {
		return;
	}
	BKE_splineik_execute_tree(eval_ctx, scene, ob, rootchan, ctime);
}

void BKE_pose_eval_flush(const struct EvaluationContext *UNUSED(eval_ctx),
                         Scene *scene,
                         Object *ob)
{
	bPose *pose = ob->pose;
	BLI_assert(pose != NULL);

	float ctime = BKE_scene_frame_get(scene); /* not accurate... */
	DEG_debug_print_eval(__func__, ob->id.name, ob);
	BLI_assert(ob->type == OB_ARMATURE);

	/* release the IK tree */
	BIK_release_tree(scene, ob, ctime);
<<<<<<< HEAD
=======

	ob->recalc &= ~OB_RECALC_ALL;

	BLI_assert(pose->chan_array != NULL);
	MEM_freeN(pose->chan_array);
	pose->chan_array = NULL;
>>>>>>> 4674e025
}

void BKE_pose_eval_proxy_copy(const struct EvaluationContext *UNUSED(eval_ctx), Object *ob)
{
	BLI_assert(ID_IS_LINKED(ob) && ob->proxy_from != NULL);
	DEG_debug_print_eval(__func__, ob->id.name, ob);
	if (BKE_pose_copy_result(ob->pose, ob->proxy_from->pose) == false) {
		printf("Proxy copy error, lib Object: %s proxy Object: %s\n",
		       ob->id.name + 2, ob->proxy_from->id.name + 2);
	}
}<|MERGE_RESOLUTION|>--- conflicted
+++ resolved
@@ -599,15 +599,9 @@
 	if (arm->flag & ARM_RESTPOS) {
 		return;
 	}
-<<<<<<< HEAD
-	/* 2a. construct the IK tree (standard IK) */
+	/* construct the IK tree (standard IK) */
 	BIK_initialize_tree(eval_ctx, scene, ob, ctime);
-	/* 2b. construct the Spline IK trees
-=======
-	/* construct the IK tree (standard IK) */
-	BIK_initialize_tree(scene, ob, ctime);
 	/* construct the Spline IK trees
->>>>>>> 4674e025
 	 *  - this is not integrated as an IK plugin, since it should be able
 	 *    to function in conjunction with standard IK
 	 */
@@ -676,14 +670,9 @@
 	}
 }
 
-<<<<<<< HEAD
 void BKE_pose_bone_done(const struct EvaluationContext *UNUSED(eval_ctx),
-                        bPoseChannel *pchan)
-=======
-void BKE_pose_bone_done(EvaluationContext *UNUSED(eval_ctx),
                         struct Object *ob,
                         int pchan_index)
->>>>>>> 4674e025
 {
 	BLI_assert(ob->pose != NULL);
 	bPoseChannel *pchan = ob->pose->chan_array[pchan_index];
@@ -745,15 +734,10 @@
 
 	/* release the IK tree */
 	BIK_release_tree(scene, ob, ctime);
-<<<<<<< HEAD
-=======
-
-	ob->recalc &= ~OB_RECALC_ALL;
 
 	BLI_assert(pose->chan_array != NULL);
 	MEM_freeN(pose->chan_array);
 	pose->chan_array = NULL;
->>>>>>> 4674e025
 }
 
 void BKE_pose_eval_proxy_copy(const struct EvaluationContext *UNUSED(eval_ctx), Object *ob)
