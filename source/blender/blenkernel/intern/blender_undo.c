/*
 * ***** BEGIN GPL LICENSE BLOCK *****
 *
 * This program is free software; you can redistribute it and/or
 * modify it under the terms of the GNU General Public License
 * as published by the Free Software Foundation; either version 2
 * of the License, or (at your option) any later version.
 *
 * This program is distributed in the hope that it will be useful,
 * but WITHOUT ANY WARRANTY; without even the implied warranty of
 * MERCHANTABILITY or FITNESS FOR A PARTICULAR PURPOSE.  See the
 * GNU General Public License for more details.
 *
 * You should have received a copy of the GNU General Public License
 * along with this program; if not, write to the Free Software Foundation,
 * Inc., 51 Franklin Street, Fifth Floor, Boston, MA 02110-1301, USA.
 *
 * ***** END GPL LICENSE BLOCK *****
 */

/** \file blender/blenkernel/intern/blender_undo.c
 *  \ingroup bke
 *
 * Blend file undo (known as 'Global Undo').
 * DNA level diffing for undo.
 */

#ifndef _WIN32
#  include <unistd.h> // for read close
#else
#  include <io.h> // for open close read
#endif

#include <stdlib.h>
#include <stdio.h>
#include <stddef.h>
#include <string.h>
#include <fcntl.h>  /* for open */
#include <errno.h>

#include "MEM_guardedalloc.h"

#include "DNA_scene_types.h"

#include "BLI_path_util.h"
#include "BLI_string.h"
#include "BLI_utildefines.h"

#include "BKE_blender_undo.h"  /* own include */
#include "BKE_blendfile.h"
#include "BKE_appdir.h"
#include "BKE_context.h"
#include "BKE_global.h"
#include "BKE_main.h"

#include "BLO_undofile.h"
#include "BLO_writefile.h"

#include "DEG_depsgraph.h"

/* -------------------------------------------------------------------- */

/** \name Global Undo
 * \{ */

#define UNDO_DISK   0

bool BKE_memfile_undo_decode(MemFileUndoData *mfu, bContext *C)
{
	Main *bmain = CTX_data_main(C);
	char mainstr[sizeof(bmain->name)];
	int success = 0, fileflags;

	BLI_strncpy(mainstr, BKE_main_blendfile_path(bmain), sizeof(mainstr));    /* temporal store */

	fileflags = G.fileflags;
	G.fileflags |= G_FILE_NO_UI;

	if (UNDO_DISK) {
		success = (BKE_blendfile_read(C, mfu->filename, NULL, 0) != BKE_BLENDFILE_READ_FAIL);
	}
	else {
		success = BKE_blendfile_read_from_memfile(C, &mfu->memfile, NULL, 0);
	}

	/* Restore, bmain has been re-allocated. */
	bmain = CTX_data_main(C);
	BLI_strncpy(bmain->name, mainstr, sizeof(bmain->name));
	G.fileflags = fileflags;

	if (success) {
		/* important not to update time here, else non keyed tranforms are lost */
<<<<<<< HEAD
		DEG_on_visible_update(G.main, false);
=======
		DAG_on_visible_update(bmain, false);
>>>>>>> bfbd85e9
	}

	return success;
}

MemFileUndoData *BKE_memfile_undo_encode(Main *bmain, MemFileUndoData *mfu_prev)
{
	MemFileUndoData *mfu = MEM_callocN(sizeof(MemFileUndoData), __func__);

	/* disk save version */
	if (UNDO_DISK) {
		static int counter = 0;
		char filename[FILE_MAX];
		char numstr[32];
		int fileflags = G.fileflags & ~(G_FILE_HISTORY); /* don't do file history on undo */

		/* Calculate current filename. */
		counter++;
		counter = counter % U.undosteps;

		BLI_snprintf(numstr, sizeof(numstr), "%d.blend", counter);
		BLI_make_file_string("/", filename, BKE_tempdir_session(), numstr);

		/* success = */ /* UNUSED */ BLO_write_file(bmain, filename, fileflags, NULL, NULL);

		BLI_strncpy(mfu->filename, filename, sizeof(mfu->filename));
	}
	else {
		MemFile *prevfile = (mfu_prev) ? &(mfu_prev->memfile) : NULL;
		/* success = */ /* UNUSED */ BLO_write_file_mem(bmain, prevfile, &mfu->memfile, G.fileflags);
		mfu->undo_size = mfu->memfile.size;
	}

	bmain->is_memfile_undo_written = true;

	return mfu;
}

void BKE_memfile_undo_free(MemFileUndoData *mfu)
{
	BLO_memfile_free(&mfu->memfile);
	MEM_freeN(mfu);
}

/** \} */<|MERGE_RESOLUTION|>--- conflicted
+++ resolved
@@ -90,11 +90,7 @@
 
 	if (success) {
 		/* important not to update time here, else non keyed tranforms are lost */
-<<<<<<< HEAD
-		DEG_on_visible_update(G.main, false);
-=======
-		DAG_on_visible_update(bmain, false);
->>>>>>> bfbd85e9
+		DEG_on_visible_update(bmain, false);
 	}
 
 	return success;
