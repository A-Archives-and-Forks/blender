/* SPDX-FileCopyrightText: 2023 Blender Authors
 *
 * SPDX-License-Identifier: GPL-2.0-or-later */

#pragma once

#include "BLI_array.hh"
#include "BLI_math_vector_types.hh"
#include "BLI_offset_indices.hh"
#include "BLI_span.hh"
#include "BLI_vector.hh"

#include "BKE_paint.hh" /* for SCULPT_BOUNDARY_NEEDS_UPDATE */
#include "BKE_pbvh_api.hh"

#include "bmesh_idmap.h"
#include "bmesh.h"

#define PBVH_STACK_FIXED_DEPTH 100

#include "DNA_meshdata_types.h"

/** \file
 * \ingroup bke
 */
struct CustomData;
struct PBVHTriBuf;

struct PBVHGPUFormat;
struct MLoopTri;
struct BMIdMap;

/* Axis-aligned bounding box */
struct BB {
  float bmin[3], bmax[3];
};

/* Axis-aligned bounding box with centroid */
struct BBC {
  float bmin[3], bmax[3], bcentroid[3];
};

/* NOTE: this structure is getting large, might want to split it into
 * union'd structs */
struct PBVHNode {
  /* Opaque handle for drawing code */
  PBVHBatches *draw_batches = nullptr;

  /* Voxel bounds */
  BB vb = {};
  BB orig_vb = {};

  /* For internal nodes, the offset of the children in the PBVH
   * 'nodes' array. */
  int children_offset = 0;
  int subtree_tottri = 0;

  int depth = 0;

  /* List of primitives for this node. Semantics depends on
   * PBVH type:
   *
   * - PBVH_FACES: Indices into the PBVH.looptri array.
   * - PBVH_GRIDS: Multires grid indices.
   * - PBVH_BMESH: Unused.  See PBVHNode.bm_faces.
   *
   * NOTE: This is a pointer inside of PBVH.prim_indices; it
   * is not allocated separately per node.
   */
  blender::Span<int> prim_indices;

  /* Array of indices into the mesh's vertex array. Contains the
   * indices of all vertices used by faces that are within this
   * node's bounding box.
   *
   * Note that a vertex might be used by a multiple faces, and
   * these faces might be in different leaf nodes. Such a vertex
   * will appear in the vert_indices array of each of those leaf
   * nodes.
   *
   * In order to support cases where you want access to multiple
   * nodes' vertices without duplication, the vert_indices array
   * is ordered such that the first part of the array, up to
   * index 'uniq_verts', contains "unique" vertex indices. These
   * vertices might not be truly unique to this node, but if
   * they appear in another node's vert_indices array, they will
   * be above that node's 'uniq_verts' value.
   *
   * Used for leaf nodes in a mesh-based PBVH (not multires.)
   */
  blender::Array<int, 0> vert_indices;
  int uniq_verts = 0;
  int face_verts = 0;

  /* Array of indices into the Mesh's corner array.
   * PBVH_FACES only.
   */
  blender::Array<int, 0> loop_indices;

  /* An array mapping face corners into the vert_indices
   * array. The array is sized to match 'totprim', and each of
   * the face's corners gets an index into the vert_indices
   * array, in the same order as the corners in the original
   * MLoopTri.
   *
   * Used for leaf nodes in a mesh-based PBVH (not multires.)
   */
  blender::Array<blender::int3, 0> face_vert_indices;

  /* Indicates whether this node is a leaf or not; also used for
   * marking various updates that need to be applied. */
  PBVHNodeFlags flag = PBVHNodeFlags(0);

  /* Used for ray-casting: how close the bounding-box is to the ray point. */
  float tmin = 0.0f;

  /* Scalar displacements for sculpt mode's layer brush. */
  float *layer_disp = nullptr;

  int proxy_count = 0;
  PBVHProxyNode *proxies = nullptr;

  /* GSet of pointers to the BMFaces used by this node.
   * NOTE: PBVH_BMESH only.
   */
  blender::bke::dyntopo::DyntopoSet<BMVert> *bm_unique_verts = nullptr, *bm_other_verts = nullptr;
  blender::bke::dyntopo::DyntopoSet<BMFace> *bm_faces = nullptr;

  PBVHTriBuf *tribuf = nullptr;  // all triangles
  blender::Vector<PBVHTriBuf> *tri_buffers = nullptr;

  int updategen = 0;

#ifdef PROXY_ADVANCED
  ProxyVertArray proxyverts;
#endif
  PBVHPixelsNode pixels;

  /* Used to flash colors of updated node bounding boxes in
   * debug draw mode (when G.debug_value / bpy.app.debug_value is 889).
   */
  int debug_draw_gen = 0;
  int id = 0;
};

typedef enum { PBVH_IGNORE_UVS = 1 } PBVHFlags;
ENUM_OPERATORS(PBVHFlags, PBVH_IGNORE_UVS);

typedef struct PBVHBMeshLog PBVHBMeshLog;
struct DMFlagMat;

struct PBVH {
  PBVHPublic header;
  PBVHFlags flags;
  eAttrCorrectMode distort_correction_mode;

  int idgen;

  bool dyntopo_stop;

  blender::Vector<PBVHNode> nodes;

  /* Memory backing for PBVHNode.prim_indices. */
  blender::Array<int> prim_indices;
  int totprim;
  int totvert;
  int totloop;
  blender::OffsetIndices<int> faces;
  int faces_num; /* Do not use directly, use BKE_pbvh_num_faces. */

  int leaf_limit;
  int pixel_leaf_limit;
  int depth_limit;

  /* Mesh data */
  Mesh *mesh;

  blender::Span<blender::float3> vert_normals;
  blender::Span<blender::float3> face_normals;
  bool *hide_vert;
  blender::MutableSpan<blender::float3> vert_positions;
  /** Local vertex positions owned by the PVBH when not sculpting base mesh positions directly. */
  blender::Array<blender::float3> vert_positions_deformed;
  blender::Span<int> looptri_faces;
  blender::Span<blender::int2> edges;
  bool *hide_poly;
  /** Only valid for polygon meshes. */
  blender::Span<int> corner_verts;
  blender::Span<int> corner_edges;
  const bool *sharp_edges;
  const bool *seam_edges;

  CustomData *vert_data;
  CustomData *loop_data;
  CustomData *face_data;

  /* Owned by the #PBVH, because after deformations they have to be recomputed. */
  blender::Array<MLoopTri> looptri;
  blender::Span<blender::float3> origco, origno;

  /* Sculpt flags*/
  uint8_t *sculpt_flags;

  /* Cached vertex valences */
  int *valence;

  int face_sets_color_seed;
  int face_sets_color_default;
  int *face_sets;
  float *face_areas; /* float2 vector, double buffered to avoid thread contention */
  int face_area_i;

  /* Grid Data */
  CCGKey gridkey;
  CCGElem **grids;
<<<<<<< HEAD
  void **gridfaces;
  const struct DMFlagMat *grid_flag_mats;
=======
  blender::Span<int> grid_to_face_map;
  const DMFlagMat *grid_flag_mats;
>>>>>>> 2228006d
  int totgrid;
  BLI_bitmap **grid_hidden;

  /* Used during BVH build and later to mark that a vertex needs to update
   * (its normal must be recalculated). */
  blender::Array<bool> vert_bitmap;

#ifdef PERFCNTRS
  int perf_modified;
#endif

  /* flag are verts/faces deformed */
  bool deformed;

  /* Dynamic topology */
  float bm_max_edge_len;
  float bm_min_edge_len;
  float bm_detail_range;
  struct BMIdMap *bm_idmap;

  int cd_flag;
  int cd_valence;
  int cd_origco, cd_origno;
  int cd_vert_node_offset;
  int cd_face_node_offset;
  int cd_vert_mask_offset;
  int cd_faceset_offset;
  int cd_face_area;
  int cd_vcol_offset;

  int totuv;

  float planes[6][4];
  int num_planes;

  int symmetry;

  BMLog *bm_log;
  struct SubdivCCG *subdiv_ccg;

  bool need_full_render; /* Set by pbvh drawing for PBVH_BMESH. */

  int balance_counter;
  int stroke_id;

  bool invalid;
  blender::GroupedSpan<int> pmap;
  blender::GroupedSpan<int> vemap;

  CustomDataLayer *color_layer;
  eAttrDomain color_domain;

  bool is_drawing;

  /* Used by DynTopo to invalidate the draw cache. */
  bool draw_cache_invalid;

  int *boundary_flags, *edge_boundary_flags;
  int cd_boundary_flag, cd_edge_boundary;
  int cd_curvature_dir;

  PBVHGPUFormat *vbo_id;

  PBVHPixels pixels;
  bool show_orig;
  float sharp_angle_limit;

  BLI_bitmap *vert_boundary_map;
};

/* pbvh.cc */

void BB_reset(BB *bb);
void BB_zero(BB *bb);

/**
 * Expand the bounding box to include a new coordinate.
 */
void BB_expand(BB *bb, const float co[3]);
/**
 * Expand the bounding box to include another bounding box.
 */
void BB_expand_with_bb(BB *bb, const BB *bb2);
void BBC_update_centroid(BBC *bbc);
/**
 * Return 0, 1, or 2 to indicate the widest axis of the bounding box.
 */
int BB_widest_axis(const BB *bb);
void BB_intersect(BB *r_out, BB *a, BB *b);
float BB_volume(const BB *bb);

void pbvh_grow_nodes(PBVH *bvh, int totnode);
bool ray_face_intersection_quad(const float ray_start[3],
                                IsectRayPrecalc *isect_precalc,
                                const float t0[3],
                                const float t1[3],
                                const float t2[3],
                                const float t3[3],
                                float *depth);
bool ray_face_intersection_tri(const float ray_start[3],
                               IsectRayPrecalc *isect_precalc,
                               const float t0[3],
                               const float t1[3],
                               const float t2[3],
                               float *depth);

bool ray_face_nearest_quad(const float ray_start[3],
                           const float ray_normal[3],
                           const float t0[3],
                           const float t1[3],
                           const float t2[3],
                           const float t3[3],
                           float *r_depth,
                           float *r_dist_sq);
bool ray_face_nearest_tri(const float ray_start[3],
                          const float ray_normal[3],
                          const float t0[3],
                          const float t1[3],
                          const float t2[3],
                          float *r_depth,
                          float *r_dist_sq);

void pbvh_update_BB_redraw(PBVH *bvh, PBVHNode **nodes, int totnode, int flag);

bool ray_face_intersection_depth_tri(const float ray_start[3],
                                     struct IsectRayPrecalc *isect_precalc,
                                     const float t0[3],
                                     const float t1[3],
                                     const float t2[3],
                                     float *r_depth,
                                     float *r_back_depth,
                                     int *hit_count);
/* pbvh_bmesh.cc */

/* pbvh_bmesh.c */
bool pbvh_bmesh_node_raycast(SculptSession *ss,
                             PBVH *pbvh,
                             PBVHNode *node,
                             const float ray_start[3],
                             const float ray_normal[3],
                             struct IsectRayPrecalc *isect_precalc,
                             int *hit_count,
                             float *depth,
                             float *back_depth,
                             bool use_original,
                             PBVHVertRef *r_active_vertex_index,
                             PBVHFaceRef *r_active_face_index,
                             float *r_face_normal,
                             int stroke_id);

bool pbvh_bmesh_node_nearest_to_ray(SculptSession *ss,
                                    PBVH *pbvh,
                                    PBVHNode *node,
                                    const float ray_start[3],
                                    const float ray_normal[3],
                                    float *depth,
                                    float *dist_sq,
                                    bool use_original,
                                    int stroke_id);

void pbvh_update_free_all_draw_buffers(PBVH *pbvh, PBVHNode *node);

BLI_INLINE int pbvh_bmesh_node_index_from_vert(PBVH *pbvh, const BMVert *key)
{
  const int node_index = BM_ELEM_CD_GET_INT((const BMElem *)key, pbvh->cd_vert_node_offset);
  return node_index;
}

BLI_INLINE PBVHNode *pbvh_bmesh_node_from_vert(PBVH *pbvh, const BMVert *key)
{
  int ni = pbvh_bmesh_node_index_from_vert(pbvh, key);

  return ni >= 0 ? &pbvh->nodes[ni] : nullptr;
}

BLI_INLINE PBVHNode *pbvh_bmesh_node_from_face(PBVH *pbvh, const BMFace *key)
{
  int ni = BM_ELEM_CD_GET_INT(key, pbvh->cd_face_node_offset);
  return ni >= 0 && ni < pbvh->nodes.size() ? &pbvh->nodes[ni] : nullptr;
}

bool pbvh_bmesh_node_limit_ensure(PBVH *pbvh, int node_index);

//#define PBVH_BMESH_DEBUG

#ifdef PBVH_BMESH_DEBUG
void pbvh_bmesh_check_nodes(PBVH *pbvh);
void pbvh_bmesh_check_nodes_simple(PBVH *pbvh);
#else
#  define pbvh_bmesh_check_nodes(pbvh)
#  define pbvh_bmesh_check_nodes_simple(pbvh)
#endif

void bke_pbvh_insert_face_finalize(PBVH *pbvh, BMFace *f, const int ni);
void bke_pbvh_insert_face(PBVH *pbvh, struct BMFace *f);

inline bool pbvh_check_vert_boundary_bmesh(PBVH *pbvh, struct BMVert *v)
{
  int flag = BM_ELEM_CD_GET_INT(v, pbvh->cd_boundary_flag);

  if (flag & (SCULPT_BOUNDARY_NEEDS_UPDATE | SCULPT_BOUNDARY_UPDATE_UV)) {
    blender::bke::pbvh::update_vert_boundary_bmesh(pbvh->cd_faceset_offset,
                                                   pbvh->cd_vert_node_offset,
                                                   pbvh->cd_face_node_offset,
                                                   pbvh->cd_vcol_offset,
                                                   pbvh->cd_boundary_flag,
                                                   pbvh->cd_flag,
                                                   pbvh->cd_valence,
                                                   v,
                                                   &pbvh->header.bm->ldata,
                                                   pbvh->sharp_angle_limit);
    return true;
  }
  else if (flag & SCULPT_BOUNDARY_UPDATE_SHARP_ANGLE) {
    blender::bke::pbvh::update_sharp_vertex_bmesh(
        v, pbvh->cd_boundary_flag, pbvh->sharp_angle_limit);
  }

  return false;
}

inline bool pbvh_check_edge_boundary_bmesh(PBVH *pbvh, struct BMEdge *e)
{
  int flag = BM_ELEM_CD_GET_INT(e, pbvh->cd_edge_boundary);

  if (flag & (SCULPT_BOUNDARY_NEEDS_UPDATE | SCULPT_BOUNDARY_UPDATE_UV |
              SCULPT_BOUNDARY_UPDATE_SHARP_ANGLE))
  {
    blender::bke::pbvh::update_edge_boundary_bmesh(e,
                                                   pbvh->cd_faceset_offset,
                                                   pbvh->cd_edge_boundary,
                                                   pbvh->cd_flag,
                                                   pbvh->cd_valence,
                                                   &pbvh->header.bm->ldata,
                                                   pbvh->sharp_angle_limit);
    return true;
  }

  return false;
}

void pbvh_bmesh_check_other_verts(PBVHNode *node);
void pbvh_bmesh_normals_update(PBVH *pbvh, blender::Span<PBVHNode *> nodes);

/* pbvh_pixels.hh */

void pbvh_node_pixels_free(PBVHNode *node);
void pbvh_pixels_free(PBVH *pbvh);
void pbvh_free_draw_buffers(PBVH *pbvh, PBVHNode *node);

BLI_INLINE bool pbvh_boundary_needs_update_bmesh(PBVH *pbvh, BMVert *v)
{
  int *flags = (int *)BM_ELEM_CD_GET_VOID_P(v, pbvh->cd_boundary_flag);

  return *flags & SCULPT_BOUNDARY_NEEDS_UPDATE;
}

template<typename T = BMVert> inline void pbvh_boundary_update_bmesh(PBVH *pbvh, T *elem)
{
  int *flags;

  if constexpr (std::is_same_v<T, BMVert>) {
    flags = (int *)BM_ELEM_CD_GET_VOID_P(elem, pbvh->cd_boundary_flag);
  }
  else {
    flags = (int *)BM_ELEM_CD_GET_VOID_P(elem, pbvh->cd_edge_boundary);
  }

  *flags |= SCULPT_BOUNDARY_NEEDS_UPDATE;
}<|MERGE_RESOLUTION|>--- conflicted
+++ resolved
@@ -13,8 +13,8 @@
 #include "BKE_paint.hh" /* for SCULPT_BOUNDARY_NEEDS_UPDATE */
 #include "BKE_pbvh_api.hh"
 
+#include "bmesh.h"
 #include "bmesh_idmap.h"
-#include "bmesh.h"
 
 #define PBVH_STACK_FIXED_DEPTH 100
 
@@ -213,13 +213,8 @@
   /* Grid Data */
   CCGKey gridkey;
   CCGElem **grids;
-<<<<<<< HEAD
-  void **gridfaces;
-  const struct DMFlagMat *grid_flag_mats;
-=======
   blender::Span<int> grid_to_face_map;
   const DMFlagMat *grid_flag_mats;
->>>>>>> 2228006d
   int totgrid;
   BLI_bitmap **grid_hidden;
 
