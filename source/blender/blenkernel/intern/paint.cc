--- conflicted
+++ resolved
@@ -2574,7 +2574,7 @@
 {
   SculptSession *ss = ob->sculpt;
   Mesh *me = BKE_object_get_original_mesh(ob);
-<<<<<<< HEAD
+
   const int looptris_num = poly_to_tri_count(me->totpoly, me->totloop);
 
   MutableSpan<float3> positions = me->vert_positions_for_write();
@@ -2587,45 +2587,16 @@
 
   PBVH *pbvh = ob->sculpt->pbvh = BKE_pbvh_new(PBVH_FACES);
 
+  BKE_sculptsession_check_sculptverts(ob, pbvh, me->totvert);
+  sculpt_check_face_areas(ob, pbvh);
+
   BKE_sculptsession_update_attr_refs(ob);
-  sculpt_check_face_areas(ob, pbvh);
+  BKE_pbvh_set_pmap(pbvh, ss->pmap);
+
+  BKE_pbvh_build_mesh(pbvh, me);
+
+  BKE_pbvh_fast_draw_set(pbvh, ss->fast_draw);
   BKE_pbvh_respect_hide_set(pbvh, respect_hide);
-
-  float(*vert_cos)[3] = BKE_mesh_vert_positions_for_write(me);
-
-  MLoopTri *looptri = static_cast<MLoopTri *>(
-      MEM_malloc_arrayN(looptris_num, sizeof(*looptri), __func__));
-
-  blender::bke::mesh::looptris_calc(positions, polys, corner_verts, {looptri, looptris_num});
-  BKE_sculptsession_check_sculptverts(ob, pbvh, me->totvert);
-
-  BKE_pbvh_build_mesh(pbvh,
-                      me,
-                      polys,
-                      corner_verts.data(),
-                      me->corner_edges().data(),
-                      vert_cos,
-                      ss->msculptverts,
-                      me->totvert,
-                      &me->vdata,
-                      &me->ldata,
-                      &me->pdata,
-                      looptri,
-                      looptris_num,
-                      ss->fast_draw,
-                      (float *)ss->attrs.face_areas->data,
-                      ss->pmap);
-
-  BKE_pbvh_set_pmap(pbvh, ss->pmap);
-  BKE_sculptsession_check_sculptverts(ob, pbvh, me->totvert);
-
-  BKE_pbvh_set_sculpt_verts(pbvh, ss->msculptverts);
-=======
-  PBVH *pbvh = BKE_pbvh_new(PBVH_FACES);
-  BKE_pbvh_respect_hide_set(pbvh, respect_hide);
-
-  BKE_pbvh_build_mesh(pbvh, me);
->>>>>>> 7a267aa0
 
   const bool is_deformed = check_sculpt_object_deformed(ob, true);
   if (is_deformed && me_eval_deform != nullptr) {
@@ -2721,18 +2692,6 @@
 
   PBVH *pbvh = ob->sculpt->pbvh;
   if (pbvh != nullptr) {
-<<<<<<< HEAD
-    SCULPT_update_flat_vcol_shading(ob, scene);
-
-    /* NOTE: It is possible that grids were re-allocated due to modifier
-     * stack. Need to update those pointers. */
-    if (BKE_pbvh_type(pbvh) == PBVH_GRIDS) {
-      Object *object_eval = DEG_get_evaluated_object(depsgraph, ob);
-      Mesh *mesh_eval = static_cast<Mesh *>(object_eval->data);
-      SubdivCCG *subdiv_ccg = mesh_eval->runtime->subdiv_ccg;
-      if (subdiv_ccg != nullptr) {
-        BKE_sculpt_bvh_update_from_ccg(pbvh, subdiv_ccg);
-=======
     /* NOTE: It is possible that pointers to grids or other geometry data changed. Need to update
      * those pointers. */
     const PBVHType pbvh_type = BKE_pbvh_type(pbvh);
@@ -2752,7 +2711,6 @@
       }
       case PBVH_BMESH: {
         break;
->>>>>>> 7a267aa0
       }
     }
 
@@ -2864,6 +2822,9 @@
 void BKE_object_sculpt_fast_draw_set(Object *object, const bool value)
 {
   object->sculpt->fast_draw = value;
+  if (object->sculpt->pbvh) {
+    BKE_pbvh_fast_draw_set(object->sculpt->pbvh, value);
+  }
 }
 
 void BKE_sculpt_bvh_update_from_ccg(PBVH *pbvh, SubdivCCG *subdiv_ccg)
