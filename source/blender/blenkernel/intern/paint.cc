/* SPDX-License-Identifier: GPL-2.0-or-later
 * Copyright 2009 by Nicholas Bishop. All rights reserved. */

/** \file
 * \ingroup bke
 */

#include <cstdlib>
#include <cstring>

#include "MEM_guardedalloc.h"

#include "DNA_brush_types.h"
<<<<<<< HEAD
#include "DNA_gpencil_types.h"
#include "DNA_key_types.h"
=======
#include "DNA_gpencil_legacy_types.h"
>>>>>>> 45c4a0b1
#include "DNA_mesh_types.h"
#include "DNA_meshdata_types.h"
#include "DNA_modifier_types.h"
#include "DNA_object_types.h"
#include "DNA_scene_types.h"
#include "DNA_space_types.h"
#include "DNA_view3d_types.h"
#include "DNA_workspace_types.h"

#include "BLI_array.h"
#include "BLI_bitmap.h"
#include "BLI_hash.h"
#include "BLI_listbase.h"
#include "BLI_math_vector.h"
#include "BLI_string_utf8.h"
#include "BLI_string_utils.h"
#include "BLI_utildefines.h"
#include "BLI_vector.hh"

#include "BLT_translation.h"

#include "BKE_attribute.h"
#include "BKE_attribute.hh"
#include "BKE_brush.h"
#include "BKE_ccg.h"
#include "BKE_colortools.h"
#include "BKE_context.h"
#include "BKE_crazyspace.h"
#include "BKE_deform.h"
<<<<<<< HEAD
#include "BKE_global.h"
#include "BKE_gpencil.h"
=======
#include "BKE_gpencil_legacy.h"
>>>>>>> 45c4a0b1
#include "BKE_idtype.h"
#include "BKE_image.h"
#include "BKE_key.h"
#include "BKE_layer.h"
#include "BKE_lib_id.h"
#include "BKE_main.h"
#include "BKE_material.h"
#include "BKE_mesh.hh"
#include "BKE_mesh_mapping.h"
#include "BKE_mesh_runtime.h"
#include "BKE_modifier.h"
#include "BKE_multires.h"
#include "BKE_object.h"
#include "BKE_paint.h"
#include "BKE_pbvh.h"
#include "BKE_scene.h"
#include "BKE_subdiv_ccg.h"
#include "BKE_subsurf.h"
#include "BKE_undo_system.h"

#include "DEG_depsgraph.h"
#include "DEG_depsgraph_query.h"

#include "RNA_enum_types.h"

#include "BLO_read_write.h"

#include "../../bmesh/intern/bmesh_idmap.h"
#include "bmesh.h"
#include "bmesh_log.h"

// TODO: figure out bad cross module refs
void SCULPT_undo_ensure_bmlog(Object *ob);

static void init_sculptvert_layer(SculptSession *ss, PBVH *pbvh, int totvert);

using blender::float3;
using blender::MutableSpan;
using blender::Span;

static void sculpt_attribute_update_refs(Object *ob);
static SculptAttribute *sculpt_attribute_ensure_ex(Object *ob,
                                                   eAttrDomain domain,
                                                   eCustomDataType proptype,
                                                   const char *name,
                                                   const SculptAttributeParams *params,
                                                   PBVHType pbvhtype);
static void sculptsession_bmesh_add_layers(Object *ob);

using blender::MutableSpan;
using blender::Span;
using blender::Vector;

static void palette_init_data(ID *id)
{
  Palette *palette = (Palette *)id;

  BLI_assert(MEMCMP_STRUCT_AFTER_IS_ZERO(palette, id));

  /* Enable fake user by default. */
  id_fake_user_set(&palette->id);
}

static void palette_copy_data(Main * /*bmain*/, ID *id_dst, const ID *id_src, const int /*flag*/)
{
  Palette *palette_dst = (Palette *)id_dst;
  const Palette *palette_src = (const Palette *)id_src;

  BLI_duplicatelist(&palette_dst->colors, &palette_src->colors);
}

static void palette_free_data(ID *id)
{
  Palette *palette = (Palette *)id;

  BLI_freelistN(&palette->colors);
}

static void palette_blend_write(BlendWriter *writer, ID *id, const void *id_address)
{
  Palette *palette = (Palette *)id;

  BLO_write_id_struct(writer, Palette, id_address, &palette->id);
  BKE_id_blend_write(writer, &palette->id);

  BLO_write_struct_list(writer, PaletteColor, &palette->colors);
}

static void palette_blend_read_data(BlendDataReader *reader, ID *id)
{
  Palette *palette = (Palette *)id;
  BLO_read_list(reader, &palette->colors);
}

static void palette_undo_preserve(BlendLibReader * /*reader*/, ID *id_new, ID *id_old)
{
  /* Whole Palette is preserved across undo-steps, and it has no extra pointer, simple. */
  /* NOTE: We do not care about potential internal references to self here, Palette has none. */
  /* NOTE: We do not swap IDProperties, as dealing with potential ID pointers in those would be
   *       fairly delicate. */
  BKE_lib_id_swap(nullptr, id_new, id_old);
  std::swap(id_new->properties, id_old->properties);
}

IDTypeInfo IDType_ID_PAL = {
    /*id_code*/ ID_PAL,
    /*id_filter*/ FILTER_ID_PAL,
    /*main_listbase_index*/ INDEX_ID_PAL,
    /*struct_size*/ sizeof(Palette),
    /*name*/ "Palette",
    /*name_plural*/ "palettes",
    /*translation_context*/ BLT_I18NCONTEXT_ID_PALETTE,
    /*flags*/ IDTYPE_FLAGS_NO_ANIMDATA,
    /*asset_type_info*/ nullptr,

    /*init_data*/ palette_init_data,
    /*copy_data*/ palette_copy_data,
    /*free_data*/ palette_free_data,
    /*make_local*/ nullptr,
    /*foreach_id*/ nullptr,
    /*foreach_cache*/ nullptr,
    /*foreach_path*/ nullptr,
    /*owner_pointer_get*/ nullptr,

    /*blend_write*/ palette_blend_write,
    /*blend_read_data*/ palette_blend_read_data,
    /*blend_read_lib*/ nullptr,
    /*blend_read_expand*/ nullptr,

    /*blend_read_undo_preserve*/ palette_undo_preserve,

    /*lib_override_apply_post*/ nullptr,
};

static void paint_curve_copy_data(Main * /*bmain*/,
                                  ID *id_dst,
                                  const ID *id_src,
                                  const int /*flag*/)
{
  PaintCurve *paint_curve_dst = (PaintCurve *)id_dst;
  const PaintCurve *paint_curve_src = (const PaintCurve *)id_src;

  if (paint_curve_src->tot_points != 0) {
    paint_curve_dst->points = static_cast<PaintCurvePoint *>(
        MEM_dupallocN(paint_curve_src->points));
  }
}

static void paint_curve_free_data(ID *id)
{
  PaintCurve *paint_curve = (PaintCurve *)id;

  MEM_SAFE_FREE(paint_curve->points);
  paint_curve->tot_points = 0;
}

static void paint_curve_blend_write(BlendWriter *writer, ID *id, const void *id_address)
{
  PaintCurve *pc = (PaintCurve *)id;

  BLO_write_id_struct(writer, PaintCurve, id_address, &pc->id);
  BKE_id_blend_write(writer, &pc->id);

  BLO_write_struct_array(writer, PaintCurvePoint, pc->tot_points, pc->points);
}

static void paint_curve_blend_read_data(BlendDataReader *reader, ID *id)
{
  PaintCurve *pc = (PaintCurve *)id;
  BLO_read_data_address(reader, &pc->points);
}

IDTypeInfo IDType_ID_PC = {
    /*id_code*/ ID_PC,
    /*id_filter*/ FILTER_ID_PC,
    /*main_listbase_index*/ INDEX_ID_PC,
    /*struct_size*/ sizeof(PaintCurve),
    /*name*/ "PaintCurve",
    /*name_plural*/ "paint_curves",
    /*translation_context*/ BLT_I18NCONTEXT_ID_PAINTCURVE,
    /*flags*/ IDTYPE_FLAGS_NO_ANIMDATA,
    /*asset_type_info*/ nullptr,

    /*init_data*/ nullptr,
    /*copy_data*/ paint_curve_copy_data,
    /*free_data*/ paint_curve_free_data,
    /*make_local*/ nullptr,
    /*foreach_id*/ nullptr,
    /*foreach_cache*/ nullptr,
    /*foreach_path*/ nullptr,
    /*owner_pointer_get*/ nullptr,

    /*blend_write*/ paint_curve_blend_write,
    /*blend_read_data*/ paint_curve_blend_read_data,
    /*blend_read_lib*/ nullptr,
    /*blend_read_expand*/ nullptr,

    /*blend_read_undo_preserve*/ nullptr,

    /*lib_override_apply_post*/ nullptr,
};

const uchar PAINT_CURSOR_SCULPT[3] = {255, 100, 100};
const uchar PAINT_CURSOR_VERTEX_PAINT[3] = {255, 255, 255};
const uchar PAINT_CURSOR_WEIGHT_PAINT[3] = {200, 200, 255};
const uchar PAINT_CURSOR_TEXTURE_PAINT[3] = {255, 255, 255};
const uchar PAINT_CURSOR_SCULPT_CURVES[3] = {255, 100, 100};

static ePaintOverlayControlFlags overlay_flags = (ePaintOverlayControlFlags)0;

void BKE_paint_invalidate_overlay_tex(Scene *scene, ViewLayer *view_layer, const Tex *tex)
{
  Paint *p = BKE_paint_get_active(scene, view_layer);
  if (!p) {
    return;
  }

  Brush *br = p->brush;
  if (!br) {
    return;
  }

  if (br->mtex.tex == tex) {
    overlay_flags |= PAINT_OVERLAY_INVALID_TEXTURE_PRIMARY;
  }
  if (br->mask_mtex.tex == tex) {
    overlay_flags |= PAINT_OVERLAY_INVALID_TEXTURE_SECONDARY;
  }
}

void BKE_paint_invalidate_cursor_overlay(Scene *scene, ViewLayer *view_layer, CurveMapping *curve)
{
  Paint *p = BKE_paint_get_active(scene, view_layer);
  if (p == nullptr) {
    return;
  }

  Brush *br = p->brush;
  if (br && br->curve == curve) {
    overlay_flags |= PAINT_OVERLAY_INVALID_CURVE;
  }
}

void BKE_paint_invalidate_overlay_all(void)
{
  overlay_flags |= (PAINT_OVERLAY_INVALID_TEXTURE_SECONDARY |
                    PAINT_OVERLAY_INVALID_TEXTURE_PRIMARY | PAINT_OVERLAY_INVALID_CURVE);
}

ePaintOverlayControlFlags BKE_paint_get_overlay_flags(void)
{
  return overlay_flags;
}

void BKE_paint_set_overlay_override(eOverlayFlags flags)
{
  if (flags & BRUSH_OVERLAY_OVERRIDE_MASK) {
    if (flags & BRUSH_OVERLAY_CURSOR_OVERRIDE_ON_STROKE) {
      overlay_flags |= PAINT_OVERLAY_OVERRIDE_CURSOR;
    }
    if (flags & BRUSH_OVERLAY_PRIMARY_OVERRIDE_ON_STROKE) {
      overlay_flags |= PAINT_OVERLAY_OVERRIDE_PRIMARY;
    }
    if (flags & BRUSH_OVERLAY_SECONDARY_OVERRIDE_ON_STROKE) {
      overlay_flags |= PAINT_OVERLAY_OVERRIDE_SECONDARY;
    }
  }
  else {
    overlay_flags &= ~(PAINT_OVERRIDE_MASK);
  }
}

void BKE_paint_reset_overlay_invalid(ePaintOverlayControlFlags flag)
{
  overlay_flags &= ~(flag);
}

bool BKE_paint_ensure_from_paintmode(Scene *sce, ePaintMode mode)
{
  ToolSettings *ts = sce->toolsettings;
  Paint **paint_ptr = nullptr;
  /* Some paint modes don't store paint settings as pointer, for these this can be set and
   * referenced by paint_ptr. */
  Paint *paint_tmp = nullptr;

  switch (mode) {
    case PAINT_MODE_SCULPT:
      paint_ptr = (Paint **)&ts->sculpt;
      break;
    case PAINT_MODE_VERTEX:
      paint_ptr = (Paint **)&ts->vpaint;
      break;
    case PAINT_MODE_WEIGHT:
      paint_ptr = (Paint **)&ts->wpaint;
      break;
    case PAINT_MODE_TEXTURE_2D:
    case PAINT_MODE_TEXTURE_3D:
      paint_tmp = (Paint *)&ts->imapaint;
      paint_ptr = &paint_tmp;
      break;
    case PAINT_MODE_SCULPT_UV:
      paint_ptr = (Paint **)&ts->uvsculpt;
      break;
    case PAINT_MODE_GPENCIL:
      paint_ptr = (Paint **)&ts->gp_paint;
      break;
    case PAINT_MODE_VERTEX_GPENCIL:
      paint_ptr = (Paint **)&ts->gp_vertexpaint;
      break;
    case PAINT_MODE_SCULPT_GPENCIL:
      paint_ptr = (Paint **)&ts->gp_sculptpaint;
      break;
    case PAINT_MODE_WEIGHT_GPENCIL:
      paint_ptr = (Paint **)&ts->gp_weightpaint;
      break;
    case PAINT_MODE_SCULPT_CURVES:
      paint_ptr = (Paint **)&ts->curves_sculpt;
      break;
    case PAINT_MODE_INVALID:
      break;
  }
  if (paint_ptr) {
    BKE_paint_ensure(ts, paint_ptr);
    return true;
  }
  return false;
}

Paint *BKE_paint_get_active_from_paintmode(Scene *sce, ePaintMode mode)
{
  if (sce) {
    ToolSettings *ts = sce->toolsettings;

    switch (mode) {
      case PAINT_MODE_SCULPT:
        return &ts->sculpt->paint;
      case PAINT_MODE_VERTEX:
        return &ts->vpaint->paint;
      case PAINT_MODE_WEIGHT:
        return &ts->wpaint->paint;
      case PAINT_MODE_TEXTURE_2D:
      case PAINT_MODE_TEXTURE_3D:
        return &ts->imapaint.paint;
      case PAINT_MODE_SCULPT_UV:
        return &ts->uvsculpt->paint;
      case PAINT_MODE_GPENCIL:
        return &ts->gp_paint->paint;
      case PAINT_MODE_VERTEX_GPENCIL:
        return &ts->gp_vertexpaint->paint;
      case PAINT_MODE_SCULPT_GPENCIL:
        return &ts->gp_sculptpaint->paint;
      case PAINT_MODE_WEIGHT_GPENCIL:
        return &ts->gp_weightpaint->paint;
      case PAINT_MODE_SCULPT_CURVES:
        return &ts->curves_sculpt->paint;
      case PAINT_MODE_INVALID:
        return nullptr;
      default:
        return &ts->imapaint.paint;
    }
  }

  return nullptr;
}

const EnumPropertyItem *BKE_paint_get_tool_enum_from_paintmode(ePaintMode mode)
{
  switch (mode) {
    case PAINT_MODE_SCULPT:
      return rna_enum_brush_sculpt_tool_items;
    case PAINT_MODE_VERTEX:
      return rna_enum_brush_vertex_tool_items;
    case PAINT_MODE_WEIGHT:
      return rna_enum_brush_weight_tool_items;
    case PAINT_MODE_TEXTURE_2D:
    case PAINT_MODE_TEXTURE_3D:
      return rna_enum_brush_image_tool_items;
    case PAINT_MODE_SCULPT_UV:
      return rna_enum_brush_uv_sculpt_tool_items;
    case PAINT_MODE_GPENCIL:
      return rna_enum_brush_gpencil_types_items;
    case PAINT_MODE_VERTEX_GPENCIL:
      return rna_enum_brush_gpencil_vertex_types_items;
    case PAINT_MODE_SCULPT_GPENCIL:
      return rna_enum_brush_gpencil_sculpt_types_items;
    case PAINT_MODE_WEIGHT_GPENCIL:
      return rna_enum_brush_gpencil_weight_types_items;
    case PAINT_MODE_SCULPT_CURVES:
      return rna_enum_brush_curves_sculpt_tool_items;
    case PAINT_MODE_INVALID:
      break;
  }
  return nullptr;
}

const char *BKE_paint_get_tool_prop_id_from_paintmode(ePaintMode mode)
{
  switch (mode) {
    case PAINT_MODE_SCULPT:
      return "sculpt_tool";
    case PAINT_MODE_VERTEX:
      return "vertex_tool";
    case PAINT_MODE_WEIGHT:
      return "weight_tool";
    case PAINT_MODE_TEXTURE_2D:
    case PAINT_MODE_TEXTURE_3D:
      return "image_tool";
    case PAINT_MODE_SCULPT_UV:
      return "uv_sculpt_tool";
    case PAINT_MODE_GPENCIL:
      return "gpencil_tool";
    case PAINT_MODE_VERTEX_GPENCIL:
      return "gpencil_vertex_tool";
    case PAINT_MODE_SCULPT_GPENCIL:
      return "gpencil_sculpt_tool";
    case PAINT_MODE_WEIGHT_GPENCIL:
      return "gpencil_weight_tool";
    case PAINT_MODE_SCULPT_CURVES:
      return "curves_sculpt_tool";
    case PAINT_MODE_INVALID:
      break;
  }

  /* Invalid paint mode. */
  return nullptr;
}

Paint *BKE_paint_get_active(Scene *sce, ViewLayer *view_layer)
{
  if (sce && view_layer) {
    ToolSettings *ts = sce->toolsettings;
    BKE_view_layer_synced_ensure(sce, view_layer);
    Object *actob = BKE_view_layer_active_object_get(view_layer);

    if (actob) {
      switch (actob->mode) {
        case OB_MODE_SCULPT:
          return &ts->sculpt->paint;
        case OB_MODE_VERTEX_PAINT:
          return &ts->vpaint->paint;
        case OB_MODE_WEIGHT_PAINT:
          return &ts->wpaint->paint;
        case OB_MODE_TEXTURE_PAINT:
          return &ts->imapaint.paint;
        case OB_MODE_PAINT_GPENCIL:
          return &ts->gp_paint->paint;
        case OB_MODE_VERTEX_GPENCIL:
          return &ts->gp_vertexpaint->paint;
        case OB_MODE_SCULPT_GPENCIL:
          return &ts->gp_sculptpaint->paint;
        case OB_MODE_WEIGHT_GPENCIL:
          return &ts->gp_weightpaint->paint;
        case OB_MODE_SCULPT_CURVES:
          return &ts->curves_sculpt->paint;
        case OB_MODE_EDIT:
          return ts->uvsculpt ? &ts->uvsculpt->paint : nullptr;
        default:
          break;
      }
    }

    /* default to image paint */
    return &ts->imapaint.paint;
  }

  return nullptr;
}

Paint *BKE_paint_get_active_from_context(const bContext *C)
{
  Scene *sce = CTX_data_scene(C);
  ViewLayer *view_layer = CTX_data_view_layer(C);
  SpaceImage *sima;

  if (sce && view_layer) {
    ToolSettings *ts = sce->toolsettings;
    BKE_view_layer_synced_ensure(sce, view_layer);
    Object *obact = BKE_view_layer_active_object_get(view_layer);

    if ((sima = CTX_wm_space_image(C)) != nullptr) {
      if (obact && obact->mode == OB_MODE_EDIT) {
        if (sima->mode == SI_MODE_PAINT) {
          return &ts->imapaint.paint;
        }
        if (sima->mode == SI_MODE_UV) {
          return &ts->uvsculpt->paint;
        }
      }
      else {
        return &ts->imapaint.paint;
      }
    }
    else {
      return BKE_paint_get_active(sce, view_layer);
    }
  }

  return nullptr;
}

ePaintMode BKE_paintmode_get_active_from_context(const bContext *C)
{
  Scene *sce = CTX_data_scene(C);
  ViewLayer *view_layer = CTX_data_view_layer(C);
  SpaceImage *sima;

  if (sce && view_layer) {
    BKE_view_layer_synced_ensure(sce, view_layer);
    Object *obact = BKE_view_layer_active_object_get(view_layer);

    if ((sima = CTX_wm_space_image(C)) != nullptr) {
      if (obact && obact->mode == OB_MODE_EDIT) {
        if (sima->mode == SI_MODE_PAINT) {
          return PAINT_MODE_TEXTURE_2D;
        }
        if (sima->mode == SI_MODE_UV) {
          return PAINT_MODE_SCULPT_UV;
        }
      }
      else {
        return PAINT_MODE_TEXTURE_2D;
      }
    }
    else if (obact) {
      switch (obact->mode) {
        case OB_MODE_SCULPT:
          return PAINT_MODE_SCULPT;
        case OB_MODE_VERTEX_PAINT:
          return PAINT_MODE_VERTEX;
        case OB_MODE_WEIGHT_PAINT:
          return PAINT_MODE_WEIGHT;
        case OB_MODE_TEXTURE_PAINT:
          return PAINT_MODE_TEXTURE_3D;
        case OB_MODE_EDIT:
          return PAINT_MODE_SCULPT_UV;
        case OB_MODE_SCULPT_CURVES:
          return PAINT_MODE_SCULPT_CURVES;
        default:
          return PAINT_MODE_TEXTURE_2D;
      }
    }
    else {
      /* default to image paint */
      return PAINT_MODE_TEXTURE_2D;
    }
  }

  return PAINT_MODE_INVALID;
}

ePaintMode BKE_paintmode_get_from_tool(const bToolRef *tref)
{
  if (tref->space_type == SPACE_VIEW3D) {
    switch (tref->mode) {
      case CTX_MODE_SCULPT:
        return PAINT_MODE_SCULPT;
      case CTX_MODE_PAINT_VERTEX:
        return PAINT_MODE_VERTEX;
      case CTX_MODE_PAINT_WEIGHT:
        return PAINT_MODE_WEIGHT;
      case CTX_MODE_PAINT_GPENCIL:
        return PAINT_MODE_GPENCIL;
      case CTX_MODE_PAINT_TEXTURE:
        return PAINT_MODE_TEXTURE_3D;
      case CTX_MODE_VERTEX_GPENCIL:
        return PAINT_MODE_VERTEX_GPENCIL;
      case CTX_MODE_SCULPT_GPENCIL:
        return PAINT_MODE_SCULPT_GPENCIL;
      case CTX_MODE_WEIGHT_GPENCIL:
        return PAINT_MODE_WEIGHT_GPENCIL;
      case CTX_MODE_SCULPT_CURVES:
        return PAINT_MODE_SCULPT_CURVES;
    }
  }
  else if (tref->space_type == SPACE_IMAGE) {
    switch (tref->mode) {
      case SI_MODE_PAINT:
        return PAINT_MODE_TEXTURE_2D;
      case SI_MODE_UV:
        return PAINT_MODE_SCULPT_UV;
    }
  }

  return PAINT_MODE_INVALID;
}

Brush *BKE_paint_brush(Paint *p)
{
  return p ? (p->brush_eval ? p->brush_eval : p->brush) : nullptr;
}

const Brush *BKE_paint_brush_for_read(const Paint *p)
{
  return p ? p->brush : nullptr;
}

void BKE_paint_brush_set(Paint *p, Brush *br)
{
  if (p) {
    id_us_min((ID *)p->brush);
    id_us_plus((ID *)br);
    p->brush = br;

    BKE_paint_toolslots_brush_update(p);
  }
}

void BKE_paint_runtime_init(const ToolSettings *ts, Paint *paint)
{
  if (paint == &ts->imapaint.paint) {
    paint->runtime.tool_offset = offsetof(Brush, imagepaint_tool);
    paint->runtime.ob_mode = OB_MODE_TEXTURE_PAINT;
  }
  else if (ts->sculpt && paint == &ts->sculpt->paint) {
    paint->runtime.tool_offset = offsetof(Brush, sculpt_tool);
    paint->runtime.ob_mode = OB_MODE_SCULPT;
  }
  else if (ts->vpaint && paint == &ts->vpaint->paint) {
    paint->runtime.tool_offset = offsetof(Brush, vertexpaint_tool);
    paint->runtime.ob_mode = OB_MODE_VERTEX_PAINT;
  }
  else if (ts->wpaint && paint == &ts->wpaint->paint) {
    paint->runtime.tool_offset = offsetof(Brush, weightpaint_tool);
    paint->runtime.ob_mode = OB_MODE_WEIGHT_PAINT;
  }
  else if (ts->uvsculpt && paint == &ts->uvsculpt->paint) {
    paint->runtime.tool_offset = offsetof(Brush, uv_sculpt_tool);
    paint->runtime.ob_mode = OB_MODE_EDIT;
  }
  else if (ts->gp_paint && paint == &ts->gp_paint->paint) {
    paint->runtime.tool_offset = offsetof(Brush, gpencil_tool);
    paint->runtime.ob_mode = OB_MODE_PAINT_GPENCIL;
  }
  else if (ts->gp_vertexpaint && paint == &ts->gp_vertexpaint->paint) {
    paint->runtime.tool_offset = offsetof(Brush, gpencil_vertex_tool);
    paint->runtime.ob_mode = OB_MODE_VERTEX_GPENCIL;
  }
  else if (ts->gp_sculptpaint && paint == &ts->gp_sculptpaint->paint) {
    paint->runtime.tool_offset = offsetof(Brush, gpencil_sculpt_tool);
    paint->runtime.ob_mode = OB_MODE_SCULPT_GPENCIL;
  }
  else if (ts->gp_weightpaint && paint == &ts->gp_weightpaint->paint) {
    paint->runtime.tool_offset = offsetof(Brush, gpencil_weight_tool);
    paint->runtime.ob_mode = OB_MODE_WEIGHT_GPENCIL;
  }
  else if (ts->curves_sculpt && paint == &ts->curves_sculpt->paint) {
    paint->runtime.tool_offset = offsetof(Brush, curves_sculpt_tool);
    paint->runtime.ob_mode = OB_MODE_SCULPT_CURVES;
  }
  else {
    BLI_assert_unreachable();
  }
}

uint BKE_paint_get_brush_tool_offset_from_paintmode(const ePaintMode mode)
{
  switch (mode) {
    case PAINT_MODE_TEXTURE_2D:
    case PAINT_MODE_TEXTURE_3D:
      return offsetof(Brush, imagepaint_tool);
    case PAINT_MODE_SCULPT:
      return offsetof(Brush, sculpt_tool);
    case PAINT_MODE_VERTEX:
      return offsetof(Brush, vertexpaint_tool);
    case PAINT_MODE_WEIGHT:
      return offsetof(Brush, weightpaint_tool);
    case PAINT_MODE_SCULPT_UV:
      return offsetof(Brush, uv_sculpt_tool);
    case PAINT_MODE_GPENCIL:
      return offsetof(Brush, gpencil_tool);
    case PAINT_MODE_VERTEX_GPENCIL:
      return offsetof(Brush, gpencil_vertex_tool);
    case PAINT_MODE_SCULPT_GPENCIL:
      return offsetof(Brush, gpencil_sculpt_tool);
    case PAINT_MODE_WEIGHT_GPENCIL:
      return offsetof(Brush, gpencil_weight_tool);
    case PAINT_MODE_SCULPT_CURVES:
      return offsetof(Brush, curves_sculpt_tool);
    case PAINT_MODE_INVALID:
      break; /* We don't use these yet. */
  }
  return 0;
}

PaintCurve *BKE_paint_curve_add(Main *bmain, const char *name)
{
  PaintCurve *pc = static_cast<PaintCurve *>(BKE_id_new(bmain, ID_PC, name));
  return pc;
}

Palette *BKE_paint_palette(Paint *p)
{
  return p ? p->palette : nullptr;
}

void BKE_paint_palette_set(Paint *p, Palette *palette)
{
  if (p) {
    id_us_min((ID *)p->palette);
    p->palette = palette;
    id_us_plus((ID *)p->palette);
  }
}

void BKE_paint_curve_set(Brush *br, PaintCurve *pc)
{
  if (br) {
    id_us_min((ID *)br->paint_curve);
    br->paint_curve = pc;
    id_us_plus((ID *)br->paint_curve);
  }
}

void BKE_paint_curve_clamp_endpoint_add_index(PaintCurve *pc, const int add_index)
{
  pc->add_index = (add_index || pc->tot_points == 1) ? (add_index + 1) : 0;
}

void BKE_palette_color_remove(Palette *palette, PaletteColor *color)
{
  if (BLI_listbase_count_at_most(&palette->colors, palette->active_color) ==
      palette->active_color) {
    palette->active_color--;
  }

  BLI_remlink(&palette->colors, color);

  if (palette->active_color < 0 && !BLI_listbase_is_empty(&palette->colors)) {
    palette->active_color = 0;
  }

  MEM_freeN(color);
}

void BKE_palette_clear(Palette *palette)
{
  BLI_freelistN(&palette->colors);
  palette->active_color = 0;
}

Palette *BKE_palette_add(Main *bmain, const char *name)
{
  Palette *palette = static_cast<Palette *>(BKE_id_new(bmain, ID_PAL, name));
  return palette;
}

PaletteColor *BKE_palette_color_add(Palette *palette)
{
  PaletteColor *color = MEM_cnew<PaletteColor>(__func__);
  BLI_addtail(&palette->colors, color);
  return color;
}

bool BKE_palette_is_empty(const Palette *palette)
{
  return BLI_listbase_is_empty(&palette->colors);
}

/* helper function to sort using qsort */
static int palettecolor_compare_hsv(const void *a1, const void *a2)
{
  const tPaletteColorHSV *ps1 = static_cast<const tPaletteColorHSV *>(a1);
  const tPaletteColorHSV *ps2 = static_cast<const tPaletteColorHSV *>(a2);

  /* Hue */
  if (ps1->h > ps2->h) {
    return 1;
  }
  if (ps1->h < ps2->h) {
    return -1;
  }

  /* Saturation. */
  if (ps1->s > ps2->s) {
    return 1;
  }
  if (ps1->s < ps2->s) {
    return -1;
  }

  /* Value. */
  if (1.0f - ps1->v > 1.0f - ps2->v) {
    return 1;
  }
  if (1.0f - ps1->v < 1.0f - ps2->v) {
    return -1;
  }

  return 0;
}

/* helper function to sort using qsort */
static int palettecolor_compare_svh(const void *a1, const void *a2)
{
  const tPaletteColorHSV *ps1 = static_cast<const tPaletteColorHSV *>(a1);
  const tPaletteColorHSV *ps2 = static_cast<const tPaletteColorHSV *>(a2);

  /* Saturation. */
  if (ps1->s > ps2->s) {
    return 1;
  }
  if (ps1->s < ps2->s) {
    return -1;
  }

  /* Value. */
  if (1.0f - ps1->v > 1.0f - ps2->v) {
    return 1;
  }
  if (1.0f - ps1->v < 1.0f - ps2->v) {
    return -1;
  }

  /* Hue */
  if (ps1->h > ps2->h) {
    return 1;
  }
  if (ps1->h < ps2->h) {
    return -1;
  }

  return 0;
}

static int palettecolor_compare_vhs(const void *a1, const void *a2)
{
  const tPaletteColorHSV *ps1 = static_cast<const tPaletteColorHSV *>(a1);
  const tPaletteColorHSV *ps2 = static_cast<const tPaletteColorHSV *>(a2);

  /* Value. */
  if (1.0f - ps1->v > 1.0f - ps2->v) {
    return 1;
  }
  if (1.0f - ps1->v < 1.0f - ps2->v) {
    return -1;
  }

  /* Hue */
  if (ps1->h > ps2->h) {
    return 1;
  }
  if (ps1->h < ps2->h) {
    return -1;
  }

  /* Saturation. */
  if (ps1->s > ps2->s) {
    return 1;
  }
  if (ps1->s < ps2->s) {
    return -1;
  }

  return 0;
}

static int palettecolor_compare_luminance(const void *a1, const void *a2)
{
  const tPaletteColorHSV *ps1 = static_cast<const tPaletteColorHSV *>(a1);
  const tPaletteColorHSV *ps2 = static_cast<const tPaletteColorHSV *>(a2);

  float lumi1 = (ps1->rgb[0] + ps1->rgb[1] + ps1->rgb[2]) / 3.0f;
  float lumi2 = (ps2->rgb[0] + ps2->rgb[1] + ps2->rgb[2]) / 3.0f;

  if (lumi1 > lumi2) {
    return -1;
  }
  if (lumi1 < lumi2) {
    return 1;
  }

  return 0;
}

void BKE_palette_sort_hsv(tPaletteColorHSV *color_array, const int totcol)
{
  /* Sort by Hue, Saturation and Value. */
  qsort(color_array, totcol, sizeof(tPaletteColorHSV), palettecolor_compare_hsv);
}

void BKE_palette_sort_svh(tPaletteColorHSV *color_array, const int totcol)
{
  /* Sort by Saturation, Value and Hue. */
  qsort(color_array, totcol, sizeof(tPaletteColorHSV), palettecolor_compare_svh);
}

void BKE_palette_sort_vhs(tPaletteColorHSV *color_array, const int totcol)
{
  /* Sort by Saturation, Value and Hue. */
  qsort(color_array, totcol, sizeof(tPaletteColorHSV), palettecolor_compare_vhs);
}

void BKE_palette_sort_luminance(tPaletteColorHSV *color_array, const int totcol)
{
  /* Sort by Luminance (calculated with the average, enough for sorting). */
  qsort(color_array, totcol, sizeof(tPaletteColorHSV), palettecolor_compare_luminance);
}

bool BKE_palette_from_hash(Main *bmain, GHash *color_table, const char *name, const bool linear)
{
  tPaletteColorHSV *color_array = nullptr;
  tPaletteColorHSV *col_elm = nullptr;
  bool done = false;

  const int totpal = BLI_ghash_len(color_table);

  if (totpal > 0) {
    color_array = static_cast<tPaletteColorHSV *>(
        MEM_calloc_arrayN(totpal, sizeof(tPaletteColorHSV), __func__));
    /* Put all colors in an array. */
    GHashIterator gh_iter;
    int t = 0;
    GHASH_ITER (gh_iter, color_table) {
      const uint col = POINTER_AS_INT(BLI_ghashIterator_getValue(&gh_iter));
      float r, g, b;
      float h, s, v;
      cpack_to_rgb(col, &r, &g, &b);
      rgb_to_hsv(r, g, b, &h, &s, &v);

      col_elm = &color_array[t];
      col_elm->rgb[0] = r;
      col_elm->rgb[1] = g;
      col_elm->rgb[2] = b;
      col_elm->h = h;
      col_elm->s = s;
      col_elm->v = v;
      t++;
    }
  }

  /* Create the Palette. */
  if (totpal > 0) {
    /* Sort by Hue and saturation. */
    BKE_palette_sort_hsv(color_array, totpal);

    Palette *palette = BKE_palette_add(bmain, name);
    if (palette) {
      for (int i = 0; i < totpal; i++) {
        col_elm = &color_array[i];
        PaletteColor *palcol = BKE_palette_color_add(palette);
        if (palcol) {
          copy_v3_v3(palcol->rgb, col_elm->rgb);
          if (linear) {
            linearrgb_to_srgb_v3_v3(palcol->rgb, palcol->rgb);
          }
        }
      }
      done = true;
    }
  }
  else {
    done = false;
  }

  if (totpal > 0) {
    MEM_SAFE_FREE(color_array);
  }

  return done;
}

bool BKE_paint_select_face_test(Object *ob)
{
  return ((ob != nullptr) && (ob->type == OB_MESH) && (ob->data != nullptr) &&
          (((Mesh *)ob->data)->editflag & ME_EDIT_PAINT_FACE_SEL) &&
          (ob->mode & (OB_MODE_VERTEX_PAINT | OB_MODE_WEIGHT_PAINT | OB_MODE_TEXTURE_PAINT)));
}

bool BKE_paint_select_vert_test(Object *ob)
{
  return ((ob != nullptr) && (ob->type == OB_MESH) && (ob->data != nullptr) &&
          (((Mesh *)ob->data)->editflag & ME_EDIT_PAINT_VERT_SEL) &&
          (ob->mode & OB_MODE_WEIGHT_PAINT || ob->mode & OB_MODE_VERTEX_PAINT));
}

bool BKE_paint_select_elem_test(Object *ob)
{
  return (BKE_paint_select_vert_test(ob) || BKE_paint_select_face_test(ob));
}

bool BKE_paint_always_hide_test(Object *ob)
{
  return ((ob != nullptr) && (ob->type == OB_MESH) && (ob->data != nullptr) &&
          (ob->mode & OB_MODE_WEIGHT_PAINT || ob->mode & OB_MODE_VERTEX_PAINT));
}

void BKE_paint_cavity_curve_preset(Paint *p, int preset)
{
  CurveMapping *cumap = nullptr;
  CurveMap *cuma = nullptr;

  if (!p->cavity_curve) {
    p->cavity_curve = BKE_curvemapping_add(1, 0, 0, 1, 1);
  }
  cumap = p->cavity_curve;
  cumap->flag &= ~CUMA_EXTEND_EXTRAPOLATE;
  cumap->preset = preset;

  cuma = cumap->cm;
  BKE_curvemap_reset(cuma, &cumap->clipr, cumap->preset, CURVEMAP_SLOPE_POSITIVE);
  BKE_curvemapping_changed(cumap, false);
}

eObjectMode BKE_paint_object_mode_from_paintmode(ePaintMode mode)
{
  switch (mode) {
    case PAINT_MODE_SCULPT:
      return OB_MODE_SCULPT;
    case PAINT_MODE_VERTEX:
      return OB_MODE_VERTEX_PAINT;
    case PAINT_MODE_WEIGHT:
      return OB_MODE_WEIGHT_PAINT;
    case PAINT_MODE_TEXTURE_2D:
    case PAINT_MODE_TEXTURE_3D:
      return OB_MODE_TEXTURE_PAINT;
    case PAINT_MODE_SCULPT_UV:
      return OB_MODE_EDIT;
    case PAINT_MODE_SCULPT_CURVES:
      return OB_MODE_SCULPT_CURVES;
    case PAINT_MODE_INVALID:
    default:
      return OB_MODE_OBJECT;
  }
}

bool BKE_paint_ensure(ToolSettings *ts, Paint **r_paint)
{
  Paint *paint = nullptr;
  if (*r_paint) {
    /* Tool offset should never be 0 for initialized paint settings, so it's a reliable way to
     * check if already initialized. */
    if ((*r_paint)->runtime.tool_offset == 0) {
      /* Currently only image painting is initialized this way, others have to be allocated. */
      BLI_assert(ELEM(*r_paint, (Paint *)&ts->imapaint));

      BKE_paint_runtime_init(ts, *r_paint);
    }
    else {
      BLI_assert(ELEM(*r_paint,
                      /* Cast is annoying, but prevent nullptr-pointer access. */
                      (Paint *)ts->gp_paint,
                      (Paint *)ts->gp_vertexpaint,
                      (Paint *)ts->gp_sculptpaint,
                      (Paint *)ts->gp_weightpaint,
                      (Paint *)ts->sculpt,
                      (Paint *)ts->vpaint,
                      (Paint *)ts->wpaint,
                      (Paint *)ts->uvsculpt,
                      (Paint *)ts->curves_sculpt,
                      (Paint *)&ts->imapaint));
#ifdef DEBUG
      Paint paint_test = **r_paint;
      BKE_paint_runtime_init(ts, *r_paint);
      /* Swap so debug doesn't hide errors when release fails. */
      std::swap(**r_paint, paint_test);
      BLI_assert(paint_test.runtime.ob_mode == (*r_paint)->runtime.ob_mode);
      BLI_assert(paint_test.runtime.tool_offset == (*r_paint)->runtime.tool_offset);
#endif
    }
    return true;
  }

  if (((VPaint **)r_paint == &ts->vpaint) || ((VPaint **)r_paint == &ts->wpaint)) {
    VPaint *data = MEM_cnew<VPaint>(__func__);
    paint = &data->paint;
  }
  else if ((Sculpt **)r_paint == &ts->sculpt) {
    Sculpt *data = MEM_cnew<Sculpt>(__func__);
    paint = &data->paint;

    /* Turn on X plane mirror symmetry by default */
    paint->symmetry_flags |= PAINT_SYMM_X;

    /* Make sure at least dyntopo subdivision is enabled */
    data->flags |= SCULPT_DYNTOPO_SUBDIVIDE | SCULPT_DYNTOPO_COLLAPSE | SCULPT_DYNTOPO_CLEANUP |
                   SCULPT_DYNTOPO_ENABLED;
  }
  else if ((GpPaint **)r_paint == &ts->gp_paint) {
    GpPaint *data = MEM_cnew<GpPaint>(__func__);
    paint = &data->paint;
  }
  else if ((GpVertexPaint **)r_paint == &ts->gp_vertexpaint) {
    GpVertexPaint *data = MEM_cnew<GpVertexPaint>(__func__);
    paint = &data->paint;
  }
  else if ((GpSculptPaint **)r_paint == &ts->gp_sculptpaint) {
    GpSculptPaint *data = MEM_cnew<GpSculptPaint>(__func__);
    paint = &data->paint;
  }
  else if ((GpWeightPaint **)r_paint == &ts->gp_weightpaint) {
    GpWeightPaint *data = MEM_cnew<GpWeightPaint>(__func__);
    paint = &data->paint;
  }
  else if ((UvSculpt **)r_paint == &ts->uvsculpt) {
    UvSculpt *data = MEM_cnew<UvSculpt>(__func__);
    paint = &data->paint;
  }
  else if ((CurvesSculpt **)r_paint == &ts->curves_sculpt) {
    CurvesSculpt *data = MEM_cnew<CurvesSculpt>(__func__);
    paint = &data->paint;
  }
  else if (*r_paint == &ts->imapaint.paint) {
    paint = &ts->imapaint.paint;
  }

  paint->flags |= PAINT_SHOW_BRUSH;

  *r_paint = paint;

  BKE_paint_runtime_init(ts, paint);

  return false;
}

void BKE_paint_init(Main *bmain, Scene *sce, ePaintMode mode, const uchar col[3])
{
  UnifiedPaintSettings *ups = &sce->toolsettings->unified_paint_settings;
  Paint *paint = BKE_paint_get_active_from_paintmode(sce, mode);

  BKE_paint_ensure_from_paintmode(sce, mode);

  /* If there's no brush, create one */
  if (PAINT_MODE_HAS_BRUSH(mode)) {
    Brush *brush = BKE_paint_brush(paint);
    if (brush == nullptr) {
      eObjectMode ob_mode = BKE_paint_object_mode_from_paintmode(mode);
      brush = BKE_brush_first_search(bmain, ob_mode);
      if (!brush) {
        brush = BKE_brush_add(bmain, "Brush", ob_mode);
        id_us_min(&brush->id); /* Fake user only. */
      }
      BKE_paint_brush_set(paint, brush);
    }
  }

  copy_v3_v3_uchar(paint->paint_cursor_col, col);
  paint->paint_cursor_col[3] = 128;
  ups->last_stroke_valid = false;
  zero_v3(ups->average_stroke_accum);
  ups->average_stroke_counter = 0;
  if (!paint->cavity_curve) {
    BKE_paint_cavity_curve_preset(paint, CURVE_PRESET_LINE);
  }
}

void BKE_paint_free(Paint *paint)
{
  BKE_curvemapping_free(paint->cavity_curve);
  MEM_SAFE_FREE(paint->tool_slots);
}

void BKE_paint_copy(Paint *src, Paint *tar, const int flag)
{
  tar->brush = src->brush;
  tar->cavity_curve = BKE_curvemapping_copy(src->cavity_curve);
  tar->tool_slots = static_cast<PaintToolSlot *>(MEM_dupallocN(src->tool_slots));

  if ((flag & LIB_ID_CREATE_NO_USER_REFCOUNT) == 0) {
    id_us_plus((ID *)tar->brush);
    id_us_plus((ID *)tar->palette);
    if (src->tool_slots != nullptr) {
      for (int i = 0; i < tar->tool_slots_len; i++) {
        id_us_plus((ID *)tar->tool_slots[i].brush);
      }
    }
  }
}

void BKE_paint_stroke_get_average(Scene *scene, Object *ob, float stroke[3])
{
  UnifiedPaintSettings *ups = &scene->toolsettings->unified_paint_settings;
  if (ups->last_stroke_valid && ups->average_stroke_counter > 0) {
    float fac = 1.0f / ups->average_stroke_counter;
    mul_v3_v3fl(stroke, ups->average_stroke_accum, fac);
  }
  else {
    copy_v3_v3(stroke, ob->object_to_world[3]);
  }
}

void BKE_paint_blend_write(BlendWriter *writer, Paint *p)
{
  if (p->cavity_curve) {
    BKE_curvemapping_blend_write(writer, p->cavity_curve);
  }
  BLO_write_struct_array(writer, PaintToolSlot, p->tool_slots_len, p->tool_slots);
}

void BKE_paint_blend_read_data(BlendDataReader *reader, const Scene *scene, Paint *p)
{
  if (p->num_input_samples < 1) {
    p->num_input_samples = 1;
  }

  BLO_read_data_address(reader, &p->cavity_curve);
  if (p->cavity_curve) {
    BKE_curvemapping_blend_read(reader, p->cavity_curve);
  }
  else {
    BKE_paint_cavity_curve_preset(p, CURVE_PRESET_LINE);
  }

  BLO_read_data_address(reader, &p->tool_slots);

  /* Workaround for invalid data written in older versions. */
  const size_t expected_size = sizeof(PaintToolSlot) * p->tool_slots_len;
  if (p->tool_slots && MEM_allocN_len(p->tool_slots) < expected_size) {
    MEM_freeN(p->tool_slots);
    p->tool_slots = static_cast<PaintToolSlot *>(MEM_callocN(expected_size, "PaintToolSlot"));
  }

  BKE_paint_runtime_init(scene->toolsettings, p);
}

void BKE_paint_blend_read_lib(BlendLibReader *reader, Scene *sce, Paint *p)
{
  if (p) {
    BLO_read_id_address(reader, sce->id.lib, &p->brush);
    for (int i = 0; i < p->tool_slots_len; i++) {
      if (p->tool_slots[i].brush != nullptr) {
        BLO_read_id_address(reader, sce->id.lib, &p->tool_slots[i].brush);
      }
    }
    BLO_read_id_address(reader, sce->id.lib, &p->palette);
    p->paint_cursor = nullptr;

    BKE_paint_runtime_init(sce->toolsettings, p);
  }
}

bool paint_is_face_hidden(const MLoopTri *lt, const bool *hide_poly)
{
  if (!hide_poly) {
    return false;
  }
  return hide_poly[lt->poly];
}

bool paint_is_grid_face_hidden(const uint *grid_hidden, int gridsize, int x, int y)
{
  /* Skip face if any of its corners are hidden. */
  return (BLI_BITMAP_TEST(grid_hidden, y * gridsize + x) ||
          BLI_BITMAP_TEST(grid_hidden, y * gridsize + x + 1) ||
          BLI_BITMAP_TEST(grid_hidden, (y + 1) * gridsize + x + 1) ||
          BLI_BITMAP_TEST(grid_hidden, (y + 1) * gridsize + x));
}

bool paint_is_bmesh_face_hidden(BMFace *f)
{
  BMLoop *l_iter;
  BMLoop *l_first;

  l_iter = l_first = BM_FACE_FIRST_LOOP(f);
  do {
    if (BM_elem_flag_test(l_iter->v, BM_ELEM_HIDDEN)) {
      return true;
    }
  } while ((l_iter = l_iter->next) != l_first);

  return false;
}

float paint_grid_paint_mask(const GridPaintMask *gpm, uint level, uint x, uint y)
{
  int factor = BKE_ccg_factor(level, gpm->level);
  int gridsize = BKE_ccg_gridsize(gpm->level);

  return gpm->data[(y * factor) * gridsize + (x * factor)];
}

/* Threshold to move before updating the brush rotation. */
#define RAKE_THRESHHOLD 20

void paint_update_brush_rake_rotation(UnifiedPaintSettings *ups, Brush *brush, float rotation)
{
  if (brush->mtex.brush_angle_mode & MTEX_ANGLE_RAKE) {
    ups->brush_rotation = rotation;
  }
  else {
    ups->brush_rotation = 0.0f;
  }

  if (brush->mask_mtex.brush_angle_mode & MTEX_ANGLE_RAKE) {
    ups->brush_rotation_sec = rotation;
  }
  else {
    ups->brush_rotation_sec = 0.0f;
  }
}

static bool paint_rake_rotation_active(const MTex &mtex)
{
  return mtex.tex && mtex.brush_angle_mode & MTEX_ANGLE_RAKE;
}

static bool paint_rake_rotation_active(const Brush &brush)
{
  return paint_rake_rotation_active(brush.mtex) || paint_rake_rotation_active(brush.mask_mtex);
}

bool paint_calculate_rake_rotation(UnifiedPaintSettings *ups,
                                   Brush *brush,
                                   const float mouse_pos[2],
                                   const float initial_mouse_pos[2])
{
  bool ok = false;
  if (paint_rake_rotation_active(*brush)) {
    const float r = RAKE_THRESHHOLD;
    float rotation;

    if (brush->flag & BRUSH_DRAG_DOT) {
      const float dx = mouse_pos[0] - initial_mouse_pos[0];
      const float dy = mouse_pos[1] - initial_mouse_pos[1];

      if (dx * dx + dy * dy > 0.5f) {
        ups->brush_rotation = ups->brush_rotation_sec = atan2f(dx, dy) + (float)M_PI;
        return true;
      }
      else {
        return false;
      }
    }

    float dpos[2];
    sub_v2_v2v2(dpos, ups->last_rake, mouse_pos);

    if (len_squared_v2(dpos) >= r * r) {
      rotation = atan2f(dpos[0], dpos[1]);

      copy_v2_v2(ups->last_rake, mouse_pos);

      ups->last_rake_angle = rotation;

      paint_update_brush_rake_rotation(ups, brush, rotation);
      ok = true;
    }
    /* Make sure we reset here to the last rotation to avoid accumulating
     * values in case a random rotation is also added. */
    else {
      paint_update_brush_rake_rotation(ups, brush, ups->last_rake_angle);
      ok = false;
    }
  }
  else {
    ups->brush_rotation = ups->brush_rotation_sec = 0.0f;
    ok = true;
  }
  return ok;
}

static bool sculpt_boundary_flags_ensure(Object *ob, PBVH *pbvh, int totvert)
{
  SculptSession *ss = ob->sculpt;
  bool ret = false;

  if (!ss->attrs.boundary_flags) {
    SculptAttributeParams params = {0};

    params.nointerp = true;
    // params.nocopy = true;

    ss->attrs.boundary_flags = sculpt_attribute_ensure_ex(ob,
                                                          ATTR_DOMAIN_POINT,
                                                          CD_PROP_INT32,
                                                          SCULPT_ATTRIBUTE_NAME(boundary_flags),
                                                          &params,
                                                          BKE_pbvh_type(pbvh));

    for (int i = 0; i < totvert; i++) {
      PBVHVertRef vertex = BKE_pbvh_index_to_vertex(pbvh, i);
      BKE_sculpt_boundary_flag_update(ss, vertex);
    }

    ret = true;
  }

  BKE_pbvh_set_boundary_flags(pbvh, reinterpret_cast<int *>(ss->attrs.boundary_flags->data));

  return ret;
}

bool BKE_sculptsession_boundary_flags_ensure(Object *ob)
{
  return sculpt_boundary_flags_ensure(
      ob, ob->sculpt->pbvh, BKE_sculptsession_vertex_count(ob->sculpt));
}

void BKE_sculptsession_free_deformMats(SculptSession *ss)
{
  MEM_SAFE_FREE(ss->orig_cos);
  MEM_SAFE_FREE(ss->deform_cos);
  MEM_SAFE_FREE(ss->deform_imats);
}

void BKE_sculptsession_free_vwpaint_data(SculptSession *ss)
{
  SculptVertexPaintGeomMap *gmap = nullptr;
  if (ss->mode_type == OB_MODE_VERTEX_PAINT) {
    gmap = &ss->mode.vpaint.gmap;
  }
  else if (ss->mode_type == OB_MODE_WEIGHT_PAINT) {
    gmap = &ss->mode.wpaint.gmap;

    MEM_SAFE_FREE(ss->mode.wpaint.alpha_weight);
    if (ss->mode.wpaint.dvert_prev) {
      BKE_defvert_array_free_elems(ss->mode.wpaint.dvert_prev, ss->totvert);
      MEM_freeN(ss->mode.wpaint.dvert_prev);
      ss->mode.wpaint.dvert_prev = nullptr;
    }
  }
  else {
    return;
  }
  MEM_SAFE_FREE(gmap->vert_to_loop);
  MEM_SAFE_FREE(gmap->vert_map_mem);
  MEM_SAFE_FREE(gmap->vert_to_poly);
  MEM_SAFE_FREE(gmap->poly_map_mem);
}

/**
 * Write out the sculpt dynamic-topology #BMesh to the #Mesh.
 */
static void sculptsession_bm_to_me_update_data_only(Object *ob, bool reorder)
{
  SculptSession *ss = ob->sculpt;

  if (ss->bm) {
    if (ob->data) {
      // Mesh *me = BKE_object_get_original_mesh(ob);

      BMeshToMeshParams params = {0};
      params.update_shapekey_indices = true;

      params.cd_mask_extra.vmask = CD_MASK_MESH_ID | CD_MASK_DYNTOPO_VERT;
      params.cd_mask_extra.emask = CD_MASK_MESH_ID;
      params.cd_mask_extra.pmask = CD_MASK_MESH_ID;

      BM_mesh_bm_to_me(nullptr, ss->bm, static_cast<Mesh *>(ob->data), &params);
    }
  }
}

void BKE_sculptsession_bm_to_me(Object *ob, bool reorder)
{
  if (ob && ob->sculpt) {
    sculptsession_bm_to_me_update_data_only(ob, reorder);

    /* Ensure the objects evaluated mesh doesn't hold onto arrays
     * now realloc'd in the mesh #34473. */
    DEG_id_tag_update(&ob->id, ID_RECALC_GEOMETRY);
  }
}

static void sculptsession_free_pbvh(Object *object)
{
  SculptSession *ss = object->sculpt;

  if (!ss) {
    return;
  }

  if (ss->pbvh) {
#ifdef WITH_PBVH_CACHE
    if (ss->needs_pbvh_rebuild) {
      if (ss->pmap) {
        BKE_pbvh_pmap_release(ss->pmap);
        ss->pmap = nullptr;
      }

      BKE_pbvh_cache_remove(ss->pbvh);
      BKE_pbvh_free(ss->pbvh);
    }
    else {
      BKE_pbvh_set_cached(object, ss->pbvh);
    }
#else
    if (ss->pmap) {
      BKE_pbvh_pmap_release(ss->pmap);
      ss->pmap = nullptr;
    }

    BKE_pbvh_free(ss->pbvh);
#endif
    ss->needs_pbvh_rebuild = false;
    ss->pbvh = nullptr;
  }

  MEM_SAFE_FREE(ss->epmap);
  MEM_SAFE_FREE(ss->epmap_mem);

  MEM_SAFE_FREE(ss->vemap);
  MEM_SAFE_FREE(ss->vemap_mem);

  MEM_SAFE_FREE(ss->preview_vert_list);
  ss->preview_vert_count = 0;

  MEM_SAFE_FREE(ss->vertex_info.boundary);
  MEM_SAFE_FREE(ss->vertex_info.symmetrize_map);

  MEM_SAFE_FREE(ss->fake_neighbors.fake_neighbor_index);
}

void BKE_sculptsession_bm_to_me_for_render(Object *object)
{
  if (object && object->sculpt) {
    if (object->sculpt->bm) {
      /* Ensure no points to old arrays are stored in DM
       *
       * Apparently, we could not use DEG_id_tag_update
       * here because this will lead to the while object
       * surface to disappear, so we'll release DM in place.
       */
      BKE_object_free_derived_caches(object);

      sculptsession_bm_to_me_update_data_only(object, false);

      /* In contrast with sculptsession_bm_to_me no need in
       * DAG tag update here - derived mesh was freed and
       * old pointers are nowhere stored.
       */
    }
  }
}

void BKE_sculptsession_free(Object *ob)
{
  if (ob && ob->sculpt) {
    SculptSession *ss = ob->sculpt;

    if (ss->msculptverts) {
      ss->msculptverts = nullptr;
    }

    if (ss->bm_idmap) {
      BM_idmap_destroy(ss->bm_idmap);
      ss->bm_idmap = nullptr;
    }

    if (ss->bm_log && BM_log_free(ss->bm_log, true)) {
      ss->bm_log = nullptr;
    }

    /*try to save current mesh*/
    BKE_sculpt_attribute_destroy_temporary_all(ob);

    if (ss->bm) {
      BKE_sculptsession_bm_to_me(ob, true);
      ss->bm = nullptr;
      // BM_mesh_free(ss->bm);
    }

    CustomData_free(&ss->temp_vdata, ss->temp_vdata_elems);
    CustomData_free(&ss->temp_pdata, ss->temp_pdata_elems);

    if (!ss->pbvh) {
      BKE_pbvh_pmap_release(ss->pmap);
      ss->pmap = nullptr;
    }

    sculptsession_free_pbvh(ob);

    MEM_SAFE_FREE(ss->epmap);
    MEM_SAFE_FREE(ss->epmap_mem);

    MEM_SAFE_FREE(ss->vemap);
    MEM_SAFE_FREE(ss->vemap_mem);

    if (ss->tex_pool) {
      BKE_image_pool_free(ss->tex_pool);
    }

    MEM_SAFE_FREE(ss->orig_cos);
    MEM_SAFE_FREE(ss->deform_cos);
    MEM_SAFE_FREE(ss->deform_imats);

    if (ss->pose_ik_chain_preview) {
      for (int i = 0; i < ss->pose_ik_chain_preview->tot_segments; i++) {
        MEM_SAFE_FREE(ss->pose_ik_chain_preview->segments[i].weights);
      }
      MEM_SAFE_FREE(ss->pose_ik_chain_preview->segments);
      MEM_SAFE_FREE(ss->pose_ik_chain_preview);
    }

    if (ss->boundary_preview) {
      MEM_SAFE_FREE(ss->boundary_preview->verts);
      MEM_SAFE_FREE(ss->boundary_preview->edges);
      MEM_SAFE_FREE(ss->boundary_preview->distance);
      MEM_SAFE_FREE(ss->boundary_preview->edit_info);
      MEM_SAFE_FREE(ss->boundary_preview);
    }

    BKE_sculptsession_free_vwpaint_data(ob->sculpt);

    MEM_SAFE_FREE(ss->last_paint_canvas_key);

    MEM_freeN(ss);

    ob->sculpt = nullptr;
  }
}

static MultiresModifierData *sculpt_multires_modifier_get(const Scene *scene,
                                                          Object *ob,
                                                          const bool auto_create_mdisps)
{
  Mesh *me = (Mesh *)ob->data;
  ModifierData *md;
  VirtualModifierData virtualModifierData;

  if (ob->sculpt && ob->sculpt->bm) {
    /* Can't combine multires and dynamic topology. */
    return nullptr;
  }

  bool need_mdisps = false;

  if (!CustomData_get_layer(&me->ldata, CD_MDISPS)) {
    if (!auto_create_mdisps) {
      /* Multires can't work without displacement layer. */
      return nullptr;
    }
    need_mdisps = true;
  }

  /* Weight paint operates on original vertices, and needs to treat multires as regular modifier
   * to make it so that PBVH vertices are at the multires surface. */
  if ((ob->mode & OB_MODE_SCULPT) == 0) {
    return nullptr;
  }

  for (md = BKE_modifiers_get_virtual_modifierlist(ob, &virtualModifierData); md; md = md->next) {
    if (md->type == eModifierType_Multires) {
      MultiresModifierData *mmd = (MultiresModifierData *)md;

      if (!BKE_modifier_is_enabled(scene, md, eModifierMode_Realtime)) {
        continue;
      }

      if (mmd->sculptlvl > 0 && !(mmd->flags & eMultiresModifierFlag_UseSculptBaseMesh)) {
        if (need_mdisps) {
          CustomData_add_layer(&me->ldata, CD_MDISPS, CD_SET_DEFAULT, me->totloop);
        }

        return mmd;
      }

      return nullptr;
    }
  }

  return nullptr;
}

MultiresModifierData *BKE_sculpt_multires_active(const Scene *scene, Object *ob)
{
  return sculpt_multires_modifier_get(scene, ob, false);
}

/* Checks if there are any supported deformation modifiers active */
static bool sculpt_modifiers_active(Scene *scene, Sculpt *sd, Object *ob)
{
  ModifierData *md;
  Mesh *me = (Mesh *)ob->data;
  VirtualModifierData virtualModifierData;

  if (ob->sculpt->bm || BKE_sculpt_multires_active(scene, ob)) {
    return false;
  }

  /* Non-locked shape keys could be handled in the same way as deformed mesh. */
  if ((ob->shapeflag & OB_SHAPE_LOCK) == 0 && me->key && ob->shapenr) {
    return true;
  }

  md = BKE_modifiers_get_virtual_modifierlist(ob, &virtualModifierData);

  /* Exception for shape keys because we can edit those. */
  for (; md; md = md->next) {
    const ModifierTypeInfo *mti = BKE_modifier_get_info(static_cast<ModifierType>(md->type));
    if (!BKE_modifier_is_enabled(scene, md, eModifierMode_Realtime)) {
      continue;
    }
    if (md->type == eModifierType_Multires && (ob->mode & OB_MODE_SCULPT)) {
      MultiresModifierData *mmd = (MultiresModifierData *)md;
      if (!(mmd->flags & eMultiresModifierFlag_UseSculptBaseMesh)) {
        continue;
      }
    }
    if (md->type == eModifierType_ShapeKey) {
      continue;
    }

    if (mti->type == eModifierTypeType_OnlyDeform) {
      return true;
    }
    if ((sd->flags & SCULPT_ONLY_DEFORM) == 0) {
      return true;
    }
  }

  return false;
}

void BKE_sculpt_ensure_idmap(Object *ob)
{
  if (!ob->sculpt->bm_idmap) {
    ob->sculpt->bm_idmap = BM_idmap_new(ob->sculpt->bm, BM_VERT | BM_EDGE | BM_FACE);
    BM_idmap_check_ids(ob->sculpt->bm_idmap);

    BKE_sculptsession_update_attr_refs(ob);
  }
}

char BKE_get_fset_boundary_symflag(Object *object)
{
  const Mesh *mesh = BKE_mesh_from_object(object);
  return mesh->flag & ME_SCULPT_MIRROR_FSET_BOUNDARIES ? mesh->symmetry : 0;
}

void BKE_sculptsession_ignore_uvs_set(Object *ob, bool value)
{
  ob->sculpt->ignore_uvs = value;

  if (ob->sculpt->pbvh) {
    BKE_pbvh_ignore_uvs_set(ob->sculpt->pbvh, value);
  }
}

static void sculpt_check_face_areas(Object *ob, PBVH *pbvh)
{
  SculptSession *ss = ob->sculpt;

  if (!ss->attrs.face_areas) {
    SculptAttributeParams params = {0};
    ss->attrs.face_areas = sculpt_attribute_ensure_ex(ob,
                                                      ATTR_DOMAIN_FACE,
                                                      CD_PROP_FLOAT2,
                                                      SCULPT_ATTRIBUTE_NAME(face_areas),
                                                      &params,
                                                      BKE_pbvh_type(pbvh));
  }
}

/* Helper function to keep persistent base attribute references up to
 * date.  This is a bit more tricky since they persist across strokes.
 */
static void sculpt_update_persistent_base(Object *ob)
{
  SculptSession *ss = ob->sculpt;

  ss->attrs.persistent_co = BKE_sculpt_attribute_get(
      ob, ATTR_DOMAIN_POINT, CD_PROP_FLOAT3, SCULPT_ATTRIBUTE_NAME(persistent_co));
  ss->attrs.persistent_no = BKE_sculpt_attribute_get(
      ob, ATTR_DOMAIN_POINT, CD_PROP_FLOAT3, SCULPT_ATTRIBUTE_NAME(persistent_no));
  ss->attrs.persistent_disp = BKE_sculpt_attribute_get(
      ob, ATTR_DOMAIN_POINT, CD_PROP_FLOAT, SCULPT_ATTRIBUTE_NAME(persistent_disp));
}

static void sculpt_update_object(
    Depsgraph *depsgraph, Object *ob, Object *ob_eval, bool need_pmap, bool is_paint_tool)
{
  Scene *scene = DEG_get_input_scene(depsgraph);
  Sculpt *sd = scene->toolsettings->sculpt;
  SculptSession *ss = ob->sculpt;
  Mesh *me = BKE_object_get_original_mesh(ob);
  Mesh *me_eval = BKE_object_get_evaluated_mesh(ob_eval);
  MultiresModifierData *mmd = sculpt_multires_modifier_get(scene, ob, true);
  const bool use_face_sets = (ob->mode & OB_MODE_SCULPT) != 0;

  BLI_assert(me_eval != nullptr);

  ss->depsgraph = depsgraph;

  ss->bm_smooth_shading = scene->toolsettings->sculpt->flags & SCULPT_DYNTOPO_SMOOTH_SHADING;
  ss->ignore_uvs = me->flag & ME_SCULPT_IGNORE_UVS;

  ss->deform_modifiers_active = sculpt_modifiers_active(scene, sd, ob);

  ss->building_vp_handle = false;

  ss->scene = scene;
  if (scene->toolsettings) {
    ss->save_temp_layers = scene->toolsettings->save_temp_layers;
  }

  ss->boundary_symmetry = (int)BKE_get_fset_boundary_symflag(ob);
  ss->shapekey_active = (mmd == nullptr) ? BKE_keyblock_from_object(ob) : nullptr;

  ss->material_index = (int *)CustomData_get_layer_named(
      &me->pdata, CD_PROP_INT32, "material_index");

  /* NOTE: Weight pPaint require mesh info for loop lookup, but it never uses multires code path,
   * so no extra checks is needed here. */
  if (mmd) {
    ss->multires.active = true;
    ss->multires.modifier = mmd;
    ss->multires.level = mmd->sculptlvl;
    ss->totvert = me_eval->totvert;
    ss->totpoly = me_eval->totpoly;
    ss->totfaces = me->totpoly;
    ss->totloops = me->totloop;
    ss->totedges = me->totedge;

    /* These are assigned to the base mesh in Multires. This is needed because Face Sets operators
     * and tools use the Face Sets data from the base mesh when Multires is active. */
    ss->vert_positions = BKE_mesh_vert_positions_for_write(me);
    ss->polys = me->polys().data();
    ss->edges = me->edges().data();
    ss->loops = me->loops().data();
  }
  else {
    ss->totvert = me->totvert;
    ss->totpoly = me->totpoly;
    ss->totfaces = me->totpoly;
    ss->totloops = me->totloop;
    ss->totedges = me->totedge;
    ss->vert_positions = BKE_mesh_vert_positions_for_write(me);
    ss->sharp_edge = (bool *)CustomData_get_layer_named_for_write(
        &me->edata, CD_PROP_BOOL, "sharp_edge", me->totedge);
    ss->seam_edge = (bool *)CustomData_get_layer_named_for_write(
        &me->edata, CD_PROP_BOOL, ".uv_seam", me->totedge);
    ss->polys = me->polys().data();
    ss->edges = me->edges().data();
    ss->loops = me->loops().data();

    ss->vdata = &me->vdata;
    ss->edata = &me->edata;
    ss->ldata = &me->ldata;
    ss->pdata = &me->pdata;

    ss->multires.active = false;
    ss->multires.modifier = nullptr;
    ss->multires.level = 0;
    ss->vmask = static_cast<float *>(
        CustomData_get_layer_for_write(&me->vdata, CD_PAINT_MASK, me->totvert));

    CustomDataLayer *layer;
    eAttrDomain domain;

    if (BKE_pbvh_get_color_layer(me, &layer, &domain)) {
      if (layer->type == CD_PROP_COLOR) {
        ss->vcol = static_cast<MPropCol *>(layer->data);
      }
      else {
        ss->mcol = static_cast<MLoopCol *>(layer->data);
      }

      ss->vcol_domain = domain;
      ss->vcol_type = static_cast<eCustomDataType>(layer->type);
    }
    else {
      ss->vcol = nullptr;
      ss->mcol = nullptr;

      ss->vcol_type = (eCustomDataType)-1;
      ss->vcol_domain = ATTR_DOMAIN_POINT;
    }
  }

  /* Sculpt Face Sets. */
  if (use_face_sets) {
    ss->face_sets = static_cast<int *>(CustomData_get_layer_named_for_write(
        &me->pdata, CD_PROP_INT32, ".sculpt_face_set", me->totpoly));
  }
  else {
    ss->face_sets = nullptr;
  }

  ss->hide_poly = (bool *)CustomData_get_layer_named_for_write(
      &me->pdata, CD_PROP_BOOL, ".hide_poly", me->totpoly);

  ss->subdiv_ccg = me_eval->runtime->subdiv_ccg;
  ss->fast_draw = (scene->toolsettings->sculpt->flags & SCULPT_FAST_DRAW) != 0;

  PBVH *pbvh = BKE_sculpt_object_pbvh_ensure(depsgraph, ob);
  sculpt_check_face_areas(ob, pbvh);

  sculpt_boundary_flags_ensure(ob, pbvh, BKE_sculptsession_vertex_count(ss));

  BKE_pbvh_update_active_vcol(pbvh, me);

  if (BKE_pbvh_type(pbvh) == PBVH_FACES) {
    ss->vert_normals = BKE_pbvh_get_vert_normals(ss->pbvh);
  }
  else {
    ss->vert_normals = nullptr;
  }

  BLI_assert(pbvh == ss->pbvh);
  UNUSED_VARS_NDEBUG(pbvh);

  if (ss->subdiv_ccg) {
    BKE_pbvh_subdiv_ccg_set(ss->pbvh, ss->subdiv_ccg);
  }
  BKE_pbvh_face_sets_set(ss->pbvh, ss->face_sets);
  BKE_pbvh_update_hide_attributes_from_mesh(ss->pbvh);

  BKE_pbvh_face_sets_color_set(ss->pbvh, me->face_sets_color_seed, me->face_sets_color_default);

  sculpt_attribute_update_refs(ob);
  sculpt_update_persistent_base(ob);

  if (need_pmap && ob->type == OB_MESH && !ss->pmap) {
    if (!ss->pmap && ss->pbvh) {
      ss->pmap = BKE_pbvh_get_pmap(ss->pbvh);

      if (ss->pmap) {
        BKE_pbvh_pmap_aquire(ss->pmap);
      }
    }

    if (!ss->pmap) {
      ss->pmap = BKE_pbvh_make_pmap(me);

      if (ss->pbvh) {
        BKE_pbvh_set_pmap(ss->pbvh, ss->pmap);
      }
    }
  }

  if (ss->deform_modifiers_active) {
    /* Painting doesn't need crazyspace, use already evaluated mesh coordinates if possible. */
    bool used_me_eval = false;

    if (ob->mode & (OB_MODE_VERTEX_PAINT | OB_MODE_WEIGHT_PAINT)) {
      Mesh *me_eval_deform = ob_eval->runtime.mesh_deform_eval;

      /* If the fully evaluated mesh has the same topology as the deform-only version, use it.
       * This matters because crazyspace evaluation is very restrictive and excludes even modifiers
       * that simply recompute vertex weights (which can even include Geometry Nodes). */
      if (me_eval_deform->totpoly == me_eval->totpoly &&
          me_eval_deform->totloop == me_eval->totloop &&
          me_eval_deform->totvert == me_eval->totvert) {
        BKE_sculptsession_free_deformMats(ss);

        BLI_assert(me_eval_deform->totvert == me->totvert);

        ss->deform_cos = BKE_mesh_vert_coords_alloc(me_eval, nullptr);
        BKE_pbvh_vert_coords_apply(ss->pbvh, ss->deform_cos, me->totvert);

        used_me_eval = true;
      }
    }

    if (!ss->orig_cos && !used_me_eval) {
      int a;

      BKE_sculptsession_free_deformMats(ss);

      ss->orig_cos = (ss->shapekey_active) ?
                         BKE_keyblock_convert_to_vertcos(ob, ss->shapekey_active) :
                         BKE_mesh_vert_coords_alloc(me, nullptr);

      BKE_crazyspace_build_sculpt(depsgraph, scene, ob, &ss->deform_imats, &ss->deform_cos);
      BKE_pbvh_vert_coords_apply(ss->pbvh, ss->deform_cos, me->totvert);

      for (a = 0; a < me->totvert; a++) {
        invert_m3(ss->deform_imats[a]);

        float *co = ss->deform_cos[a];
        float ff = dot_v3v3(co, co);
        if (isnan(ff) || !isfinite(ff)) {
          printf("%s: nan1! %.4f %.4f %.4f\n", __func__, co[0], co[1], co[2]);
        }

        ff = determinant_m3_array(ss->deform_imats[a]);

        if (isnan(ff) || !isfinite(ff)) {
          printf("%s: nan2!\n", __func__);
        }
      }
    }
  }
  else {
    BKE_sculptsession_free_deformMats(ss);
  }

  if (ss->shapekey_active != nullptr && ss->deform_cos == nullptr) {
    ss->deform_cos = BKE_keyblock_convert_to_vertcos(ob, ss->shapekey_active);
  }

  /* if pbvh is deformed, key block is already applied to it */
  if (ss->shapekey_active) {
    bool pbvh_deformed = BKE_pbvh_is_deformed(ss->pbvh);
    if (!pbvh_deformed || ss->deform_cos == nullptr) {
      float(*vertCos)[3] = BKE_keyblock_convert_to_vertcos(ob, ss->shapekey_active);

      if (vertCos) {
        if (!pbvh_deformed) {
          /* apply shape keys coordinates to PBVH */
          BKE_pbvh_vert_coords_apply(ss->pbvh, vertCos, me->totvert);
        }
        if (ss->deform_cos == nullptr) {
          ss->deform_cos = vertCos;
        }
        if (vertCos != ss->deform_cos) {
          MEM_freeN(vertCos);
        }
      }
    }
  }

  int totvert = 0;

  switch (BKE_pbvh_type(pbvh)) {
    case PBVH_FACES:
      totvert = me->totvert;
      break;
    case PBVH_BMESH:
      totvert = ss->bm ? ss->bm->totvert : me->totvert;
      break;
    case PBVH_GRIDS:
      totvert = BKE_pbvh_get_grid_num_verts(ss->pbvh);
      break;
  }

  BKE_sculptsession_check_sculptverts(ob, pbvh, totvert);

  if (ss->bm && me->key && ob->shapenr != ss->bm->shapenr) {
    KeyBlock *actkey = static_cast<KeyBlock *>(BLI_findlink(&me->key->block, ss->bm->shapenr - 1));
    KeyBlock *newkey = static_cast<KeyBlock *>(BLI_findlink(&me->key->block, ob->shapenr - 1));

    bool updatePBVH = false;

    if (!actkey) {
      printf("%s: failed to find active shapekey\n", __func__);
      if (!ss->bm->shapenr || !CustomData_has_layer(&ss->bm->vdata, CD_SHAPEKEY)) {
        printf("allocating shapekeys. . .\n");

        // need to allocate customdata for keys
        for (KeyBlock *key = (KeyBlock *)me->key->block.first; key; key = key->next) {

          int idx = CustomData_get_named_layer_index(&ss->bm->vdata, CD_SHAPEKEY, key->name);

          if (idx == -1) {
            BM_data_layer_add_named(ss->bm, &ss->bm->vdata, CD_SHAPEKEY, key->name);
            BKE_sculptsession_update_attr_refs(ob);

            idx = CustomData_get_named_layer_index(&ss->bm->vdata, CD_SHAPEKEY, key->name);
            ss->bm->vdata.layers[idx].uid = key->uid;
          }

          int cd_shapeco = ss->bm->vdata.layers[idx].offset;
          BMVert *v;
          BMIter iter;

          BM_ITER_MESH (v, &iter, ss->bm, BM_VERTS_OF_MESH) {
            float *keyco = (float *)BM_ELEM_CD_GET_VOID_P(v, cd_shapeco);

            copy_v3_v3(keyco, v->co);
          }
        }
      }

      updatePBVH = true;
      ss->bm->shapenr = ob->shapenr;
    }

    if (!newkey) {
      printf("%s: failed to find new active shapekey\n", __func__);
    }

    if (actkey && newkey) {
      int cd_co1 = CustomData_get_named_layer_index(&ss->bm->vdata, CD_SHAPEKEY, actkey->name);
      int cd_co2 = CustomData_get_named_layer_index(&ss->bm->vdata, CD_SHAPEKEY, newkey->name);

      BMVert *v;
      BMIter iter;

      if (cd_co1 == -1) {  // non-recoverable error
        printf("%s: failed to find active shapekey in customdata.\n", __func__);
        return;
      }
      else if (cd_co2 == -1) {
        printf("%s: failed to find new shapekey in customdata; allocating . . .\n", __func__);

        BM_data_layer_add_named(ss->bm, &ss->bm->vdata, CD_SHAPEKEY, newkey->name);
        int idx = CustomData_get_named_layer_index(&ss->bm->vdata, CD_SHAPEKEY, newkey->name);

        int cd_co = ss->bm->vdata.layers[idx].offset;
        ss->bm->vdata.layers[idx].uid = newkey->uid;

        BKE_sculptsession_update_attr_refs(ob);

        BM_ITER_MESH (v, &iter, ss->bm, BM_VERTS_OF_MESH) {
          float *keyco = (float *)BM_ELEM_CD_GET_VOID_P(v, cd_co);
          copy_v3_v3(keyco, v->co);
        }

        cd_co2 = idx;
      }

      cd_co1 = ss->bm->vdata.layers[cd_co1].offset;
      cd_co2 = ss->bm->vdata.layers[cd_co2].offset;

      BM_ITER_MESH (v, &iter, ss->bm, BM_VERTS_OF_MESH) {
        float *co1 = (float *)BM_ELEM_CD_GET_VOID_P(v, cd_co1);
        float *co2 = (float *)BM_ELEM_CD_GET_VOID_P(v, cd_co2);

        copy_v3_v3(co1, v->co);
        copy_v3_v3(v->co, co2);
      }

      ss->bm->shapenr = ob->shapenr;

      updatePBVH = true;
    }

    if (updatePBVH && ss->pbvh) {
      PBVHNode **nodes;
      int totnode;
      BKE_pbvh_get_nodes(ss->pbvh, PBVH_Leaf, &nodes, &totnode);

      for (int i = 0; i < totnode; i++) {
        BKE_pbvh_node_mark_update(nodes[i]);
        BKE_pbvh_vert_tag_update_normal_tri_area(nodes[i]);
      }
    }
    /* We could be more precise when we have access to the active tool. */
    const bool use_paint_slots = (ob->mode & OB_MODE_SCULPT) != 0;
    if (use_paint_slots) {
      BKE_texpaint_slots_refresh_object(scene, ob);
    }
  }

  if (is_paint_tool) {
    /*
     * We should rebuild the PBVH_pixels when painting canvas changes.
     *
     * The relevant changes are stored/encoded in the paint canvas key.
     * These include the active uv map, and resolutions.
     */
    if (U.experimental.use_sculpt_texture_paint && ss->pbvh) {
      char *paint_canvas_key = BKE_paint_canvas_key_get(&scene->toolsettings->paint_mode, ob);
      if (ss->last_paint_canvas_key == nullptr ||
          !STREQ(paint_canvas_key, ss->last_paint_canvas_key)) {
        MEM_SAFE_FREE(ss->last_paint_canvas_key);
        ss->last_paint_canvas_key = paint_canvas_key;
        BKE_pbvh_mark_rebuild_pixels(ss->pbvh);
      }

      /*
       * We should rebuild the PBVH_pixels when painting canvas changes.
       *
       * The relevant changes are stored/encoded in the paint canvas key.
       * These include the active uv map, and resolutions.
       */
      if (U.experimental.use_sculpt_texture_paint && ss->pbvh) {
        char *paint_canvas_key = BKE_paint_canvas_key_get(&scene->toolsettings->paint_mode, ob);
        if (ss->last_paint_canvas_key == nullptr ||
            !STREQ(paint_canvas_key, ss->last_paint_canvas_key)) {
          MEM_SAFE_FREE(ss->last_paint_canvas_key);
          ss->last_paint_canvas_key = paint_canvas_key;
          BKE_pbvh_mark_rebuild_pixels(ss->pbvh);
        }
        else {
          MEM_freeN(paint_canvas_key);
        }
      }

      /* We could be more precise when we have access to the active tool. */
      const bool use_paint_slots = (ob->mode & OB_MODE_SCULPT) != 0;
      if (use_paint_slots) {
        BKE_texpaint_slots_refresh_object(scene, ob);
      }
    }
  }

  if (ss->pbvh) {
    BKE_pbvh_set_sculpt_verts(ss->pbvh, ss->msculptverts);
  }
}

void BKE_sculpt_update_object_before_eval(Object *ob_eval)
{
  /* Update before mesh evaluation in the dependency graph. */
  SculptSession *ss = ob_eval->sculpt;

  if (ss && (ss->building_vp_handle == false || ss->needs_pbvh_rebuild)) {
    if (ss->needs_pbvh_rebuild || (!ss->cache && !ss->filter_cache && !ss->expand_cache)) {
      /* We free pbvh on changes, except in the middle of drawing a stroke
       * since it can't deal with changing PVBH node organization, we hope
       * topology does not change in the meantime .. weak. */
      sculptsession_free_pbvh(ob_eval);

      BKE_sculptsession_free_deformMats(ob_eval->sculpt);

      /* In vertex/weight paint, force maps to be rebuilt. */
      BKE_sculptsession_free_vwpaint_data(ob_eval->sculpt);
    }
    else if (ss->pbvh) {
      PBVHNode **nodes;
      int n, totnode;

      BKE_pbvh_search_gather(ss->pbvh, nullptr, nullptr, &nodes, &totnode);

      for (n = 0; n < totnode; n++) {
        BKE_pbvh_node_mark_update(nodes[n]);
      }

      MEM_SAFE_FREE(nodes);
    }
  }
}

void BKE_sculpt_update_object_after_eval(Depsgraph *depsgraph, Object *ob_eval)
{
  /* Update after mesh evaluation in the dependency graph, to rebuild PBVH or
   * other data when modifiers change the mesh. */
  Object *ob_orig = DEG_get_original_object(ob_eval);
  Mesh *me_orig = BKE_object_get_original_mesh(ob_orig);

  sculpt_update_object(depsgraph, ob_orig, ob_eval, false, false);
  BKE_sculptsession_sync_attributes(ob_orig, me_orig);
}

void BKE_sculpt_color_layer_create_if_needed(Object *object)
{
  using namespace blender;
  using namespace blender::bke;
  Mesh *orig_me = BKE_object_get_original_mesh(object);

  if (orig_me->attributes().contains(orig_me->active_color_attribute)) {
    return;
  }

  char unique_name[MAX_CUSTOMDATA_LAYER_NAME];
  BKE_id_attribute_calc_unique_name(&orig_me->id, "Color", unique_name);
  if (!orig_me->attributes_for_write().add(
          unique_name, ATTR_DOMAIN_POINT, CD_PROP_COLOR, AttributeInitDefaultValue())) {
    return;
  }

  BKE_id_attributes_active_color_set(&orig_me->id, unique_name);
  DEG_id_tag_update(&orig_me->id, ID_RECALC_GEOMETRY_ALL_MODES);
  BKE_mesh_tessface_clear(orig_me);

  if (object->sculpt && object->sculpt->pbvh) {
    BKE_pbvh_update_active_vcol(object->sculpt->pbvh, orig_me);
  }

  BKE_sculptsession_update_attr_refs(object);
}

void BKE_sculpt_update_object_for_edit(
    Depsgraph *depsgraph, Object *ob_orig, bool need_pmap, bool /*need_mask*/, bool is_paint_tool)
{
  /* Update from sculpt operators and undo, to update sculpt session
   * and PBVH after edits. */
  Scene *scene_eval = DEG_get_evaluated_scene(depsgraph);
  Object *ob_eval = DEG_get_evaluated_object(depsgraph, ob_orig);

  sculpt_update_object(depsgraph, ob_orig, ob_eval, need_pmap, is_paint_tool);
}

int *BKE_sculpt_face_sets_ensure(Object *ob)
{
  Mesh *mesh = BKE_object_get_original_mesh(ob);
  SculptSession *ss = ob->sculpt;

  if (ss && ss->bm) {
    if (CustomData_get_named_layer_index(&ss->bm->pdata, CD_PROP_INT32, ".sculpt_face_set") !=
        -1) {
      return nullptr;
    }

    BM_data_layer_add_named(ss->bm, &ss->bm->pdata, CD_PROP_INT32, ".sculpt_face_set");

    const int cd_faceset_offset = CustomData_get_offset_named(
        &ss->bm->pdata, CD_PROP_INT32, ".sculpt_face_set");

    BMIter iter;
    BMFace *f;
    BM_ITER_MESH (f, &iter, ss->bm, BM_FACES_OF_MESH) {
      BM_ELEM_CD_SET_INT(f, cd_faceset_offset, 1);
    }

    BKE_sculptsession_update_attr_refs(ob);

    return nullptr;
  }

  using namespace blender;
  using namespace blender::bke;

  MutableAttributeAccessor attributes = mesh->attributes_for_write();
  if (!attributes.contains(".sculpt_face_set")) {
    SpanAttributeWriter<int> face_sets = attributes.lookup_or_add_for_write_only_span<int>(
        ".sculpt_face_set", ATTR_DOMAIN_FACE);
    face_sets.span.fill(1);
    mesh->face_sets_color_default = 1;
    face_sets.finish();
  }

  return static_cast<int *>(CustomData_get_layer_named_for_write(
      &mesh->pdata, CD_PROP_INT32, ".sculpt_face_set", mesh->totpoly));
}

bool *BKE_sculpt_hide_poly_ensure(Object *ob)
{
  Mesh *mesh = BKE_object_get_original_mesh(ob);

  bool *hide_poly = static_cast<bool *>(CustomData_get_layer_named_for_write(
      &mesh->pdata, CD_PROP_BOOL, ".hide_poly", mesh->totpoly));
  if (hide_poly != nullptr) {
    return hide_poly;
  }
<<<<<<< HEAD

  SculptAttributeParams params = {0};
  params.permanent = true;

  ob->sculpt->attrs.hide_poly = BKE_sculpt_attribute_ensure(
      ob, ATTR_DOMAIN_FACE, CD_PROP_BOOL, ".hide_poly", &params);

  return ob->sculpt->hide_poly = static_cast<bool *>(ob->sculpt->attrs.hide_poly->data);
=======
  return static_cast<bool *>(CustomData_add_layer_named(
      &mesh->pdata, CD_PROP_BOOL, CD_SET_DEFAULT, mesh->totpoly, ".hide_poly"));
>>>>>>> 45c4a0b1
}

int BKE_sculpt_mask_layers_ensure(Depsgraph *depsgraph,
                                  Main *bmain,
                                  Object *ob,
                                  MultiresModifierData *mmd)
{
  Mesh *me = static_cast<Mesh *>(ob->data);
  const Span<MPoly> polys = me->polys();
  const Span<MLoop> loops = me->loops();
  int ret = 0;

  const float *paint_mask = static_cast<const float *>(
      CustomData_get_layer(&me->vdata, CD_PAINT_MASK));

  /* if multires is active, create a grid paint mask layer if there
   * isn't one already */
  if (mmd && !CustomData_has_layer(&me->ldata, CD_GRID_PAINT_MASK)) {
    GridPaintMask *gmask;
    int level = max_ii(1, mmd->sculptlvl);
    int gridsize = BKE_ccg_gridsize(level);
    int gridarea = gridsize * gridsize;
    int i, j;

    gmask = static_cast<GridPaintMask *>(
        CustomData_add_layer(&me->ldata, CD_GRID_PAINT_MASK, CD_SET_DEFAULT, me->totloop));

    for (i = 0; i < me->totloop; i++) {
      GridPaintMask *gpm = &gmask[i];

      gpm->level = level;
      gpm->data = static_cast<float *>(
          MEM_callocN(sizeof(float) * gridarea, "GridPaintMask.data"));
    }

    /* if vertices already have mask, copy into multires data */
    if (paint_mask) {
      for (i = 0; i < me->totpoly; i++) {
        const MPoly &poly = polys[i];
        float avg = 0;

        /* mask center */
        for (j = 0; j < poly.totloop; j++) {
          const MLoop *l = &loops[poly.loopstart + j];
          avg += paint_mask[l->v];
        }
        avg /= float(poly.totloop);

        /* fill in multires mask corner */
        for (j = 0; j < poly.totloop; j++) {
          GridPaintMask *gpm = &gmask[poly.loopstart + j];
          const MLoop *l = &loops[poly.loopstart + j];
          const MLoop *prev = ME_POLY_LOOP_PREV(loops, &poly, j);
          const MLoop *next = ME_POLY_LOOP_NEXT(loops, &poly, j);

          gpm->data[0] = avg;
          gpm->data[1] = (paint_mask[l->v] + paint_mask[next->v]) * 0.5f;
          gpm->data[2] = (paint_mask[l->v] + paint_mask[prev->v]) * 0.5f;
          gpm->data[3] = paint_mask[l->v];
        }
      }
    }
    /* The evaluated multires CCG must be updated to contain the new data. */
    DEG_id_tag_update(&ob->id, ID_RECALC_GEOMETRY);
    if (depsgraph) {
      BKE_scene_graph_evaluated_ensure(depsgraph, bmain);
    }

    ret |= SCULPT_MASK_LAYER_CALC_LOOP;
  }

  /* Create vertex paint mask layer if there isn't one already. */
  if (!paint_mask) {
    CustomData_add_layer(&me->vdata, CD_PAINT_MASK, CD_SET_DEFAULT, me->totvert);
    /* The evaluated mesh must be updated to contain the new data. */
    DEG_id_tag_update(&ob->id, ID_RECALC_GEOMETRY);
    ret |= SCULPT_MASK_LAYER_CALC_VERT;
  }

  if (ob->sculpt) {
    BKE_sculptsession_update_attr_refs(ob);
  }

  return ret;
}

void BKE_sculpt_toolsettings_data_ensure(Scene *scene)
{
  BKE_paint_ensure(scene->toolsettings, (Paint **)&scene->toolsettings->sculpt);

  Sculpt *sd = scene->toolsettings->sculpt;
  if (!sd->detail_size) {
    sd->detail_size = 8.0f;
  }

  if (!sd->dyntopo_radius_scale) {
    sd->dyntopo_radius_scale = 1.0f;
  }

  // we check these flags here in case versioning code fails
  if (!sd->detail_range || !sd->dyntopo_spacing) {
    sd->flags |= SCULPT_DYNTOPO_CLEANUP | SCULPT_DYNTOPO_ENABLED;
  }

  if (!sd->detail_range) {
    sd->detail_range = 0.4f;
  }

  if (!sd->detail_percent) {
    sd->detail_percent = 25;
  }

  if (!sd->dyntopo_spacing) {
    sd->dyntopo_spacing = 35;
  }

  if (sd->constant_detail == 0.0f) {
    sd->constant_detail = 3.0f;
  }

  if (!sd->automasking_start_normal_limit) {
    sd->automasking_start_normal_limit = 20.0f / 180.0f * M_PI;
    sd->automasking_start_normal_falloff = 0.25f;

    sd->automasking_view_normal_limit = 90.0f / 180.0f * M_PI;
    sd->automasking_view_normal_falloff = 0.25f;
  }

  /* Set sane default tiling offsets. */
  if (!sd->paint.tile_offset[0]) {
    sd->paint.tile_offset[0] = 1.0f;
  }
  if (!sd->paint.tile_offset[1]) {
    sd->paint.tile_offset[1] = 1.0f;
  }
  if (!sd->paint.tile_offset[2]) {
    sd->paint.tile_offset[2] = 1.0f;
  }
  if (!sd->automasking_cavity_curve || !sd->automasking_cavity_curve_op) {
    BKE_sculpt_check_cavity_curves(sd);
  }
}

static bool check_sculpt_object_deformed(Object *object, const bool for_construction)
{
  bool deformed = false;

  /* Active modifiers means extra deformation, which can't be handled correct
   * on birth of PBVH and sculpt "layer" levels, so use PBVH only for internal brush
   * stuff and show final evaluated mesh so user would see actual object shape. */
  deformed |= object->sculpt->deform_modifiers_active;

  if (for_construction) {
    deformed |= object->sculpt->shapekey_active != nullptr;
  }
  else {
    /* As in case with modifiers, we can't synchronize deformation made against
     * PBVH and non-locked keyblock, so also use PBVH only for brushes and
     * final DM to give final result to user. */
    deformed |= object->sculpt->shapekey_active && (object->shapeflag & OB_SHAPE_LOCK) == 0;
  }

  return deformed;
}

void BKE_sculpt_sync_face_visibility_to_grids(Mesh *mesh, SubdivCCG *subdiv_ccg)
{
  using namespace blender;
  using namespace blender::bke;
  if (!subdiv_ccg) {
    return;
  }

  const AttributeAccessor attributes = mesh->attributes();
  const VArray<bool> hide_poly = attributes.lookup_or_default<bool>(
      ".hide_poly", ATTR_DOMAIN_FACE, false);
  if (hide_poly.is_single() && !hide_poly.get_internal_single()) {
    /* Nothing is hidden, so we can just remove all visibility bitmaps. */
    for (const int i : IndexRange(subdiv_ccg->num_grids)) {
      BKE_subdiv_ccg_grid_hidden_free(subdiv_ccg, i);
    }
    return;
  }

  const VArraySpan<bool> hide_poly_span(hide_poly);
  CCGKey key;
  BKE_subdiv_ccg_key_top_level(&key, subdiv_ccg);
  for (int i = 0; i < mesh->totloop; i++) {
    const int face_index = BKE_subdiv_ccg_grid_to_face_index(subdiv_ccg, i);
    const bool is_hidden = hide_poly_span[face_index];

    /* Avoid creating and modifying the grid_hidden bitmap if the base mesh face is visible and
     * there is not bitmap for the grid. This is because missing grid_hidden implies grid is
     * fully visible. */
    if (is_hidden) {
      BKE_subdiv_ccg_grid_hidden_ensure(subdiv_ccg, i);
    }

    BLI_bitmap *gh = subdiv_ccg->grid_hidden[i];
    if (gh) {
      BLI_bitmap_set_all(gh, is_hidden, key.grid_area);
    }
  }
}

static PBVH *build_pbvh_for_dynamic_topology(Object *ob, bool update_sculptverts)
{
  Mesh *me = BKE_object_get_original_mesh(ob);

#ifdef WITH_PBVH_CACHE
  PBVH *pbvh = BKE_pbvh_get_or_free_cached(ob, me, PBVH_BMESH);
#else
  PBVH *pbvh = nullptr;
#endif

  if (!pbvh) {
    pbvh = ob->sculpt->pbvh = BKE_pbvh_new(PBVH_BMESH);
    BKE_pbvh_set_bmesh(pbvh, ob->sculpt->bm);

    BM_mesh_elem_table_ensure(ob->sculpt->bm, BM_VERT | BM_EDGE | BM_FACE);

    BKE_sculptsession_update_attr_refs(ob);
    sculpt_boundary_flags_ensure(ob, pbvh, ob->sculpt->bm->totvert);
    sculpt_check_face_areas(ob, pbvh);

    BKE_sculpt_ensure_idmap(ob);

    sculptsession_bmesh_add_layers(ob);
    BKE_pbvh_build_bmesh(pbvh,
                         BKE_object_get_original_mesh(ob),
                         ob->sculpt->bm,
                         ob->sculpt->bm_smooth_shading,
                         ob->sculpt->bm_log,
                         ob->sculpt->bm_idmap,
                         ob->sculpt->attrs.dyntopo_node_id_vertex->bmesh_cd_offset,
                         ob->sculpt->attrs.dyntopo_node_id_face->bmesh_cd_offset,
                         ob->sculpt->cd_sculpt_vert,
                         ob->sculpt->attrs.face_areas->bmesh_cd_offset,
                         ob->sculpt->attrs.boundary_flags->bmesh_cd_offset,
                         ob->sculpt->fast_draw,
                         update_sculptverts);
  }
  else {
    BMesh *bm = BKE_pbvh_get_bmesh(pbvh);

    if (bm && bm != ob->sculpt->bm) {
      printf("%s: ss->bm != bm!\n", __func__);

      ob->sculpt->bm = bm;
    }
    else if (!bm) {
      BKE_pbvh_set_bmesh(pbvh, ob->sculpt->bm);
    }
  }

  if (ob->sculpt->bm_log) {
    BKE_pbvh_set_bm_log(pbvh, ob->sculpt->bm_log);
  }

  BKE_pbvh_set_symmetry(pbvh, 0, (int)BKE_get_fset_boundary_symflag(ob));

#ifdef WITH_PBVH_CACHE
  BKE_pbvh_set_cached(ob, pbvh);
#endif

  return pbvh;
}

static PBVH *build_pbvh_from_regular_mesh(Object *ob, Mesh *me_eval_deform, bool respect_hide)
{
  SculptSession *ss = ob->sculpt;
  Mesh *me = BKE_object_get_original_mesh(ob);
  const int looptris_num = poly_to_tri_count(me->totpoly, me->totloop);

#ifdef WITH_PBVH_CACHE
  PBVH *pbvh = BKE_pbvh_get_or_free_cached(ob, me, PBVH_FACES);
#else
  PBVH *pbvh = nullptr;
#endif

  MutableSpan<float3> positions = me->vert_positions_for_write();
  const Span<MPoly> polys = me->polys();
  const Span<MLoop> loops = me->loops();

<<<<<<< HEAD
  if (!ss->pmap && pbvh) {
    ss->pmap = BKE_pbvh_get_pmap(pbvh);
    BKE_pbvh_pmap_aquire(ss->pmap);
  }
  else if (!ss->pmap) {
    ss->pmap = BKE_pbvh_make_pmap(me);
  }

  if (!pbvh) {
    pbvh = ob->sculpt->pbvh = BKE_pbvh_new(PBVH_FACES);

    BKE_sculptsession_update_attr_refs(ob);
    sculpt_check_face_areas(ob, pbvh);
    BKE_pbvh_respect_hide_set(pbvh, respect_hide);

    float(*vert_cos)[3] = BKE_mesh_vert_positions_for_write(me);
    const Span<MPoly> polys = me->polys();
    const Span<MLoop> loops = me->loops();

    MLoopTri *looptri = static_cast<MLoopTri *>(
        MEM_malloc_arrayN(looptris_num, sizeof(*looptri), __func__));

    BKE_mesh_recalc_looptri(
        loops.data(), polys.data(), vert_cos, me->totloop, me->totpoly, looptri);
    BKE_sculptsession_check_sculptverts(ob, pbvh, me->totvert);

    BKE_pbvh_build_mesh(pbvh,
                        me,
                        me->polys().data(),
                        me->loops().data(),
                        vert_cos,
                        ss->msculptverts,
                        me->totvert,
                        &me->vdata,
                        &me->ldata,
                        &me->pdata,
                        looptri,
                        looptris_num,
                        ss->fast_draw,
                        (float *)ss->attrs.face_areas->data,
                        ss->pmap);
  }

  BKE_pbvh_set_pmap(pbvh, ss->pmap);
  BKE_sculptsession_check_sculptverts(ob, pbvh, me->totvert);

  BKE_pbvh_set_sculpt_verts(pbvh, ss->msculptverts);
=======
  MLoopTri *looptri = static_cast<MLoopTri *>(
      MEM_malloc_arrayN(looptris_num, sizeof(*looptri), __func__));

  blender::bke::mesh::looptris_calc(positions, polys, loops, {looptri, looptris_num});

  BKE_pbvh_build_mesh(pbvh,
                      me,
                      polys.data(),
                      loops.data(),
                      reinterpret_cast<float(*)[3]>(positions.data()),
                      me->totvert,
                      &me->vdata,
                      &me->ldata,
                      &me->pdata,
                      looptri,
                      looptris_num);
>>>>>>> 45c4a0b1

  const bool is_deformed = check_sculpt_object_deformed(ob, true);
  if (is_deformed && me_eval_deform != nullptr) {
    BKE_pbvh_vert_coords_apply(
        pbvh, BKE_mesh_vert_positions(me_eval_deform), me_eval_deform->totvert);
  }

#ifdef WITH_PBVH_CACHE
  BKE_pbvh_set_cached(ob, pbvh);
#endif

  return pbvh;
}

static PBVH *build_pbvh_from_ccg(Object *ob, SubdivCCG *subdiv_ccg, bool respect_hide)
{
  SculptSession *ss = ob->sculpt;

  CCGKey key;
  BKE_subdiv_ccg_key_top_level(&key, subdiv_ccg);

  Mesh *base_mesh = BKE_mesh_from_object(ob);
#ifdef WITH_PBVH_CACHE
  PBVH *pbvh = BKE_pbvh_get_or_free_cached(ob, base_mesh, PBVH_GRIDS);
#else
  PBVH *pbvh = nullptr;
#endif

  int totgridfaces = base_mesh->totloop * (key.grid_size - 1) * (key.grid_size - 1);
  BKE_sculpt_sync_face_visibility_to_grids(base_mesh, subdiv_ccg);

  if (!pbvh) {
    pbvh = ob->sculpt->pbvh = BKE_pbvh_new(PBVH_GRIDS);

    BKE_sculptsession_update_attr_refs(ob);
    BKE_pbvh_respect_hide_set(pbvh, respect_hide);
    sculpt_check_face_areas(ob, pbvh);

    BKE_pbvh_build_grids(pbvh,
                         subdiv_ccg->grids,
                         subdiv_ccg->num_grids,
                         &key,
                         (void **)subdiv_ccg->grid_faces,
                         subdiv_ccg->grid_flag_mats,
                         subdiv_ccg->grid_hidden,
                         ob->sculpt->fast_draw,
                         (float *)ss->attrs.face_areas->data,
                         base_mesh,
                         subdiv_ccg);
  }
  else {
    BKE_pbvh_subdiv_ccg_set(pbvh, subdiv_ccg);
  }

  BKE_pbvh_respect_hide_set(pbvh, respect_hide);
  BKE_pbvh_set_sculpt_verts(pbvh, ss->msculptverts);

  CustomData_reset(&ob->sculpt->temp_vdata);
  CustomData_reset(&ob->sculpt->temp_pdata);

  ss->temp_vdata_elems = BKE_pbvh_get_grid_num_verts(pbvh);
  ss->temp_pdata_elems = ss->totfaces;

  if (!ss->pmap) {
    ss->pmap = BKE_pbvh_make_pmap(BKE_object_get_original_mesh(ob));
  }

  BKE_pbvh_set_pmap(pbvh, ss->pmap);

  BKE_sculptsession_check_sculptverts(ob, pbvh, BKE_pbvh_get_grid_num_verts(pbvh));

#ifdef WITH_PBVH_CACHE
  BKE_pbvh_set_cached(ob, pbvh);
#endif

  return pbvh;
}

extern "C" bool BKE_sculptsession_check_sculptverts(Object *ob, struct PBVH *pbvh, int totvert)
{
  SculptSession *ss = ob->sculpt;

  sculpt_boundary_flags_ensure(ob, pbvh, totvert);

  if (!ss->attrs.sculpt_vert || !ss->attrs.sculpt_vert->data) {
    SculptAttributeParams params = {0};

    ss->attrs.sculpt_vert = sculpt_attribute_ensure_ex(
        ob, ATTR_DOMAIN_POINT, CD_DYNTOPO_VERT, "", &params, BKE_pbvh_type(pbvh));
  }

  ss->msculptverts = static_cast<MSculptVert *>(ss->attrs.sculpt_vert->data);
  BKE_pbvh_set_sculpt_verts(pbvh, ss->msculptverts);

  return false;
}

static void init_sculptvert_layer_faces(SculptSession *ss, PBVH *pbvh, int totvert)
{
  BKE_pbvh_set_sculpt_verts(pbvh, ss->msculptverts);

  MSculptVert *mv = ss->msculptverts;
  const bool is_grid = BKE_pbvh_type(pbvh) == PBVH_GRIDS;

  for (int i = 0; i < totvert; i++, mv++) {
    MV_ADD_FLAG(mv, SCULPTVERT_NEED_VALENCE | SCULPTVERT_NEED_DISK_SORT);
    mv->stroke_id = -1;

    PBVHVertRef vertex = {i};

    BKE_sculpt_boundary_flag_update(ss, vertex);

    copy_v3_v3(mv->origco, ss->vert_positions[i]);

    BKE_pbvh_update_vert_boundary_faces(static_cast<int *>(ss->attrs.boundary_flags->data),
                                        ss->face_sets,
                                        ss->hide_poly,
                                        ss->vert_positions,
                                        ss->edges,
                                        ss->loops,
                                        ss->polys,
                                        ss->msculptverts,
                                        ss->pmap->pmap,
                                        vertex,
                                        ss->sharp_edge,
                                        ss->seam_edge);

    // can't fully update boundary here, so still flag for update
    BKE_sculpt_boundary_flag_update(ss, vertex);
  }
}

static void init_sculptvert_layer_grids(SculptSession *ss, PBVH *pbvh, int totvert)
{
  BKE_pbvh_set_sculpt_verts(pbvh, ss->msculptverts);

  MSculptVert *mv = ss->msculptverts;

  for (int i = 0; i < totvert; i++, mv++) {
    MV_ADD_FLAG(mv, SCULPTVERT_NEED_VALENCE | SCULPTVERT_NEED_DISK_SORT);
    mv->stroke_id = -1;

    PBVHVertRef vertex = {i};

    BKE_sculpt_boundary_flag_update(ss, vertex);
    BKE_pbvh_update_vert_boundary_grids(pbvh, ss->subdiv_ccg, vertex);

    // can't fully update boundary here, so still flag for update
    BKE_sculpt_boundary_flag_update(ss, vertex);
  }
}

static void init_sculptvert_layer(SculptSession *ss, PBVH *pbvh, int totvert)
{
  if (BKE_pbvh_type(pbvh) == PBVH_FACES) {
    init_sculptvert_layer_faces(ss, pbvh, totvert);
  }
  else if (BKE_pbvh_type(pbvh) == PBVH_GRIDS) {
    init_sculptvert_layer_grids(ss, pbvh, totvert);
  }
}

PBVH *BKE_sculpt_object_pbvh_ensure(Depsgraph *depsgraph, Object *ob)
{
  if (ob == nullptr || ob->sculpt == nullptr) {
    return nullptr;
  }

  Scene *scene = DEG_get_input_scene(depsgraph);
  const bool respect_hide = true;

  PBVH *pbvh = ob->sculpt->pbvh;
  if (pbvh != nullptr) {
    SCULPT_update_flat_vcol_shading(ob, scene);

    /* NOTE: It is possible that grids were re-allocated due to modifier
     * stack. Need to update those pointers. */
    if (BKE_pbvh_type(pbvh) == PBVH_GRIDS) {
      Object *object_eval = DEG_get_evaluated_object(depsgraph, ob);
      Mesh *mesh_eval = static_cast<Mesh *>(object_eval->data);
      SubdivCCG *subdiv_ccg = mesh_eval->runtime->subdiv_ccg;
      if (subdiv_ccg != nullptr) {
        BKE_sculpt_bvh_update_from_ccg(pbvh, subdiv_ccg);
      }
    }

    BKE_sculptsession_sync_attributes(ob, BKE_object_get_original_mesh(ob));
    BKE_pbvh_update_active_vcol(pbvh, BKE_object_get_original_mesh(ob));

    return pbvh;
  }

  ob->sculpt->islands_valid = false;

  if (ob->sculpt->bm != nullptr) {
    /* Sculpting on a BMesh (dynamic-topology) gets a special PBVH. */
    pbvh = build_pbvh_for_dynamic_topology(ob, false);

    ob->sculpt->pbvh = pbvh;
  }
  else {
#if 1  // def WHEN_GLOBAL_UNDO_WORKS
    /*detect if we are loading from an undo memfile step*/
    Mesh *mesh_orig = BKE_object_get_original_mesh(ob);
    bool is_dyntopo = (mesh_orig->flag & ME_SCULPT_DYNAMIC_TOPOLOGY);

    if (is_dyntopo) {
      /* check if the pbvh cache has a valid bmesh */
#  ifdef WITH_PBVH_CACHE
      pbvh = BKE_pbvh_get_or_free_cached(ob, mesh_orig, PBVH_BMESH);
#  else
      pbvh = nullptr;
#  endif

      BMesh *bm = nullptr;

      if (pbvh) {
        bm = BKE_pbvh_get_bmesh(pbvh);
      }

      if (!bm) {
        bm = BKE_sculptsession_empty_bmesh_create();

        BMeshFromMeshParams params = {0};
        params.calc_face_normal = true;
        params.use_shapekey = true;
        params.active_shapekey = ob->shapenr;
        params.create_shapekey_layers = true;
        params.ignore_id_layers = false;
        params.copy_temp_cdlayers = true;

        params.cd_mask_extra.vmask = CD_MASK_DYNTOPO_VERT;

        BM_mesh_bm_from_me(bm, mesh_orig, &params);
      }

      ob->sculpt->bm = bm;

      SCULPT_undo_ensure_bmlog(ob);

      /* Note build_pbvh_for_dynamic_topology respects the pbvh cache. */
      pbvh = build_pbvh_for_dynamic_topology(ob, true);

      BKE_sculptsession_update_attr_refs(ob);
    }
    else {
      Object *object_eval = DEG_get_evaluated_object(depsgraph, ob);
      Mesh *mesh_eval = static_cast<Mesh *>(object_eval->data);
      if (mesh_eval->runtime->subdiv_ccg != nullptr) {
        pbvh = build_pbvh_from_ccg(ob, mesh_eval->runtime->subdiv_ccg, respect_hide);
      }
      else if (ob->type == OB_MESH) {
        Mesh *me_eval_deform = object_eval->runtime.mesh_deform_eval;
        pbvh = build_pbvh_from_regular_mesh(ob, me_eval_deform, respect_hide);
      }
    }
#else
    Object *object_eval = DEG_get_evaluated_object(depsgraph, ob);
    Mesh *mesh_eval = static_cast<Mesh *>(object_eval->data);
    if (mesh_eval->runtime->subdiv_ccg != nullptr) {
      pbvh = build_pbvh_from_ccg(ob, mesh_eval->runtime->subdiv_ccg, respect_hide);
    }
    else if (ob->type == OB_MESH) {
      Mesh *me_eval_deform = object_eval->runtime.mesh_deform_eval;

      BKE_sculptsession_check_sculptverts(ob, me_eval_deform->totvert);

      pbvh = build_pbvh_from_regular_mesh(ob, me_eval_deform, respect_hide);
    }
#endif
  }

  if (!ob->sculpt->pmap) {
    ob->sculpt->pmap = BKE_pbvh_make_pmap(BKE_object_get_original_mesh(ob));
  }

  BKE_pbvh_set_pmap(pbvh, ob->sculpt->pmap);
  ob->sculpt->pbvh = pbvh;

  sculpt_attribute_update_refs(ob);

  if (pbvh) {
    SCULPT_update_flat_vcol_shading(ob, scene);
  }

  return pbvh;
}

void BKE_sculpt_bvh_update_from_ccg(PBVH *pbvh, SubdivCCG *subdiv_ccg)
{
  CCGKey key;
  BKE_subdiv_ccg_key_top_level(&key, subdiv_ccg);

  BKE_pbvh_grids_update(pbvh,
                        subdiv_ccg->grids,
                        (void **)subdiv_ccg->grid_faces,
                        subdiv_ccg->grid_flag_mats,
                        subdiv_ccg->grid_hidden,
                        &key);
}

bool BKE_sculptsession_use_pbvh_draw(const Object *ob, const RegionView3D *rv3d)
{
  SculptSession *ss = ob->sculpt;
  if (ss == nullptr || ss->pbvh == nullptr || ss->mode_type != OB_MODE_SCULPT) {
    return false;
  }

#if 0
  if (BKE_pbvh_type(ss->pbvh) == PBVH_GRIDS) {
    return !(v3d && (v3d->shading.type > OB_SOLID));
  }
#endif

  if (BKE_pbvh_type(ss->pbvh) == PBVH_FACES) {
    /* Regular mesh only draws from PBVH without modifiers and shape keys, or for
     * external engines that do not have access to the PBVH like Eevee does. */
    const bool external_engine = rv3d && rv3d->render_engine != nullptr;
    return !(ss->shapekey_active || ss->deform_modifiers_active || external_engine);
  }

  /* Multires and dyntopo always draw directly from the PBVH. */
  return true;
}

/* Returns the Face Set random color for rendering in the overlay given its ID and a color seed. */
#define GOLDEN_RATIO_CONJUGATE 0.618033988749895f
void BKE_paint_face_set_overlay_color_get(const int face_set, const int seed, uchar r_color[4])
{
  float rgba[4];
  float random_mod_hue = GOLDEN_RATIO_CONJUGATE * (face_set + (seed % 10));
  random_mod_hue = random_mod_hue - floorf(random_mod_hue);
  const float random_mod_sat = BLI_hash_int_01(face_set + seed + 1);
  const float random_mod_val = BLI_hash_int_01(face_set + seed + 2);
  hsv_to_rgb(random_mod_hue,
             0.6f + (random_mod_sat * 0.25f),
             1.0f - (random_mod_val * 0.35f),
             &rgba[0],
             &rgba[1],
             &rgba[2]);
  rgba_float_to_uchar(r_color, rgba);
}

int BKE_sculptsession_vertex_count(const SculptSession *ss)
{
  switch (BKE_pbvh_type(ss->pbvh)) {
    case PBVH_FACES:
      return ss->totvert;
    case PBVH_BMESH:
      return BM_mesh_elem_count(ss->bm, BM_VERT);
    case PBVH_GRIDS:
      return BKE_pbvh_get_grid_num_verts(ss->pbvh);
  }

  return 0;
}

/**
  Syncs customdata layers with internal bmesh, but ignores deleted layers.
*/
void BKE_sculptsession_sync_attributes(struct Object *ob, struct Mesh *me)
{
  SculptSession *ss = ob->sculpt;

  if (!ss) {
    return;
  }
  else if (!ss->bm) {
    BKE_sculptsession_update_attr_refs(ob);
    return;
  }

  bool modified = false;
  BMesh *bm = ss->bm;

  CustomData *cd1[4] = {&me->vdata, &me->edata, &me->ldata, &me->pdata};
  CustomData *cd2[4] = {&bm->vdata, &bm->edata, &bm->ldata, &bm->pdata};
  int badmask = CD_MASK_MLOOP | CD_MASK_MEDGE | CD_MASK_MPOLY | CD_MASK_ORIGINDEX |
                CD_MASK_ORIGSPACE | CD_MASK_MFACE;

  for (int i = 0; i < 4; i++) {
    Vector<CustomDataLayer *> newlayers;

    CustomData *data1 = cd1[i];
    CustomData *data2 = cd2[i];

    if (!data1->layers) {
      modified |= data2->layers != nullptr;
      continue;
    }

    for (int j = 0; j < data1->totlayer; j++) {
      CustomDataLayer *cl1 = data1->layers + j;

      if ((1 << cl1->type) & badmask) {
        continue;
      }

      int idx = CustomData_get_named_layer_index(data2, cl1->type, cl1->name);
      if (idx < 0) {
        newlayers.append(cl1);
      }
    }

    for (CustomDataLayer *layer : newlayers) {
      BM_data_layer_add_named(bm, data2, layer->type, layer->name);
      modified = true;
    }

    /* sync various ids */
    for (int j = 0; j < data1->totlayer; j++) {
      CustomDataLayer *cl1 = data1->layers + j;

      if ((1 << cl1->type) & badmask) {
        continue;
      }

      int idx = CustomData_get_named_layer_index(data2, cl1->type, cl1->name);

      if (idx == -1) {
        continue;
      }

      CustomDataLayer *cl2 = data2->layers + idx;

      cl2->anonymous_id = cl1->anonymous_id;
      cl2->uid = cl1->uid;
    }

    bool typemap[CD_NUMTYPES] = {0};

    for (int j = 0; j < data1->totlayer; j++) {
      CustomDataLayer *cl1 = data1->layers + j;

      if ((1 << cl1->type) & badmask) {
        continue;
      }

      if (typemap[cl1->type]) {
        continue;
      }

      typemap[cl1->type] = true;

      // find first layer
      int baseidx = CustomData_get_layer_index(data2, cl1->type);

      if (baseidx < 0) {
        modified |= true;
        continue;
      }

      CustomDataLayer *cl2 = data2->layers + baseidx;

      int idx = CustomData_get_named_layer_index(data2, cl1->type, cl1[cl1->active].name);
      if (idx >= 0) {
        modified |= idx - baseidx != cl2->active;
        cl2->active = idx - baseidx;
      }

      idx = CustomData_get_named_layer_index(data2, cl1->type, cl1[cl1->active_rnd].name);
      if (idx >= 0) {
        modified |= idx - baseidx != cl2->active_rnd;
        cl2->active_rnd = idx - baseidx;
      }

      idx = CustomData_get_named_layer_index(data2, cl1->type, cl1[cl1->active_mask].name);
      if (idx >= 0) {
        modified |= idx - baseidx != cl2->active_mask;
        cl2->active_mask = idx - baseidx;
      }

      idx = CustomData_get_named_layer_index(data2, cl1->type, cl1[cl1->active_clone].name);
      if (idx >= 0) {
        modified |= idx - baseidx != cl2->active_clone;
        cl2->active_clone = idx - baseidx;
      }
    }
  }

  if (modified && ss->bm) {
    CustomData_regen_active_refs(&ss->bm->vdata);
    CustomData_regen_active_refs(&ss->bm->edata);
    CustomData_regen_active_refs(&ss->bm->ldata);
    CustomData_regen_active_refs(&ss->bm->pdata);
  }

  BKE_sculptsession_update_attr_refs(ob);
}

BMesh *BKE_sculptsession_empty_bmesh_create()
{
  BMAllocTemplate allocsize;

  allocsize.totvert = 2048 * 1;
  allocsize.totface = 2048 * 16;
  allocsize.totloop = 4196 * 16;
  allocsize.totedge = 2048 * 16;

  BMeshCreateParams params = {0};

  params.use_toolflags = false;
  params.create_unique_ids = true;
  params.id_elem_mask = BM_VERT | BM_EDGE | BM_FACE;
  params.id_map = true;
  params.temporary_ids = false;

  params.no_reuse_ids = false;

  BMesh *bm = BM_mesh_create(&allocsize, &params);

  return bm;
}

/** Returns pointer to a CustomData associated with a given domain, if
 * one exists.  If not nullptr is returned (this may happen with e.g.
 * multires and ATTR_DOMAIN_POINT).
 */
static CustomData *sculpt_get_cdata(Object *ob, eAttrDomain domain)
{
  SculptSession *ss = ob->sculpt;

  if (ss->bm) {
    switch (domain) {
      case ATTR_DOMAIN_POINT:
        return &ss->bm->vdata;
      case ATTR_DOMAIN_FACE:
        return &ss->bm->pdata;
      default:
        BLI_assert_unreachable();
        return nullptr;
    }
  }
  else {
    Mesh *me = BKE_object_get_original_mesh(ob);

    switch (domain) {
      case ATTR_DOMAIN_POINT:
        /* Cannot get vertex domain for multires grids. */
        if (ss->pbvh && BKE_pbvh_type(ss->pbvh) == PBVH_GRIDS) {
          return nullptr;
        }

        return &me->vdata;
      case ATTR_DOMAIN_FACE:
        return &me->pdata;
      default:
        BLI_assert_unreachable();
        return nullptr;
    }
  }
}

static int sculpt_attr_elem_count_get(Object *ob, eAttrDomain domain)
{
  SculptSession *ss = ob->sculpt;

  switch (domain) {
    case ATTR_DOMAIN_POINT:
      /* Cannot rely on prescence of ss->pbvh. */

      if (ss->bm) {
        return ss->bm->totvert;
      }
      else if (ss->subdiv_ccg) {
        CCGKey key;
        BKE_subdiv_ccg_key_top_level(&key, ss->subdiv_ccg);
        return ss->subdiv_ccg->num_grids * key.grid_area;
      }
      else {
        Mesh *me = BKE_object_get_original_mesh(ob);

        return me->totvert;
      }
      break;
    case ATTR_DOMAIN_FACE:
      return ss->totfaces;
      break;
    default:
      BLI_assert_unreachable();
      return 0;
  }
}

static bool sculpt_attribute_create(SculptSession *ss,
                                    Object *ob,
                                    eAttrDomain domain,
                                    eCustomDataType proptype,
                                    const char *name,
                                    SculptAttribute *out,
                                    const SculptAttributeParams *params,
                                    PBVHType pbvhtype)
{
  Mesh *me = BKE_object_get_original_mesh(ob);

  bool simple_array = params->simple_array;
  bool permanent = params->permanent;

  out->params = *params;
  out->proptype = proptype;
  out->domain = domain;
  BLI_strncpy_utf8(out->name, name, sizeof(out->name));

  /* Force non-CustomData simple_array mode if not PBVH_FACES. */
  if (pbvhtype == PBVH_GRIDS) {
    if (permanent) {
      printf(
          "%s: error: tried to make permanent customdata in multires; will make "
          "local "
          "array "
          "instead.\n",
          __func__);
      permanent = (out->params.permanent = false);
    }

    simple_array = true;
  }

  BLI_assert(!(simple_array && permanent));

  int totelem = sculpt_attr_elem_count_get(ob, domain);

  if (simple_array) {
    int elemsize = CustomData_sizeof(proptype);

    out->data = MEM_calloc_arrayN(totelem, elemsize, __func__);

    out->data_for_bmesh = ss->bm != nullptr;
    out->simple_array = true;
    out->bmesh_cd_offset = -1;
    out->layer = nullptr;
    out->elem_size = elemsize;
    out->used = true;
    out->elem_num = totelem;

    return true;
  }

  switch (pbvhtype) {
    out->simple_array = false;

    case PBVH_BMESH: {
      CustomData *cdata = nullptr;
      out->data_for_bmesh = true;

      switch (domain) {
        case ATTR_DOMAIN_POINT:
          cdata = &ss->bm->vdata;
          break;
        case ATTR_DOMAIN_FACE:
          cdata = &ss->bm->pdata;
          break;
        default:
          out->used = false;
          return false;
      }

      BLI_assert(CustomData_get_named_layer_index(cdata, proptype, name) == -1);

      BM_data_layer_add_named(ss->bm, cdata, proptype, name);
      int index = CustomData_get_named_layer_index(cdata, proptype, name);

      if (!permanent && !ss->save_temp_layers) {
        cdata->layers[index].flag |= CD_FLAG_TEMPORARY | CD_FLAG_NOCOPY;
        out->params.permanent = true;
      }

      out->data = nullptr;
      out->layer = cdata->layers + index;
      out->bmesh_cd_offset = out->layer->offset;
      out->elem_size = CustomData_sizeof(proptype);
      break;
    }
    case PBVH_FACES: {
      CustomData *cdata = nullptr;

      switch (domain) {
        case ATTR_DOMAIN_POINT:
          cdata = &me->vdata;
          break;
        case ATTR_DOMAIN_FACE:
          cdata = &me->pdata;
          break;
        default:
          out->used = false;
          return false;
      }

      BLI_assert(CustomData_get_named_layer_index(cdata, proptype, name) == -1);

      CustomData_add_layer_named(cdata, proptype, CD_SET_DEFAULT, totelem, name);
      int index = CustomData_get_named_layer_index(cdata, proptype, name);

      if (!permanent && !ss->save_temp_layers) {
        out->params.permanent = true;
        cdata->layers[index].flag |= CD_FLAG_TEMPORARY | CD_FLAG_NOCOPY;
      }

      out->layer = cdata->layers + index;
      out->data = out->layer->data;
      out->data_for_bmesh = false;
      out->bmesh_cd_offset = -1;
      out->elem_size = CustomData_get_elem_size(out->layer);

      break;
    }
    case PBVH_GRIDS: {
      /* GRIDS should have been handled as simple arrays. */
      BLI_assert_unreachable();
      break;
    }
    default:
      BLI_assert_unreachable();
      break;
  }

  out->used = true;
  out->elem_num = totelem;

  return true;
}

static bool sculpt_attr_update(Object *ob, SculptAttribute *attr)
{
  SculptSession *ss = ob->sculpt;
  int elem_num = sculpt_attr_elem_count_get(ob, attr->domain);

  bool bad = false;

  if (attr->data) {
    bad = attr->elem_num != elem_num;
  }

  /* Check if we are a coerced simple array and shouldn't be. */
  bad |= attr->simple_array && !attr->params.simple_array &&
         !ELEM(BKE_pbvh_type(ss->pbvh), PBVH_GRIDS, PBVH_BMESH);

  CustomData *cdata = sculpt_get_cdata(ob, attr->domain);
  if (cdata && !attr->simple_array) {
    int layer_index = CustomData_get_named_layer_index(cdata, attr->proptype, attr->name);

    bad |= layer_index == -1;
    bad |= (ss->bm != nullptr) != attr->data_for_bmesh;

    if (!bad) {
      if (attr->data_for_bmesh) {
        attr->bmesh_cd_offset = cdata->layers[layer_index].offset;
        attr->data = nullptr;
      }
      else {
        attr->data = cdata->layers[layer_index].data;
      }
    }
  }

  PBVHType pbvhtype;
  if (ss->pbvh) {
    pbvhtype = BKE_pbvh_type(ss->pbvh);
  }
  else if (ss->bm) {
    pbvhtype = PBVH_BMESH;
  }
  else if (ss->subdiv_ccg) {
    pbvhtype = PBVH_GRIDS;
  }
  else {
    pbvhtype = PBVH_FACES;
  }

  if (bad) {
    if (attr->simple_array) {
      MEM_SAFE_FREE(attr->data);
    }

    sculpt_attribute_create(
        ss, ob, attr->domain, attr->proptype, attr->name, attr, &attr->params, pbvhtype);
  }

  return bad;
}

static SculptAttribute *sculpt_get_cached_layer(SculptSession *ss,
                                                eAttrDomain domain,
                                                eCustomDataType proptype,
                                                const char *name)
{
  for (int i = 0; i < SCULPT_MAX_ATTRIBUTES; i++) {
    SculptAttribute *attr = ss->temp_attributes + i;

    if (attr->used && STREQ(attr->name, name) && attr->proptype == proptype &&
        attr->domain == domain) {

      return attr;
    }
  }

  return nullptr;
}

bool BKE_sculpt_attribute_exists(Object *ob,
                                 eAttrDomain domain,
                                 eCustomDataType proptype,
                                 const char *name)
{
  SculptSession *ss = ob->sculpt;
  SculptAttribute *attr = sculpt_get_cached_layer(ss, domain, proptype, name);

  if (attr) {
    return true;
  }

  CustomData *cdata = sculpt_get_cdata(ob, domain);
  return CustomData_get_named_layer_index(cdata, proptype, name) != -1;
}

static SculptAttribute *sculpt_alloc_attr(SculptSession *ss)
{
  for (int i = 0; i < SCULPT_MAX_ATTRIBUTES; i++) {
    if (!ss->temp_attributes[i].used) {
      memset((void *)(ss->temp_attributes + i), 0, sizeof(SculptAttribute));
      ss->temp_attributes[i].used = true;

      return ss->temp_attributes + i;
    }
  }

  BLI_assert_unreachable();
  return nullptr;
}

SculptAttribute *BKE_sculpt_attribute_get(struct Object *ob,
                                          eAttrDomain domain,
                                          eCustomDataType proptype,
                                          const char *name)
{
  SculptSession *ss = ob->sculpt;

  /* See if attribute is cached in ss->temp_attributes. */
  SculptAttribute *attr = sculpt_get_cached_layer(ss, domain, proptype, name);

  if (attr) {
    if (sculpt_attr_update(ob, attr)) {
      sculpt_attribute_update_refs(ob);
    }

    return attr;
  }

  /* Does attribute exist in CustomData layout? */
  CustomData *cdata = sculpt_get_cdata(ob, domain);
  if (cdata) {
    int index = CustomData_get_named_layer_index(cdata, proptype, name);

    if (index != -1) {
      int totelem = sculpt_attr_elem_count_get(ob, ATTR_DOMAIN_POINT);

      attr = sculpt_alloc_attr(ss);

      attr->used = true;
      attr->domain = domain;
      attr->proptype = proptype;
      attr->data = cdata->layers[index].data;
      attr->bmesh_cd_offset = cdata->layers[index].offset;
      attr->elem_num = totelem;
      attr->layer = cdata->layers + index;
      attr->elem_size = CustomData_get_elem_size(attr->layer);

      BLI_strncpy_utf8(attr->name, name, sizeof(attr->name));
      return attr;
    }
  }

  return nullptr;
}

static SculptAttribute *sculpt_attribute_ensure_ex(Object *ob,
                                                   eAttrDomain domain,
                                                   eCustomDataType proptype,
                                                   const char *name,
                                                   const SculptAttributeParams *params,
                                                   PBVHType pbvhtype)
{
  SculptSession *ss = ob->sculpt;
  SculptAttribute *attr = BKE_sculpt_attribute_get(ob, domain, proptype, name);

  if (attr) {
    sculpt_attr_update(ob, attr);

    /* Since "stroke_only" is not a CustomData flag we have
     * to sync its parameter setting manually. Fixes #104618.
     */
    attr->params.stroke_only = params->stroke_only;

    return attr;
  }

  attr = sculpt_alloc_attr(ss);

  /* Create attribute. */
  sculpt_attribute_create(ss, ob, domain, proptype, name, attr, params, pbvhtype);
  sculpt_attribute_update_refs(ob);

  return attr;
}

SculptAttribute *BKE_sculpt_attribute_ensure(Object *ob,
                                             eAttrDomain domain,
                                             eCustomDataType proptype,
                                             const char *name,
                                             const SculptAttributeParams *params)
{
  SculptAttributeParams temp_params = *params;

  return sculpt_attribute_ensure_ex(
      ob, domain, proptype, name, &temp_params, BKE_pbvh_type(ob->sculpt->pbvh));
}

static void sculptsession_bmesh_attr_update_internal(Object *ob)
{
  SculptSession *ss = ob->sculpt;

  sculptsession_bmesh_add_layers(ob);
  if (ss->bm_idmap) {
    BM_idmap_check_attributes(ss->bm_idmap);
  }

  if (ss->pbvh) {
    int cd_sculpt_vert = CustomData_get_offset(&ss->bm->vdata, CD_DYNTOPO_VERT);
    int cd_face_area = ss->attrs.face_areas ? ss->attrs.face_areas->bmesh_cd_offset : -1;
    int cd_hide_poly = ss->attrs.hide_poly ? ss->attrs.hide_poly->bmesh_cd_offset : -1;
    int cd_boundary_flags = ss->attrs.boundary_flags ? ss->attrs.boundary_flags->bmesh_cd_offset :
                                                       -1;
    int cd_dyntopo_vert = ss->attrs.dyntopo_node_id_vertex ?
                              ss->attrs.dyntopo_node_id_vertex->bmesh_cd_offset :
                              -1;
    int cd_dyntopo_face = ss->attrs.dyntopo_node_id_face ?
                              ss->attrs.dyntopo_node_id_face->bmesh_cd_offset :
                              -1;

    BKE_pbvh_set_idmap(ss->pbvh, ss->bm_idmap);
    BKE_pbvh_update_offsets(ss->pbvh,
                            cd_dyntopo_vert,
                            cd_dyntopo_face,
                            cd_sculpt_vert,
                            cd_face_area,
                            cd_hide_poly,
                            cd_boundary_flags);
  }
}

static void sculptsession_bmesh_add_layers(Object *ob)
{
  SculptSession *ss = ob->sculpt;
  SculptAttributeParams params = {0};

  if (!ss->attrs.sculpt_vert) {
    ss->attrs.sculpt_vert = sculpt_attribute_ensure_ex(
        ob, ATTR_DOMAIN_POINT, CD_DYNTOPO_VERT, "", &params, PBVH_BMESH);
  }

  if (!ss->attrs.face_areas) {
    SculptAttributeParams params = {0};
    ss->attrs.face_areas = sculpt_attribute_ensure_ex(ob,
                                                      ATTR_DOMAIN_FACE,
                                                      CD_PROP_FLOAT2,
                                                      SCULPT_ATTRIBUTE_NAME(face_areas),
                                                      &params,
                                                      PBVH_BMESH);
  }

  if (!ss->attrs.dyntopo_node_id_vertex) {
    ss->attrs.dyntopo_node_id_vertex = sculpt_attribute_ensure_ex(
        ob,
        ATTR_DOMAIN_POINT,
        CD_PROP_INT32,
        SCULPT_ATTRIBUTE_NAME(dyntopo_node_id_vertex),
        &params,
        PBVH_BMESH);
  }

  if (!ss->attrs.dyntopo_node_id_face) {
    ss->attrs.dyntopo_node_id_face = sculpt_attribute_ensure_ex(
        ob,
        ATTR_DOMAIN_FACE,
        CD_PROP_INT32,
        SCULPT_ATTRIBUTE_NAME(dyntopo_node_id_face),
        &params,
        PBVH_BMESH);
  }

  ss->cd_vert_node_offset = ss->attrs.dyntopo_node_id_vertex->bmesh_cd_offset;
  ss->cd_face_node_offset = ss->attrs.dyntopo_node_id_face->bmesh_cd_offset;
  ss->cd_face_areas = ss->attrs.face_areas ? ss->attrs.face_areas->bmesh_cd_offset : -1;
  ss->cd_sculpt_vert = ss->attrs.sculpt_vert->bmesh_cd_offset;
  ss->cd_hide_poly = ss->attrs.hide_poly ? ss->attrs.hide_poly->bmesh_cd_offset : -1;
}

template<typename T> static void sculpt_clear_attribute_bmesh(BMesh *bm, SculptAttribute *attr)
{
  BMIter iter;
  int itertype;

  switch (attr->domain) {
    case ATTR_DOMAIN_POINT:
      itertype = BM_VERTS_OF_MESH;
      break;
    case ATTR_DOMAIN_EDGE:
      itertype = BM_EDGES_OF_MESH;
      break;
    case ATTR_DOMAIN_FACE:
      itertype = BM_FACES_OF_MESH;
      break;
    default:
      BLI_assert_unreachable();
      return;
  }

  int size = CustomData_getTypeSize(attr->proptype);

  T *elem;
  BM_ITER_MESH (elem, &iter, bm, itertype) {
    memset(POINTER_OFFSET(elem->head.data, attr->bmesh_cd_offset), 0, size);
  }
}

void BKE_sculpt_attributes_destroy_temporary_stroke(Object *ob)
{
  SculptSession *ss = ob->sculpt;

  for (int i = 0; i < SCULPT_MAX_ATTRIBUTES; i++) {
    SculptAttribute *attr = ss->temp_attributes + i;

    if (attr->params.stroke_only) {
      /* Don't free BMesh attribute as it is quite expensive;
       * note that temporary attributes are still freed on
       * exiting sculpt mode.
       *
       * Attributes allocated as simple arrays are fine however.
       */

      if (!attr->params.simple_array && ss->bm) {
        BMIter iter;
        int size = CustomData_getTypeSize(attr->proptype);

        /* Zero the attribute in an attempt to emulate the behavior of releasing it. */
        switch (attr->domain) {
          case ATTR_DOMAIN_POINT: {
            sculpt_clear_attribute_bmesh<BMVert>(ss->bm, attr);
            break;
          }
          case ATTR_DOMAIN_EDGE:
            sculpt_clear_attribute_bmesh<BMEdge>(ss->bm, attr);
            break;
          case ATTR_DOMAIN_FACE:
            sculpt_clear_attribute_bmesh<BMFace>(ss->bm, attr);
            break;
        }
        continue;
      }

      BKE_sculpt_attribute_destroy(ob, attr);
    }
  }
}

static void update_bmesh_offsets(Mesh *me, SculptSession *ss)
{
  ss->cd_sculpt_vert = ss->attrs.sculpt_vert ? ss->attrs.sculpt_vert->bmesh_cd_offset : -1;
  ss->cd_vert_node_offset = ss->attrs.dyntopo_node_id_vertex ?
                                ss->attrs.dyntopo_node_id_vertex->bmesh_cd_offset :
                                -1;
  ss->cd_face_node_offset = ss->attrs.dyntopo_node_id_face ?
                                ss->attrs.dyntopo_node_id_face->bmesh_cd_offset :
                                -1;

  CustomDataLayer *layer = BKE_id_attributes_active_color_get(&me->id);
  if (layer) {
    eAttrDomain domain = BKE_id_attribute_domain(&me->id, layer);

    CustomData *cdata = domain == ATTR_DOMAIN_POINT ? &ss->bm->vdata : &ss->bm->ldata;
    int layer_i = CustomData_get_named_layer_index(cdata, layer->type, layer->name);

    ss->cd_vcol_offset = layer_i != -1 ? cdata->layers[layer_i].offset : -1;
  }
  else {
    ss->cd_vcol_offset = -1;
  }

  ss->cd_vert_mask_offset = CustomData_get_offset(&ss->bm->vdata, CD_PAINT_MASK);
  ss->cd_faceset_offset = CustomData_get_offset_named(
      &ss->bm->pdata, CD_PROP_INT32, ".sculpt_face_set");
  ss->cd_face_areas = ss->attrs.face_areas ? ss->attrs.face_areas->bmesh_cd_offset : -1;
  ss->cd_hide_poly = ss->attrs.hide_poly ? ss->attrs.hide_poly->bmesh_cd_offset : -1;

  int cd_boundary_flags = ss->attrs.boundary_flags ? ss->attrs.boundary_flags->bmesh_cd_offset :
                                                     -1;

  if (ss->pbvh) {
    BKE_pbvh_update_offsets(ss->pbvh,
                            ss->cd_vert_node_offset,
                            ss->cd_face_node_offset,
                            ss->cd_sculpt_vert,
                            ss->cd_face_areas,
                            ss->cd_hide_poly,
                            cd_boundary_flags);
  }
}

static void sculpt_attribute_update_refs(Object *ob)
{
  SculptSession *ss = ob->sculpt;

  /* Run twice, in case sculpt_attr_update had to recreate a layer and messed up #BMesh offsets. */
  for (int i = 0; i < 2; i++) {
    for (int j = 0; j < SCULPT_MAX_ATTRIBUTES; j++) {
      SculptAttribute *attr = ss->temp_attributes + j;

      if (attr->used) {
        sculpt_attr_update(ob, attr);
      }
    }

    if (ss->bm) {
      sculptsession_bmesh_attr_update_internal(ob);
    }
  }

  Mesh *me = BKE_object_get_original_mesh(ob);

  if (ss->pbvh) {
    BKE_pbvh_update_active_vcol(ss->pbvh, me);
  }

  if (ss->attrs.face_areas && ss->pbvh) {
    BKE_pbvh_set_face_areas(ss->pbvh, (float *)ss->attrs.face_areas->data);
  }

  if (ss->bm) {
    update_bmesh_offsets(me, ss);
  }
}

void BKE_sculptsession_update_attr_refs(Object *ob)
{
  sculpt_attribute_update_refs(ob);
}

void BKE_sculpt_attribute_destroy_temporary_all(Object *ob)
{
  SculptSession *ss = ob->sculpt;

  for (int i = 0; i < SCULPT_MAX_ATTRIBUTES; i++) {
    SculptAttribute *attr = ss->temp_attributes + i;

    if (attr->used && !attr->params.permanent) {
      BKE_sculpt_attribute_destroy(ob, attr);
    }
  }
}

bool BKE_sculpt_attribute_destroy(Object *ob, SculptAttribute *attr)
{
  if (!attr || !attr->used) {
    return false;
  }

  SculptSession *ss = ob->sculpt;
  eAttrDomain domain = attr->domain;

  BLI_assert(attr->used);

  /* Remove from convenience pointer struct. */
  SculptAttribute **ptrs = (SculptAttribute **)&ss->attrs;
  int ptrs_num = sizeof(ss->attrs) / sizeof(void *);

  for (int i = 0; i < ptrs_num; i++) {
    if (ptrs[i] == attr) {
      ptrs[i] = nullptr;
    }
  }

  /* Remove from internal temp_attributes array. */
  for (int i = 0; i < SCULPT_MAX_ATTRIBUTES; i++) {
    SculptAttribute *attr2 = ss->temp_attributes + i;

    if (STREQ(attr2->name, attr->name) && attr2->domain == attr->domain &&
        attr2->proptype == attr->proptype) {

      attr2->used = false;
    }
  }

  Mesh *me = BKE_object_get_original_mesh(ob);

  if (attr->simple_array) {
    MEM_SAFE_FREE(attr->data);
  }
  else if (ss->bm) {
    if (attr->data_for_bmesh) {
      CustomData *cdata = attr->domain == ATTR_DOMAIN_POINT ? &ss->bm->vdata : &ss->bm->pdata;

      BM_data_layer_free_named(ss->bm, cdata, attr->name);
    }
  }
  else {
    CustomData *cdata = nullptr;
    int totelem = 0;

    switch (domain) {
      case ATTR_DOMAIN_POINT:
        cdata = ss->bm ? &ss->bm->vdata : &me->vdata;
        totelem = ss->totvert;
        break;
      case ATTR_DOMAIN_FACE:
        cdata = ss->bm ? &ss->bm->pdata : &me->pdata;
        totelem = ss->totfaces;
        break;
      default:
        BLI_assert_unreachable();
        return false;
    }

    /* We may have been called after destroying ss->bm in which case attr->layer
     * might be invalid.
     */
    int layer_i = CustomData_get_named_layer_index(cdata, attr->proptype, attr->name);
    if (layer_i != 0) {
      CustomData_free_layer(cdata, attr->proptype, totelem, layer_i);
    }

    sculpt_attribute_update_refs(ob);
  }

  attr->data = nullptr;
  attr->used = false;

  return true;
}

bool BKE_sculpt_has_persistent_base(SculptSession *ss)
{
  if (ss->bm) {
    return CustomData_get_named_layer_index(
               &ss->bm->vdata, CD_PROP_FLOAT3, SCULPT_ATTRIBUTE_NAME(persistent_co)) != -1;
  }
  else if (ss->vdata) {
    return CustomData_get_named_layer_index(
               ss->vdata, CD_PROP_FLOAT3, SCULPT_ATTRIBUTE_NAME(persistent_co)) != -1;
  }

  /* Detect multires. */
  return ss->attrs.persistent_co;
}<|MERGE_RESOLUTION|>--- conflicted
+++ resolved
@@ -11,12 +11,8 @@
 #include "MEM_guardedalloc.h"
 
 #include "DNA_brush_types.h"
-<<<<<<< HEAD
-#include "DNA_gpencil_types.h"
+#include "DNA_gpencil_legacy_types.h"
 #include "DNA_key_types.h"
-=======
-#include "DNA_gpencil_legacy_types.h"
->>>>>>> 45c4a0b1
 #include "DNA_mesh_types.h"
 #include "DNA_meshdata_types.h"
 #include "DNA_modifier_types.h"
@@ -31,6 +27,7 @@
 #include "BLI_hash.h"
 #include "BLI_listbase.h"
 #include "BLI_math_vector.h"
+#include "BLI_string_ref.hh"
 #include "BLI_string_utf8.h"
 #include "BLI_string_utils.h"
 #include "BLI_utildefines.h"
@@ -46,12 +43,8 @@
 #include "BKE_context.h"
 #include "BKE_crazyspace.h"
 #include "BKE_deform.h"
-<<<<<<< HEAD
 #include "BKE_global.h"
-#include "BKE_gpencil.h"
-=======
 #include "BKE_gpencil_legacy.h"
->>>>>>> 45c4a0b1
 #include "BKE_idtype.h"
 #include "BKE_image.h"
 #include "BKE_key.h"
@@ -91,6 +84,7 @@
 using blender::float3;
 using blender::MutableSpan;
 using blender::Span;
+using blender::StringRef;
 
 static void sculpt_attribute_update_refs(Object *ob);
 static SculptAttribute *sculpt_attribute_ensure_ex(Object *ob,
@@ -2359,7 +2353,6 @@
   if (hide_poly != nullptr) {
     return hide_poly;
   }
-<<<<<<< HEAD
 
   SculptAttributeParams params = {0};
   params.permanent = true;
@@ -2368,10 +2361,6 @@
       ob, ATTR_DOMAIN_FACE, CD_PROP_BOOL, ".hide_poly", &params);
 
   return ob->sculpt->hide_poly = static_cast<bool *>(ob->sculpt->attrs.hide_poly->data);
-=======
-  return static_cast<bool *>(CustomData_add_layer_named(
-      &mesh->pdata, CD_PROP_BOOL, CD_SET_DEFAULT, mesh->totpoly, ".hide_poly"));
->>>>>>> 45c4a0b1
 }
 
 int BKE_sculpt_mask_layers_ensure(Depsgraph *depsgraph,
@@ -2656,7 +2645,6 @@
   const Span<MPoly> polys = me->polys();
   const Span<MLoop> loops = me->loops();
 
-<<<<<<< HEAD
   if (!ss->pmap && pbvh) {
     ss->pmap = BKE_pbvh_get_pmap(pbvh);
     BKE_pbvh_pmap_aquire(ss->pmap);
@@ -2679,8 +2667,7 @@
     MLoopTri *looptri = static_cast<MLoopTri *>(
         MEM_malloc_arrayN(looptris_num, sizeof(*looptri), __func__));
 
-    BKE_mesh_recalc_looptri(
-        loops.data(), polys.data(), vert_cos, me->totloop, me->totpoly, looptri);
+    blender::bke::mesh::looptris_calc(positions, polys, loops, {looptri, looptris_num});
     BKE_sculptsession_check_sculptverts(ob, pbvh, me->totvert);
 
     BKE_pbvh_build_mesh(pbvh,
@@ -2704,24 +2691,6 @@
   BKE_sculptsession_check_sculptverts(ob, pbvh, me->totvert);
 
   BKE_pbvh_set_sculpt_verts(pbvh, ss->msculptverts);
-=======
-  MLoopTri *looptri = static_cast<MLoopTri *>(
-      MEM_malloc_arrayN(looptris_num, sizeof(*looptri), __func__));
-
-  blender::bke::mesh::looptris_calc(positions, polys, loops, {looptri, looptris_num});
-
-  BKE_pbvh_build_mesh(pbvh,
-                      me,
-                      polys.data(),
-                      loops.data(),
-                      reinterpret_cast<float(*)[3]>(positions.data()),
-                      me->totvert,
-                      &me->vdata,
-                      &me->ldata,
-                      &me->pdata,
-                      looptri,
-                      looptris_num);
->>>>>>> 45c4a0b1
 
   const bool is_deformed = check_sculpt_object_deformed(ob, true);
   if (is_deformed && me_eval_deform != nullptr) {
@@ -3079,6 +3048,22 @@
   return 0;
 }
 
+static bool sculpt_attribute_stored_in_bmesh_builtin(const StringRef name)
+{
+  return ELEM(name,
+              "position",
+              ".hide_vert",
+              ".hide_edge",
+              /* ".hide_poly", sculpt mode uses hide_poly. */
+              ".uv_seam",
+              ".select_vert",
+              ".select_edge",
+              ".select_poly",
+              "material_index",
+              "sharp_face",
+              "sharp_edge");
+}
+
 /**
   Syncs customdata layers with internal bmesh, but ignores deleted layers.
 */
@@ -3116,6 +3101,9 @@
     for (int j = 0; j < data1->totlayer; j++) {
       CustomDataLayer *cl1 = data1->layers + j;
 
+      if (sculpt_attribute_stored_in_bmesh_builtin(cl1->name)) {
+        continue;
+      }
       if ((1 << cl1->type) & badmask) {
         continue;
       }
@@ -3135,6 +3123,9 @@
     for (int j = 0; j < data1->totlayer; j++) {
       CustomDataLayer *cl1 = data1->layers + j;
 
+      if (sculpt_attribute_stored_in_bmesh_builtin(cl1->name)) {
+        continue;
+      }
       if ((1 << cl1->type) & badmask) {
         continue;
       }
@@ -3156,6 +3147,9 @@
     for (int j = 0; j < data1->totlayer; j++) {
       CustomDataLayer *cl1 = data1->layers + j;
 
+      if (sculpt_attribute_stored_in_bmesh_builtin(cl1->name)) {
+        continue;
+      }
       if ((1 << cl1->type) & badmask) {
         continue;
       }
@@ -3797,7 +3791,11 @@
                                 ss->attrs.dyntopo_node_id_face->bmesh_cd_offset :
                                 -1;
 
-  CustomDataLayer *layer = BKE_id_attributes_active_color_get(&me->id);
+  CustomDataLayer *layer = BKE_id_attribute_search(&me->id,
+                                                   BKE_id_attributes_active_color_name(&me->id),
+                                                   CD_MASK_COLOR_ALL,
+                                                   ATTR_DOMAIN_MASK_POINT |
+                                                       ATTR_DOMAIN_MASK_CORNER);
   if (layer) {
     eAttrDomain domain = BKE_id_attribute_domain(&me->id, layer);
 
