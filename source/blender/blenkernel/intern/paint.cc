/* SPDX-FileCopyrightText: 2009 by Nicholas Bishop. All rights reserved.
 *
 * SPDX-License-Identifier: GPL-2.0-or-later */

/** \file
 * \ingroup bke
 */

#include <cstdlib>
#include <cstring>

#include "MEM_guardedalloc.h"

#include "DNA_brush_types.h"
#include "DNA_defaults.h"
#include "DNA_gpencil_legacy_types.h"
#include "DNA_key_types.h"
#include "DNA_mesh_types.h"
#include "DNA_meshdata_types.h"
#include "DNA_modifier_types.h"
#include "DNA_object_types.h"
#include "DNA_scene_types.h"
#include "DNA_space_types.h"
#include "DNA_view3d_types.h"
#include "DNA_workspace_types.h"

#include "BLI_alloca.h"
#include "BLI_array.h"
#include "BLI_bitmap.h"
#include "BLI_hash.h"
#include "BLI_index_range.hh"
#include "BLI_listbase.h"
#include "BLI_math_vector.h"
#include "BLI_string_ref.hh"
#include "BLI_string_utf8.h"
#include "BLI_string_utils.h"
#include "BLI_utildefines.h"
#include "BLI_vector.hh"

#include "BLT_translation.h"

#include "BKE_attribute.h"
#include "BKE_attribute.hh"
#include "BKE_brush.h"
#include "BKE_ccg.h"
#include "BKE_colortools.h"
#include "BKE_context.h"
#include "BKE_crazyspace.h"
#include "BKE_deform.h"
#include "BKE_global.h"
#include "BKE_gpencil_legacy.h"
#include "BKE_idtype.h"
#include "BKE_image.h"
#include "BKE_key.h"
#include "BKE_layer.h"
#include "BKE_lib_id.h"
#include "BKE_main.h"
#include "BKE_material.h"
#include "BKE_mesh.hh"
#include "BKE_mesh_mapping.h"
#include "BKE_mesh_runtime.h"
#include "BKE_modifier.h"
#include "BKE_multires.h"
#include "BKE_object.h"
#include "BKE_paint.h"
#include "BKE_pbvh.h"
#include "BKE_scene.h"
#include "BKE_sculpt.hh"
#include "BKE_subdiv_ccg.h"
#include "BKE_subsurf.h"
#include "BKE_undo_system.h"

#include "DEG_depsgraph.h"
#include "DEG_depsgraph_query.h"

#include "RNA_enum_types.h"

#include "BLO_read_write.h"

#include "../../bmesh/intern/bmesh_idmap.h"
#include "bmesh.h"
#include "bmesh_log.h"

// TODO: figure out bad cross module refs
void SCULPT_undo_ensure_bmlog(Object *ob);

using blender::float3;
using blender::IndexRange;
using blender::MutableSpan;
using blender::Span;
using blender::StringRef;
using blender::Vector;

static void sculpt_attribute_update_refs(Object *ob);
static SculptAttribute *sculpt_attribute_ensure_ex(Object *ob,
                                                   eAttrDomain domain,
                                                   eCustomDataType proptype,
                                                   const char *name,
                                                   const SculptAttributeParams *params,
                                                   PBVHType pbvhtype);
static void sculptsession_bmesh_add_layers(Object *ob);

using blender::MutableSpan;
using blender::Span;
using blender::Vector;

static void palette_init_data(ID *id)
{
  Palette *palette = (Palette *)id;

  BLI_assert(MEMCMP_STRUCT_AFTER_IS_ZERO(palette, id));

  /* Enable fake user by default. */
  id_fake_user_set(&palette->id);
}

static void palette_copy_data(Main * /*bmain*/, ID *id_dst, const ID *id_src, const int /*flag*/)
{
  Palette *palette_dst = (Palette *)id_dst;
  const Palette *palette_src = (const Palette *)id_src;

  BLI_duplicatelist(&palette_dst->colors, &palette_src->colors);
}

static void palette_free_data(ID *id)
{
  Palette *palette = (Palette *)id;

  BLI_freelistN(&palette->colors);
}

static void palette_blend_write(BlendWriter *writer, ID *id, const void *id_address)
{
  Palette *palette = (Palette *)id;

  BLO_write_id_struct(writer, Palette, id_address, &palette->id);
  BKE_id_blend_write(writer, &palette->id);

  BLO_write_struct_list(writer, PaletteColor, &palette->colors);
}

static void palette_blend_read_data(BlendDataReader *reader, ID *id)
{
  Palette *palette = (Palette *)id;
  BLO_read_list(reader, &palette->colors);
}

static void palette_undo_preserve(BlendLibReader * /*reader*/, ID *id_new, ID *id_old)
{
  /* Whole Palette is preserved across undo-steps, and it has no extra pointer, simple. */
  /* NOTE: We do not care about potential internal references to self here, Palette has none. */
  /* NOTE: We do not swap IDProperties, as dealing with potential ID pointers in those would be
   *       fairly delicate. */
  BKE_lib_id_swap(nullptr, id_new, id_old, false, 0);
  std::swap(id_new->properties, id_old->properties);
}

IDTypeInfo IDType_ID_PAL = {
    /*id_code*/ ID_PAL,
    /*id_filter*/ FILTER_ID_PAL,
    /*main_listbase_index*/ INDEX_ID_PAL,
    /*struct_size*/ sizeof(Palette),
    /*name*/ "Palette",
    /*name_plural*/ "palettes",
    /*translation_context*/ BLT_I18NCONTEXT_ID_PALETTE,
    /*flags*/ IDTYPE_FLAGS_NO_ANIMDATA,
    /*asset_type_info*/ nullptr,

    /*init_data*/ palette_init_data,
    /*copy_data*/ palette_copy_data,
    /*free_data*/ palette_free_data,
    /*make_local*/ nullptr,
    /*foreach_id*/ nullptr,
    /*foreach_cache*/ nullptr,
    /*foreach_path*/ nullptr,
    /*owner_pointer_get*/ nullptr,

    /*blend_write*/ palette_blend_write,
    /*blend_read_data*/ palette_blend_read_data,
    /*blend_read_lib*/ nullptr,
    /*blend_read_expand*/ nullptr,

    /*blend_read_undo_preserve*/ palette_undo_preserve,

    /*lib_override_apply_post*/ nullptr,
};

static void paint_curve_copy_data(Main * /*bmain*/,
                                  ID *id_dst,
                                  const ID *id_src,
                                  const int /*flag*/)
{
  PaintCurve *paint_curve_dst = (PaintCurve *)id_dst;
  const PaintCurve *paint_curve_src = (const PaintCurve *)id_src;

  if (paint_curve_src->tot_points != 0) {
    paint_curve_dst->points = static_cast<PaintCurvePoint *>(
        MEM_dupallocN(paint_curve_src->points));
  }
}

static void paint_curve_free_data(ID *id)
{
  PaintCurve *paint_curve = (PaintCurve *)id;

  MEM_SAFE_FREE(paint_curve->points);
  paint_curve->tot_points = 0;
}

static void paint_curve_blend_write(BlendWriter *writer, ID *id, const void *id_address)
{
  PaintCurve *pc = (PaintCurve *)id;

  BLO_write_id_struct(writer, PaintCurve, id_address, &pc->id);
  BKE_id_blend_write(writer, &pc->id);

  BLO_write_struct_array(writer, PaintCurvePoint, pc->tot_points, pc->points);
}

static void paint_curve_blend_read_data(BlendDataReader *reader, ID *id)
{
  PaintCurve *pc = (PaintCurve *)id;
  BLO_read_data_address(reader, &pc->points);
}

IDTypeInfo IDType_ID_PC = {
    /*id_code*/ ID_PC,
    /*id_filter*/ FILTER_ID_PC,
    /*main_listbase_index*/ INDEX_ID_PC,
    /*struct_size*/ sizeof(PaintCurve),
    /*name*/ "PaintCurve",
    /*name_plural*/ "paint_curves",
    /*translation_context*/ BLT_I18NCONTEXT_ID_PAINTCURVE,
    /*flags*/ IDTYPE_FLAGS_NO_ANIMDATA,
    /*asset_type_info*/ nullptr,

    /*init_data*/ nullptr,
    /*copy_data*/ paint_curve_copy_data,
    /*free_data*/ paint_curve_free_data,
    /*make_local*/ nullptr,
    /*foreach_id*/ nullptr,
    /*foreach_cache*/ nullptr,
    /*foreach_path*/ nullptr,
    /*owner_pointer_get*/ nullptr,

    /*blend_write*/ paint_curve_blend_write,
    /*blend_read_data*/ paint_curve_blend_read_data,
    /*blend_read_lib*/ nullptr,
    /*blend_read_expand*/ nullptr,

    /*blend_read_undo_preserve*/ nullptr,

    /*lib_override_apply_post*/ nullptr,
};

const uchar PAINT_CURSOR_SCULPT[3] = {255, 100, 100};
const uchar PAINT_CURSOR_VERTEX_PAINT[3] = {255, 255, 255};
const uchar PAINT_CURSOR_WEIGHT_PAINT[3] = {200, 200, 255};
const uchar PAINT_CURSOR_TEXTURE_PAINT[3] = {255, 255, 255};
const uchar PAINT_CURSOR_SCULPT_CURVES[3] = {255, 100, 100};

static ePaintOverlayControlFlags overlay_flags = (ePaintOverlayControlFlags)0;

void BKE_paint_invalidate_overlay_tex(Scene *scene, ViewLayer *view_layer, const Tex *tex)
{
  Paint *p = BKE_paint_get_active(scene, view_layer);
  if (!p) {
    return;
  }

  Brush *br = p->brush;
  if (!br) {
    return;
  }

  if (br->mtex.tex == tex) {
    overlay_flags |= PAINT_OVERLAY_INVALID_TEXTURE_PRIMARY;
  }
  if (br->mask_mtex.tex == tex) {
    overlay_flags |= PAINT_OVERLAY_INVALID_TEXTURE_SECONDARY;
  }
}

void BKE_paint_invalidate_cursor_overlay(Scene *scene, ViewLayer *view_layer, CurveMapping *curve)
{
  Paint *p = BKE_paint_get_active(scene, view_layer);
  if (p == nullptr) {
    return;
  }

  Brush *br = p->brush;
  if (br && br->curve == curve) {
    overlay_flags |= PAINT_OVERLAY_INVALID_CURVE;
  }
}

void BKE_paint_invalidate_overlay_all(void)
{
  overlay_flags |= (PAINT_OVERLAY_INVALID_TEXTURE_SECONDARY |
                    PAINT_OVERLAY_INVALID_TEXTURE_PRIMARY | PAINT_OVERLAY_INVALID_CURVE);
}

ePaintOverlayControlFlags BKE_paint_get_overlay_flags(void)
{
  return overlay_flags;
}

void BKE_paint_set_overlay_override(eOverlayFlags flags)
{
  if (flags & BRUSH_OVERLAY_OVERRIDE_MASK) {
    if (flags & BRUSH_OVERLAY_CURSOR_OVERRIDE_ON_STROKE) {
      overlay_flags |= PAINT_OVERLAY_OVERRIDE_CURSOR;
    }
    if (flags & BRUSH_OVERLAY_PRIMARY_OVERRIDE_ON_STROKE) {
      overlay_flags |= PAINT_OVERLAY_OVERRIDE_PRIMARY;
    }
    if (flags & BRUSH_OVERLAY_SECONDARY_OVERRIDE_ON_STROKE) {
      overlay_flags |= PAINT_OVERLAY_OVERRIDE_SECONDARY;
    }
  }
  else {
    overlay_flags &= ~(PAINT_OVERRIDE_MASK);
  }
}

void BKE_paint_reset_overlay_invalid(ePaintOverlayControlFlags flag)
{
  overlay_flags &= ~(flag);
}

bool BKE_paint_ensure_from_paintmode(Scene *sce, ePaintMode mode)
{
  ToolSettings *ts = sce->toolsettings;
  Paint **paint_ptr = nullptr;
  /* Some paint modes don't store paint settings as pointer, for these this can be set and
   * referenced by paint_ptr. */
  Paint *paint_tmp = nullptr;

  switch (mode) {
    case PAINT_MODE_SCULPT:
      paint_ptr = (Paint **)&ts->sculpt;
      break;
    case PAINT_MODE_VERTEX:
      paint_ptr = (Paint **)&ts->vpaint;
      break;
    case PAINT_MODE_WEIGHT:
      paint_ptr = (Paint **)&ts->wpaint;
      break;
    case PAINT_MODE_TEXTURE_2D:
    case PAINT_MODE_TEXTURE_3D:
      paint_tmp = (Paint *)&ts->imapaint;
      paint_ptr = &paint_tmp;
      break;
    case PAINT_MODE_SCULPT_UV:
      paint_ptr = (Paint **)&ts->uvsculpt;
      break;
    case PAINT_MODE_GPENCIL:
      paint_ptr = (Paint **)&ts->gp_paint;
      break;
    case PAINT_MODE_VERTEX_GPENCIL:
      paint_ptr = (Paint **)&ts->gp_vertexpaint;
      break;
    case PAINT_MODE_SCULPT_GPENCIL:
      paint_ptr = (Paint **)&ts->gp_sculptpaint;
      break;
    case PAINT_MODE_WEIGHT_GPENCIL:
      paint_ptr = (Paint **)&ts->gp_weightpaint;
      break;
    case PAINT_MODE_SCULPT_CURVES:
      paint_ptr = (Paint **)&ts->curves_sculpt;
      break;
    case PAINT_MODE_INVALID:
      break;
  }
  if (paint_ptr) {
    BKE_paint_ensure(ts, paint_ptr);
    return true;
  }
  return false;
}

Paint *BKE_paint_get_active_from_paintmode(Scene *sce, ePaintMode mode)
{
  if (sce) {
    ToolSettings *ts = sce->toolsettings;

    switch (mode) {
      case PAINT_MODE_SCULPT:
        return &ts->sculpt->paint;
      case PAINT_MODE_VERTEX:
        return &ts->vpaint->paint;
      case PAINT_MODE_WEIGHT:
        return &ts->wpaint->paint;
      case PAINT_MODE_TEXTURE_2D:
      case PAINT_MODE_TEXTURE_3D:
        return &ts->imapaint.paint;
      case PAINT_MODE_SCULPT_UV:
        return &ts->uvsculpt->paint;
      case PAINT_MODE_GPENCIL:
        return &ts->gp_paint->paint;
      case PAINT_MODE_VERTEX_GPENCIL:
        return &ts->gp_vertexpaint->paint;
      case PAINT_MODE_SCULPT_GPENCIL:
        return &ts->gp_sculptpaint->paint;
      case PAINT_MODE_WEIGHT_GPENCIL:
        return &ts->gp_weightpaint->paint;
      case PAINT_MODE_SCULPT_CURVES:
        return &ts->curves_sculpt->paint;
      case PAINT_MODE_INVALID:
        return nullptr;
      default:
        return &ts->imapaint.paint;
    }
  }

  return nullptr;
}

const EnumPropertyItem *BKE_paint_get_tool_enum_from_paintmode(ePaintMode mode)
{
  switch (mode) {
    case PAINT_MODE_SCULPT:
      return rna_enum_brush_sculpt_tool_items;
    case PAINT_MODE_VERTEX:
      return rna_enum_brush_vertex_tool_items;
    case PAINT_MODE_WEIGHT:
      return rna_enum_brush_weight_tool_items;
    case PAINT_MODE_TEXTURE_2D:
    case PAINT_MODE_TEXTURE_3D:
      return rna_enum_brush_image_tool_items;
    case PAINT_MODE_SCULPT_UV:
      return rna_enum_brush_uv_sculpt_tool_items;
    case PAINT_MODE_GPENCIL:
      return rna_enum_brush_gpencil_types_items;
    case PAINT_MODE_VERTEX_GPENCIL:
      return rna_enum_brush_gpencil_vertex_types_items;
    case PAINT_MODE_SCULPT_GPENCIL:
      return rna_enum_brush_gpencil_sculpt_types_items;
    case PAINT_MODE_WEIGHT_GPENCIL:
      return rna_enum_brush_gpencil_weight_types_items;
    case PAINT_MODE_SCULPT_CURVES:
      return rna_enum_brush_curves_sculpt_tool_items;
    case PAINT_MODE_INVALID:
      break;
  }
  return nullptr;
}

const char *BKE_paint_get_tool_prop_id_from_paintmode(ePaintMode mode)
{
  switch (mode) {
    case PAINT_MODE_SCULPT:
      return "sculpt_tool";
    case PAINT_MODE_VERTEX:
      return "vertex_tool";
    case PAINT_MODE_WEIGHT:
      return "weight_tool";
    case PAINT_MODE_TEXTURE_2D:
    case PAINT_MODE_TEXTURE_3D:
      return "image_tool";
    case PAINT_MODE_SCULPT_UV:
      return "uv_sculpt_tool";
    case PAINT_MODE_GPENCIL:
      return "gpencil_tool";
    case PAINT_MODE_VERTEX_GPENCIL:
      return "gpencil_vertex_tool";
    case PAINT_MODE_SCULPT_GPENCIL:
      return "gpencil_sculpt_tool";
    case PAINT_MODE_WEIGHT_GPENCIL:
      return "gpencil_weight_tool";
    case PAINT_MODE_SCULPT_CURVES:
      return "curves_sculpt_tool";
    case PAINT_MODE_INVALID:
      break;
  }

  /* Invalid paint mode. */
  return nullptr;
}

const char *BKE_paint_get_tool_enum_translation_context_from_paintmode(ePaintMode mode)
{
  switch (mode) {
    case PAINT_MODE_SCULPT:
    case PAINT_MODE_GPENCIL:
    case PAINT_MODE_TEXTURE_2D:
    case PAINT_MODE_TEXTURE_3D:
      return BLT_I18NCONTEXT_ID_BRUSH;
    case PAINT_MODE_VERTEX:
    case PAINT_MODE_WEIGHT:
    case PAINT_MODE_SCULPT_UV:
    case PAINT_MODE_VERTEX_GPENCIL:
    case PAINT_MODE_SCULPT_GPENCIL:
    case PAINT_MODE_WEIGHT_GPENCIL:
    case PAINT_MODE_SCULPT_CURVES:
    case PAINT_MODE_INVALID:
      break;
  }

  /* Invalid paint mode. */
  return BLT_I18NCONTEXT_DEFAULT;
}

Paint *BKE_paint_get_active(Scene *sce, ViewLayer *view_layer)
{
  if (sce && view_layer) {
    ToolSettings *ts = sce->toolsettings;
    BKE_view_layer_synced_ensure(sce, view_layer);
    Object *actob = BKE_view_layer_active_object_get(view_layer);

    if (actob) {
      switch (actob->mode) {
        case OB_MODE_SCULPT:
          return &ts->sculpt->paint;
        case OB_MODE_VERTEX_PAINT:
          return &ts->vpaint->paint;
        case OB_MODE_WEIGHT_PAINT:
          return &ts->wpaint->paint;
        case OB_MODE_TEXTURE_PAINT:
          return &ts->imapaint.paint;
        case OB_MODE_PAINT_GPENCIL:
          return &ts->gp_paint->paint;
        case OB_MODE_VERTEX_GPENCIL:
          return &ts->gp_vertexpaint->paint;
        case OB_MODE_SCULPT_GPENCIL:
          return &ts->gp_sculptpaint->paint;
        case OB_MODE_WEIGHT_GPENCIL:
          return &ts->gp_weightpaint->paint;
        case OB_MODE_SCULPT_CURVES:
          return &ts->curves_sculpt->paint;
        case OB_MODE_EDIT:
          return ts->uvsculpt ? &ts->uvsculpt->paint : nullptr;
        default:
          break;
      }
    }

    /* default to image paint */
    return &ts->imapaint.paint;
  }

  return nullptr;
}

Paint *BKE_paint_get_active_from_context(const bContext *C)
{
  Scene *sce = CTX_data_scene(C);
  ViewLayer *view_layer = CTX_data_view_layer(C);
  SpaceImage *sima;

  if (sce && view_layer) {
    ToolSettings *ts = sce->toolsettings;
    BKE_view_layer_synced_ensure(sce, view_layer);
    Object *obact = BKE_view_layer_active_object_get(view_layer);

    if ((sima = CTX_wm_space_image(C)) != nullptr) {
      if (obact && obact->mode == OB_MODE_EDIT) {
        if (sima->mode == SI_MODE_PAINT) {
          return &ts->imapaint.paint;
        }
        if (sima->mode == SI_MODE_UV) {
          return &ts->uvsculpt->paint;
        }
      }
      else {
        return &ts->imapaint.paint;
      }
    }
    else {
      return BKE_paint_get_active(sce, view_layer);
    }
  }

  return nullptr;
}

ePaintMode BKE_paintmode_get_active_from_context(const bContext *C)
{
  Scene *sce = CTX_data_scene(C);
  ViewLayer *view_layer = CTX_data_view_layer(C);
  SpaceImage *sima;

  if (sce && view_layer) {
    BKE_view_layer_synced_ensure(sce, view_layer);
    Object *obact = BKE_view_layer_active_object_get(view_layer);

    if ((sima = CTX_wm_space_image(C)) != nullptr) {
      if (obact && obact->mode == OB_MODE_EDIT) {
        if (sima->mode == SI_MODE_PAINT) {
          return PAINT_MODE_TEXTURE_2D;
        }
        if (sima->mode == SI_MODE_UV) {
          return PAINT_MODE_SCULPT_UV;
        }
      }
      else {
        return PAINT_MODE_TEXTURE_2D;
      }
    }
    else if (obact) {
      switch (obact->mode) {
        case OB_MODE_SCULPT:
          return PAINT_MODE_SCULPT;
        case OB_MODE_VERTEX_PAINT:
          return PAINT_MODE_VERTEX;
        case OB_MODE_WEIGHT_PAINT:
          return PAINT_MODE_WEIGHT;
        case OB_MODE_TEXTURE_PAINT:
          return PAINT_MODE_TEXTURE_3D;
        case OB_MODE_EDIT:
          return PAINT_MODE_SCULPT_UV;
        case OB_MODE_SCULPT_CURVES:
          return PAINT_MODE_SCULPT_CURVES;
        default:
          return PAINT_MODE_TEXTURE_2D;
      }
    }
    else {
      /* default to image paint */
      return PAINT_MODE_TEXTURE_2D;
    }
  }

  return PAINT_MODE_INVALID;
}

ePaintMode BKE_paintmode_get_from_tool(const bToolRef *tref)
{
  if (tref->space_type == SPACE_VIEW3D) {
    switch (tref->mode) {
      case CTX_MODE_SCULPT:
        return PAINT_MODE_SCULPT;
      case CTX_MODE_PAINT_VERTEX:
        return PAINT_MODE_VERTEX;
      case CTX_MODE_PAINT_WEIGHT:
        return PAINT_MODE_WEIGHT;
      case CTX_MODE_PAINT_GPENCIL:
        return PAINT_MODE_GPENCIL;
      case CTX_MODE_PAINT_TEXTURE:
        return PAINT_MODE_TEXTURE_3D;
      case CTX_MODE_VERTEX_GPENCIL:
        return PAINT_MODE_VERTEX_GPENCIL;
      case CTX_MODE_SCULPT_GPENCIL:
        return PAINT_MODE_SCULPT_GPENCIL;
      case CTX_MODE_WEIGHT_GPENCIL:
        return PAINT_MODE_WEIGHT_GPENCIL;
      case CTX_MODE_SCULPT_CURVES:
        return PAINT_MODE_SCULPT_CURVES;
    }
  }
  else if (tref->space_type == SPACE_IMAGE) {
    switch (tref->mode) {
      case SI_MODE_PAINT:
        return PAINT_MODE_TEXTURE_2D;
      case SI_MODE_UV:
        return PAINT_MODE_SCULPT_UV;
    }
  }

  return PAINT_MODE_INVALID;
}

Brush *BKE_paint_brush(Paint *p)
{
  return p ? (p->brush_eval ? p->brush_eval : p->brush) : nullptr;
}

const Brush *BKE_paint_brush_for_read(const Paint *p)
{
  return p ? p->brush : nullptr;
}

void BKE_paint_brush_set(Paint *p, Brush *br)
{
  if (p) {
    id_us_min((ID *)p->brush);
    id_us_plus((ID *)br);
    p->brush = br;

    BKE_paint_toolslots_brush_update(p);
  }
}

void BKE_paint_runtime_init(const ToolSettings *ts, Paint *paint)
{
  if (paint == &ts->imapaint.paint) {
    paint->runtime.tool_offset = offsetof(Brush, imagepaint_tool);
    paint->runtime.ob_mode = OB_MODE_TEXTURE_PAINT;
  }
  else if (ts->sculpt && paint == &ts->sculpt->paint) {
    paint->runtime.tool_offset = offsetof(Brush, sculpt_tool);
    paint->runtime.ob_mode = OB_MODE_SCULPT;
  }
  else if (ts->vpaint && paint == &ts->vpaint->paint) {
    paint->runtime.tool_offset = offsetof(Brush, vertexpaint_tool);
    paint->runtime.ob_mode = OB_MODE_VERTEX_PAINT;
  }
  else if (ts->wpaint && paint == &ts->wpaint->paint) {
    paint->runtime.tool_offset = offsetof(Brush, weightpaint_tool);
    paint->runtime.ob_mode = OB_MODE_WEIGHT_PAINT;
  }
  else if (ts->uvsculpt && paint == &ts->uvsculpt->paint) {
    paint->runtime.tool_offset = offsetof(Brush, uv_sculpt_tool);
    paint->runtime.ob_mode = OB_MODE_EDIT;
  }
  else if (ts->gp_paint && paint == &ts->gp_paint->paint) {
    paint->runtime.tool_offset = offsetof(Brush, gpencil_tool);
    paint->runtime.ob_mode = OB_MODE_PAINT_GPENCIL;
  }
  else if (ts->gp_vertexpaint && paint == &ts->gp_vertexpaint->paint) {
    paint->runtime.tool_offset = offsetof(Brush, gpencil_vertex_tool);
    paint->runtime.ob_mode = OB_MODE_VERTEX_GPENCIL;
  }
  else if (ts->gp_sculptpaint && paint == &ts->gp_sculptpaint->paint) {
    paint->runtime.tool_offset = offsetof(Brush, gpencil_sculpt_tool);
    paint->runtime.ob_mode = OB_MODE_SCULPT_GPENCIL;
  }
  else if (ts->gp_weightpaint && paint == &ts->gp_weightpaint->paint) {
    paint->runtime.tool_offset = offsetof(Brush, gpencil_weight_tool);
    paint->runtime.ob_mode = OB_MODE_WEIGHT_GPENCIL;
  }
  else if (ts->curves_sculpt && paint == &ts->curves_sculpt->paint) {
    paint->runtime.tool_offset = offsetof(Brush, curves_sculpt_tool);
    paint->runtime.ob_mode = OB_MODE_SCULPT_CURVES;
  }
  else {
    BLI_assert_unreachable();
  }
}

uint BKE_paint_get_brush_tool_offset_from_paintmode(const ePaintMode mode)
{
  switch (mode) {
    case PAINT_MODE_TEXTURE_2D:
    case PAINT_MODE_TEXTURE_3D:
      return offsetof(Brush, imagepaint_tool);
    case PAINT_MODE_SCULPT:
      return offsetof(Brush, sculpt_tool);
    case PAINT_MODE_VERTEX:
      return offsetof(Brush, vertexpaint_tool);
    case PAINT_MODE_WEIGHT:
      return offsetof(Brush, weightpaint_tool);
    case PAINT_MODE_SCULPT_UV:
      return offsetof(Brush, uv_sculpt_tool);
    case PAINT_MODE_GPENCIL:
      return offsetof(Brush, gpencil_tool);
    case PAINT_MODE_VERTEX_GPENCIL:
      return offsetof(Brush, gpencil_vertex_tool);
    case PAINT_MODE_SCULPT_GPENCIL:
      return offsetof(Brush, gpencil_sculpt_tool);
    case PAINT_MODE_WEIGHT_GPENCIL:
      return offsetof(Brush, gpencil_weight_tool);
    case PAINT_MODE_SCULPT_CURVES:
      return offsetof(Brush, curves_sculpt_tool);
    case PAINT_MODE_INVALID:
      break; /* We don't use these yet. */
  }
  return 0;
}

PaintCurve *BKE_paint_curve_add(Main *bmain, const char *name)
{
  PaintCurve *pc = static_cast<PaintCurve *>(BKE_id_new(bmain, ID_PC, name));
  return pc;
}

Palette *BKE_paint_palette(Paint *p)
{
  return p ? p->palette : nullptr;
}

void BKE_paint_palette_set(Paint *p, Palette *palette)
{
  if (p) {
    id_us_min((ID *)p->palette);
    p->palette = palette;
    id_us_plus((ID *)p->palette);
  }
}

void BKE_paint_curve_set(Brush *br, PaintCurve *pc)
{
  if (br) {
    id_us_min((ID *)br->paint_curve);
    br->paint_curve = pc;
    id_us_plus((ID *)br->paint_curve);
  }
}

void BKE_paint_curve_clamp_endpoint_add_index(PaintCurve *pc, const int add_index)
{
  pc->add_index = (add_index || pc->tot_points == 1) ? (add_index + 1) : 0;
}

void BKE_palette_color_remove(Palette *palette, PaletteColor *color)
{
  if (BLI_listbase_count_at_most(&palette->colors, palette->active_color) == palette->active_color)
  {
    palette->active_color--;
  }

  BLI_remlink(&palette->colors, color);

  if (palette->active_color < 0 && !BLI_listbase_is_empty(&palette->colors)) {
    palette->active_color = 0;
  }

  MEM_freeN(color);
}

void BKE_palette_clear(Palette *palette)
{
  BLI_freelistN(&palette->colors);
  palette->active_color = 0;
}

Palette *BKE_palette_add(Main *bmain, const char *name)
{
  Palette *palette = static_cast<Palette *>(BKE_id_new(bmain, ID_PAL, name));
  return palette;
}

PaletteColor *BKE_palette_color_add(Palette *palette)
{
  PaletteColor *color = MEM_cnew<PaletteColor>(__func__);
  BLI_addtail(&palette->colors, color);
  return color;
}

bool BKE_palette_is_empty(const Palette *palette)
{
  return BLI_listbase_is_empty(&palette->colors);
}

/* helper function to sort using qsort */
static int palettecolor_compare_hsv(const void *a1, const void *a2)
{
  const tPaletteColorHSV *ps1 = static_cast<const tPaletteColorHSV *>(a1);
  const tPaletteColorHSV *ps2 = static_cast<const tPaletteColorHSV *>(a2);

  /* Hue */
  if (ps1->h > ps2->h) {
    return 1;
  }
  if (ps1->h < ps2->h) {
    return -1;
  }

  /* Saturation. */
  if (ps1->s > ps2->s) {
    return 1;
  }
  if (ps1->s < ps2->s) {
    return -1;
  }

  /* Value. */
  if (1.0f - ps1->v > 1.0f - ps2->v) {
    return 1;
  }
  if (1.0f - ps1->v < 1.0f - ps2->v) {
    return -1;
  }

  return 0;
}

/* helper function to sort using qsort */
static int palettecolor_compare_svh(const void *a1, const void *a2)
{
  const tPaletteColorHSV *ps1 = static_cast<const tPaletteColorHSV *>(a1);
  const tPaletteColorHSV *ps2 = static_cast<const tPaletteColorHSV *>(a2);

  /* Saturation. */
  if (ps1->s > ps2->s) {
    return 1;
  }
  if (ps1->s < ps2->s) {
    return -1;
  }

  /* Value. */
  if (1.0f - ps1->v > 1.0f - ps2->v) {
    return 1;
  }
  if (1.0f - ps1->v < 1.0f - ps2->v) {
    return -1;
  }

  /* Hue */
  if (ps1->h > ps2->h) {
    return 1;
  }
  if (ps1->h < ps2->h) {
    return -1;
  }

  return 0;
}

static int palettecolor_compare_vhs(const void *a1, const void *a2)
{
  const tPaletteColorHSV *ps1 = static_cast<const tPaletteColorHSV *>(a1);
  const tPaletteColorHSV *ps2 = static_cast<const tPaletteColorHSV *>(a2);

  /* Value. */
  if (1.0f - ps1->v > 1.0f - ps2->v) {
    return 1;
  }
  if (1.0f - ps1->v < 1.0f - ps2->v) {
    return -1;
  }

  /* Hue */
  if (ps1->h > ps2->h) {
    return 1;
  }
  if (ps1->h < ps2->h) {
    return -1;
  }

  /* Saturation. */
  if (ps1->s > ps2->s) {
    return 1;
  }
  if (ps1->s < ps2->s) {
    return -1;
  }

  return 0;
}

static int palettecolor_compare_luminance(const void *a1, const void *a2)
{
  const tPaletteColorHSV *ps1 = static_cast<const tPaletteColorHSV *>(a1);
  const tPaletteColorHSV *ps2 = static_cast<const tPaletteColorHSV *>(a2);

  float lumi1 = (ps1->rgb[0] + ps1->rgb[1] + ps1->rgb[2]) / 3.0f;
  float lumi2 = (ps2->rgb[0] + ps2->rgb[1] + ps2->rgb[2]) / 3.0f;

  if (lumi1 > lumi2) {
    return -1;
  }
  if (lumi1 < lumi2) {
    return 1;
  }

  return 0;
}

void BKE_palette_sort_hsv(tPaletteColorHSV *color_array, const int totcol)
{
  /* Sort by Hue, Saturation and Value. */
  qsort(color_array, totcol, sizeof(tPaletteColorHSV), palettecolor_compare_hsv);
}

void BKE_palette_sort_svh(tPaletteColorHSV *color_array, const int totcol)
{
  /* Sort by Saturation, Value and Hue. */
  qsort(color_array, totcol, sizeof(tPaletteColorHSV), palettecolor_compare_svh);
}

void BKE_palette_sort_vhs(tPaletteColorHSV *color_array, const int totcol)
{
  /* Sort by Saturation, Value and Hue. */
  qsort(color_array, totcol, sizeof(tPaletteColorHSV), palettecolor_compare_vhs);
}

void BKE_palette_sort_luminance(tPaletteColorHSV *color_array, const int totcol)
{
  /* Sort by Luminance (calculated with the average, enough for sorting). */
  qsort(color_array, totcol, sizeof(tPaletteColorHSV), palettecolor_compare_luminance);
}

bool BKE_palette_from_hash(Main *bmain, GHash *color_table, const char *name, const bool linear)
{
  tPaletteColorHSV *color_array = nullptr;
  tPaletteColorHSV *col_elm = nullptr;
  bool done = false;

  const int totpal = BLI_ghash_len(color_table);

  if (totpal > 0) {
    color_array = static_cast<tPaletteColorHSV *>(
        MEM_calloc_arrayN(totpal, sizeof(tPaletteColorHSV), __func__));
    /* Put all colors in an array. */
    GHashIterator gh_iter;
    int t = 0;
    GHASH_ITER (gh_iter, color_table) {
      const uint col = POINTER_AS_INT(BLI_ghashIterator_getValue(&gh_iter));
      float r, g, b;
      float h, s, v;
      cpack_to_rgb(col, &r, &g, &b);
      rgb_to_hsv(r, g, b, &h, &s, &v);

      col_elm = &color_array[t];
      col_elm->rgb[0] = r;
      col_elm->rgb[1] = g;
      col_elm->rgb[2] = b;
      col_elm->h = h;
      col_elm->s = s;
      col_elm->v = v;
      t++;
    }
  }

  /* Create the Palette. */
  if (totpal > 0) {
    /* Sort by Hue and saturation. */
    BKE_palette_sort_hsv(color_array, totpal);

    Palette *palette = BKE_palette_add(bmain, name);
    if (palette) {
      for (int i = 0; i < totpal; i++) {
        col_elm = &color_array[i];
        PaletteColor *palcol = BKE_palette_color_add(palette);
        if (palcol) {
          copy_v3_v3(palcol->rgb, col_elm->rgb);
          if (linear) {
            linearrgb_to_srgb_v3_v3(palcol->rgb, palcol->rgb);
          }
        }
      }
      done = true;
    }
  }
  else {
    done = false;
  }

  if (totpal > 0) {
    MEM_SAFE_FREE(color_array);
  }

  return done;
}

bool BKE_paint_select_face_test(Object *ob)
{
  return ((ob != nullptr) && (ob->type == OB_MESH) && (ob->data != nullptr) &&
          (((Mesh *)ob->data)->editflag & ME_EDIT_PAINT_FACE_SEL) &&
          (ob->mode & (OB_MODE_VERTEX_PAINT | OB_MODE_WEIGHT_PAINT | OB_MODE_TEXTURE_PAINT)));
}

bool BKE_paint_select_vert_test(Object *ob)
{
  return ((ob != nullptr) && (ob->type == OB_MESH) && (ob->data != nullptr) &&
          (((Mesh *)ob->data)->editflag & ME_EDIT_PAINT_VERT_SEL) &&
          (ob->mode & OB_MODE_WEIGHT_PAINT || ob->mode & OB_MODE_VERTEX_PAINT));
}

bool BKE_paint_select_elem_test(Object *ob)
{
  return (BKE_paint_select_vert_test(ob) || BKE_paint_select_face_test(ob));
}

bool BKE_paint_always_hide_test(Object *ob)
{
  return ((ob != nullptr) && (ob->type == OB_MESH) && (ob->data != nullptr) &&
          (ob->mode & OB_MODE_WEIGHT_PAINT || ob->mode & OB_MODE_VERTEX_PAINT));
}

void BKE_paint_cavity_curve_preset(Paint *p, int preset)
{
  CurveMapping *cumap = nullptr;
  CurveMap *cuma = nullptr;

  if (!p->cavity_curve) {
    p->cavity_curve = BKE_curvemapping_add(1, 0, 0, 1, 1);
  }
  cumap = p->cavity_curve;
  cumap->flag &= ~CUMA_EXTEND_EXTRAPOLATE;
  cumap->preset = preset;

  cuma = cumap->cm;
  BKE_curvemap_reset(cuma, &cumap->clipr, cumap->preset, CURVEMAP_SLOPE_POSITIVE);
  BKE_curvemapping_changed(cumap, false);
}

eObjectMode BKE_paint_object_mode_from_paintmode(ePaintMode mode)
{
  switch (mode) {
    case PAINT_MODE_SCULPT:
      return OB_MODE_SCULPT;
    case PAINT_MODE_VERTEX:
      return OB_MODE_VERTEX_PAINT;
    case PAINT_MODE_WEIGHT:
      return OB_MODE_WEIGHT_PAINT;
    case PAINT_MODE_TEXTURE_2D:
    case PAINT_MODE_TEXTURE_3D:
      return OB_MODE_TEXTURE_PAINT;
    case PAINT_MODE_SCULPT_UV:
      return OB_MODE_EDIT;
    case PAINT_MODE_SCULPT_CURVES:
      return OB_MODE_SCULPT_CURVES;
    case PAINT_MODE_INVALID:
    default:
      return OB_MODE_OBJECT;
  }
}

bool BKE_paint_ensure(ToolSettings *ts, Paint **r_paint)
{
  Paint *paint = nullptr;
  if (*r_paint) {
    /* Tool offset should never be 0 for initialized paint settings, so it's a reliable way to
     * check if already initialized. */
    if ((*r_paint)->runtime.tool_offset == 0) {
      /* Currently only image painting is initialized this way, others have to be allocated. */
      BLI_assert(ELEM(*r_paint, (Paint *)&ts->imapaint));

      BKE_paint_runtime_init(ts, *r_paint);
    }
    else {
      BLI_assert(ELEM(*r_paint,
                      /* Cast is annoying, but prevent nullptr-pointer access. */
                      (Paint *)ts->gp_paint,
                      (Paint *)ts->gp_vertexpaint,
                      (Paint *)ts->gp_sculptpaint,
                      (Paint *)ts->gp_weightpaint,
                      (Paint *)ts->sculpt,
                      (Paint *)ts->vpaint,
                      (Paint *)ts->wpaint,
                      (Paint *)ts->uvsculpt,
                      (Paint *)ts->curves_sculpt,
                      (Paint *)&ts->imapaint));
#ifdef DEBUG
      Paint paint_test = **r_paint;
      BKE_paint_runtime_init(ts, *r_paint);
      /* Swap so debug doesn't hide errors when release fails. */
      std::swap(**r_paint, paint_test);
      BLI_assert(paint_test.runtime.ob_mode == (*r_paint)->runtime.ob_mode);
      BLI_assert(paint_test.runtime.tool_offset == (*r_paint)->runtime.tool_offset);
#endif
    }
    return true;
  }

  if (((VPaint **)r_paint == &ts->vpaint) || ((VPaint **)r_paint == &ts->wpaint)) {
    VPaint *data = MEM_cnew<VPaint>(__func__);
    paint = &data->paint;
  }
  else if ((Sculpt **)r_paint == &ts->sculpt) {
    Sculpt *data = MEM_cnew<Sculpt>(__func__);
    paint = &data->paint;

    /* Turn on X plane mirror symmetry by default */
    paint->symmetry_flags |= PAINT_SYMM_X;

    data->dyntopo = *DNA_struct_default_get(DynTopoSettings);
  }
  else if ((GpPaint **)r_paint == &ts->gp_paint) {
    GpPaint *data = MEM_cnew<GpPaint>(__func__);
    paint = &data->paint;
  }
  else if ((GpVertexPaint **)r_paint == &ts->gp_vertexpaint) {
    GpVertexPaint *data = MEM_cnew<GpVertexPaint>(__func__);
    paint = &data->paint;
  }
  else if ((GpSculptPaint **)r_paint == &ts->gp_sculptpaint) {
    GpSculptPaint *data = MEM_cnew<GpSculptPaint>(__func__);
    paint = &data->paint;
  }
  else if ((GpWeightPaint **)r_paint == &ts->gp_weightpaint) {
    GpWeightPaint *data = MEM_cnew<GpWeightPaint>(__func__);
    paint = &data->paint;
  }
  else if ((UvSculpt **)r_paint == &ts->uvsculpt) {
    UvSculpt *data = MEM_cnew<UvSculpt>(__func__);
    paint = &data->paint;
  }
  else if ((CurvesSculpt **)r_paint == &ts->curves_sculpt) {
    CurvesSculpt *data = MEM_cnew<CurvesSculpt>(__func__);
    paint = &data->paint;
  }
  else if (*r_paint == &ts->imapaint.paint) {
    paint = &ts->imapaint.paint;
  }

  paint->flags |= PAINT_SHOW_BRUSH;

  *r_paint = paint;

  BKE_paint_runtime_init(ts, paint);

  return false;
}

void BKE_paint_init(Main *bmain, Scene *sce, ePaintMode mode, const uchar col[3])
{
  UnifiedPaintSettings *ups = &sce->toolsettings->unified_paint_settings;
  Paint *paint = BKE_paint_get_active_from_paintmode(sce, mode);

  BKE_paint_ensure_from_paintmode(sce, mode);

  /* If there's no brush, create one */
  if (PAINT_MODE_HAS_BRUSH(mode)) {
    Brush *brush = BKE_paint_brush(paint);
    if (brush == nullptr) {
      eObjectMode ob_mode = BKE_paint_object_mode_from_paintmode(mode);
      brush = BKE_brush_first_search(bmain, ob_mode);
      if (!brush) {
        brush = BKE_brush_add(bmain, "Brush", ob_mode);
        id_us_min(&brush->id); /* Fake user only. */
      }
      BKE_paint_brush_set(paint, brush);
    }
  }

  copy_v3_v3_uchar(paint->paint_cursor_col, col);
  paint->paint_cursor_col[3] = 128;
  ups->last_stroke_valid = false;
  zero_v3(ups->average_stroke_accum);
  ups->average_stroke_counter = 0;
  if (!paint->cavity_curve) {
    BKE_paint_cavity_curve_preset(paint, CURVE_PRESET_LINE);
  }
}

void BKE_paint_free(Paint *paint)
{
  BKE_curvemapping_free(paint->cavity_curve);
  MEM_SAFE_FREE(paint->tool_slots);
}

void BKE_paint_copy(Paint *src, Paint *tar, const int flag)
{
  tar->brush = src->brush;
  tar->cavity_curve = BKE_curvemapping_copy(src->cavity_curve);
  tar->tool_slots = static_cast<PaintToolSlot *>(MEM_dupallocN(src->tool_slots));

  if ((flag & LIB_ID_CREATE_NO_USER_REFCOUNT) == 0) {
    id_us_plus((ID *)tar->brush);
    id_us_plus((ID *)tar->palette);
    if (src->tool_slots != nullptr) {
      for (int i = 0; i < tar->tool_slots_len; i++) {
        id_us_plus((ID *)tar->tool_slots[i].brush);
      }
    }
  }
}

void BKE_paint_stroke_get_average(Scene *scene, Object *ob, float stroke[3])
{
  UnifiedPaintSettings *ups = &scene->toolsettings->unified_paint_settings;
  if (ups->last_stroke_valid && ups->average_stroke_counter > 0) {
    float fac = 1.0f / ups->average_stroke_counter;
    mul_v3_v3fl(stroke, ups->average_stroke_accum, fac);
  }
  else {
    copy_v3_v3(stroke, ob->object_to_world[3]);
  }
}

void BKE_paint_blend_write(BlendWriter *writer, Paint *p)
{
  if (p->cavity_curve) {
    BKE_curvemapping_blend_write(writer, p->cavity_curve);
  }
  BLO_write_struct_array(writer, PaintToolSlot, p->tool_slots_len, p->tool_slots);
}

void BKE_paint_blend_read_data(BlendDataReader *reader, const Scene *scene, Paint *p)
{
  if (p->num_input_samples < 1) {
    p->num_input_samples = 1;
  }

  BLO_read_data_address(reader, &p->cavity_curve);
  if (p->cavity_curve) {
    BKE_curvemapping_blend_read(reader, p->cavity_curve);
  }
  else {
    BKE_paint_cavity_curve_preset(p, CURVE_PRESET_LINE);
  }

  BLO_read_data_address(reader, &p->tool_slots);

  /* Workaround for invalid data written in older versions. */
  const size_t expected_size = sizeof(PaintToolSlot) * p->tool_slots_len;
  if (p->tool_slots && MEM_allocN_len(p->tool_slots) < expected_size) {
    MEM_freeN(p->tool_slots);
    p->tool_slots = static_cast<PaintToolSlot *>(MEM_callocN(expected_size, "PaintToolSlot"));
  }

  BKE_paint_runtime_init(scene->toolsettings, p);
}

void BKE_paint_blend_read_lib(BlendLibReader *reader, Scene *sce, Paint *p)
{
  if (p) {
    BLO_read_id_address(reader, &sce->id, &p->brush);
    for (int i = 0; i < p->tool_slots_len; i++) {
      if (p->tool_slots[i].brush != nullptr) {
        BLO_read_id_address(reader, &sce->id, &p->tool_slots[i].brush);
      }
    }
    BLO_read_id_address(reader, &sce->id, &p->palette);
    p->paint_cursor = nullptr;

    BKE_paint_runtime_init(sce->toolsettings, p);
  }
}

bool paint_is_face_hidden(const int *looptri_polys, const bool *hide_poly, const int tri_index)
{
  if (!hide_poly) {
    return false;
  }
  return hide_poly[looptri_polys[tri_index]];
}

bool paint_is_grid_face_hidden(const uint *grid_hidden, int gridsize, int x, int y)
{
  /* Skip face if any of its corners are hidden. */
  return (BLI_BITMAP_TEST(grid_hidden, y * gridsize + x) ||
          BLI_BITMAP_TEST(grid_hidden, y * gridsize + x + 1) ||
          BLI_BITMAP_TEST(grid_hidden, (y + 1) * gridsize + x + 1) ||
          BLI_BITMAP_TEST(grid_hidden, (y + 1) * gridsize + x));
}

bool paint_is_bmesh_face_hidden(BMFace *f)
{
  return BM_elem_flag_test(f, BM_ELEM_HIDDEN);
}

float paint_grid_paint_mask(const GridPaintMask *gpm, uint level, uint x, uint y)
{
  int factor = BKE_ccg_factor(level, gpm->level);
  int gridsize = BKE_ccg_gridsize(gpm->level);

  return gpm->data[(y * factor) * gridsize + (x * factor)];
}

/* Threshold to move before updating the brush rotation. */
#define RAKE_THRESHHOLD 20

void paint_update_brush_rake_rotation(UnifiedPaintSettings *ups, Brush *brush, float rotation)
{
  ups->brush_rotation = rotation;

  if (brush->mask_mtex.brush_angle_mode & MTEX_ANGLE_RAKE) {
    ups->brush_rotation_sec = rotation;
  }
  else {
    ups->brush_rotation_sec = 0.0f;
  }
}

static bool paint_rake_rotation_active(const MTex &mtex)
{
  return mtex.tex && mtex.brush_angle_mode & MTEX_ANGLE_RAKE;
}

static const bool paint_rake_rotation_active(const Brush &brush, ePaintMode paint_mode)
{
  return paint_rake_rotation_active(brush.mtex) || paint_rake_rotation_active(brush.mask_mtex) ||
         BKE_brush_has_cube_tip(&brush, paint_mode);
}

bool paint_calculate_rake_rotation(UnifiedPaintSettings *ups,
                                   Brush *brush,
                                   const float mouse_pos[2],
                                   const float initial_mouse_pos[2],
                                   ePaintMode paint_mode)
{
  bool ok = false;
  if (paint_rake_rotation_active(*brush, paint_mode)) {
    const float r = RAKE_THRESHHOLD;
    float rotation;

    if (brush->flag & BRUSH_DRAG_DOT) {
      const float dx = mouse_pos[0] - initial_mouse_pos[0];
      const float dy = mouse_pos[1] - initial_mouse_pos[1];

      if (dx * dx + dy * dy > 0.5f) {
        ups->brush_rotation = ups->brush_rotation_sec = atan2f(dx, dy) + (float)M_PI;
        return true;
      }
      else {
        return false;
      }
    }

    float dpos[2];
    sub_v2_v2v2(dpos, ups->last_rake, mouse_pos);

    if (len_squared_v2(dpos) >= r * r) {
      rotation = atan2f(dpos[0], dpos[1]);

      copy_v2_v2(ups->last_rake, mouse_pos);

      ups->last_rake_angle = rotation;

      paint_update_brush_rake_rotation(ups, brush, rotation);
      ok = true;
    }
    /* Make sure we reset here to the last rotation to avoid accumulating
     * values in case a random rotation is also added. */
    else {
      paint_update_brush_rake_rotation(ups, brush, ups->last_rake_angle);
      ok = false;
    }
  }
  else {
    ups->brush_rotation = ups->brush_rotation_sec = 0.0f;
    ok = true;
  }
  return ok;
}

/**
 * Returns pointer to a CustomData associated with a given domain, if
 * one exists.  If not nullptr is returned (this may happen with e.g.
 * multires and #ATTR_DOMAIN_POINT).
 */
static CustomData *sculpt_get_cdata(Object *ob, eAttrDomain domain)
{
  SculptSession *ss = ob->sculpt;

  if (ss->bm) {
    switch (domain) {
      case ATTR_DOMAIN_POINT:
        return &ss->bm->vdata;
      case ATTR_DOMAIN_EDGE:
        return &ss->bm->edata;
      case ATTR_DOMAIN_CORNER:
        return &ss->bm->ldata;
      case ATTR_DOMAIN_FACE:
        return &ss->bm->pdata;
      default:
        BLI_assert_unreachable();
        return nullptr;
    }
  }
  else {
    Mesh *me = BKE_object_get_original_mesh(ob);

    switch (domain) {
      case ATTR_DOMAIN_POINT:
        /* Cannot get vertex domain for multires grids. */
        if (ss->pbvh && BKE_pbvh_type(ss->pbvh) == PBVH_GRIDS) {
          return nullptr;
        }

        return &me->vdata;
      case ATTR_DOMAIN_CORNER:
        return &me->ldata;
      case ATTR_DOMAIN_EDGE:
        return &me->edata;
      case ATTR_DOMAIN_FACE:
        return &me->pdata;
      default:
        BLI_assert_unreachable();
        return nullptr;
    }
  }
}

static bool sculpt_boundary_flags_ensure(
    Object *ob, PBVH *pbvh, int totvert, int totedge, bool force_update = false)
{
  SculptSession *ss = ob->sculpt;
  bool ret = false;

  if (!ss->attrs.edge_boundary_flags) {
    SculptAttributeParams params = {0};
    params.nointerp = true;

    ss->attrs.edge_boundary_flags = sculpt_attribute_ensure_ex(
        ob,
        ATTR_DOMAIN_EDGE,
        CD_PROP_INT32,
        SCULPT_ATTRIBUTE_NAME(edge_boundary_flags),
        &params,
        BKE_pbvh_type(pbvh));

    force_update = true;
    ret = true;
  }

  if (!ss->attrs.boundary_flags) {
    SculptAttributeParams params = {0};
    params.nointerp = true;

    ss->attrs.boundary_flags = sculpt_attribute_ensure_ex(ob,
                                                          ATTR_DOMAIN_POINT,
                                                          CD_PROP_INT32,
                                                          SCULPT_ATTRIBUTE_NAME(boundary_flags),
                                                          &params,
                                                          BKE_pbvh_type(pbvh));

    force_update = true;
    ret = true;
  }

  if (force_update) {
    if (ss->bm) {
      BM_mesh_elem_table_ensure(ss->bm, BM_VERT | BM_EDGE);
    }

    for (int i = 0; i < totvert; i++) {
      PBVHVertRef vertex = BKE_pbvh_index_to_vertex(pbvh, i);
      BKE_sculpt_boundary_flag_update(ss, vertex);
      BKE_sculpt_boundary_flag_uv_update(ss, vertex);

      if (ss->pbvh) {
        blender::bke::pbvh::check_vert_boundary(ss->pbvh, vertex);
      }
    }

    for (int i = 0; i < totedge; i++) {
      PBVHEdgeRef edge = BKE_pbvh_index_to_edge(pbvh, i);
      BKE_sculpt_boundary_flag_update(ss, edge);
      BKE_sculpt_boundary_flag_uv_update(ss, edge);

      if (ss->pbvh) {
        blender::bke::pbvh::check_edge_boundary(ss->pbvh, edge);
      }
    }
  }

  BKE_pbvh_set_boundary_flags(pbvh, reinterpret_cast<int *>(ss->attrs.boundary_flags->data));

  return ret;
}

bool BKE_sculptsession_boundary_flags_ensure(Object *ob)
{
  return sculpt_boundary_flags_ensure(
      ob, ob->sculpt->pbvh, BKE_sculptsession_vertex_count(ob->sculpt), ob->sculpt->totedges);
}

void BKE_sculptsession_free_deformMats(SculptSession *ss)
{
  MEM_SAFE_FREE(ss->orig_cos);
  MEM_SAFE_FREE(ss->deform_cos);
  MEM_SAFE_FREE(ss->deform_imats);
}

void BKE_sculptsession_free_vwpaint_data(SculptSession *ss)
{
  SculptVertexPaintGeomMap *gmap = nullptr;
  if (ss->mode_type == OB_MODE_VERTEX_PAINT) {
    gmap = &ss->mode.vpaint.gmap;
  }
  else if (ss->mode_type == OB_MODE_WEIGHT_PAINT) {
    gmap = &ss->mode.wpaint.gmap;

    MEM_SAFE_FREE(ss->mode.wpaint.alpha_weight);
    if (ss->mode.wpaint.dvert_prev) {
      BKE_defvert_array_free_elems(ss->mode.wpaint.dvert_prev, ss->totvert);
      MEM_freeN(ss->mode.wpaint.dvert_prev);
      ss->mode.wpaint.dvert_prev = nullptr;
    }
  }
  else {
    return;
  }
  gmap->vert_to_loop_offsets = {};
  gmap->vert_to_loop_indices = {};
  gmap->vert_to_loop = {};
  gmap->vert_to_poly_offsets = {};
  gmap->vert_to_poly_indices = {};
  gmap->vert_to_poly = {};
}

/**
 * Write out the sculpt dynamic-topology #BMesh to the #Mesh.
 */
static void sculptsession_bm_to_me_update_data_only(Object *ob, bool /*reorder*/)
{
  SculptSession *ss = ob->sculpt;

  if (ss->bm && ob->data) {
    BKE_sculptsession_update_attr_refs(ob);

    BMeshToMeshParams params = {0};
    params.update_shapekey_indices = true;

    BM_mesh_bm_to_me(nullptr, ss->bm, static_cast<Mesh *>(ob->data), &params);
  }
}

void BKE_sculptsession_bm_to_me(Object *ob, bool reorder)
{
  if (ob && ob->sculpt) {
    sculptsession_bm_to_me_update_data_only(ob, reorder);

    /* Ensure the objects evaluated mesh doesn't hold onto arrays
     * now realloc'd in the mesh #34473. */
    DEG_id_tag_update(&ob->id, ID_RECALC_GEOMETRY);
  }
}

static void sculptsession_free_pbvh(Object *object)
{
  SculptSession *ss = object->sculpt;

  if (!ss) {
    return;
  }

  if (ss->pbvh) {
    BKE_pbvh_free(ss->pbvh);

    ss->needs_pbvh_rebuild = false;
    ss->pbvh = nullptr;
  }

  ss->vert_to_poly_offsets = {};
  ss->vert_to_poly_indices = {};
  ss->pmap = {};
  ss->edge_to_poly_offsets = {};
  ss->edge_to_poly_indices = {};
  ss->epmap = {};
  ss->vert_to_edge_offsets = {};
  ss->vert_to_edge_indices = {};
  ss->vemap = {};

  MEM_SAFE_FREE(ss->preview_vert_list);
  ss->preview_vert_count = 0;

  MEM_SAFE_FREE(ss->vertex_info.boundary);

  MEM_SAFE_FREE(ss->fake_neighbors.fake_neighbor_index);
}

void BKE_sculptsession_bm_to_me_for_render(Object *object)
{
  if (object && object->sculpt) {
    if (object->sculpt->bm) {
      /* Ensure no points to old arrays are stored in DM
       *
       * Apparently, we could not use DEG_id_tag_update
       * here because this will lead to the while object
       * surface to disappear, so we'll release DM in place.
       */
      BKE_object_free_derived_caches(object);

      sculptsession_bm_to_me_update_data_only(object, false);

      /* In contrast with sculptsession_bm_to_me no need in
       * DAG tag update here - derived mesh was freed and
       * old pointers are nowhere stored.
       */
    }
  }
}

void BKE_sculptsession_free(Object *ob)
{
  if (ob && ob->sculpt) {
    SculptSession *ss = ob->sculpt;

    if (ss->bm_idmap) {
      BM_idmap_destroy(ss->bm_idmap);
      ss->bm_idmap = nullptr;
    }

    if (ss->bm_log) {
      /* Does not free the actual entries, the undo system does that */
      BM_log_free(ss->bm_log);
      ss->bm_log = nullptr;
    }

    /* Destroy temporary attributes. */
    BKE_sculpt_attribute_destroy_temporary_all(ob);

    if (ss->bm) {
      BKE_sculptsession_bm_to_me(ob, true);
      BM_mesh_free(ss->bm);
      ss->bm = nullptr;
    }

    CustomData_free(&ss->temp_vdata, ss->temp_vdata_elems);
    CustomData_free(&ss->temp_pdata, ss->temp_pdata_elems);

    sculptsession_free_pbvh(ob);

    if (ss->bm_log) {
      BM_log_free(ss->bm_log);
    }

    if (ss->tex_pool) {
      BKE_image_pool_free(ss->tex_pool);
    }

    MEM_SAFE_FREE(ss->orig_cos);
    MEM_SAFE_FREE(ss->deform_cos);
    MEM_SAFE_FREE(ss->deform_imats);

    if (ss->pose_ik_chain_preview) {
      for (int i = 0; i < ss->pose_ik_chain_preview->tot_segments; i++) {
        MEM_SAFE_FREE(ss->pose_ik_chain_preview->segments[i].weights);
      }
      MEM_SAFE_FREE(ss->pose_ik_chain_preview->segments);
      MEM_SAFE_FREE(ss->pose_ik_chain_preview);
    }

    if (ss->boundary_preview) {
      MEM_SAFE_FREE(ss->boundary_preview->verts);
      MEM_SAFE_FREE(ss->boundary_preview->edges);
      MEM_SAFE_FREE(ss->boundary_preview->distance);
      MEM_SAFE_FREE(ss->boundary_preview->edit_info);
      MEM_SAFE_FREE(ss->boundary_preview);
    }

    BKE_sculptsession_free_vwpaint_data(ob->sculpt);

    MEM_SAFE_FREE(ss->last_paint_canvas_key);

    MEM_delete(ss);

    ob->sculpt = nullptr;
  }
}

static MultiresModifierData *sculpt_multires_modifier_get(const Scene *scene,
                                                          Object *ob,
                                                          const bool auto_create_mdisps)
{
  Mesh *me = (Mesh *)ob->data;
  ModifierData *md;
  VirtualModifierData virtualModifierData;

  if (ob->sculpt && ob->sculpt->bm) {
    /* Can't combine multires and dynamic topology. */
    return nullptr;
  }

  bool need_mdisps = false;

  if (!CustomData_get_layer(&me->ldata, CD_MDISPS)) {
    if (!auto_create_mdisps) {
      /* Multires can't work without displacement layer. */
      return nullptr;
    }
    need_mdisps = true;
  }

  /* Weight paint operates on original vertices, and needs to treat multires as regular modifier
   * to make it so that PBVH vertices are at the multires surface. */
  if ((ob->mode & OB_MODE_SCULPT) == 0) {
    return nullptr;
  }

  for (md = BKE_modifiers_get_virtual_modifierlist(ob, &virtualModifierData); md; md = md->next) {
    if (md->type == eModifierType_Multires) {
      MultiresModifierData *mmd = (MultiresModifierData *)md;

      if (!BKE_modifier_is_enabled(scene, md, eModifierMode_Realtime)) {
        continue;
      }

      if (mmd->sculptlvl > 0 && !(mmd->flags & eMultiresModifierFlag_UseSculptBaseMesh)) {
        if (need_mdisps) {
          CustomData_add_layer(&me->ldata, CD_MDISPS, CD_SET_DEFAULT, me->totloop);
        }

        return mmd;
      }

      return nullptr;
    }
  }

  return nullptr;
}

MultiresModifierData *BKE_sculpt_multires_active(const Scene *scene, Object *ob)
{
  return sculpt_multires_modifier_get(scene, ob, false);
}

/* Checks if there are any supported deformation modifiers active */
static bool sculpt_modifiers_active(Scene *scene, Sculpt *sd, Object *ob)
{
  ModifierData *md;
  Mesh *me = (Mesh *)ob->data;
  VirtualModifierData virtualModifierData;

  if (ob->sculpt->bm || BKE_sculpt_multires_active(scene, ob)) {
    return false;
  }

  /* Non-locked shape keys could be handled in the same way as deformed mesh. */
  if ((ob->shapeflag & OB_SHAPE_LOCK) == 0 && me->key && ob->shapenr) {
    return true;
  }

  md = BKE_modifiers_get_virtual_modifierlist(ob, &virtualModifierData);

  /* Exception for shape keys because we can edit those. */
  for (; md; md = md->next) {
    const ModifierTypeInfo *mti = BKE_modifier_get_info(static_cast<ModifierType>(md->type));
    if (!BKE_modifier_is_enabled(scene, md, eModifierMode_Realtime)) {
      continue;
    }
    if (md->type == eModifierType_Multires && (ob->mode & OB_MODE_SCULPT)) {
      MultiresModifierData *mmd = (MultiresModifierData *)md;
      if (!(mmd->flags & eMultiresModifierFlag_UseSculptBaseMesh)) {
        continue;
      }
    }
    if (md->type == eModifierType_ShapeKey) {
      continue;
    }

    if (mti->type == eModifierTypeType_OnlyDeform) {
      return true;
    }
    if ((sd->flags & SCULPT_ONLY_DEFORM) == 0) {
      return true;
    }
  }

  return false;
}

void BKE_sculpt_ensure_idmap(Object *ob)
{
  if (!ob->sculpt->bm_idmap) {
    ob->sculpt->bm_idmap = BM_idmap_new(ob->sculpt->bm, BM_VERT | BM_EDGE | BM_FACE);
    BM_idmap_check_ids(ob->sculpt->bm_idmap);

    /* Push id attributes into base mesh customdata layout. */
    BKE_sculptsession_sync_attributes(ob, static_cast<Mesh *>(ob->data), true);
  }
}

void BKE_sculptsession_reproject_smooth_set(Object *ob, bool value)
{
  ob->sculpt->reproject_smooth = value;

  if (ob->sculpt->pbvh) {
    BKE_pbvh_reproject_smooth_set(ob->sculpt->pbvh, value);
  }
}

static void sculpt_check_face_areas(Object *ob, PBVH *pbvh)
{
  SculptSession *ss = ob->sculpt;

  if (!ss->attrs.face_areas) {
    SculptAttributeParams params = {0};

    params.nointerp = true;
    ss->attrs.face_areas = sculpt_attribute_ensure_ex(ob,
                                                      ATTR_DOMAIN_FACE,
                                                      CD_PROP_FLOAT2,
                                                      SCULPT_ATTRIBUTE_NAME(face_areas),
                                                      &params,
                                                      BKE_pbvh_type(pbvh));
  }
}

/* Helper function to keep persistent base attribute references up to
 * date.  This is a bit more tricky since they persist across strokes.
 */
static void sculpt_update_persistent_base(Object *ob)
{
  SculptSession *ss = ob->sculpt;

  ss->attrs.persistent_co = BKE_sculpt_attribute_get(
      ob, ATTR_DOMAIN_POINT, CD_PROP_FLOAT3, SCULPT_ATTRIBUTE_NAME(persistent_co));
  ss->attrs.persistent_no = BKE_sculpt_attribute_get(
      ob, ATTR_DOMAIN_POINT, CD_PROP_FLOAT3, SCULPT_ATTRIBUTE_NAME(persistent_no));
  ss->attrs.persistent_disp = BKE_sculpt_attribute_get(
      ob, ATTR_DOMAIN_POINT, CD_PROP_FLOAT, SCULPT_ATTRIBUTE_NAME(persistent_disp));
}

static void sculpt_update_object(
    Depsgraph *depsgraph, Object *ob, Object *ob_eval, bool /*need_pmap*/, bool is_paint_tool)
{
  Scene *scene = DEG_get_input_scene(depsgraph);
  Sculpt *sd = scene->toolsettings->sculpt;
  UnifiedPaintSettings &ups = scene->toolsettings->unified_paint_settings;
  SculptSession *ss = ob->sculpt;
  Mesh *me = BKE_object_get_original_mesh(ob);
  Mesh *me_eval = BKE_object_get_evaluated_mesh(ob_eval);
  MultiresModifierData *mmd = sculpt_multires_modifier_get(scene, ob, true);
  const bool use_face_sets = (ob->mode & OB_MODE_SCULPT) != 0;

  BLI_assert(me_eval != nullptr);

  /* This is for handling a newly opened file with no object visible,
   * causing `me_eval == nullptr`. */
  if (me_eval == nullptr) {
    return;
  }

  Brush *brush = sd->paint.brush;
  ss->sharp_angle_limit = (!brush || ups.flag & UNIFIED_PAINT_FLAG_SHARP_ANGLE_LIMIT) ?
                              ups.sharp_angle_limit :
                              brush->sharp_angle_limit;
  ss->smooth_boundary_flag = eSculptBoundary(ups.smooth_boundary_flag);

  ss->depsgraph = depsgraph;

  ss->reproject_smooth = !(me->flag & ME_SCULPT_IGNORE_UVS);

  ss->deform_modifiers_active = sculpt_modifiers_active(scene, sd, ob);

  ss->building_vp_handle = false;

  ss->scene = scene;

  ss->shapekey_active = (mmd == nullptr) ? BKE_keyblock_from_object(ob) : nullptr;

  ss->material_index = (int *)CustomData_get_layer_named(
      &me->pdata, CD_PROP_INT32, "material_index");

  /* NOTE: Weight pPaint require mesh info for loop lookup, but it never uses multires code path,
   * so no extra checks is needed here. */
  if (mmd) {
    ss->multires.active = true;
    ss->multires.modifier = mmd;
    ss->multires.level = mmd->sculptlvl;
    ss->totvert = me_eval->totvert;
    ss->totpoly = me_eval->totpoly;
    ss->totfaces = me->totpoly;
    ss->totloops = me->totloop;
    ss->totedges = me->totedge;

    /* These are assigned to the base mesh in Multires. This is needed because Face Sets operators
     * and tools use the Face Sets data from the base mesh when Multires is active. */
    ss->vert_positions = BKE_mesh_vert_positions_for_write(me);
    ss->polys = me->polys();
    ss->edges = me->edges();
    ss->corner_verts = me->corner_verts();
    ss->corner_edges = me->corner_edges();
  }
  else {
    ss->totvert = me->totvert;
    ss->totpoly = me->totpoly;
    ss->totfaces = me->totpoly;
    ss->totloops = me->totloop;
    ss->totedges = me->totedge;
    ss->vert_positions = BKE_mesh_vert_positions_for_write(me);

    ss->sharp_edge = (bool *)CustomData_get_layer_named_for_write(
        &me->edata, CD_PROP_BOOL, "sharp_edge", me->totedge);
    ss->seam_edge = (bool *)CustomData_get_layer_named_for_write(
        &me->edata, CD_PROP_BOOL, ".uv_seam", me->totedge);

    ss->vdata = &me->vdata;
    ss->edata = &me->edata;
    ss->ldata = &me->ldata;
    ss->pdata = &me->pdata;

    ss->polys = me->polys();
    ss->edges = me->edges();
    ss->corner_verts = me->corner_verts();
    ss->corner_edges = me->corner_edges();

    ss->multires.active = false;
    ss->multires.modifier = nullptr;
    ss->multires.level = 0;
    ss->vmask = static_cast<float *>(
        CustomData_get_layer_for_write(&me->vdata, CD_PAINT_MASK, me->totvert));

    CustomDataLayer *layer;
    eAttrDomain domain;

    /* Do not pass ss->pbvh to BKE_pbvh_get_color_layer,
     * if it does exist it might not be PBVH_GRIDS.
     */
    if (BKE_pbvh_get_color_layer(nullptr, me, &layer, &domain)) {
      if (layer->type == CD_PROP_COLOR) {
        ss->vcol = static_cast<MPropCol *>(layer->data);
      }
      else {
        ss->mcol = static_cast<MLoopCol *>(layer->data);
      }

      ss->vcol_domain = domain;
      ss->vcol_type = static_cast<eCustomDataType>(layer->type);
    }
    else {
      ss->vcol = nullptr;
      ss->mcol = nullptr;

      ss->vcol_type = (eCustomDataType)-1;
      ss->vcol_domain = ATTR_DOMAIN_POINT;
    }
  }

  CustomData *ldata;
  if (ss->bm) {
    ldata = &ss->bm->ldata;
  }
  else {
    ldata = &me->ldata;
  }

  ss->totuv = 0;
  for (int i : IndexRange(ldata->totlayer)) {
    CustomDataLayer &layer = ldata->layers[i];
    if (layer.type == CD_PROP_FLOAT2 && !(layer.flag & CD_FLAG_TEMPORARY)) {
      ss->totuv++;
    }
  }

  ss->hide_poly = (bool *)CustomData_get_layer_named_for_write(
      &me->pdata, CD_PROP_BOOL, ".hide_poly", me->totpoly);

  ss->subdiv_ccg = me_eval->runtime->subdiv_ccg;

  PBVH *pbvh = BKE_sculpt_object_pbvh_ensure(depsgraph, ob);
  sculpt_check_face_areas(ob, pbvh);

  if (ss->bm) {
    ss->totedges = ss->bm->totedge;
  }

  if (pbvh) {
    blender::bke::pbvh::sharp_limit_set(pbvh, ss->sharp_angle_limit);
  }

  /* Sculpt Face Sets. */
  if (use_face_sets) {
    int *face_sets = static_cast<int *>(CustomData_get_layer_named_for_write(
        &me->pdata, CD_PROP_INT32, ".sculpt_face_set", me->totpoly));

    if (face_sets) {
      /* Load into sculpt attribute system. */
      ss->face_sets = BKE_sculpt_face_sets_ensure(ob);
    }
    else {
      ss->face_sets = nullptr;
      if (ss->pbvh && !ss->bm) {
        BKE_pbvh_face_sets_set(ss->pbvh, nullptr);
      }
    }
  }
  else {
    ss->face_sets = nullptr;
    if (ss->pbvh && !ss->bm) {
      BKE_pbvh_face_sets_set(ss->pbvh, nullptr);
    }
  }

  sculpt_boundary_flags_ensure(ob, pbvh, BKE_sculptsession_vertex_count(ss), ss->totedges);

  BKE_pbvh_update_active_vcol(pbvh, me);

  if (BKE_pbvh_type(pbvh) == PBVH_FACES) {
    ss->vert_normals = BKE_pbvh_get_vert_normals(ss->pbvh);
    ss->poly_normals = blender::bke::pbvh::get_poly_normals(ss->pbvh);
  }
  else {
    ss->vert_normals = nullptr;
    ss->poly_normals = {};
  }

  BLI_assert(pbvh == ss->pbvh);
  UNUSED_VARS_NDEBUG(pbvh);

  if (ss->subdiv_ccg) {
    BKE_pbvh_subdiv_ccg_set(ss->pbvh, ss->subdiv_ccg);
  }

  BKE_pbvh_update_hide_attributes_from_mesh(ss->pbvh);

  BKE_pbvh_face_sets_color_set(ss->pbvh, me->face_sets_color_seed, me->face_sets_color_default);

  sculpt_attribute_update_refs(ob);
  sculpt_update_persistent_base(ob);

  if (ob->type == OB_MESH && ss->pmap.is_empty()) {
    ss->pmap = blender::bke::mesh::build_vert_to_poly_map(me->polys(),
                                                          me->corner_verts(),
                                                          me->totvert,
                                                          ss->vert_to_poly_offsets,
                                                          ss->vert_to_poly_indices);
    if (ss->pbvh) {
      blender::bke::pbvh::set_pmap(ss->pbvh, ss->pmap);
    }
  }

  if (ss->deform_modifiers_active) {
    /* Painting doesn't need crazyspace, use already evaluated mesh coordinates if possible. */
    bool used_me_eval = false;

    if (ob->mode & (OB_MODE_VERTEX_PAINT | OB_MODE_WEIGHT_PAINT)) {
      Mesh *me_eval_deform = ob_eval->runtime.mesh_deform_eval;

      /* If the fully evaluated mesh has the same topology as the deform-only version, use it.
       * This matters because crazyspace evaluation is very restrictive and excludes even modifiers
       * that simply recompute vertex weights (which can even include Geometry Nodes). */
      if (me_eval_deform->totpoly == me_eval->totpoly &&
          me_eval_deform->totloop == me_eval->totloop &&
          me_eval_deform->totvert == me_eval->totvert)
      {
        BKE_sculptsession_free_deformMats(ss);

        BLI_assert(me_eval_deform->totvert == me->totvert);

        ss->deform_cos = BKE_mesh_vert_coords_alloc(me_eval, nullptr);
        BKE_pbvh_vert_coords_apply(ss->pbvh, ss->deform_cos, me->totvert);

        used_me_eval = true;
      }
    }

    if (!ss->orig_cos && !used_me_eval) {
      int a;

      BKE_sculptsession_free_deformMats(ss);

      ss->orig_cos = (ss->shapekey_active) ?
                         BKE_keyblock_convert_to_vertcos(ob, ss->shapekey_active) :
                         BKE_mesh_vert_coords_alloc(me, nullptr);

      BKE_crazyspace_build_sculpt(depsgraph, scene, ob, &ss->deform_imats, &ss->deform_cos);
      BKE_pbvh_vert_coords_apply(ss->pbvh, ss->deform_cos, me->totvert);

      for (a = 0; a < me->totvert; a++) {
        invert_m3(ss->deform_imats[a]);

        float *co = ss->deform_cos[a];
        float ff = dot_v3v3(co, co);
        if (isnan(ff) || !isfinite(ff)) {
          printf("%s: nan1! %.4f %.4f %.4f\n", __func__, co[0], co[1], co[2]);
        }

        ff = determinant_m3_array(ss->deform_imats[a]);

        if (isnan(ff) || !isfinite(ff)) {
          printf("%s: nan2!\n", __func__);
        }
      }
    }
  }
  else {
    BKE_sculptsession_free_deformMats(ss);
  }

  if (ss->shapekey_active != nullptr && ss->deform_cos == nullptr) {
    ss->deform_cos = BKE_keyblock_convert_to_vertcos(ob, ss->shapekey_active);
  }

  /* if pbvh is deformed, key block is already applied to it */
  if (ss->shapekey_active) {
    bool pbvh_deformed = BKE_pbvh_is_deformed(ss->pbvh);
    if (!pbvh_deformed || ss->deform_cos == nullptr) {
      float(*vertCos)[3] = BKE_keyblock_convert_to_vertcos(ob, ss->shapekey_active);

      if (vertCos) {
        if (!pbvh_deformed) {
          /* apply shape keys coordinates to PBVH */
          BKE_pbvh_vert_coords_apply(ss->pbvh, vertCos, me->totvert);
        }
        if (ss->deform_cos == nullptr) {
          ss->deform_cos = vertCos;
        }
        if (vertCos != ss->deform_cos) {
          MEM_freeN(vertCos);
        }
      }
    }
  }

  int totvert = 0;

  switch (BKE_pbvh_type(pbvh)) {
    case PBVH_FACES:
      totvert = me->totvert;
      break;
    case PBVH_BMESH:
      totvert = ss->bm ? ss->bm->totvert : me->totvert;
      break;
    case PBVH_GRIDS:
      totvert = BKE_pbvh_get_grid_num_verts(ss->pbvh);
      break;
  }

  BKE_sculpt_init_flags_valence(ob, pbvh, totvert, false);

  if (ss->bm && me->key && ob->shapenr != ss->bm->shapenr) {
    KeyBlock *actkey = static_cast<KeyBlock *>(BLI_findlink(&me->key->block, ss->bm->shapenr - 1));
    KeyBlock *newkey = static_cast<KeyBlock *>(BLI_findlink(&me->key->block, ob->shapenr - 1));

    bool updatePBVH = false;

    if (!actkey) {
      printf("%s: failed to find active shapekey\n", __func__);
      if (!ss->bm->shapenr || !CustomData_has_layer(&ss->bm->vdata, CD_SHAPEKEY)) {
        printf("allocating shapekeys. . .\n");

        // need to allocate customdata for keys
        for (KeyBlock *key = (KeyBlock *)me->key->block.first; key; key = key->next) {

          int idx = CustomData_get_named_layer_index(&ss->bm->vdata, CD_SHAPEKEY, key->name);

          if (idx == -1) {
            BM_data_layer_add_named(ss->bm, &ss->bm->vdata, CD_SHAPEKEY, key->name);
            BKE_sculptsession_update_attr_refs(ob);

            idx = CustomData_get_named_layer_index(&ss->bm->vdata, CD_SHAPEKEY, key->name);
            ss->bm->vdata.layers[idx].uid = key->uid;
          }

          int cd_shapeco = ss->bm->vdata.layers[idx].offset;
          BMVert *v;
          BMIter iter;

          BM_ITER_MESH (v, &iter, ss->bm, BM_VERTS_OF_MESH) {
            float *keyco = (float *)BM_ELEM_CD_GET_VOID_P(v, cd_shapeco);

            copy_v3_v3(keyco, v->co);
          }
        }
      }

      updatePBVH = true;
      ss->bm->shapenr = ob->shapenr;
    }

    if (!newkey) {
      printf("%s: failed to find new active shapekey\n", __func__);
    }

    if (actkey && newkey) {
      int cd_co1 = CustomData_get_named_layer_index(&ss->bm->vdata, CD_SHAPEKEY, actkey->name);
      int cd_co2 = CustomData_get_named_layer_index(&ss->bm->vdata, CD_SHAPEKEY, newkey->name);

      BMVert *v;
      BMIter iter;

      if (cd_co1 == -1) {  // non-recoverable error
        printf("%s: failed to find active shapekey in customdata.\n", __func__);
        return;
      }
      else if (cd_co2 == -1) {
        printf("%s: failed to find new shapekey in customdata; allocating . . .\n", __func__);

        BM_data_layer_add_named(ss->bm, &ss->bm->vdata, CD_SHAPEKEY, newkey->name);
        int idx = CustomData_get_named_layer_index(&ss->bm->vdata, CD_SHAPEKEY, newkey->name);

        int cd_co = ss->bm->vdata.layers[idx].offset;
        ss->bm->vdata.layers[idx].uid = newkey->uid;

        BKE_sculptsession_update_attr_refs(ob);

        BM_ITER_MESH (v, &iter, ss->bm, BM_VERTS_OF_MESH) {
          float *keyco = (float *)BM_ELEM_CD_GET_VOID_P(v, cd_co);
          copy_v3_v3(keyco, v->co);
        }

        cd_co2 = idx;
      }

      cd_co1 = ss->bm->vdata.layers[cd_co1].offset;
      cd_co2 = ss->bm->vdata.layers[cd_co2].offset;

      BM_ITER_MESH (v, &iter, ss->bm, BM_VERTS_OF_MESH) {
        float *co1 = (float *)BM_ELEM_CD_GET_VOID_P(v, cd_co1);
        float *co2 = (float *)BM_ELEM_CD_GET_VOID_P(v, cd_co2);

        copy_v3_v3(co1, v->co);
        copy_v3_v3(v->co, co2);
      }

      ss->bm->shapenr = ob->shapenr;

      updatePBVH = true;
    }

    if (updatePBVH && ss->pbvh) {
      Vector<PBVHNode *> nodes = blender::bke::pbvh::get_flagged_nodes(ss->pbvh, PBVH_Leaf);

      for (PBVHNode *node : nodes) {
        BKE_pbvh_node_mark_update(node);
        BKE_pbvh_vert_tag_update_normal_tri_area(node);
      }
    }
    /* We could be more precise when we have access to the active tool. */
    const bool use_paint_slots = (ob->mode & OB_MODE_SCULPT) != 0;
    if (use_paint_slots) {
      BKE_texpaint_slots_refresh_object(scene, ob);
    }
  }

  if (ss->bm_log && ss->pbvh) {
    BKE_pbvh_set_idmap(ss->pbvh, ss->bm_idmap);
    BKE_pbvh_set_bm_log(ss->pbvh, ss->bm_log);
  }

  if (is_paint_tool) {
    if (ss->vcol_domain == ATTR_DOMAIN_CORNER) {
      /* Ensure pbvh nodes have loop indices; the sculpt undo system
       * needs them for color attributes.
       */
      BKE_pbvh_ensure_node_loops(ss->pbvh);
    }

    /*
     * We should rebuild the PBVH_pixels when painting canvas changes.
     *
     * The relevant changes are stored/encoded in the paint canvas key.
     * These include the active uv map, and resolutions.
     */
    if (U.experimental.use_sculpt_texture_paint && ss->pbvh) {
      char *paint_canvas_key = BKE_paint_canvas_key_get(&scene->toolsettings->paint_mode, ob);
      if (ss->last_paint_canvas_key == nullptr ||
          !STREQ(paint_canvas_key, ss->last_paint_canvas_key)) {
        MEM_SAFE_FREE(ss->last_paint_canvas_key);
        ss->last_paint_canvas_key = paint_canvas_key;
        BKE_pbvh_mark_rebuild_pixels(ss->pbvh);
      }

      /*
       * We should rebuild the PBVH_pixels when painting canvas changes.
       *
       * The relevant changes are stored/encoded in the paint canvas key.
       * These include the active uv map, and resolutions.
       */
      if (U.experimental.use_sculpt_texture_paint && ss->pbvh) {
        char *paint_canvas_key = BKE_paint_canvas_key_get(&scene->toolsettings->paint_mode, ob);
        if (ss->last_paint_canvas_key == nullptr ||
            !STREQ(paint_canvas_key, ss->last_paint_canvas_key)) {
          MEM_SAFE_FREE(ss->last_paint_canvas_key);
          ss->last_paint_canvas_key = paint_canvas_key;
          BKE_pbvh_mark_rebuild_pixels(ss->pbvh);
        }
        else {
          MEM_freeN(paint_canvas_key);
        }
      }

      /* We could be more precise when we have access to the active tool. */
      const bool use_paint_slots = (ob->mode & OB_MODE_SCULPT) != 0;
      if (use_paint_slots) {
        BKE_texpaint_slots_refresh_object(scene, ob);
      }
    }
  }

  if (ss->pbvh) {
    blender::bke::pbvh::set_flags_valence(ss->pbvh,
                                          static_cast<uint8_t *>(ss->attrs.flags->data),
                                          static_cast<int *>(ss->attrs.valence->data));
  }
}

void BKE_sculpt_update_object_before_eval(Object *ob_eval)
{
  /* Update before mesh evaluation in the dependency graph. */
  SculptSession *ss = ob_eval->sculpt;

  if (ss && (ss->building_vp_handle == false || ss->needs_pbvh_rebuild)) {
    if (ss->needs_pbvh_rebuild || (!ss->cache && !ss->filter_cache && !ss->expand_cache)) {
      /* We free pbvh on changes, except in the middle of drawing a stroke
       * since it can't deal with changing PVBH node organization, we hope
       * topology does not change in the meantime .. weak. */
      sculptsession_free_pbvh(ob_eval);

      BKE_sculptsession_free_deformMats(ob_eval->sculpt);

      /* In vertex/weight paint, force maps to be rebuilt. */
      BKE_sculptsession_free_vwpaint_data(ob_eval->sculpt);
    }
    else if (ss->pbvh) {
      Vector<PBVHNode *> nodes = blender::bke::pbvh::search_gather(ss->pbvh, nullptr, nullptr);

      for (PBVHNode *node : nodes) {
        BKE_pbvh_node_mark_update(node);
      }
    }
  }
}

void BKE_sculpt_update_object_after_eval(Depsgraph *depsgraph, Object *ob_eval)
{
  /* Update after mesh evaluation in the dependency graph, to rebuild PBVH or
   * other data when modifiers change the mesh. */
  Object *ob_orig = DEG_get_original_object(ob_eval);
  Mesh *me_orig = BKE_object_get_original_mesh(ob_orig);

  if (ob_orig->sculpt) {
    BKE_sculptsession_sync_attributes(ob_orig, me_orig, false);
  }

  sculpt_update_object(depsgraph, ob_orig, ob_eval, false, false);
}

void BKE_sculpt_color_layer_create_if_needed(Object *object)
{
  using namespace blender;
  using namespace blender::bke;
  Mesh *orig_me = BKE_object_get_original_mesh(object);

  SculptAttribute attr = BKE_sculpt_find_attribute(object, orig_me->active_color_attribute);
  if (!attr.is_empty() && (CD_TYPE_AS_MASK(attr.proptype) & CD_MASK_COLOR_ALL) &&
      ELEM(attr.domain, ATTR_DOMAIN_POINT, ATTR_DOMAIN_CORNER))
  {
    return;
  }

  char unique_name[MAX_CUSTOMDATA_LAYER_NAME];
  BKE_id_attribute_calc_unique_name(&orig_me->id, "Color", unique_name);
  if (!orig_me->attributes_for_write().add(
          unique_name, ATTR_DOMAIN_POINT, CD_PROP_COLOR, AttributeInitDefaultValue()))
  {
    return;
  }

  BKE_id_attributes_active_color_set(&orig_me->id, unique_name);
  BKE_id_attributes_default_color_set(&orig_me->id, unique_name);
  DEG_id_tag_update(&orig_me->id, ID_RECALC_GEOMETRY_ALL_MODES);
  BKE_mesh_tessface_clear(orig_me);

  if (object->sculpt && object->sculpt->pbvh) {
    BKE_pbvh_update_active_vcol(object->sculpt->pbvh, orig_me);
  }

  /* Flush attribute into sculpt mesh. */
  BKE_sculptsession_sync_attributes(object, orig_me, false);
}

void BKE_sculpt_update_object_for_edit(
    Depsgraph *depsgraph, Object *ob_orig, bool need_pmap, bool /*need_mask*/, bool is_paint_tool)
{
  /* Update from sculpt operators and undo, to update sculpt session
   * and PBVH after edits. */
  Object *ob_eval = DEG_get_evaluated_object(depsgraph, ob_orig);

  sculpt_update_object(depsgraph, ob_orig, ob_eval, need_pmap, is_paint_tool);
}

int *BKE_sculpt_face_sets_ensure(Object *ob)
{
  SculptSession *ss = ob->sculpt;
<<<<<<< HEAD

  if (!ss->attrs.face_set) {
    Mesh *mesh = static_cast<Mesh *>(ob->data);
    SculptAttributeParams params = {};
    params.permanent = true;

    CustomData *cdata = sculpt_get_cdata(ob, ATTR_DOMAIN_FACE);
    bool clear = CustomData_get_named_layer_index(
                     cdata, CD_PROP_INT32, SCULPT_ATTRIBUTE_NAME(face_set)) == -1;

    ss->attrs.face_set = BKE_sculpt_attribute_ensure(
        ob, ATTR_DOMAIN_FACE, CD_PROP_INT32, SCULPT_ATTRIBUTE_NAME(face_set), &params);

    if (clear) {
      if (ss->bm) {
        BMFace *f;
        BMIter iter;
        int cd_faceset = ss->attrs.face_set->bmesh_cd_offset;

        BM_ITER_MESH (f, &iter, ss->bm, BM_FACES_OF_MESH) {
          BM_ELEM_CD_SET_INT(f, cd_faceset, 1);
        }
      }
      else {
        int *face_sets = static_cast<int *>(ss->attrs.face_set->data);

        for (int i : IndexRange(ss->totfaces)) {
          face_sets[i] = 1;
        }
      }

      Mesh *mesh = static_cast<Mesh *>(ob->data);
      mesh->face_sets_color_default = 1;
    }
  }

  if (ss->pbvh && !ss->bm) {
    BKE_pbvh_face_sets_set(ss->pbvh, static_cast<int *>(ss->attrs.face_set->data));
  }

  return static_cast<int *>(ss->attrs.face_set->data);
=======
  Mesh *mesh = static_cast<Mesh *>(ob->data);

  using namespace blender;
  using namespace blender::bke;
  MutableAttributeAccessor attributes = mesh->attributes_for_write();
  if (!attributes.contains(".sculpt_face_set")) {
    SpanAttributeWriter<int> face_sets = attributes.lookup_or_add_for_write_only_span<int>(
        ".sculpt_face_set", ATTR_DOMAIN_FACE);
    face_sets.span.fill(1);
    mesh->face_sets_color_default = 1;
    face_sets.finish();
  }

  int *face_sets = static_cast<int *>(CustomData_get_layer_named_for_write(
      &mesh->pdata, CD_PROP_INT32, ".sculpt_face_set", mesh->totpoly));

  if (ss->pbvh && ELEM(BKE_pbvh_type(ss->pbvh), PBVH_FACES, PBVH_GRIDS)) {
    BKE_pbvh_face_sets_set(ss->pbvh, face_sets);
  }

  return face_sets;
>>>>>>> 60d90de9
}

bool *BKE_sculpt_hide_poly_ensure(Object *ob)
{
  SculptAttributeParams params = {0};
  params.permanent = true;

  ob->sculpt->attrs.hide_poly = BKE_sculpt_attribute_ensure(
      ob, ATTR_DOMAIN_FACE, CD_PROP_BOOL, ".hide_poly", &params);

  return ob->sculpt->hide_poly = static_cast<bool *>(ob->sculpt->attrs.hide_poly->data);
}

int BKE_sculpt_mask_layers_ensure(Depsgraph *depsgraph,
                                  Main *bmain,
                                  Object *ob,
                                  MultiresModifierData *mmd)
{
  Mesh *me = static_cast<Mesh *>(ob->data);
  const blender::OffsetIndices polys = me->polys();
  const Span<int> corner_verts = me->corner_verts();
  int ret = 0;

  const float *paint_mask = static_cast<const float *>(
      CustomData_get_layer(&me->vdata, CD_PAINT_MASK));

  /* if multires is active, create a grid paint mask layer if there
   * isn't one already */
  if (mmd && !CustomData_has_layer(&me->ldata, CD_GRID_PAINT_MASK)) {
    GridPaintMask *gmask;
    int level = max_ii(1, mmd->sculptlvl);
    int gridsize = BKE_ccg_gridsize(level);
    int gridarea = gridsize * gridsize;

    gmask = static_cast<GridPaintMask *>(
        CustomData_add_layer(&me->ldata, CD_GRID_PAINT_MASK, CD_SET_DEFAULT, me->totloop));

    for (int i = 0; i < me->totloop; i++) {
      GridPaintMask *gpm = &gmask[i];

      gpm->level = level;
      gpm->data = static_cast<float *>(
          MEM_callocN(sizeof(float) * gridarea, "GridPaintMask.data"));
    }

    /* If vertices already have mask, copy into multires data. */
    if (paint_mask) {
      for (const int i : polys.index_range()) {
        const IndexRange poly = polys[i];

        /* Mask center. */
        float avg = 0.0f;
        for (const int vert : corner_verts.slice(poly)) {
          avg += paint_mask[vert];
        }
        avg /= float(poly.size());

        /* Fill in multires mask corner. */
        for (const int corner : poly) {
          GridPaintMask *gpm = &gmask[corner];
          const int vert = corner_verts[corner];
          const int prev = corner_verts[blender::bke::mesh::poly_corner_prev(poly, vert)];
          const int next = corner_verts[blender::bke::mesh::poly_corner_next(poly, vert)];

          gpm->data[0] = avg;
          gpm->data[1] = (paint_mask[vert] + paint_mask[next]) * 0.5f;
          gpm->data[2] = (paint_mask[vert] + paint_mask[prev]) * 0.5f;
          gpm->data[3] = paint_mask[vert];
        }
      }
    }
    /* The evaluated multires CCG must be updated to contain the new data. */
    DEG_id_tag_update(&ob->id, ID_RECALC_GEOMETRY);
    if (depsgraph) {
      BKE_scene_graph_evaluated_ensure(depsgraph, bmain);
    }

    ret |= SCULPT_MASK_LAYER_CALC_LOOP;
  }

  /* Create vertex paint mask layer if there isn't one already. */
  if (!paint_mask) {
    CustomData_add_layer(&me->vdata, CD_PAINT_MASK, CD_SET_DEFAULT, me->totvert);
    /* The evaluated mesh must be updated to contain the new data. */
    DEG_id_tag_update(&ob->id, ID_RECALC_GEOMETRY);
    ret |= SCULPT_MASK_LAYER_CALC_VERT;
  }

  if (ob->sculpt) {
    BKE_sculptsession_update_attr_refs(ob);
  }

  return ret;
}

void BKE_sculpt_toolsettings_data_ensure(Scene *scene)
{
  BKE_paint_ensure(scene->toolsettings, (Paint **)&scene->toolsettings->sculpt);

  Sculpt *sd = scene->toolsettings->sculpt;
  if (!sd->detail_size) {
    sd->detail_size = 8.0f;
  }

  /* We check these flags here in case versioning code fails. */
  if (!sd->detail_range || !sd->dyntopo.spacing) {
    sd->flags |= SCULPT_DYNTOPO_ENABLED;
  }

  if (!sd->detail_range) {
    sd->detail_range = 0.4f;
  }

  if (!sd->detail_percent) {
    sd->detail_percent = 25;
  }

  if (!sd->dyntopo.constant_detail) {
    sd->dyntopo = *DNA_struct_default_get(DynTopoSettings);
  }

  if (!sd->automasking_start_normal_limit) {
    sd->automasking_start_normal_limit = 20.0f / 180.0f * M_PI;
    sd->automasking_start_normal_falloff = 0.25f;

    sd->automasking_view_normal_limit = 90.0f / 180.0f * M_PI;
    sd->automasking_view_normal_falloff = 0.25f;
  }

  /* Set sane default tiling offsets. */
  if (!sd->paint.tile_offset[0]) {
    sd->paint.tile_offset[0] = 1.0f;
  }
  if (!sd->paint.tile_offset[1]) {
    sd->paint.tile_offset[1] = 1.0f;
  }
  if (!sd->paint.tile_offset[2]) {
    sd->paint.tile_offset[2] = 1.0f;
  }
  if (!sd->automasking_cavity_curve || !sd->automasking_cavity_curve_op) {
    BKE_sculpt_check_cavity_curves(sd);
  }
}

static bool check_sculpt_object_deformed(Object *object, const bool for_construction)
{
  bool deformed = false;

  /* Active modifiers means extra deformation, which can't be handled correct
   * on birth of PBVH and sculpt "layer" levels, so use PBVH only for internal brush
   * stuff and show final evaluated mesh so user would see actual object shape. */
  deformed |= object->sculpt->deform_modifiers_active;

  if (for_construction) {
    deformed |= object->sculpt->shapekey_active != nullptr;
  }
  else {
    /* As in case with modifiers, we can't synchronize deformation made against
     * PBVH and non-locked keyblock, so also use PBVH only for brushes and
     * final DM to give final result to user. */
    deformed |= object->sculpt->shapekey_active && (object->shapeflag & OB_SHAPE_LOCK) == 0;
  }

  return deformed;
}

void BKE_sculpt_sync_face_visibility_to_grids(Mesh *mesh, SubdivCCG *subdiv_ccg)
{
  using namespace blender;
  using namespace blender::bke;
  if (!subdiv_ccg) {
    return;
  }

  const AttributeAccessor attributes = mesh->attributes();
  const VArray<bool> hide_poly = *attributes.lookup_or_default<bool>(
      ".hide_poly", ATTR_DOMAIN_FACE, false);
  if (hide_poly.is_single() && !hide_poly.get_internal_single()) {
    /* Nothing is hidden, so we can just remove all visibility bitmaps. */
    for (const int i : IndexRange(subdiv_ccg->num_grids)) {
      BKE_subdiv_ccg_grid_hidden_free(subdiv_ccg, i);
    }
    return;
  }

  const VArraySpan<bool> hide_poly_span(hide_poly);
  CCGKey key;
  BKE_subdiv_ccg_key_top_level(&key, subdiv_ccg);
  for (int i = 0; i < mesh->totloop; i++) {
    const int face_index = BKE_subdiv_ccg_grid_to_face_index(subdiv_ccg, i);
    const bool is_hidden = hide_poly_span[face_index];

    /* Avoid creating and modifying the grid_hidden bitmap if the base mesh face is visible and
     * there is not bitmap for the grid. This is because missing grid_hidden implies grid is
     * fully visible. */
    if (is_hidden) {
      BKE_subdiv_ccg_grid_hidden_ensure(subdiv_ccg, i);
    }

    BLI_bitmap *gh = subdiv_ccg->grid_hidden[i];
    if (gh) {
      BLI_bitmap_set_all(gh, is_hidden, key.grid_area);
    }
  }
}

static PBVH *build_pbvh_for_dynamic_topology(Object *ob, bool /*update_sculptverts*/)
{
  PBVH *pbvh = ob->sculpt->pbvh = BKE_pbvh_new(PBVH_BMESH);
  BKE_pbvh_set_bmesh(pbvh, ob->sculpt->bm);
  sculptsession_bmesh_add_layers(ob);

  BM_mesh_elem_table_ensure(ob->sculpt->bm, BM_VERT | BM_EDGE | BM_FACE);

  BKE_sculptsession_update_attr_refs(ob);
  sculpt_boundary_flags_ensure(ob, pbvh, ob->sculpt->bm->totvert, ob->sculpt->bm->totedge);
  sculpt_check_face_areas(ob, pbvh);

  BKE_sculpt_ensure_idmap(ob);

  BKE_pbvh_build_bmesh(pbvh,
                       BKE_object_get_original_mesh(ob),
                       ob->sculpt->bm,
                       ob->sculpt->bm_log,
                       ob->sculpt->bm_idmap,
                       ob->sculpt->attrs.dyntopo_node_id_vertex->bmesh_cd_offset,
                       ob->sculpt->attrs.dyntopo_node_id_face->bmesh_cd_offset,
                       ob->sculpt->attrs.face_areas->bmesh_cd_offset,
                       ob->sculpt->attrs.boundary_flags->bmesh_cd_offset,
                       ob->sculpt->attrs.edge_boundary_flags->bmesh_cd_offset,
                       ob->sculpt->attrs.flags ? ob->sculpt->attrs.flags->bmesh_cd_offset : -1,
                       ob->sculpt->attrs.valence ? ob->sculpt->attrs.valence->bmesh_cd_offset : -1,
                       ob->sculpt->attrs.orig_co ? ob->sculpt->attrs.orig_co->bmesh_cd_offset : -1,
                       ob->sculpt->attrs.orig_no ? ob->sculpt->attrs.orig_no->bmesh_cd_offset :
                                                   -1);

  if (ob->sculpt->bm_log) {
    BKE_pbvh_set_bm_log(pbvh, ob->sculpt->bm_log);
  }
  blender::bke::pbvh::sharp_limit_set(pbvh, ob->sculpt->sharp_angle_limit);

  return pbvh;
}

static PBVH *build_pbvh_from_regular_mesh(Object *ob, Mesh *me_eval_deform)
{
  SculptSession *ss = ob->sculpt;
  Mesh *me = BKE_object_get_original_mesh(ob);

  if (ss->pmap.is_empty()) {
    ss->pmap = blender::bke::mesh::build_vert_to_poly_map(me->polys(),
                                                          me->corner_verts(),
                                                          me->totvert,
                                                          ss->vert_to_poly_offsets,
                                                          ss->vert_to_poly_indices);
  }

  PBVH *pbvh = ob->sculpt->pbvh = BKE_pbvh_new(PBVH_FACES);

  BKE_sculpt_init_flags_valence(ob, pbvh, me->totvert, true);
  sculpt_check_face_areas(ob, pbvh);
  BKE_sculptsession_update_attr_refs(ob);

  blender::bke::pbvh::set_pmap(ss->pbvh, ss->pmap);
  blender::bke::sculpt::sculpt_vert_boundary_ensure(ob);

  BKE_pbvh_build_mesh(pbvh, me);

  blender::bke::pbvh::sharp_limit_set(pbvh, ss->sharp_angle_limit);

  const bool is_deformed = check_sculpt_object_deformed(ob, true);
  if (is_deformed && me_eval_deform != nullptr) {
    BKE_pbvh_vert_coords_apply(
        pbvh,
        reinterpret_cast<const float(*)[3]>(me_eval_deform->vert_positions().data()),
        me_eval_deform->totvert);
  }

  return pbvh;
}

static PBVH *build_pbvh_from_ccg(Object *ob, SubdivCCG *subdiv_ccg)
{
  SculptSession *ss = ob->sculpt;

  CCGKey key;
  BKE_subdiv_ccg_key_top_level(&key, subdiv_ccg);
  PBVH *pbvh = ob->sculpt->pbvh = BKE_pbvh_new(PBVH_GRIDS);

  Mesh *base_mesh = BKE_mesh_from_object(ob);

  BKE_sculpt_sync_face_visibility_to_grids(base_mesh, subdiv_ccg);

  BKE_sculptsession_update_attr_refs(ob);
  sculpt_check_face_areas(ob, pbvh);
  blender::bke::sculpt::sculpt_vert_boundary_ensure(ob);

  BKE_pbvh_build_grids(pbvh,
                       subdiv_ccg->grids,
                       subdiv_ccg->num_grids,
                       &key,
                       (void **)subdiv_ccg->grid_faces,
                       subdiv_ccg->grid_flag_mats,
                       subdiv_ccg->grid_hidden,
                       (float *)ss->attrs.face_areas->data,
                       base_mesh,
                       subdiv_ccg);

  blender::bke::pbvh::sharp_limit_set(pbvh, ss->sharp_angle_limit);

  CustomData_reset(&ob->sculpt->temp_vdata);
  CustomData_reset(&ob->sculpt->temp_pdata);

  ss->temp_vdata_elems = BKE_pbvh_get_grid_num_verts(pbvh);
  ss->temp_pdata_elems = ss->totfaces;

  if (ss->pmap.is_empty()) {
    ss->pmap = blender::bke::mesh::build_vert_to_poly_map(base_mesh->polys(),
                                                          base_mesh->corner_verts(),
                                                          base_mesh->totvert,
                                                          ss->vert_to_poly_offsets,
                                                          ss->vert_to_poly_indices);
  }

  blender::bke::pbvh::set_pmap(ss->pbvh, ss->pmap);
  int totvert = BKE_pbvh_get_grid_num_verts(pbvh);
  BKE_sculpt_init_flags_valence(ob, pbvh, totvert, true);

  BKE_subdiv_ccg_start_face_grid_index_ensure(ss->subdiv_ccg);

  return pbvh;
}

extern "C" bool BKE_sculpt_init_flags_valence(Object *ob,
                                              struct PBVH *pbvh,
                                              int totvert,
                                              bool reset_flags)
{
  SculptSession *ss = ob->sculpt;

  if (!ss->attrs.flags) {
    BKE_sculpt_ensure_sculpt_layers(ob);

    reset_flags = true;
  }

  BKE_sculpt_ensure_origco(ob);
  sculpt_boundary_flags_ensure(ob, pbvh, totvert, ss->totedges);
  BKE_sculptsession_update_attr_refs(ob);

  if (reset_flags) {
    if (ss->bm) {
      int cd_flags = ss->attrs.flags->bmesh_cd_offset;
      BMVert *v;
      BMIter iter;

      BM_ITER_MESH (v, &iter, ss->bm, BM_VERTS_OF_MESH) {
        *BM_ELEM_CD_PTR<uint8_t *>(v, cd_flags) = SCULPTFLAG_NEED_VALENCE |
                                                  SCULPTFLAG_NEED_TRIANGULATE;
      }
    }
    else {
      uint8_t *flags = static_cast<uint8_t *>(ss->attrs.flags->data);

      for (int i = 0; i < totvert; i++) {
        flags[i] = SCULPTFLAG_NEED_VALENCE | SCULPTFLAG_NEED_TRIANGULATE;
      }
    }
  }

  blender::bke::pbvh::set_flags_valence(ss->pbvh,
                                        static_cast<uint8_t *>(ss->attrs.flags->data),
                                        static_cast<int *>(ss->attrs.valence->data));

  return false;
}

PBVH *BKE_sculpt_object_pbvh_ensure(Depsgraph *depsgraph, Object *ob)
{
  if (ob == nullptr || ob->sculpt == nullptr) {
    return nullptr;
  }

  SculptSession *ss = ob->sculpt;
  Scene *scene = DEG_get_input_scene(depsgraph);

  PBVH *pbvh = ss->pbvh;
  if (pbvh != nullptr) {
    blender::bke::pbvh::sharp_limit_set(pbvh, ss->sharp_angle_limit);

    /* NOTE: It is possible that pointers to grids or other geometry data changed. Need to update
     * those pointers. */
    const PBVHType pbvh_type = BKE_pbvh_type(pbvh);
    switch (pbvh_type) {
      case PBVH_FACES: {
        BKE_pbvh_update_mesh_pointers(pbvh, BKE_object_get_original_mesh(ob));
        break;
      }
      case PBVH_GRIDS: {
        Object *object_eval = DEG_get_evaluated_object(depsgraph, ob);
        Mesh *mesh_eval = static_cast<Mesh *>(object_eval->data);
        SubdivCCG *subdiv_ccg = mesh_eval->runtime->subdiv_ccg;
        if (subdiv_ccg != nullptr) {
          BKE_sculpt_bvh_update_from_ccg(pbvh, subdiv_ccg);
        }
        break;
      }
      case PBVH_BMESH: {
        break;
      }
    }

    BKE_sculptsession_sync_attributes(ob, BKE_object_get_original_mesh(ob), false);
    BKE_pbvh_update_active_vcol(pbvh, BKE_object_get_original_mesh(ob));

    return pbvh;
  }

  ss->islands_valid = false;

  if (ss->bm != nullptr) {
    /* Sculpting on a BMesh (dynamic-topology) gets a special PBVH. */
    pbvh = ss->pbvh = build_pbvh_for_dynamic_topology(ob, false);
  }
  else {
    /* Detect if we are loading from an undo memfile step. */
    Mesh *mesh_orig = BKE_object_get_original_mesh(ob);
    bool is_dyntopo = (mesh_orig->flag & ME_SCULPT_DYNAMIC_TOPOLOGY);

    if (is_dyntopo) {
      BMesh *bm = BKE_sculptsession_empty_bmesh_create();

      BMeshFromMeshParams params = {0};
      params.calc_face_normal = true;
      params.use_shapekey = true;
      params.active_shapekey = ob->shapenr;
      params.create_shapekey_layers = true;
      params.ignore_id_layers = false;
      params.copy_temp_cdlayers = true;

      BM_mesh_bm_from_me(bm, mesh_orig, &params);
      BM_mesh_elem_table_ensure(bm, BM_VERT | BM_EDGE | BM_FACE);

      ss->bm = bm;

      BKE_sculpt_ensure_idmap(ob);
      SCULPT_undo_ensure_bmlog(ob);

      /* Note build_pbvh_for_dynamic_topology respects the pbvh cache. */
      pbvh = ss->pbvh = build_pbvh_for_dynamic_topology(ob, true);

      if (!CustomData_has_layer(&ss->bm->vdata, CD_PAINT_MASK)) {
        BM_data_layer_add(ss->bm, &ss->bm->vdata, CD_PAINT_MASK);
        BKE_sculptsession_update_attr_refs(ob);
      }

      BKE_sculpt_ensure_origco(ob);
      BKE_sculpt_ensure_sculpt_layers(ob);

      BKE_sculpt_init_flags_valence(ob, pbvh, bm->totvert, true);
      blender::bke::paint::load_all_original(ob);
    }
    else {
      Object *object_eval = DEG_get_evaluated_object(depsgraph, ob);
      Mesh *mesh_eval = static_cast<Mesh *>(object_eval->data);
      if (mesh_eval->runtime->subdiv_ccg != nullptr) {
        pbvh = build_pbvh_from_ccg(ob, mesh_eval->runtime->subdiv_ccg);
      }
      else if (ob->type == OB_MESH) {
        Mesh *me_eval_deform = object_eval->runtime.mesh_deform_eval;
        pbvh = build_pbvh_from_regular_mesh(ob, me_eval_deform);
      }
    }
  }

  ss->pbvh = pbvh;

  sculpt_attribute_update_refs(ob);

  /* Forcibly flag all boundaries for update. */
  sculpt_boundary_flags_ensure(
      ob, pbvh, BKE_sculptsession_vertex_count(ss), ss->bm ? ss->bm->totedge : ss->totedges, true);

  sculpt_attribute_update_refs(ob);

  return pbvh;
}

PBVH *BKE_object_sculpt_pbvh_get(Object *object)
{
  if (!object->sculpt) {
    return nullptr;
  }
  return object->sculpt->pbvh;
}

bool BKE_object_sculpt_use_dyntopo(const Object *object)
{
  return object->sculpt && object->sculpt->bm;
}

void BKE_sculpt_bvh_update_from_ccg(PBVH *pbvh, SubdivCCG *subdiv_ccg)
{
  CCGKey key;
  BKE_subdiv_ccg_key_top_level(&key, subdiv_ccg);

  BKE_pbvh_grids_update(pbvh,
                        subdiv_ccg->grids,
                        (void **)subdiv_ccg->grid_faces,
                        subdiv_ccg->grid_flag_mats,
                        subdiv_ccg->grid_hidden,
                        &key);
}

bool BKE_sculptsession_use_pbvh_draw(const Object *ob, const RegionView3D *rv3d)
{
  SculptSession *ss = ob->sculpt;
  if (ss == nullptr || ss->pbvh == nullptr || ss->mode_type != OB_MODE_SCULPT) {
    return false;
  }

#if 0
  if (BKE_pbvh_type(ss->pbvh) == PBVH_GRIDS) {
    return !(v3d && (v3d->shading.type > OB_SOLID));
  }
#endif

  if (BKE_pbvh_type(ss->pbvh) == PBVH_FACES) {
    /* Regular mesh only draws from PBVH without modifiers and shape keys, or for
     * external engines that do not have access to the PBVH like Eevee does. */
    const bool external_engine = rv3d && rv3d->render_engine != nullptr;
    return !(ss->shapekey_active || ss->deform_modifiers_active || external_engine);
  }

  /* Multires and dyntopo always draw directly from the PBVH. */
  return true;
}

/* Returns the Face Set random color for rendering in the overlay given its ID and a color seed. */
#define GOLDEN_RATIO_CONJUGATE 0.618033988749895f
void BKE_paint_face_set_overlay_color_get(const int face_set, const int seed, uchar r_color[4])
{
  float rgba[4];
  float random_mod_hue = GOLDEN_RATIO_CONJUGATE * (face_set + (seed % 10));
  random_mod_hue = random_mod_hue - floorf(random_mod_hue);
  const float random_mod_sat = BLI_hash_int_01(face_set + seed + 1);
  const float random_mod_val = BLI_hash_int_01(face_set + seed + 2);
  hsv_to_rgb(random_mod_hue,
             0.6f + (random_mod_sat * 0.25f),
             1.0f - (random_mod_val * 0.35f),
             &rgba[0],
             &rgba[1],
             &rgba[2]);
  rgba_float_to_uchar(r_color, rgba);
}

int BKE_sculptsession_vertex_count(const SculptSession *ss)
{
  switch (BKE_pbvh_type(ss->pbvh)) {
    case PBVH_FACES:
      return ss->totvert;
    case PBVH_BMESH:
      return BM_mesh_elem_count(ss->bm, BM_VERT);
    case PBVH_GRIDS:
      return BKE_pbvh_get_grid_num_verts(ss->pbvh);
  }

  return 0;
}

static bool sculpt_attribute_stored_in_bmesh_builtin(const StringRef name)
{
  return BM_attribute_stored_in_bmesh_builtin(name);
}

static bool sync_ignore_layer(CustomDataLayer *layer)
{
  int badmask = CD_MASK_ORIGINDEX | CD_MASK_ORIGSPACE | CD_MASK_MFACE;

  bool bad = sculpt_attribute_stored_in_bmesh_builtin(layer->name);
  bad = bad || ((1 << layer->type) & badmask);
  bad = bad || (layer->flag & (CD_FLAG_TEMPORARY | CD_FLAG_NOCOPY));

  return bad;
}
/**
  Syncs customdata layers with internal bmesh, but ignores deleted layers.
*/
static void get_synced_attributes(CustomData *src_data,
                                  CustomData *dst_data,
                                  Vector<CustomDataLayer> &r_new,
                                  Vector<CustomDataLayer> &r_kill)
{
  int badmask = CD_MASK_ORIGINDEX | CD_MASK_ORIGSPACE | CD_MASK_MFACE;

  for (int i : IndexRange(src_data->totlayer)) {
    CustomDataLayer *src_layer = src_data->layers + i;

    if (sync_ignore_layer(src_layer)) {
      continue;
    }

    if (CustomData_get_named_layer_index(
            dst_data, eCustomDataType(src_layer->type), src_layer->name) == -1)
    {
      r_new.append(*src_layer);
    }
  }

  for (int i : IndexRange(dst_data->totlayer)) {
    CustomDataLayer *dst_layer = dst_data->layers + i;

    if (sync_ignore_layer(dst_layer)) {
      continue;
    }

    if (CustomData_get_named_layer_index(
            src_data, eCustomDataType(dst_layer->type), dst_layer->name) == -1)
    {
      r_kill.append(*dst_layer);
    }
  }
}

static bool sync_attribute_actives(CustomData *src_data, CustomData *dst_data)
{
  bool modified = false;

  bool donemap[CD_NUMTYPES] = {0};

  for (int i : IndexRange(src_data->totlayer)) {
    CustomDataLayer *src_layer = src_data->layers + i;
    eCustomDataType type = eCustomDataType(src_layer->type);

    if (sync_ignore_layer(src_layer) || donemap[int(type)]) {
      continue;
    }

    /* Only do first layers of each type, active refs will be propagated to
     * the other ones later.
     */
    donemap[src_layer->type] = true;

    /* Find first layer of type. */
    int baseidx = CustomData_get_layer_index(dst_data, type);

    if (baseidx < 0) {
      modified |= true;
      continue;
    }

    CustomDataLayer *dst_layer = dst_data->layers + baseidx;

    int idx = CustomData_get_named_layer_index(dst_data, type, src_layer[src_layer->active].name);
    if (idx >= 0) {
      modified |= idx - baseidx != dst_layer->active;
      dst_layer->active = idx - baseidx;
    }
    else {
      modified |= dst_layer->active != 0;
      dst_layer->active = 0;
    }

    idx = CustomData_get_named_layer_index(dst_data, type, src_layer[src_layer->active_rnd].name);
    if (idx >= 0) {
      modified |= idx - baseidx != dst_layer->active_rnd;
      dst_layer->active_rnd = idx - baseidx;
    }
    else {
      modified |= dst_layer->active_rnd != 0;
      dst_layer->active_rnd = 0;
    }

    idx = CustomData_get_named_layer_index(dst_data, type, src_layer[src_layer->active_mask].name);
    if (idx >= 0) {
      modified |= idx - baseidx != dst_layer->active_mask;
      dst_layer->active_mask = idx - baseidx;
    }
    else {
      modified |= dst_layer->active_mask != 0;
      dst_layer->active_mask = 0;
    }

    idx = CustomData_get_named_layer_index(
        dst_data, type, src_layer[src_layer->active_clone].name);
    if (idx >= 0) {
      modified |= idx - baseidx != dst_layer->active_clone;
      dst_layer->active_clone = idx - baseidx;
    }
    else {
      modified |= dst_layer->active_clone != 0;
      dst_layer->active_clone = 0;
    }
  }

  if (modified) {
    CustomDataLayer *base_layer = dst_data->layers;

    for (int i = 0; i < dst_data->totlayer; i++) {
      CustomDataLayer *dst_layer = dst_data->layers;

      if (dst_layer->type != base_layer->type) {
        base_layer = dst_layer;
      }

      dst_layer->active = base_layer->active;
      dst_layer->active_clone = base_layer->active_clone;
      dst_layer->active_mask = base_layer->active_mask;
      dst_layer->active_rnd = base_layer->active_rnd;
    }
  }

  return modified;
}

void BKE_sculptsession_sync_attributes(struct Object *ob, struct Mesh *me, bool load_to_mesh)
{
  SculptSession *ss = ob->sculpt;

  if (!ss) {
    return;
  }
  else if (!ss->bm) {
    if (!load_to_mesh) {
      BKE_sculptsession_update_attr_refs(ob);
    }
    return;
  }

  bool modified = false;

  BMesh *bm = ss->bm;

  CustomData *cdme[4] = {&me->vdata, &me->edata, &me->ldata, &me->pdata};
  CustomData *cdbm[4] = {&bm->vdata, &bm->edata, &bm->ldata, &bm->pdata};

  if (!load_to_mesh) {
    for (int i = 0; i < 4; i++) {
      Vector<CustomDataLayer> new_layers, kill_layers;

      get_synced_attributes(cdme[i], cdbm[i], new_layers, kill_layers);

      for (CustomDataLayer &layer : kill_layers) {
        BM_data_layer_free_named(bm, cdbm[i], layer.name);
        modified = true;
      }

      Vector<BMCustomLayerReq> new_bm_layers;
      for (CustomDataLayer &layer : new_layers) {
        new_bm_layers.append({layer.type, layer.name, layer.flag});
      }

      BM_data_layers_ensure(bm, cdbm[i], new_bm_layers.data(), new_bm_layers.size());

      modified |= new_bm_layers.size() > 0;
      modified |= sync_attribute_actives(cdme[i], cdbm[i]);
    }
  }
  else {
    for (int i = 0; i < 4; i++) {
      Vector<CustomDataLayer> new_layers, kill_layers;

      get_synced_attributes(cdbm[i], cdme[i], new_layers, kill_layers);

      int totelem;
      switch (i) {
        case 0:
          totelem = me->totvert;
          break;
        case 1:
          totelem = me->totedge;
          break;
        case 2:
          totelem = me->totloop;
          break;
        case 3:
          totelem = me->totpoly;
          break;
      }

      for (CustomDataLayer &layer : new_layers) {
        CustomData_add_layer_named(
            cdme[i], eCustomDataType(layer.type), CD_CONSTRUCT, totelem, layer.name);
        modified = true;
      }

      for (CustomDataLayer &layer : kill_layers) {
        CustomData_free_layer_named(cdme[i], layer.name, totelem);
        modified = true;
      }

      modified |= sync_attribute_actives(cdbm[i], cdme[i]);
    }

    if (me->default_color_attribute &&
        !BKE_id_attributes_color_find(&me->id, me->active_color_attribute))
    {
      MEM_SAFE_FREE(me->active_color_attribute);
    }
    if (me->default_color_attribute &&
        !BKE_id_attributes_color_find(&me->id, me->default_color_attribute))
    {
      MEM_SAFE_FREE(me->default_color_attribute);
    }
  }

  if (modified) {
    printf("%s: Attribute layout changed! %s\n",
           __func__,
           load_to_mesh ? "Loading to mesh" : "Loading from mesh");
  }

  if (!load_to_mesh) {
    BKE_sculptsession_update_attr_refs(ob);
  }
};

BMesh *BKE_sculptsession_empty_bmesh_create()
{
  BMAllocTemplate allocsize;

  allocsize.totvert = 2048 * 1;
  allocsize.totface = 2048 * 16;
  allocsize.totloop = 4196 * 16;
  allocsize.totedge = 2048 * 16;

  BMeshCreateParams params = {0};

  params.use_toolflags = false;

  BMesh *bm = BM_mesh_create(&allocsize, &params);

  return bm;
}

static int sculpt_attr_elem_count_get(Object *ob, eAttrDomain domain)
{
  SculptSession *ss = ob->sculpt;

  switch (domain) {
    case ATTR_DOMAIN_POINT:
      /* Cannot rely on prescence of ss->pbvh. */

      if (ss->bm) {
        return ss->bm->totvert;
      }
      else if (ss->subdiv_ccg) {
        CCGKey key;
        BKE_subdiv_ccg_key_top_level(&key, ss->subdiv_ccg);
        return ss->subdiv_ccg->num_grids * key.grid_area;
      }
      else {
        Mesh *me = BKE_object_get_original_mesh(ob);

        return me->totvert;
      }
      break;
    case ATTR_DOMAIN_FACE:
      return ss->totfaces;
    case ATTR_DOMAIN_EDGE:
      return ss->bm ? ss->bm->totedge : BKE_object_get_original_mesh(ob)->totedge;
    default:
      BLI_assert_unreachable();
      return 0;
  }
}

static bool sculpt_attribute_create(SculptSession *ss,
                                    Object *ob,
                                    eAttrDomain domain,
                                    eCustomDataType proptype,
                                    const char *name,
                                    SculptAttribute *out,
                                    const SculptAttributeParams *params,
                                    PBVHType pbvhtype)
{
  Mesh *me = BKE_object_get_original_mesh(ob);

  bool simple_array = params->simple_array;
  bool permanent = params->permanent;

  out->params = *params;
  out->proptype = proptype;
  out->domain = domain;
  STRNCPY_UTF8(out->name, name);

  /* Force non-CustomData simple_array mode if not PBVH_FACES. */
  if (pbvhtype == PBVH_GRIDS && domain == ATTR_DOMAIN_POINT) {
    if (permanent) {
      printf(
          "%s: error: tried to make permanent customdata in multires; will make "
          "local "
          "array "
          "instead.\n",
          __func__);
      permanent = (out->params.permanent = false);
    }

    simple_array = true;
  }

  BLI_assert(!(simple_array && permanent));

  int totelem = sculpt_attr_elem_count_get(ob, domain);

  if (simple_array) {
    int elemsize = CustomData_sizeof(proptype);

    out->data = MEM_calloc_arrayN(totelem, elemsize, __func__);

    out->data_for_bmesh = ss->bm != nullptr;
    out->simple_array = true;
    out->bmesh_cd_offset = -1;
    out->layer = nullptr;
    out->elem_size = elemsize;
    out->used = true;
    out->elem_num = totelem;

    return true;
  }

  switch (pbvhtype) {
    out->simple_array = false;

    case PBVH_BMESH: {
      CustomData *cdata = nullptr;
      out->data_for_bmesh = true;

      switch (domain) {
        case ATTR_DOMAIN_POINT:
          cdata = &ss->bm->vdata;
          break;
        case ATTR_DOMAIN_EDGE:
          cdata = &ss->bm->edata;
          break;
        case ATTR_DOMAIN_FACE:
          cdata = &ss->bm->pdata;
          break;
        default:
          out->used = false;
          return false;
      }

      if (CustomData_get_named_layer_index(cdata, proptype, name) == -1) {
        BM_data_layer_add_named(ss->bm, cdata, proptype, name);
      }
      int index = CustomData_get_named_layer_index(cdata, proptype, name);

      if (!permanent) {
        cdata->layers[index].flag |= CD_FLAG_TEMPORARY | CD_FLAG_NOCOPY;
      }
      else {
        /* Push attribute into the base mesh. */
        BKE_sculptsession_sync_attributes(ob, static_cast<Mesh *>(ob->data), true);
      }

      out->data = nullptr;
      out->layer = cdata->layers + index;
      out->bmesh_cd_offset = out->layer->offset;
      out->elem_size = CustomData_sizeof(proptype);
      break;
    }
    case PBVH_GRIDS:
    case PBVH_FACES: {
      CustomData *cdata = nullptr;

      switch (domain) {
        case ATTR_DOMAIN_POINT:
          cdata = &me->vdata;
          break;
        case ATTR_DOMAIN_FACE:
          cdata = &me->pdata;
          break;
        case ATTR_DOMAIN_EDGE:
          cdata = &me->edata;
          break;
        default:
          out->used = false;
          return false;
      }

      if (CustomData_get_named_layer_index(cdata, proptype, name) == -1) {
        CustomData_add_layer_named(cdata, proptype, CD_SET_DEFAULT, totelem, name);
      }
      int index = CustomData_get_named_layer_index(cdata, proptype, name);

      if (!permanent) {
        cdata->layers[index].flag |= CD_FLAG_TEMPORARY | CD_FLAG_NOCOPY;
      }

      out->layer = cdata->layers + index;
      out->data = out->layer->data;
      out->data_for_bmesh = false;
      out->bmesh_cd_offset = -1;
      out->elem_size = CustomData_sizeof(proptype);

      break;
    }
    default:
      BLI_assert_unreachable();
      break;
  }

  out->used = true;
  out->elem_num = totelem;

  return true;
}

static bool sculpt_attr_update(Object *ob, SculptAttribute *attr)
{
  SculptSession *ss = ob->sculpt;
  int elem_num = sculpt_attr_elem_count_get(ob, attr->domain);

  bool bad = false;

  if (attr->data) {
    bad = attr->elem_num != elem_num;
  }

  /* Check if we are a coerced simple array and shouldn't be. */
  bad |= (attr->simple_array && !attr->params.simple_array) &&
         !(BKE_pbvh_type(ss->pbvh) == PBVH_GRIDS && attr->domain == ATTR_DOMAIN_POINT);

  CustomData *cdata = sculpt_get_cdata(ob, attr->domain);
  if (cdata && !attr->simple_array) {
    int layer_index = CustomData_get_named_layer_index(cdata, attr->proptype, attr->name);

    bad |= layer_index == -1;
    bad |= (ss->bm != nullptr) != attr->data_for_bmesh;

    if (!bad) {
      if (attr->data_for_bmesh) {
        attr->bmesh_cd_offset = cdata->layers[layer_index].offset;
        attr->data = nullptr;
      }
      else {
        attr->data = CustomData_get_layer_named_for_write(
            cdata, attr->proptype, attr->name, elem_num);
      }
    }

    if (layer_index != -1) {
      if (attr->params.nocopy) {
        cdata->layers[layer_index].flag |= CD_FLAG_ELEM_NOCOPY;
      }
      else {
        cdata->layers[layer_index].flag &= ~CD_FLAG_ELEM_NOCOPY;
      }

      if (attr->params.nointerp) {
        cdata->layers[layer_index].flag |= CD_FLAG_ELEM_NOINTERP;
      }
      else {
        cdata->layers[layer_index].flag &= ~CD_FLAG_ELEM_NOINTERP;
      }

      if (attr->params.permanent) {
        cdata->layers[layer_index].flag &= ~(CD_FLAG_TEMPORARY | CD_FLAG_NOCOPY);
      }
      else {
        cdata->layers[layer_index].flag |= CD_FLAG_TEMPORARY | CD_FLAG_NOCOPY;
      }
    }
  }

  PBVHType pbvhtype;
  if (ss->pbvh) {
    pbvhtype = BKE_pbvh_type(ss->pbvh);
  }
  else if (ss->bm) {
    pbvhtype = PBVH_BMESH;
  }
  else if (ss->subdiv_ccg) {
    pbvhtype = PBVH_GRIDS;
  }
  else {
    pbvhtype = PBVH_FACES;
  }

  if (bad) {
    if (attr->simple_array) {
      MEM_SAFE_FREE(attr->data);
    }

    if (pbvhtype != PBVH_GRIDS && (attr->simple_array && !attr->params.simple_array)) {
      attr->simple_array = false;
    }

    sculpt_attribute_create(
        ss, ob, attr->domain, attr->proptype, attr->name, attr, &attr->params, pbvhtype);
  }

  return bad;
}

static SculptAttribute *sculpt_get_cached_layer(SculptSession *ss,
                                                eAttrDomain domain,
                                                eCustomDataType proptype,
                                                const char *name)
{
  for (int i = 0; i < SCULPT_MAX_ATTRIBUTES; i++) {
    SculptAttribute *attr = ss->temp_attributes + i;

    if (attr->used && STREQ(attr->name, name) && attr->proptype == proptype &&
        attr->domain == domain) {

      return attr;
    }
  }

  return nullptr;
}

bool BKE_sculpt_attribute_exists(Object *ob,
                                 eAttrDomain domain,
                                 eCustomDataType proptype,
                                 const char *name)
{
  SculptSession *ss = ob->sculpt;
  SculptAttribute *attr = sculpt_get_cached_layer(ss, domain, proptype, name);

  if (attr) {
    return true;
  }

  CustomData *cdata = sculpt_get_cdata(ob, domain);
  return CustomData_get_named_layer_index(cdata, proptype, name) != -1;
}

static SculptAttribute *sculpt_alloc_attr(SculptSession *ss)
{
  for (int i = 0; i < SCULPT_MAX_ATTRIBUTES; i++) {
    if (!ss->temp_attributes[i].used) {
      memset((void *)(ss->temp_attributes + i), 0, sizeof(SculptAttribute));
      ss->temp_attributes[i].used = true;

      return ss->temp_attributes + i;
    }
  }

  BLI_assert_unreachable();
  return nullptr;
}

SculptAttribute *BKE_sculpt_attribute_get(Object *ob,
                                          eAttrDomain domain,
                                          eCustomDataType proptype,
                                          const char *name)
{
  SculptSession *ss = ob->sculpt;

  /* See if attribute is cached in ss->temp_attributes. */
  SculptAttribute *attr = sculpt_get_cached_layer(ss, domain, proptype, name);

  if (attr) {
    if (sculpt_attr_update(ob, attr)) {
      sculpt_attribute_update_refs(ob);
    }

    return attr;
  }

  if (!ss->pbvh || (BKE_pbvh_type(ss->pbvh) == PBVH_GRIDS && domain == ATTR_DOMAIN_POINT)) {
    /* Don't pull from customdata for PBVH_GRIDS and vertex domain.
     * Multires vertex attributes don't go through CustomData.
     */
    return nullptr;
  }

  /* Does attribute exist in CustomData layout? */
  CustomData *cdata = sculpt_get_cdata(ob, domain);
  if (cdata) {
    int index = CustomData_get_named_layer_index(cdata, proptype, name);

    if (index != -1) {
      int totelem = sculpt_attr_elem_count_get(ob, domain);

      attr = sculpt_alloc_attr(ss);

      if (BKE_pbvh_type(ss->pbvh) == PBVH_FACES ||
          (BKE_pbvh_type(ss->pbvh) == PBVH_GRIDS &&
           ELEM(domain, ATTR_DOMAIN_FACE, ATTR_DOMAIN_EDGE)))
      {
        attr->data = CustomData_get_layer_named_for_write(
            cdata, attr->proptype, attr->name, totelem);
      }

      attr->params.nointerp = cdata->layers[index].flag & CD_FLAG_ELEM_NOINTERP;
      attr->params.nocopy = cdata->layers[index].flag & CD_FLAG_ELEM_NOCOPY;
      attr->params.permanent = !(cdata->layers[index].flag & CD_FLAG_TEMPORARY);
      attr->used = true;
      attr->domain = domain;
      attr->proptype = proptype;
      attr->bmesh_cd_offset = cdata->layers[index].offset;
      attr->elem_num = totelem;
      attr->layer = cdata->layers + index;
      attr->elem_size = CustomData_sizeof(proptype);
      attr->data_for_bmesh = ss->bm && attr->bmesh_cd_offset != -1;

      STRNCPY_UTF8(attr->name, name);
      return attr;
    }
  }

  return nullptr;
}

static SculptAttribute *sculpt_attribute_ensure_ex(Object *ob,
                                                   eAttrDomain domain,
                                                   eCustomDataType proptype,
                                                   const char *name,
                                                   const SculptAttributeParams *params,
                                                   PBVHType pbvhtype)
{
  SculptSession *ss = ob->sculpt;
  SculptAttribute *attr = BKE_sculpt_attribute_get(ob, domain, proptype, name);

  if (attr) {
    attr->params.nocopy = params->nocopy;
    attr->params.nointerp = params->nointerp;
    attr->params.permanent = params->permanent;

    sculpt_attr_update(ob, attr);

    /* Since "stroke_only" is not a CustomData flag we have
     * to sync its parameter setting manually. Fixes #104618.
     */
    attr->params.stroke_only = params->stroke_only;

    return attr;
  }

  attr = sculpt_alloc_attr(ss);

  /* Create attribute. */
  sculpt_attribute_create(ss, ob, domain, proptype, name, attr, params, pbvhtype);
  sculpt_attribute_update_refs(ob);

  return attr;
}

SculptAttribute *BKE_sculpt_attribute_ensure(Object *ob,
                                             eAttrDomain domain,
                                             eCustomDataType proptype,
                                             const char *name,
                                             const SculptAttributeParams *params)
{
  SculptAttributeParams temp_params = *params;

  return sculpt_attribute_ensure_ex(
      ob, domain, proptype, name, &temp_params, BKE_pbvh_type(ob->sculpt->pbvh));
}

static void sculptsession_bmesh_attr_update_internal(Object *ob)
{
  SculptSession *ss = ob->sculpt;

  sculptsession_bmesh_add_layers(ob);
  if (ss->bm_idmap) {
    BM_idmap_check_attributes(ss->bm_idmap);
  }

  if (ss->pbvh) {
    int cd_face_area = ss->attrs.face_areas ? ss->attrs.face_areas->bmesh_cd_offset : -1;
    int cd_boundary_flags = ss->attrs.boundary_flags ? ss->attrs.boundary_flags->bmesh_cd_offset :
                                                       -1;
    int cd_edge_boundary = ss->attrs.edge_boundary_flags ?
                               ss->attrs.edge_boundary_flags->bmesh_cd_offset :
                               -1;
    int cd_dyntopo_vert = ss->attrs.dyntopo_node_id_vertex ?
                              ss->attrs.dyntopo_node_id_vertex->bmesh_cd_offset :
                              -1;
    int cd_dyntopo_face = ss->attrs.dyntopo_node_id_face ?
                              ss->attrs.dyntopo_node_id_face->bmesh_cd_offset :
                              -1;
    int cd_flag = ss->attrs.flags ? ss->attrs.flags->bmesh_cd_offset : -1;
    int cd_valence = ss->attrs.valence ? ss->attrs.valence->bmesh_cd_offset : -1;

    BKE_pbvh_set_idmap(ss->pbvh, ss->bm_idmap);
    BKE_pbvh_update_offsets(ss->pbvh,
                            cd_dyntopo_vert,
                            cd_dyntopo_face,
                            cd_face_area,
                            cd_boundary_flags,
                            cd_edge_boundary,
                            cd_flag,
                            cd_valence,
                            ss->attrs.orig_co ? ss->attrs.orig_co->bmesh_cd_offset : -1,
                            ss->attrs.orig_no ? ss->attrs.orig_no->bmesh_cd_offset : -1,
                            ss->attrs.curvature_dir ? ss->attrs.curvature_dir->bmesh_cd_offset :
                                                      -1);
  }
}

static void sculptsession_bmesh_add_layers(Object *ob)
{
  SculptSession *ss = ob->sculpt;
  SculptAttributeParams params = {0};

  params.nocopy = true;
  params.nointerp = true;

  if (!ss->attrs.face_areas) {
    SculptAttributeParams params = {0};
    ss->attrs.face_areas = sculpt_attribute_ensure_ex(ob,
                                                      ATTR_DOMAIN_FACE,
                                                      CD_PROP_FLOAT2,
                                                      SCULPT_ATTRIBUTE_NAME(face_areas),
                                                      &params,
                                                      PBVH_BMESH);
  }

  if (!ss->attrs.dyntopo_node_id_vertex) {
    ss->attrs.dyntopo_node_id_vertex = sculpt_attribute_ensure_ex(
        ob,
        ATTR_DOMAIN_POINT,
        CD_PROP_INT32,
        SCULPT_ATTRIBUTE_NAME(dyntopo_node_id_vertex),
        &params,
        PBVH_BMESH);
  }

  if (!ss->attrs.dyntopo_node_id_face) {
    ss->attrs.dyntopo_node_id_face = sculpt_attribute_ensure_ex(
        ob,
        ATTR_DOMAIN_FACE,
        CD_PROP_INT32,
        SCULPT_ATTRIBUTE_NAME(dyntopo_node_id_face),
        &params,
        PBVH_BMESH);
  }

  ss->cd_vert_node_offset = ss->attrs.dyntopo_node_id_vertex->bmesh_cd_offset;
  ss->cd_face_node_offset = ss->attrs.dyntopo_node_id_face->bmesh_cd_offset;
  ss->cd_face_areas = ss->attrs.face_areas ? ss->attrs.face_areas->bmesh_cd_offset : -1;
}

template<typename T> static void sculpt_clear_attribute_bmesh(BMesh *bm, SculptAttribute *attr)
{
  BMIter iter;
  int itertype;

  switch (attr->domain) {
    case ATTR_DOMAIN_POINT:
      itertype = BM_VERTS_OF_MESH;
      break;
    case ATTR_DOMAIN_EDGE:
      itertype = BM_EDGES_OF_MESH;
      break;
    case ATTR_DOMAIN_FACE:
      itertype = BM_FACES_OF_MESH;
      break;
    default:
      BLI_assert_unreachable();
      return;
  }

  int size = CustomData_sizeof(attr->proptype);

  T *elem;
  BM_ITER_MESH (elem, &iter, bm, itertype) {
    memset(POINTER_OFFSET(elem->head.data, attr->bmesh_cd_offset), 0, size);
  }
}

void BKE_sculpt_attributes_destroy_temporary_stroke(Object *ob)
{
  SculptSession *ss = ob->sculpt;

  for (int i = 0; i < SCULPT_MAX_ATTRIBUTES; i++) {
    SculptAttribute *attr = ss->temp_attributes + i;

    if (attr->params.stroke_only) {
      /* Don't free BMesh attribute as it is quite expensive;
       * note that temporary attributes are still freed on
       * exiting sculpt mode.
       *
       * Attributes allocated as simple arrays are fine however.
       */

      if (!attr->params.simple_array && ss->bm) {
        /* Zero the attribute in an attempt to emulate the behavior of releasing it. */
        if (attr->domain == ATTR_DOMAIN_POINT) {
          sculpt_clear_attribute_bmesh<BMVert>(ss->bm, attr);
        }
        else if (attr->domain == ATTR_DOMAIN_EDGE) {
          sculpt_clear_attribute_bmesh<BMEdge>(ss->bm, attr);
        }
        else if (attr->domain == ATTR_DOMAIN_FACE) {
          sculpt_clear_attribute_bmesh<BMFace>(ss->bm, attr);
        }
        continue;
      }

      BKE_sculpt_attribute_destroy(ob, attr);
    }
  }
}

static void update_bmesh_offsets(Object *ob)
{
  Mesh *me = BKE_object_get_original_mesh(ob);
  SculptSession *ss = ob->sculpt;

  ss->cd_vert_node_offset = ss->attrs.dyntopo_node_id_vertex ?
                                ss->attrs.dyntopo_node_id_vertex->bmesh_cd_offset :
                                -1;
  ss->cd_face_node_offset = ss->attrs.dyntopo_node_id_face ?
                                ss->attrs.dyntopo_node_id_face->bmesh_cd_offset :
                                -1;
  ss->cd_origco_offset = ss->attrs.orig_co ? ss->attrs.orig_co->bmesh_cd_offset : -1;
  ss->cd_origno_offset = ss->attrs.orig_no ? ss->attrs.orig_no->bmesh_cd_offset : -1;
  ss->cd_origvcol_offset = ss->attrs.orig_color ? ss->attrs.orig_color->bmesh_cd_offset : -1;

  CustomDataLayer *layer = BKE_id_attribute_search(&me->id,
                                                   BKE_id_attributes_active_color_name(&me->id),
                                                   CD_MASK_COLOR_ALL,
                                                   ATTR_DOMAIN_MASK_POINT |
                                                       ATTR_DOMAIN_MASK_CORNER);
  if (layer) {
    eAttrDomain domain = BKE_id_attribute_domain(&me->id, layer);
    CustomData *cdata = sculpt_get_cdata(ob, domain);

    int layer_i = CustomData_get_named_layer_index(
        cdata, eCustomDataType(layer->type), layer->name);

    ss->cd_vcol_offset = layer_i != -1 ? cdata->layers[layer_i].offset : -1;
  }
  else {
    ss->cd_vcol_offset = -1;
  }

  ss->cd_vert_mask_offset = CustomData_get_offset(&ss->bm->vdata, CD_PAINT_MASK);
  ss->cd_faceset_offset = CustomData_get_offset_named(
      &ss->bm->pdata, CD_PROP_INT32, ".sculpt_face_set");
  ss->cd_face_areas = ss->attrs.face_areas ? ss->attrs.face_areas->bmesh_cd_offset : -1;

  int cd_boundary_flags = ss->attrs.boundary_flags ? ss->attrs.boundary_flags->bmesh_cd_offset :
                                                     -1;
  int cd_edge_boundary = ss->attrs.edge_boundary_flags ?
                             ss->attrs.edge_boundary_flags->bmesh_cd_offset :
                             -1;

  if (ss->pbvh) {
    BKE_pbvh_update_offsets(ss->pbvh,
                            ss->cd_vert_node_offset,
                            ss->cd_face_node_offset,
                            ss->cd_face_areas,
                            cd_boundary_flags,
                            cd_edge_boundary,
                            ss->attrs.flags ? ss->attrs.flags->bmesh_cd_offset : -1,
                            ss->attrs.valence ? ss->attrs.valence->bmesh_cd_offset : -1,
                            ss->attrs.orig_co ? ss->attrs.orig_co->bmesh_cd_offset : -1,
                            ss->attrs.orig_no ? ss->attrs.orig_no->bmesh_cd_offset : -1,
                            ss->attrs.curvature_dir ? ss->attrs.curvature_dir->bmesh_cd_offset :
                                                      -1);
  }
}

static void sculpt_attribute_update_refs(Object *ob)
{
  SculptSession *ss = ob->sculpt;

  /* Run twice, in case sculpt_attr_update had to recreate a layer and messed up #BMesh offsets. */
  for (int i = 0; i < 2; i++) {
    for (int j = 0; j < SCULPT_MAX_ATTRIBUTES; j++) {
      SculptAttribute *attr = ss->temp_attributes + j;

      if (attr->used) {
        sculpt_attr_update(ob, attr);
      }
    }

    if (ss->bm) {
      sculptsession_bmesh_attr_update_internal(ob);
    }
  }

  Mesh *me = BKE_object_get_original_mesh(ob);

  if (ss->pbvh) {
    BKE_pbvh_update_active_vcol(ss->pbvh, me);
  }

  if (ss->attrs.face_areas && ss->pbvh) {
    BKE_pbvh_set_face_areas(ss->pbvh, (float *)ss->attrs.face_areas->data);
  }

  if (ss->bm) {
    update_bmesh_offsets(ob);
  }
  else if (ss->pbvh) {
    if (ss->attrs.orig_co && ss->attrs.orig_no) {
      const int verts_count = BKE_sculptsession_vertex_count(ss);
      blender::bke::pbvh::set_original(
          ob->sculpt->pbvh,
          {static_cast<float3 *>(ss->attrs.orig_co->data), verts_count},
          {static_cast<float3 *>(ss->attrs.orig_no->data), verts_count});
    }
  }
}

void BKE_sculptsession_update_attr_refs(Object *ob)
{
  sculpt_attribute_update_refs(ob);
}

void BKE_sculpt_attribute_destroy_temporary_all(Object *ob)
{
  SculptSession *ss = ob->sculpt;

  for (int i = 0; i < SCULPT_MAX_ATTRIBUTES; i++) {
    SculptAttribute *attr = ss->temp_attributes + i;

    if (attr->used && !attr->params.permanent) {
      BKE_sculpt_attribute_destroy(ob, attr);
    }
  }
}

SculptAttribute BKE_sculpt_find_attribute(Object *ob, const char *name)
{
  SculptSession *ss = ob->sculpt;

  CustomData *cdatas[4];
  eAttrDomain domains[4] = {
      ATTR_DOMAIN_POINT, ATTR_DOMAIN_EDGE, ATTR_DOMAIN_CORNER, ATTR_DOMAIN_FACE};

  if (ss->bm) {
    cdatas[0] = &ss->bm->vdata;
    cdatas[1] = &ss->bm->edata;
    cdatas[2] = &ss->bm->ldata;
    cdatas[3] = &ss->bm->pdata;
  }
  else {
    Mesh *me = static_cast<Mesh *>(ob->data);

    cdatas[0] = &me->vdata;
    cdatas[1] = &me->edata;
    cdatas[2] = &me->ldata;
    cdatas[3] = &me->pdata;
  }

  bool is_grids = ss->pbvh && BKE_pbvh_type(ss->pbvh) == PBVH_GRIDS;

  for (int i = 0; i < 4; i++) {
    eAttrDomain domain = domains[i];
    if (domain == ATTR_DOMAIN_POINT && is_grids) {
      for (int i = 0; i < ARRAY_SIZE(ss->temp_attributes); i++) {
        SculptAttribute *attr = &ss->temp_attributes[i];

        if (attr->used && attr->domain == ATTR_DOMAIN_POINT && STREQ(attr->name, name)) {
          return *attr;
        }
      }

      continue;
    }

    CustomData *data = cdatas[i];
    for (int j = 0; j < data->totlayer; j++) {
      CustomDataLayer &layer = data->layers[j];

      if (STREQ(layer.name, name) && (CD_TYPE_AS_MASK(layer.type) & CD_MASK_PROP_ALL)) {
        SculptAttribute *attr = BKE_sculpt_attribute_get(
            ob, domain, eCustomDataType(layer.type), name);
        SculptAttribute ret;

        ret = *attr;
        BKE_sculpt_attribute_release_ref(ob, attr);

        return ret;
      }
    }
  }

  SculptAttribute unused = {};
  return unused;
}

void BKE_sculpt_attribute_release_ref(Object *ob, SculptAttribute *attr)
{
  SculptSession *ss = ob->sculpt;
  eAttrDomain domain = attr->domain;

  BLI_assert(attr->used);

  /* Remove from convenience pointer struct. */
  SculptAttribute **ptrs = (SculptAttribute **)&ss->attrs;
  int ptrs_num = sizeof(ss->attrs) / sizeof(void *);

  for (int i = 0; i < ptrs_num; i++) {
    if (ptrs[i] == attr) {
      ptrs[i] = nullptr;
    }
  }

  /* Remove from internal temp_attributes array. */
  for (int i = 0; i < SCULPT_MAX_ATTRIBUTES; i++) {
    SculptAttribute *attr2 = ss->temp_attributes + i;

    if (STREQ(attr2->name, attr->name) && attr2->domain == attr->domain &&
        attr2->proptype == attr->proptype)
    {

      attr2->used = false;
    }
  }

  /* Simple_array mode attributes are owned by SculptAttribute. */
  if (attr->simple_array) {
    MEM_SAFE_FREE(attr->data);
  }

  attr->data = nullptr;
  attr->used = false;
}

bool BKE_sculpt_attribute_destroy(Object *ob, SculptAttribute *attr)
{
  if (!attr || !attr->used) {
    return false;
  }

  SculptSession *ss = ob->sculpt;
  eAttrDomain domain = attr->domain;

  BLI_assert(attr->used);

  /* Remove from convenience pointer struct. */
  SculptAttribute **ptrs = (SculptAttribute **)&ss->attrs;
  int ptrs_num = sizeof(ss->attrs) / sizeof(void *);

  for (int i = 0; i < ptrs_num; i++) {
    if (ptrs[i] == attr) {
      ptrs[i] = nullptr;
    }
  }

  /* Remove from internal temp_attributes array. */
  for (int i = 0; i < SCULPT_MAX_ATTRIBUTES; i++) {
    SculptAttribute *attr2 = ss->temp_attributes + i;

    if (STREQ(attr2->name, attr->name) && attr2->domain == attr->domain &&
        attr2->proptype == attr->proptype)
    {

      attr2->used = false;
    }
  }

  Mesh *me = BKE_object_get_original_mesh(ob);
  ;
  if (attr->simple_array) {
    MEM_SAFE_FREE(attr->data);
  }
  else if (ss->bm) {
    if (attr->data_for_bmesh) {
      BM_data_layer_free_named(ss->bm, sculpt_get_cdata(ob, attr->domain), attr->name);
    }
  }
  else {
    CustomData *cdata = nullptr;
    int totelem = 0;

    switch (domain) {
      case ATTR_DOMAIN_POINT:
        cdata = ss->bm ? &ss->bm->vdata : &me->vdata;
        totelem = ss->totvert;
        break;
      case ATTR_DOMAIN_EDGE:
        cdata = ss->bm ? &ss->bm->edata : &me->edata;
        totelem = BKE_object_get_original_mesh(ob)->totedge;
        break;
      case ATTR_DOMAIN_FACE:
        cdata = ss->bm ? &ss->bm->pdata : &me->pdata;
        totelem = ss->totfaces;
        break;
      default:
        BLI_assert_unreachable();
        return false;
    }

    /* We may have been called after destroying ss->bm in which case attr->layer
     * might be invalid.
     */
    int layer_i = CustomData_get_named_layer_index(
        cdata, eCustomDataType(attr->proptype), attr->name);
    if (layer_i != 0) {
      CustomData_free_layer(cdata, attr->proptype, totelem, layer_i);
    }
  }

  attr->data = nullptr;
  attr->used = false;

  sculpt_attribute_update_refs(ob);

  return true;
}

bool BKE_sculpt_has_persistent_base(SculptSession *ss)
{
  if (ss->bm) {
    return CustomData_get_named_layer_index(
               &ss->bm->vdata, CD_PROP_FLOAT3, SCULPT_ATTRIBUTE_NAME(persistent_co)) != -1;
  }
  else if (ss->vdata) {
    return CustomData_get_named_layer_index(
               ss->vdata, CD_PROP_FLOAT3, SCULPT_ATTRIBUTE_NAME(persistent_co)) != -1;
  }

  /* Detect multires. */
  return ss->attrs.persistent_co;
}

void BKE_sculpt_ensure_origco(struct Object *ob)
{
  SculptSession *ss = ob->sculpt;
  SculptAttributeParams params = {};

  if (!ss->attrs.orig_co) {
    ss->attrs.orig_co = BKE_sculpt_attribute_ensure(
        ob, ATTR_DOMAIN_POINT, CD_PROP_FLOAT3, SCULPT_ATTRIBUTE_NAME(orig_co), &params);
  }
  if (!ss->attrs.orig_no) {
    ss->attrs.orig_no = BKE_sculpt_attribute_ensure(
        ob, ATTR_DOMAIN_POINT, CD_PROP_FLOAT3, SCULPT_ATTRIBUTE_NAME(orig_no), &params);
  }

  if (ss->pbvh) {
    const int verts_count = BKE_sculptsession_vertex_count(ss);
    blender::bke::pbvh::set_original(
        ob->sculpt->pbvh,
        {static_cast<float3 *>(ss->attrs.orig_co->data), verts_count},
        {static_cast<float3 *>(ss->attrs.orig_no->data), verts_count});
  }
}

void BKE_sculpt_ensure_curvature_dir(struct Object *ob)
{
  SculptAttributeParams params = {};
  if (!ob->sculpt->attrs.curvature_dir) {
    ob->sculpt->attrs.curvature_dir = BKE_sculpt_attribute_ensure(
        ob, ATTR_DOMAIN_POINT, CD_PROP_FLOAT3, SCULPT_ATTRIBUTE_NAME(curvature_dir), &params);
  }
}

void BKE_sculpt_ensure_origmask(struct Object *ob)
{
  SculptAttributeParams params = {};
  if (!ob->sculpt->attrs.orig_mask) {
    ob->sculpt->attrs.orig_mask = BKE_sculpt_attribute_ensure(
        ob, ATTR_DOMAIN_POINT, CD_PROP_FLOAT, SCULPT_ATTRIBUTE_NAME(orig_mask), &params);
  }
}
void BKE_sculpt_ensure_origcolor(struct Object *ob)
{
  SculptAttributeParams params = {};
  if (!ob->sculpt->attrs.orig_color) {
    ob->sculpt->attrs.orig_color = BKE_sculpt_attribute_ensure(
        ob, ATTR_DOMAIN_POINT, CD_PROP_COLOR, SCULPT_ATTRIBUTE_NAME(orig_color), &params);
  }
}

void BKE_sculpt_ensure_origfset(struct Object *ob)
{
  SculptAttributeParams params = {};
  if (!ob->sculpt->attrs.orig_fsets) {
    ob->sculpt->attrs.orig_fsets = BKE_sculpt_attribute_ensure(
        ob, ATTR_DOMAIN_FACE, CD_PROP_INT32, SCULPT_ATTRIBUTE_NAME(orig_fsets), &params);
  }
}

void BKE_sculpt_ensure_sculpt_layers(struct Object *ob)
{
  SculptAttributeParams params = {};
  params.nointerp = params.nocopy = true;

  if (!ob->sculpt->attrs.flags) {
    ob->sculpt->attrs.flags = BKE_sculpt_attribute_ensure(
        ob, ATTR_DOMAIN_POINT, CD_PROP_INT8, SCULPT_ATTRIBUTE_NAME(flags), &params);
  }
  if (!ob->sculpt->attrs.valence) {
    ob->sculpt->attrs.valence = BKE_sculpt_attribute_ensure(
        ob, ATTR_DOMAIN_POINT, CD_PROP_INT32, SCULPT_ATTRIBUTE_NAME(valence), &params);
  }
  if (!ob->sculpt->attrs.stroke_id) {
    ob->sculpt->attrs.stroke_id = BKE_sculpt_attribute_ensure(
        ob, ATTR_DOMAIN_POINT, CD_PROP_INT32, SCULPT_ATTRIBUTE_NAME(stroke_id), &params);
  }

  if (ob->sculpt->pbvh) {
    blender::bke::pbvh::set_flags_valence(ob->sculpt->pbvh,
                                          static_cast<uint8_t *>(ob->sculpt->attrs.flags->data),
                                          static_cast<int *>(ob->sculpt->attrs.valence->data));
  }
}

namespace blender::bke::paint {
bool get_original_vertex(SculptSession *ss,
                         PBVHVertRef vertex,
                         float **r_co,
                         float **r_no,
                         float **r_color,
                         float **r_mask)
{
  bool retval = false;

  if (sculpt::stroke_id_test(ss, vertex, STROKEID_USER_ORIGINAL)) {
    if (ss->attrs.orig_co) {
      const float *co = nullptr, *no = nullptr;

      switch (BKE_pbvh_type(ss->pbvh)) {
        case PBVH_BMESH: {
          BMVert *v = reinterpret_cast<BMVert *>(vertex.i);
          co = v->co;
          no = v->no;
          break;
        }
        case PBVH_FACES:
          if (ss->shapekey_active || ss->deform_modifiers_active) {
            co = BKE_pbvh_get_vert_positions(ss->pbvh)[vertex.i];
          }
          else {
            co = ss->vert_positions[vertex.i];
          }

          no = BKE_pbvh_get_vert_normals(ss->pbvh)[vertex.i];
          break;
        case PBVH_GRIDS:
          const CCGKey *key = BKE_pbvh_get_grid_key(ss->pbvh);
          const int grid_index = vertex.i / key->grid_area;
          const int vertex_index = vertex.i - grid_index * key->grid_area;
          CCGElem *elem = BKE_pbvh_get_grids(ss->pbvh)[grid_index];

          co = CCG_elem_co(key, CCG_elem_offset(key, elem, vertex_index));
          no = CCG_elem_no(key, CCG_elem_offset(key, elem, vertex_index));

          break;
      }

      copy_v3_v3(vertex_attr_ptr<float>(vertex, ss->attrs.orig_co), co);
      copy_v3_v3(vertex_attr_ptr<float>(vertex, ss->attrs.orig_no), no);
    }

    bool have_colors = BKE_pbvh_type(ss->pbvh) != PBVH_GRIDS &&
                       ((ss->bm && ss->cd_vcol_offset != -1) || ss->vcol || ss->mcol);

    if (ss->attrs.orig_color && have_colors) {
      BKE_pbvh_vertex_color_get(
          ss->pbvh, vertex, vertex_attr_ptr<float>(vertex, ss->attrs.orig_color));
    }

    if (ss->attrs.orig_mask) {
      float *mask = nullptr;
      switch (BKE_pbvh_type(ss->pbvh)) {
        case PBVH_FACES:
          mask = ss->vmask ? &ss->vmask[vertex.i] : nullptr;
          break;
        case PBVH_BMESH: {
          BMVert *v;
          int cd_mask = CustomData_get_offset(&ss->bm->vdata, CD_PAINT_MASK);

          v = (BMVert *)vertex.i;
          mask = cd_mask != -1 ? static_cast<float *>(BM_ELEM_CD_GET_VOID_P(v, cd_mask)) : nullptr;
          break;
        }
        case PBVH_GRIDS: {
          const CCGKey *key = BKE_pbvh_get_grid_key(ss->pbvh);

          if (key->mask_offset == -1) {
            mask = nullptr;
          }
          else {
            const int grid_index = vertex.i / key->grid_area;
            const int vertex_index = vertex.i - grid_index * key->grid_area;
            CCGElem *elem = BKE_pbvh_get_grids(ss->pbvh)[grid_index];
            mask = CCG_elem_mask(key, CCG_elem_offset(key, elem, vertex_index));
          }
          break;
        }
      }

      if (mask) {
        vertex_attr_set<float>(vertex, ss->attrs.orig_mask, *mask);
      }
    }

    retval = true;
  }

  if (r_co && ss->attrs.orig_co) {
    *r_co = vertex_attr_ptr<float>(vertex, ss->attrs.orig_co);
  }
  if (r_no && ss->attrs.orig_no) {
    *r_no = vertex_attr_ptr<float>(vertex, ss->attrs.orig_no);
  }
  if (r_color && ss->attrs.orig_color) {
    *r_color = vertex_attr_ptr<float>(vertex, ss->attrs.orig_color);
  }
  if (r_mask && ss->attrs.orig_mask) {
    *r_mask = vertex_attr_ptr<float>(vertex, ss->attrs.orig_mask);
  }

  return retval;
}

void load_all_original(Object *ob)
{
  SculptSession *ss = ob->sculpt;

  int verts_count = BKE_sculptsession_vertex_count(ss);
  for (int i : IndexRange(verts_count)) {
    PBVHVertRef vertex = BKE_pbvh_index_to_vertex(ss->pbvh, i);

    blender::bke::sculpt::stroke_id_clear(ss, vertex, STROKEID_USER_ORIGINAL);
    get_original_vertex(ss, vertex, nullptr, nullptr, nullptr, nullptr);
  }
}

}  // namespace blender::bke::paint

namespace blender::bke::sculpt {
void sculpt_vert_boundary_ensure(Object *object)
{
  using namespace blender;
  SculptSession *ss = object->sculpt;

  /* PBVH_BMESH now handles boundaries itself. */
  if (ss->bm || ss->vertex_info.boundary) {
    if (!ss->bm && ss->pbvh) {
      blender::bke::pbvh::set_vert_boundary_map(ss->pbvh, ss->vertex_info.boundary);
    }

    return;
  }

  Mesh *base_mesh = BKE_mesh_from_object(object);
  const blender::Span<int2> edges = base_mesh->edges();
  const OffsetIndices polys = base_mesh->polys();
  const Span<int> corner_edges = base_mesh->corner_edges();

  ss->vertex_info.boundary = BLI_BITMAP_NEW(base_mesh->totvert, "Boundary info");
  int *adjacent_faces_edge_count = static_cast<int *>(
      MEM_calloc_arrayN(base_mesh->totedge, sizeof(int), "Adjacent face edge count"));

  for (const int i : polys.index_range()) {
    for (const int edge : corner_edges.slice(polys[i])) {
      adjacent_faces_edge_count[edge]++;
    }
  }

  for (const int e : edges.index_range()) {
    if (adjacent_faces_edge_count[e] < 2) {
      const int2 &edge = edges[e];
      BLI_BITMAP_SET(ss->vertex_info.boundary, edge[0], true);
      BLI_BITMAP_SET(ss->vertex_info.boundary, edge[1], true);
    }
  }

  if (ss->pbvh) {
    blender::bke::pbvh::set_vert_boundary_map(ss->pbvh, ss->vertex_info.boundary);
  }

  MEM_freeN(adjacent_faces_edge_count);
}

float calc_uv_snap_limit(BMLoop *l, int cd_uv)
{
  BMVert *v = l->v;

  float avg_len = 0.0f;
  int avg_tot = 0;

  BMEdge *e = v->e;
  do {
    BMLoop *l2 = e->l;

    if (!l2) {
      continue;
    }

    do {
      float *uv1 = BM_ELEM_CD_PTR<float *>(l2, cd_uv);
      float *uv2 = BM_ELEM_CD_PTR<float *>(l2->next, cd_uv);

      avg_len += len_v2v2(uv1, uv2);
      avg_tot++;
    } while ((l2 = l2->radial_next) != e->l);
  } while ((e = BM_DISK_EDGE_NEXT(e, v)) != v->e);

  if (avg_tot > 0) {
    /* 1/10th of average uv edge length. */
    return (avg_len / avg_tot) * 0.1f;
  }
  else {
    return 0.005f;
  }
}

bool loop_is_corner(BMLoop *l, int cd_uv, float limit)
{
  BMVert *v = l->v;

  float2 value = *BM_ELEM_CD_PTR<float2 *>(l, cd_uv);

  Vector<BMLoop *, 16> ls;
  Vector<int, 16> keys;

  BMEdge *e = v->e;
  do {
    BMLoop *l2 = e->l;

    if (!l2) {
      continue;
    }

    do {
      BMLoop *l3 = l2->v == v ? l2 : l2->next;
      if (!ls.contains(l3)) {
        ls.append(l3);
      }
    } while ((l2 = l2->radial_next) != e->l);
  } while ((e = BM_DISK_EDGE_NEXT(e, v)) != v->e);

  const float scale = 1.0f / limit;

  for (BMLoop *l2 : ls) {
    float2 value2 = *BM_ELEM_CD_PTR<float2 *>(l2, cd_uv);
    float2 dv = value2 - value;

    double f = dv[0] * dv[0] + dv[1] * dv[1];
    int key = int(f * scale);
    if (!keys.contains(key)) {
      keys.append(key);
    }
  }

  bool ret = keys.size() > 2;

  return ret;
}

#if 0
/* Angle test */
bool loop_is_corner(BMLoop *l, int cd_offset)
{
  BMVert *v = l->v;
  BMEdge *e = v->e;

  float2 value = *BM_ELEM_CD_PTR<float2 *>(l, cd_offset);
  float limit = 0.01;

  BMLoop *outer1 = nullptr, *outer2 = nullptr;
  do {
    BMLoop *l2 = e->l;
    if (!l2) {
      continue;
    }

    do {
      BMLoop *l3 = l2->v == v ? l2 : l2->next;
      float2 value3 = *BM_ELEM_CD_PTR<float2 *>(l3, cd_offset);

      if (!prop_eq(value, value3, limit)) {
        continue;
      }

      bool outer = true;

      BMLoop *l4 = l2->radial_next;
      while (l4 != l2) {
        BMLoop *l5 = l4->v == v ? l4 : l4->next;
        float2 value5 = *BM_ELEM_CD_PTR<float2 *>(l5, cd_offset);

        if (prop_eq(value, value5, limit)) {
          outer = false;
          break;
        }
        l4 = l4->radial_next;
      }

      if (outer) {
        BMLoop *l3 = l2->v == v ? l2->next : l2;

        if (!outer1) {
          outer1 = l3;
        }
        else if (!outer2 && l3 != outer2) {
          outer2 = l3;
        }

        break;
      }
    } while ((l2 = l2->radial_next) != e->l);
  } while ((e = BM_DISK_EDGE_NEXT(e, v)) != l->e);

  if (!outer1 || !outer2) {
    return outer1 != nullptr;
  }

  float2 t1 = *BM_ELEM_CD_PTR<float2 *>(outer1, cd_offset) - value;
  float2 t2 = *BM_ELEM_CD_PTR<float2 *>(outer2, cd_offset) - value;

  normalize_v2(t1);
  normalize_v2(t2);
  float angle_limit = 110.0f / 180.0f * M_PI;
  float angle = saacos(dot_v2v2(t1, t2));

  return angle < angle_limit;
}
#endif

template<typename T = float>
static void corner_interp(CustomDataLayer *layer,
                          BMLoop *l,
                          Span<BMLoop *> loops,
                          Span<float> ws,
                          int cd_offset,
                          float factor)
{
  float *ws2 = (float *)BLI_array_alloca(ws2, loops.size() + 1);
  T sum = {};
  float totsum = 0.0f;

  T value = *BM_ELEM_CD_PTR<T *>(l, cd_offset);

  float limit;
  if (layer->type == CD_PROP_FLOAT2) {
    // limit = 0.01;
    limit = calc_uv_snap_limit(loops[0], cd_offset);
  }
  else {
    /* Do not restrict to islands for non-UVs */
    limit = FLT_MAX;
  }

  for (int i : loops.index_range()) {
    BMLoop *l2 = loops[i];
    BMLoop *l3 = l2->next->v == l->v ? l2->next : l2->prev;
    T value3 = *BM_ELEM_CD_PTR<T *>(l3, cd_offset);

    if (prop_eq(value, value3, 0.01)) {
      T value2 = *BM_ELEM_CD_PTR<T *>(l2, cd_offset);
      sum += value2 * ws[i];
      totsum += ws[i];
    }
  }

  if (totsum == 0.0f) {
    return;
  }

  sum /= totsum;

  *BM_ELEM_CD_PTR<T *>(l, cd_offset) = value + (sum - value) * factor;
}

/* Interpolates loops surrounding a vertex, splitting any UV map by
 * island as appropriate and enforcing proper boundary conditions.
 */
void interp_face_corners(
    PBVH *pbvh, PBVHVertRef vertex, Span<BMLoop *> loops, Span<float> ws, float factor)
{
  if (BKE_pbvh_type(pbvh) != PBVH_BMESH) {
    return; /* Only for PBVH_BMESH. */
  }

  eCustomDataMask mask = CD_MASK_PROP_FLOAT | CD_MASK_PROP_FLOAT2 | CD_MASK_PROP_FLOAT3 |
                         CD_MASK_PROP_COLOR | CD_MASK_PROP_BYTE_COLOR;

  BMesh *bm = BKE_pbvh_get_bmesh(pbvh);
  BMVert *v = reinterpret_cast<BMVert *>(vertex.i);
  BMEdge *e = v->e;
  BMLoop *l = e->l;
  CustomData *cdata = &bm->ldata;

  Vector<BMLoop *, 16> ls;

  /* Tag loops around vertex. */
  do {
    l = e->l;

    if (!l) {
      continue;
    }

    do {
      BMLoop *l2 = l->v == v ? l : l->next;
      BM_elem_flag_enable(l2, BM_ELEM_TAG);
    } while ((l = l->radial_next) != e->l);
  } while ((e = BM_DISK_EDGE_NEXT(e, v)) != v->e);

  /* Build loop list. */
  do {
    l = e->l;

    if (!l) {
      continue;
    }

    do {
      BMLoop *l2 = l->v == v ? l : l->next;
      if (BM_elem_flag_test(l2, BM_ELEM_TAG)) {
        BM_elem_flag_disable(l2, BM_ELEM_TAG);
        ls.append(l2);
      }
    } while ((l = l->radial_next) != e->l);
  } while ((e = BM_DISK_EDGE_NEXT(e, v)) != v->e);

  Vector<CustomDataLayer *, 16> layers;
  for (int layer_i : IndexRange(cdata->totlayer)) {
    CustomDataLayer *layer = cdata->layers + layer_i;

    if ((layer->flag & CD_FLAG_ELEM_NOINTERP) || !(CD_TYPE_AS_MASK(layer->type) & mask)) {
      continue;
    }
    if (layer->flag & CD_FLAG_TEMPORARY) {
      continue;
    }

    layers.append(layer);
  }

  /* Interpolate. */
  if (loops.size() > 1) {
    VertLoopSnapper corner_snap = {Span<BMLoop *>(ls), Span<CustomDataLayer *>(layers)};

    for (CustomDataLayer *layer : layers) {
      Vector<bool, 16> corners;

      if (layer->type == CD_PROP_FLOAT2) {
        for (BMLoop *l : ls) {
          corners.append(loop_is_corner(l, layer->offset));
        }
      }

      for (int i : ls.index_range()) {
        BMLoop *l = ls[i];

        if (layer->type == CD_PROP_FLOAT2 && corners[i]) {
          continue;
        }

        switch (layer->type) {
          case CD_PROP_FLOAT:
            corner_interp<float>(layer, l, loops, ws, layer->offset, factor);
            break;
          case CD_PROP_FLOAT2:
            corner_interp<float2>(layer, l, loops, ws, layer->offset, factor);
            break;
          case CD_PROP_FLOAT3:
            corner_interp<float3>(layer, l, loops, ws, layer->offset, factor);
            break;
          case CD_PROP_COLOR:
            corner_interp<float4>(layer, l, loops, ws, layer->offset, factor);
            break;
        }
      }
    }

    /* Snap. */
    // corner_snap.snap();
  }
}
}  // namespace blender::bke::sculpt<|MERGE_RESOLUTION|>--- conflicted
+++ resolved
@@ -2433,7 +2433,6 @@
 int *BKE_sculpt_face_sets_ensure(Object *ob)
 {
   SculptSession *ss = ob->sculpt;
-<<<<<<< HEAD
 
   if (!ss->attrs.face_set) {
     Mesh *mesh = static_cast<Mesh *>(ob->data);
@@ -2474,30 +2473,8 @@
     BKE_pbvh_face_sets_set(ss->pbvh, static_cast<int *>(ss->attrs.face_set->data));
   }
 
-  return static_cast<int *>(ss->attrs.face_set->data);
-=======
-  Mesh *mesh = static_cast<Mesh *>(ob->data);
-
-  using namespace blender;
-  using namespace blender::bke;
-  MutableAttributeAccessor attributes = mesh->attributes_for_write();
-  if (!attributes.contains(".sculpt_face_set")) {
-    SpanAttributeWriter<int> face_sets = attributes.lookup_or_add_for_write_only_span<int>(
-        ".sculpt_face_set", ATTR_DOMAIN_FACE);
-    face_sets.span.fill(1);
-    mesh->face_sets_color_default = 1;
-    face_sets.finish();
-  }
-
-  int *face_sets = static_cast<int *>(CustomData_get_layer_named_for_write(
-      &mesh->pdata, CD_PROP_INT32, ".sculpt_face_set", mesh->totpoly));
-
-  if (ss->pbvh && ELEM(BKE_pbvh_type(ss->pbvh), PBVH_FACES, PBVH_GRIDS)) {
-    BKE_pbvh_face_sets_set(ss->pbvh, face_sets);
-  }
-
-  return face_sets;
->>>>>>> 60d90de9
+  ss->face_sets = static_cast<int *>(ss->attrs.face_set->data);
+  return ss->face_sets;
 }
 
 bool *BKE_sculpt_hide_poly_ensure(Object *ob)
