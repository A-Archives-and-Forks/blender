--- conflicted
+++ resolved
@@ -91,19 +91,10 @@
 	Mesh *me= ob->data;
 	BMEditMesh *em = me->edit_btmesh;
 
-<<<<<<< HEAD
 	if (em)
 	{
-		DerivedMesh *final = NULL;
-		editbmesh_get_derived_cage_and_final(scene, ob, em, &final, dataMask);
-
-		return final;
-=======
-	if(em) {
 		DerivedMesh *dm = em->derivedFinal;
-		BKE_mesh_end_editmesh(me, em);
 		return dm;
->>>>>>> 2198cfdb
 	}
 
 	return ob->derivedFinal;
