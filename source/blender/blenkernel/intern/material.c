--- conflicted
+++ resolved
@@ -555,21 +555,7 @@
 		short *totcol= give_totcolp_id(id);
 		if(index >= 0 && index < (*totcol)) {
 			ret= (*matar)[index];
-<<<<<<< HEAD
-			id_us_min((ID *)ret);			
-			if(*totcol <= 1) {
-				*totcol= 0;
-				MEM_freeN(*matar);
-				*matar= NULL;
-			}
-			else {
-				Material **mat;
-
-				if(index + 1 != (*totcol))
-					memmove((*matar)+index, (*matar)+(index+1), sizeof(void *) * ((*totcol) - (index + 1)));
-=======
 			id_us_min((ID *)ret);
->>>>>>> c965d1d2
 
 			if (remove_material_slot) {
 				if(*totcol <= 1) {
