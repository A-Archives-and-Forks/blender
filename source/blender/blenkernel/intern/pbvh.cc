/* SPDX-License-Identifier: GPL-2.0-or-later */

/** \file
 * \ingroup bke
 */

#include "MEM_guardedalloc.h"

#include "BLI_utildefines.h"

#include "BLI_alloca.h"
#include "BLI_bitmap.h"
#include "BLI_ghash.h"
#include "BLI_listbase.h"
#include "BLI_math.h"
#include "BLI_rand.h"
#include "BLI_string.h"
#include "BLI_task.h"

#include "BLI_index_range.hh"
#include "BLI_map.hh"
#include "BLI_math_vector_types.hh"
#include "BLI_set.hh"
#include "BLI_vector.hh"

#include "DNA_mesh_types.h"
#include "DNA_meshdata_types.h"
#include "DNA_modifier_types.h"
#include "DNA_object_types.h"
#include "DNA_scene_types.h"

#include "BKE_attribute.h"
#include "BKE_ccg.h"
#include "BKE_main.h"
#include "BKE_mesh.h" /* for BKE_mesh_calc_normals */
#include "BKE_mesh_mapping.h"
#include "BKE_object.h"
#include "BKE_paint.h"
#include "BKE_pbvh.h"
#include "BKE_subdiv_ccg.h"

#include "DEG_depsgraph_query.h"

#include "DRW_pbvh.hh"

#include "PIL_time.h"

#include "bmesh.h"

#include "atomic_ops.h"

#include "pbvh_intern.hh"

#include <limits.h>

#define LEAF_LIMIT 4000

using blender::float3;
using blender::IndexRange;
using blender::Map;
using blender::Set;
using blender::Vector;

/* Uncomment to test if triangles of the same face are
 * properly clustered into single nodes.
 */
//#define TEST_PBVH_FACE_SPLIT

/* Uncomment to test that faces are only assigned to one PBVHNode */
//#define VALIDATE_UNIQUE_NODE_FACES

//#define PERFCNTRS

typedef struct PBVHStack {
  PBVHNode *node;
  bool revisiting;
} PBVHStack;

typedef struct PBVHIter {
  PBVH *pbvh;
  BKE_pbvh_SearchCallback scb;
  void *search_data;

  PBVHStack *stack;
  int stacksize;

  PBVHStack stackfixed[PBVH_STACK_FIXED_DEPTH];
  int stackspace;
} PBVHIter;

void BB_reset(BB *bb)
{
  bb->bmin[0] = bb->bmin[1] = bb->bmin[2] = FLT_MAX;
  bb->bmax[0] = bb->bmax[1] = bb->bmax[2] = -FLT_MAX;
}

void BB_intersect(BB *r_out, BB *a, BB *b)
{
  for (int i = 0; i < 3; i++) {
    r_out->bmin[i] = max_ff(a->bmin[i], b->bmin[i]);
    r_out->bmax[i] = min_ff(a->bmax[i], b->bmax[i]);

    if (r_out->bmax[i] < r_out->bmin[i]) {
      r_out->bmax[i] = r_out->bmin[i] = 0.0f;
    }
  }
}

float BB_volume(const BB *bb)
{
  float dx = bb->bmax[0] - bb->bmin[0];
  float dy = bb->bmax[1] - bb->bmin[1];
  float dz = bb->bmax[2] - bb->bmin[2];

  return dx * dy * dz;
}

/* Expand the bounding box to include a new coordinate */
void BB_expand(BB *bb, const float co[3])
{
  for (int i = 0; i < 3; i++) {
    bb->bmin[i] = min_ff(bb->bmin[i], co[i]);
    bb->bmax[i] = max_ff(bb->bmax[i], co[i]);
  }
}

void BB_expand_with_bb(BB *bb, BB *bb2)
{
  for (int i = 0; i < 3; i++) {
    bb->bmin[i] = min_ff(bb->bmin[i], bb2->bmin[i]);
    bb->bmax[i] = max_ff(bb->bmax[i], bb2->bmax[i]);
  }
}

int BB_widest_axis(const BB *bb)
{
  float dim[3];

  for (int i = 0; i < 3; i++) {
    dim[i] = bb->bmax[i] - bb->bmin[i];
  }

  if (dim[0] > dim[1]) {
    if (dim[0] > dim[2]) {
      return 0;
    }

    return 2;
  }

  if (dim[1] > dim[2]) {
    return 1;
  }

  return 2;
}

void BBC_update_centroid(BBC *bbc)
{
  for (int i = 0; i < 3; i++) {
    bbc->bcentroid[i] = (bbc->bmin[i] + bbc->bmax[i]) * 0.5f;
  }
}

/* Not recursive */
static void update_node_vb(PBVH *pbvh, PBVHNode *node, int updateflag)
{
  if (!(updateflag & (PBVH_UpdateBB | PBVH_UpdateOriginalBB))) {
    return;
  }

  /* cannot clear flag here, causes leaky pbvh */
  // node->flag &= ~(updateflag & (PBVH_UpdateBB | PBVH_UpdateOriginalBB));

  BB vb;
  BB orig_vb;

  BB_reset(&vb);
  BB_reset(&orig_vb);

  bool do_orig = true;    // XXX updateflag & PBVH_UpdateOriginalBB;
  bool do_normal = true;  // XXX updateflag & PBVH_UpdateBB;

  if (node->flag & PBVH_Leaf) {
    PBVHVertexIter vd;

    BKE_pbvh_vertex_iter_begin (pbvh, node, vd, PBVH_ITER_ALL) {
      if (do_normal) {
        BB_expand(&vb, vd.co);
      }

      if (do_orig) {
        MSculptVert *mv = pbvh->header.type == PBVH_BMESH ? (MSculptVert *)BM_ELEM_CD_GET_VOID_P(
                                                                vd.bm_vert, pbvh->cd_sculpt_vert) :
                                                            pbvh->msculptverts + vd.index;

        if (mv->stroke_id != pbvh->stroke_id) {
          BB_expand(&orig_vb, vd.co);
        }
        else {
          BB_expand(&orig_vb, mv->origco);
        }
      }
    }
    BKE_pbvh_vertex_iter_end;
  }
  else {
    if (do_normal) {
      BB_expand_with_bb(&vb, &pbvh->nodes[node->children_offset].vb);
      BB_expand_with_bb(&vb, &pbvh->nodes[node->children_offset + 1].vb);
    }

    if (do_orig) {
      BB_expand_with_bb(&orig_vb, &pbvh->nodes[node->children_offset].orig_vb);
      BB_expand_with_bb(&orig_vb, &pbvh->nodes[node->children_offset + 1].orig_vb);
    }
  }

  if (do_normal) {
    node->vb = vb;
  }

  if (do_orig) {
#if 0
    float size[3];

    sub_v3_v3v3(size, orig_vb.bmax, orig_vb.bmin);
    mul_v3_fl(size, 0.05);

    sub_v3_v3(orig_vb.bmin, size);
    add_v3_v3(orig_vb.bmax, size);
#endif
    node->orig_vb = orig_vb;
  }
}

// void BKE_pbvh_node_BB_reset(PBVHNode *node)
//{
//  BB_reset(&node->vb);
//}
//
// void BKE_pbvh_node_BB_expand(PBVHNode *node, float co[3])
//{
//  BB_expand(&node->vb, co);
//}

static bool face_materials_match(const PBVH *pbvh, const int a, const int b)
{
  if (pbvh->material_indices) {
    if (pbvh->material_indices[a] != pbvh->material_indices[b]) {
      return false;
    }
  }
  return (pbvh->polys[a].flag & ME_SMOOTH) == (pbvh->polys[b].flag & ME_SMOOTH);
}

static bool grid_materials_match(const DMFlagMat *f1, const DMFlagMat *f2)
{
  return ((f1->flag & ME_SMOOTH) == (f2->flag & ME_SMOOTH) && (f1->mat_nr == f2->mat_nr));
}

/* Adapted from BLI_kdopbvh.c */
/* Returns the index of the first element on the right of the partition */
static int partition_indices_faces(int *prim_indices,
                                   int *prim_scratch,
                                   int lo,
                                   int hi,
                                   int axis,
                                   float mid,
                                   BBC *prim_bbc,
                                   const MLoopTri *looptri)
{
  for (int i = lo; i < hi; i++) {
    prim_scratch[i - lo] = prim_indices[i];
  }

  int lo2 = lo, hi2 = hi - 1;
  int i1 = lo, i2 = 0;

  while (i1 < hi) {
    int poly = looptri[prim_scratch[i2]].poly;
    bool side = prim_bbc[prim_scratch[i2]].bcentroid[axis] >= mid;

    while (i1 < hi && looptri[prim_scratch[i2]].poly == poly) {
      prim_indices[side ? hi2-- : lo2++] = prim_scratch[i2];
      i1++;
      i2++;
    }
  }

  return lo2;
}

static int partition_indices_grids(int *prim_indices,
                                   int *prim_scratch,
                                   int lo,
                                   int hi,
                                   int axis,
                                   float mid,
                                   BBC *prim_bbc,
                                   SubdivCCG *subdiv_ccg)
{
  for (int i = lo; i < hi; i++) {
    prim_scratch[i - lo] = prim_indices[i];
  }

  int lo2 = lo, hi2 = hi - 1;
  int i1 = lo, i2 = 0;

  while (i1 < hi) {
    int poly = BKE_subdiv_ccg_grid_to_face_index(subdiv_ccg, prim_scratch[i2]);
    bool side = prim_bbc[prim_scratch[i2]].bcentroid[axis] >= mid;

    while (i1 < hi && BKE_subdiv_ccg_grid_to_face_index(subdiv_ccg, prim_scratch[i2]) == poly) {
      prim_indices[side ? hi2-- : lo2++] = prim_scratch[i2];
      i1++;
      i2++;
    }
  }

  return lo2;
}

/* Returns the index of the first element on the right of the partition */
static int partition_indices_material(PBVH *pbvh, int lo, int hi)
{
  const MLoopTri *looptri = pbvh->looptri;
  const DMFlagMat *flagmats = pbvh->grid_flag_mats;
  const int *indices = pbvh->prim_indices;
  int i = lo, j = hi;

  for (;;) {
    if (pbvh->looptri) {
      const int first = looptri[pbvh->prim_indices[lo]].poly;
      for (; face_materials_match(pbvh, first, looptri[indices[i]].poly); i++) {
        /* pass */
      }
      for (; !face_materials_match(pbvh, first, looptri[indices[j]].poly); j--) {
        /* pass */
      }
    }
    else {
      const DMFlagMat *first = &flagmats[pbvh->prim_indices[lo]];
      for (; grid_materials_match(first, &flagmats[indices[i]]); i++) {
        /* pass */
      }
      for (; !grid_materials_match(first, &flagmats[indices[j]]); j--) {
        /* pass */
      }
    }

    if (!(i < j)) {
      return i;
    }

    SWAP(int, pbvh->prim_indices[i], pbvh->prim_indices[j]);
    i++;
  }
}

void pbvh_grow_nodes(PBVH *pbvh, int totnode)
{
  if (UNLIKELY(totnode > pbvh->node_mem_count)) {
    pbvh->node_mem_count = pbvh->node_mem_count + (pbvh->node_mem_count / 3);
    if (pbvh->node_mem_count < totnode) {
      pbvh->node_mem_count = totnode;
    }
    pbvh->nodes = (PBVHNode *)MEM_recallocN(pbvh->nodes, sizeof(PBVHNode) * pbvh->node_mem_count);
  }

  pbvh->totnode = totnode;

  for (int i = 0; i < pbvh->totnode; i++) {
    PBVHNode *node = pbvh->nodes + i;

    if (!node->id) {
      node->id = ++pbvh->idgen;
    }
  }
}

/* Add a vertex to the map, with a positive value for unique vertices and
 * a negative value for additional vertices */
static int map_insert_vert(PBVH *pbvh, GHash *map, uint *face_verts, uint *uniq_verts, int vertex)
{
  void *key, **value_p;

  key = POINTER_FROM_INT(vertex);
  if (!BLI_ghash_ensure_p(map, key, &value_p)) {
    int value_i;
    if (!pbvh->vert_bitmap[vertex]) {
      pbvh->vert_bitmap[vertex] = true;
      value_i = *uniq_verts;
      (*uniq_verts)++;
    }
    else {
      value_i = ~(*face_verts);
      (*face_verts)++;
    }
    *value_p = POINTER_FROM_INT(value_i);
    return value_i;
  }

  return POINTER_AS_INT(*value_p);
}

/* Find vertices used by the faces in this node and update the draw buffers */
static void build_mesh_leaf_node(PBVH *pbvh, PBVHNode *node)
{
  bool has_visible = false;

  node->uniq_verts = node->face_verts = 0;
  const int totface = node->totprim;

  /* reserve size is rough guess */
  GHash *map = BLI_ghash_int_new_ex("build_mesh_leaf_node gh", 2 * totface);

  int(*face_vert_indices)[3] = (int(*)[3])MEM_mallocN(sizeof(int[3]) * totface,
                                                      "bvh node face vert indices");

  node->face_vert_indices = (const int(*)[3])face_vert_indices;

  if (pbvh->respect_hide == false) {
    has_visible = true;
  }

  for (int i = 0; i < totface; i++) {
    const MLoopTri *lt = &pbvh->looptri[node->prim_indices[i]];
    for (int j = 0; j < 3; j++) {
      face_vert_indices[i][j] = map_insert_vert(
          pbvh, map, &node->face_verts, &node->uniq_verts, pbvh->mloop[lt->tri[j]].v);
    }

    if (has_visible == false) {
      if (!paint_is_face_hidden(lt, pbvh->hide_poly)) {
        has_visible = true;
      }
    }
  }

  int *vert_indices = (int *)MEM_callocN(sizeof(int) * (node->uniq_verts + node->face_verts),
                                         "bvh node vert indices");
  node->vert_indices = vert_indices;

  /* Build the vertex list, unique verts first */
  GHashIterator gh_iter;
  GHASH_ITER (gh_iter, map) {
    void *value = BLI_ghashIterator_getValue(&gh_iter);
    int ndx = POINTER_AS_INT(value);

    if (ndx < 0) {
      ndx = -ndx + node->uniq_verts - 1;
    }

    vert_indices[ndx] = POINTER_AS_INT(BLI_ghashIterator_getKey(&gh_iter));
  }

  for (int i = 0; i < totface; i++) {
    const int sides = 3;

    for (int j = 0; j < sides; j++) {
      if (face_vert_indices[i][j] < 0) {
        face_vert_indices[i][j] = -face_vert_indices[i][j] + node->uniq_verts - 1;
      }
    }
  }

  BKE_pbvh_node_mark_rebuild_draw(node);

  BKE_pbvh_node_fully_hidden_set(node, !has_visible);
  BKE_pbvh_vert_tag_update_normal_tri_area(node);

  BLI_ghash_free(map, nullptr, nullptr);
}

static void update_vb(PBVH *pbvh, PBVHNode *node, BBC *prim_bbc, int offset, int count)
{
  BB_reset(&node->vb);
  for (int i = offset + count - 1; i >= offset; i--) {
    BB_expand_with_bb(&node->vb, (BB *)(&prim_bbc[pbvh->prim_indices[i]]));
  }
  node->orig_vb = node->vb;
}

int BKE_pbvh_count_grid_quads(BLI_bitmap **grid_hidden,
                              const int *grid_indices,
                              int totgrid,
                              int gridsize,
                              int display_gridsize)
{
  const int gridarea = (gridsize - 1) * (gridsize - 1);
  int totquad = 0;

  /* grid hidden layer is present, so have to check each grid for
   * visibility */

  int depth1 = (int)(log2((double)gridsize - 1.0) + DBL_EPSILON);
  int depth2 = (int)(log2((double)display_gridsize - 1.0) + DBL_EPSILON);

  int skip = depth2 < depth1 ? 1 << (depth1 - depth2 - 1) : 1;

  for (int i = 0; i < totgrid; i++) {
    const BLI_bitmap *gh = grid_hidden[grid_indices[i]];

    if (gh) {
      /* grid hidden are present, have to check each element */
      for (int y = 0; y < gridsize - skip; y += skip) {
        for (int x = 0; x < gridsize - skip; x += skip) {
          if (!paint_is_grid_face_hidden(gh, gridsize, x, y)) {
            totquad++;
          }
        }
      }
    }
    else {
      totquad += gridarea;
    }
  }

  return totquad;
}

static void build_grid_leaf_node(PBVH *pbvh, PBVHNode *node)
{
  int totquads = BKE_pbvh_count_grid_quads(pbvh->grid_hidden,
                                           node->prim_indices,
                                           node->totprim,
                                           pbvh->gridkey.grid_size,
                                           pbvh->gridkey.grid_size);
  BKE_pbvh_node_fully_hidden_set(node, (totquads == 0));
  BKE_pbvh_node_mark_rebuild_draw(node);
  BKE_pbvh_vert_tag_update_normal_tri_area(node);
}

static void build_leaf(PBVH *pbvh, int node_index, BBC *prim_bbc, int offset, int count)
{
  pbvh->nodes[node_index].flag |= PBVH_Leaf;

  pbvh->nodes[node_index].prim_indices = pbvh->prim_indices + offset;
  pbvh->nodes[node_index].totprim = count;

  /* Still need vb for searches */
  update_vb(pbvh, &pbvh->nodes[node_index], prim_bbc, offset, count);

  if (pbvh->looptri) {
    build_mesh_leaf_node(pbvh, pbvh->nodes + node_index);
  }
  else {
    build_grid_leaf_node(pbvh, pbvh->nodes + node_index);
  }
}

/* Return zero if all primitives in the node can be drawn with the
 * same material (including flat/smooth shading), non-zero otherwise */
static bool leaf_needs_material_split(PBVH *pbvh, int offset, int count)
{
  if (count <= 1) {
    return false;
  }

  if (pbvh->looptri) {
    const MLoopTri *first = &pbvh->looptri[pbvh->prim_indices[offset]];
    for (int i = offset + count - 1; i > offset; i--) {
      int prim = pbvh->prim_indices[i];
      if (!face_materials_match(pbvh, first->poly, pbvh->looptri[prim].poly)) {
        return true;
      }
    }
  }
  else {
    const DMFlagMat *first = &pbvh->grid_flag_mats[pbvh->prim_indices[offset]];

    for (int i = offset + count - 1; i > offset; i--) {
      int prim = pbvh->prim_indices[i];
      if (!grid_materials_match(first, &pbvh->grid_flag_mats[prim])) {
        return true;
      }
    }
  }

  return false;
}

#ifdef TEST_PBVH_FACE_SPLIT
static void test_face_boundaries(PBVH *pbvh)
{
  int faces_num = BKE_pbvh_num_faces(pbvh);
  int *node_map = MEM_calloc_arrayN(faces_num, sizeof(int), __func__);
  for (int i = 0; i < faces_num; i++) {
    node_map[i] = -1;
  }

  for (int i = 0; i < pbvh->totnode; i++) {
    PBVHNode *node = pbvh->nodes + i;

    if (!(node->flag & PBVH_Leaf)) {
      continue;
    }

    switch (BKE_pbvh_type(pbvh)) {
      case PBVH_FACES: {
        for (int j = 0; j < node->totprim; j++) {
          int poly = pbvh->looptri[node->prim_indices[j]].poly;

          if (node_map[poly] >= 0 && node_map[poly] != i) {
            int old_i = node_map[poly];
            int prim_i = node->prim_indices - pbvh->prim_indices + j;

            printf("PBVH split error; poly: %d, prim_i: %d, node1: %d, node2: %d, totprim: %d\n",
                   poly,
                   prim_i,
                   old_i,
                   i,
                   node->totprim);
          }

          node_map[poly] = i;
        }
        break;
      }
      case PBVH_GRIDS:
        break;
      case PBVH_BMESH:
        break;
    }
  }

  MEM_SAFE_FREE(node_map);
}
#endif

/* Recursively build a node in the tree
 *
 * vb is the voxel box around all of the primitives contained in
 * this node.
 *
 * cb is the bounding box around all the centroids of the primitives
 * contained in this node
 *
 * offset and start indicate a range in the array of primitive indices
 */

static void build_sub(PBVH *pbvh,
                      int node_index,
                      BB *cb,
                      BBC *prim_bbc,
                      int offset,
                      int count,
                      int *prim_scratch,
                      int depth)
{
  int end;
  BB cb_backing;

  if (!prim_scratch) {
    prim_scratch = (int *)MEM_malloc_arrayN(pbvh->totprim, sizeof(int), __func__);
  }

  /* Decide whether this is a leaf or not */
  const bool below_leaf_limit = count <= pbvh->leaf_limit || depth == PBVH_STACK_FIXED_DEPTH - 1;
  if (below_leaf_limit) {
    if (!leaf_needs_material_split(pbvh, offset, count)) {
      build_leaf(pbvh, node_index, prim_bbc, offset, count);

      if (node_index == 0) {
        MEM_SAFE_FREE(prim_scratch);
      }

      return;
    }
  }

  /* Add two child nodes */
  pbvh->nodes[node_index].children_offset = pbvh->totnode;
  pbvh_grow_nodes(pbvh, pbvh->totnode + 2);

  /* Update parent node bounding box */
  update_vb(pbvh, &pbvh->nodes[node_index], prim_bbc, offset, count);

  if (!below_leaf_limit) {
    /* Find axis with widest range of primitive centroids */
    if (!cb) {
      cb = &cb_backing;
      BB_reset(cb);
      for (int i = offset + count - 1; i >= offset; i--) {
        BB_expand(cb, prim_bbc[pbvh->prim_indices[i]].bcentroid);
      }
    }
    const int axis = BB_widest_axis(cb);

    /* Partition primitives along that axis */
    if (pbvh->header.type == PBVH_FACES) {
      end = partition_indices_faces(pbvh->prim_indices,
                                    prim_scratch,
                                    offset,
                                    offset + count,
                                    axis,
                                    (cb->bmax[axis] + cb->bmin[axis]) * 0.5f,
                                    prim_bbc,
                                    pbvh->looptri);
    }
    else {
      end = partition_indices_grids(pbvh->prim_indices,
                                    prim_scratch,
                                    offset,
                                    offset + count,
                                    axis,
                                    (cb->bmax[axis] + cb->bmin[axis]) * 0.5f,
                                    prim_bbc,
                                    pbvh->subdiv_ccg);
    }
  }
  else {
    /* Partition primitives by material */
    end = partition_indices_material(pbvh, offset, offset + count - 1);
  }

  /* Build children */
  build_sub(pbvh,
            pbvh->nodes[node_index].children_offset,
            nullptr,
            prim_bbc,
            offset,
            end - offset,
            prim_scratch,
            depth + 1);
  build_sub(pbvh,
            pbvh->nodes[node_index].children_offset + 1,
            nullptr,
            prim_bbc,
            end,
            offset + count - end,
            prim_scratch,
            depth + 1);

  if (node_index == 0) {
    MEM_SAFE_FREE(prim_scratch);
  }
}

static void pbvh_build(PBVH *pbvh, BB *cb, BBC *prim_bbc, int totprim)
{
  if (totprim != pbvh->totprim) {
    pbvh->totprim = totprim;
    if (pbvh->nodes) {
      MEM_freeN(pbvh->nodes);
    }
    if (pbvh->prim_indices) {
      MEM_freeN(pbvh->prim_indices);
    }
    pbvh->prim_indices = (int *)MEM_mallocN(sizeof(int) * totprim, "bvh prim indices");
    for (int i = 0; i < totprim; i++) {
      pbvh->prim_indices[i] = i;
    }
    pbvh->totnode = 0;
    if (pbvh->node_mem_count < 100) {
      pbvh->node_mem_count = 100;
      pbvh->nodes = (PBVHNode *)MEM_callocN(sizeof(PBVHNode) * pbvh->node_mem_count,
                                            "bvh initial nodes");
    }
  }

  pbvh->totnode = 1;
  build_sub(pbvh, 0, cb, prim_bbc, 0, totprim, nullptr, 0);
}

void BKE_pbvh_set_face_areas(PBVH *pbvh, float *face_areas)
{
  pbvh->face_areas = face_areas;
}

/* XXX investigate this global. */
extern "C" bool pbvh_show_orig_co = false;

static void pbvh_draw_args_init(PBVH *pbvh, PBVH_GPU_Args *args, PBVHNode *node)
{
  memset((void *)args, 0, sizeof(*args));

  args->pbvh_type = pbvh->header.type;
  args->mesh_verts_num = pbvh->totvert;
  args->mesh_grids_num = pbvh->totgrid;
  args->node = node;

  BKE_pbvh_node_num_verts(pbvh, node, nullptr, &args->node_verts_num);

  args->grid_hidden = pbvh->grid_hidden;
  args->face_sets_color_default = pbvh->face_sets_color_default;
  args->face_sets_color_seed = pbvh->face_sets_color_seed;
  args->vert_positions = pbvh->vert_positions;
  args->mloop = pbvh->mloop;
  args->polys = pbvh->polys;
  args->mlooptri = pbvh->looptri;
  args->flat_vcol_shading = pbvh->flat_vcol_shading;
  args->show_orig = pbvh_show_orig_co;
  args->updategen = node->updategen;
  args->msculptverts = pbvh->msculptverts;

  if (ELEM(pbvh->header.type, PBVH_FACES, PBVH_GRIDS)) {
    args->hide_poly = (const bool *)(pbvh->pdata ? CustomData_get_layer_named(
                                                       pbvh->pdata, CD_PROP_BOOL, ".hide_poly") :
                                                   nullptr);
  }

  switch (pbvh->header.type) {
    case PBVH_FACES:
      args->mesh_faces_num = pbvh->mesh->totpoly;
      args->vdata = pbvh->vdata;
      args->ldata = pbvh->ldata;
      args->pdata = pbvh->pdata;
      args->totprim = node->totprim;
      args->me = pbvh->mesh;
      args->polys = pbvh->polys;
      args->vert_normals = pbvh->vert_normals;

      args->active_color = pbvh->mesh->active_color_attribute;
      args->render_color = pbvh->mesh->default_color_attribute;

      args->prim_indices = node->prim_indices;
      args->face_sets = pbvh->face_sets;
      break;
    case PBVH_GRIDS:
      args->vdata = pbvh->vdata;
      args->ldata = pbvh->ldata;
      args->pdata = pbvh->pdata;
      args->ccg_key = pbvh->gridkey;
      args->me = pbvh->mesh;
      args->totprim = node->totprim;
      args->grid_indices = node->prim_indices;
      args->subdiv_ccg = pbvh->subdiv_ccg;
      args->face_sets = pbvh->face_sets;
      args->polys = pbvh->polys;

      args->active_color = pbvh->mesh->active_color_attribute;
      args->render_color = pbvh->mesh->default_color_attribute;

      args->mesh_grids_num = pbvh->totgrid;
      args->grids = pbvh->grids;
      args->gridfaces = pbvh->gridfaces;
      args->grid_flag_mats = pbvh->grid_flag_mats;
      args->vert_normals = pbvh->vert_normals;

      args->face_sets = pbvh->face_sets;
      break;
    case PBVH_BMESH:
      args->bm = pbvh->header.bm;

      args->active_color = pbvh->mesh->active_color_attribute;
      args->render_color = pbvh->mesh->default_color_attribute;

      args->me = pbvh->mesh;
      args->vdata = &args->bm->vdata;
      args->ldata = &args->bm->ldata;
      args->pdata = &args->bm->pdata;
      args->bm_faces = node->bm_faces;
      args->bm_other_verts = node->bm_other_verts;
      args->bm_unique_vert = node->bm_unique_verts;
      args->totprim = BLI_table_gset_len(node->bm_faces);
      args->cd_mask_layer = CustomData_get_offset(&pbvh->header.bm->vdata, CD_PAINT_MASK);

      args->tribuf = node->tribuf;
      args->tri_buffers = node->tri_buffers;
      args->tot_tri_buffers = node->tot_tri_buffers;

      break;
  }
}

#ifdef VALIDATE_UNIQUE_NODE_FACES
static void pbvh_validate_node_prims(PBVH *pbvh)
{
  int totface = 0;

  if (pbvh->header.type == PBVH_BMESH) {
    return;
  }

  for (int i = 0; i < pbvh->totnode; i++) {
    PBVHNode *node = pbvh->nodes + i;

    if (!(node->flag & PBVH_Leaf)) {
      continue;
    }

    for (int j = 0; j < node->totprim; j++) {
      int poly;

      if (pbvh->header.type == PBVH_FACES) {
        poly = pbvh->looptri[node->prim_indices[j]].poly;
      }
      else {
        poly = BKE_subdiv_ccg_grid_to_face_index(pbvh->subdiv_ccg, node->prim_indices[j]);
      }

      totface = max_ii(totface, poly + 1);
    }
  }

  int *facemap = (int *)MEM_malloc_arrayN(totface, sizeof(*facemap), __func__);

  for (int i = 0; i < totface; i++) {
    facemap[i] = -1;
  }

  for (int i = 0; i < pbvh->totnode; i++) {
    PBVHNode *node = pbvh->nodes + i;

    if (!(node->flag & PBVH_Leaf)) {
      continue;
    }

    for (int j = 0; j < node->totprim; j++) {
      int poly;

      if (pbvh->header.type == PBVH_FACES) {
        poly = pbvh->looptri[node->prim_indices[j]].poly;
      }
      else {
        poly = BKE_subdiv_ccg_grid_to_face_index(pbvh->subdiv_ccg, node->prim_indices[j]);
      }

      if (facemap[poly] != -1 && facemap[poly] != i) {
        printf("%s: error: face spanned multiple nodes (old: %d new: %d)\n",
               __func__,
               facemap[poly],
               i);
      }

      facemap[poly] = i;
    }
  }
  MEM_SAFE_FREE(facemap);
}
#endif

void BKE_pbvh_build_mesh(PBVH *pbvh,
                         Mesh *mesh,
                         const MPoly *polys,
                         const MLoop *mloop,
                         float (*vert_positions)[3],
                         MSculptVert *msculptverts,
                         int totvert,
                         struct CustomData *vdata,
                         struct CustomData *ldata,
                         struct CustomData *pdata,
                         const MLoopTri *looptri,
                         int looptri_num,
                         bool fast_draw,
                         float *face_areas,
                         SculptPMap *pmap)
{
  BBC *prim_bbc = nullptr;
  BB cb;

  if (pbvh->pmap != pmap) {
    BKE_pbvh_pmap_aquire(pmap);
  }

  pbvh->pmap = pmap;
  pbvh->face_areas = face_areas;
  pbvh->mesh = mesh;
  pbvh->header.type = PBVH_FACES;
<<<<<<< HEAD
  pbvh->mpoly = mpoly;
  pbvh->hide_poly = (bool *)CustomData_get_layer_named_for_write(
      &mesh->pdata, CD_PROP_BOOL, ".hide_poly", mesh->totpoly);
  pbvh->material_indices = (const int *)CustomData_get_layer_named(
      &mesh->pdata, CD_PROP_INT32, "material_index");
=======
  pbvh->polys = polys;
  pbvh->hide_poly = static_cast<bool *>(CustomData_get_layer_named_for_write(
      &mesh->pdata, CD_PROP_BOOL, ".hide_poly", mesh->totpoly));
  pbvh->material_indices = static_cast<const int *>(
      CustomData_get_layer_named(&mesh->pdata, CD_PROP_INT32, "material_index"));
>>>>>>> da65b21e
  pbvh->mloop = mloop;
  pbvh->looptri = looptri;
  pbvh->msculptverts = msculptverts;
  pbvh->vert_positions = vert_positions;
<<<<<<< HEAD
  BKE_mesh_vertex_normals_ensure(mesh);
  pbvh->vert_normals = BKE_mesh_vertex_normals_for_write(mesh);
  pbvh->hide_vert = (bool *)CustomData_get_layer_named_for_write(
      &mesh->vdata, CD_PROP_BOOL, ".hide_vert", mesh->totvert);
  pbvh->vert_bitmap = (bool *)MEM_calloc_arrayN(totvert, sizeof(bool), "bvh->vert_bitmap");
=======
  BKE_mesh_vert_normals_ensure(mesh);
  pbvh->vert_normals = BKE_mesh_vert_normals_for_write(mesh);
  pbvh->hide_vert = static_cast<bool *>(CustomData_get_layer_named_for_write(
      &mesh->vdata, CD_PROP_BOOL, ".hide_vert", mesh->totvert));
  pbvh->vert_bitmap = static_cast<bool *>(
      MEM_calloc_arrayN(totvert, sizeof(bool), "bvh->vert_bitmap"));
>>>>>>> da65b21e
  pbvh->totvert = totvert;

#ifdef TEST_PBVH_FACE_SPLIT
  /* Use lower limit to increase probability of
   * edge cases.
   */
  pbvh->leaf_limit = 100;
#else
  pbvh->leaf_limit = LEAF_LIMIT;
#endif

  pbvh->vdata = vdata;
  pbvh->ldata = ldata;
  pbvh->pdata = pdata;
  pbvh->faces_num = mesh->totpoly;

  pbvh->face_sets_color_seed = mesh->face_sets_color_seed;
  pbvh->face_sets_color_default = mesh->face_sets_color_default;

  BB_reset(&cb);

  /* For each face, store the AABB and the AABB centroid */
  prim_bbc = (BBC *)MEM_mallocN(sizeof(BBC) * looptri_num, "prim_bbc");

  for (int i = 0; i < mesh->totvert; i++) {
    msculptverts[i].flag &= ~SCULPTVERT_NEED_VALENCE;
    msculptverts[i].valence = pmap->pmap[i].count;
  }

  for (int i = 0; i < looptri_num; i++) {
    const MLoopTri *lt = &looptri[i];
    const int sides = 3;
    BBC *bbc = prim_bbc + i;

    BB_reset((BB *)bbc);

    for (int j = 0; j < sides; j++) {
      BB_expand((BB *)bbc, vert_positions[pbvh->mloop[lt->tri[j]].v]);
    }

    BBC_update_centroid(bbc);

    BB_expand(&cb, bbc->bcentroid);
  }

  if (looptri_num) {
    pbvh_build(pbvh, &cb, prim_bbc, looptri_num);

#ifdef TEST_PBVH_FACE_SPLIT
    test_face_boundaries(pbvh);
#endif
  }

  if (fast_draw) {
    pbvh->flags |= PBVH_FAST_DRAW;
  }

  MEM_freeN(prim_bbc);

  /* Clear the bitmap so it can be used as an update tag later on. */
  memset(pbvh->vert_bitmap, 0, sizeof(bool) * totvert);

  BKE_pbvh_update_active_vcol(pbvh, mesh);

#ifdef VALIDATE_UNIQUE_NODE_FACES
  pbvh_validate_node_prims(pbvh);
#endif
}

void BKE_pbvh_build_grids(PBVH *pbvh,
                          CCGElem **grids,
                          int totgrid,
                          CCGKey *key,
                          void **gridfaces,
                          DMFlagMat *flagmats,
                          BLI_bitmap **grid_hidden,
                          bool fast_draw,
                          float *face_areas,
                          Mesh *me,
                          SubdivCCG *subdiv_ccg)
{
  const int gridsize = key->grid_size;

  pbvh->header.type = PBVH_GRIDS;
  pbvh->face_areas = face_areas;
  pbvh->grids = grids;
  pbvh->gridfaces = gridfaces;
  pbvh->grid_flag_mats = flagmats;
  pbvh->totgrid = totgrid;
  pbvh->gridkey = *key;
  pbvh->grid_hidden = grid_hidden;
  pbvh->subdiv_ccg = subdiv_ccg;
  pbvh->faces_num = me->totpoly;

  /* Find maximum number of grids per face. */
  int max_grids = 1;
  const blender::Span<MPoly> polys = me->polys();
  for (const int i : polys.index_range()) {
    max_grids = max_ii(max_grids, polys[i].totloop);
  }

  /* Ensure leaf limit is at least 4 so there's room
   * to split at original face boundaries.
   * Fixes #102209.
   */
  pbvh->leaf_limit = max_ii(LEAF_LIMIT / (gridsize * gridsize), max_grids);

  /* We need the base mesh attribute layout for PBVH draw. */
  pbvh->vdata = &me->vdata;
  pbvh->ldata = &me->ldata;
  pbvh->pdata = &me->pdata;

  pbvh->polys = me->polys().data();
  pbvh->mloop = me->loops().data();

  /* We also need the base mesh for PBVH draw. */
  pbvh->mesh = me;

  BB cb;
  BB_reset(&cb);

  /* For each grid, store the AABB and the AABB centroid */
  BBC *prim_bbc = (BBC *)MEM_mallocN(sizeof(BBC) * totgrid, "prim_bbc");

  for (int i = 0; i < totgrid; i++) {
    CCGElem *grid = grids[i];
    BBC *bbc = prim_bbc + i;

    BB_reset((BB *)bbc);

    for (int j = 0; j < gridsize * gridsize; j++) {
      BB_expand((BB *)bbc, CCG_elem_offset_co(key, grid, j));
    }

    BBC_update_centroid(bbc);

    BB_expand(&cb, bbc->bcentroid);
  }

  if (totgrid) {
    pbvh_build(pbvh, &cb, prim_bbc, totgrid);

#ifdef TEST_PBVH_FACE_SPLIT
    test_face_boundaries(pbvh);
#endif
  }

  if (fast_draw) {
    pbvh->flags |= PBVH_FAST_DRAW;
  }

  MEM_freeN(prim_bbc);
#ifdef VALIDATE_UNIQUE_NODE_FACES
  pbvh_validate_node_prims(pbvh);
#endif
}

PBVH *BKE_pbvh_new(PBVHType type)
{
  PBVH *pbvh = (PBVH *)MEM_callocN(sizeof(PBVH), "pbvh");
  pbvh->respect_hide = true;
  pbvh->draw_cache_invalid = true;
  pbvh->header.type = type;

  /* Initialize this to true, instead of waiting for a draw engine
   * to set it.  Prevents a crash in draw manager instancing code.
   */
  pbvh->is_drawing = true;
  return pbvh;
}

void BKE_pbvh_free(PBVH *pbvh)
{
#ifdef WITH_PBVH_CACHE
  BKE_pbvh_cache_remove(pbvh);
#endif

  for (int i = 0; i < pbvh->totnode; i++) {
    PBVHNode *node = &pbvh->nodes[i];

    if (node->flag & PBVH_Leaf) {
      if (node->draw_batches) {
        DRW_pbvh_node_free(node->draw_batches);
      }
      if (node->vert_indices) {
        MEM_freeN((void *)node->vert_indices);
      }
      if (node->loop_indices) {
        MEM_freeN(node->loop_indices);
      }
      if (node->face_vert_indices) {
        MEM_freeN((void *)node->face_vert_indices);
      }
      if (node->bm_faces) {
        BLI_table_gset_free(node->bm_faces, nullptr);
      }
      if (node->bm_unique_verts) {
        BLI_table_gset_free(node->bm_unique_verts, nullptr);
      }
      if (node->bm_other_verts) {
        BLI_table_gset_free(node->bm_other_verts, nullptr);
      }

      if (node->tribuf || node->tri_buffers) {
        BKE_pbvh_bmesh_free_tris(pbvh, node);
      }

      pbvh_node_pixels_free(node);
    }
  }

  if (pbvh->deformed) {
    if (pbvh->vert_positions) {
      /* if pbvh was deformed, new memory was allocated for verts/faces -- free it */

      MEM_freeN((void *)pbvh->vert_positions);
    }

    pbvh->vert_positions = nullptr;
  }

  if (pbvh->looptri) {
    MEM_freeN((void *)pbvh->looptri);
  }

  if (pbvh->nodes) {
    MEM_freeN(pbvh->nodes);
  }

  if (pbvh->prim_indices) {
    MEM_freeN(pbvh->prim_indices);
  }

  MEM_SAFE_FREE(pbvh->vert_bitmap);

  BKE_pbvh_pmap_release(pbvh->pmap);
  pbvh->pmap = nullptr;

  pbvh->invalid = true;
  pbvh_pixels_free(pbvh);

  MEM_freeN(pbvh);
}

static void pbvh_iter_begin(PBVHIter *iter,
                            PBVH *pbvh,
                            BKE_pbvh_SearchCallback scb,
                            void *search_data)
{
  iter->pbvh = pbvh;
  iter->scb = scb;
  iter->search_data = search_data;

  iter->stack = iter->stackfixed;
  iter->stackspace = PBVH_STACK_FIXED_DEPTH;

  iter->stack[0].node = pbvh->nodes;
  iter->stack[0].revisiting = false;
  iter->stacksize = 1;
}

static void pbvh_iter_end(PBVHIter *iter)
{
  if (iter->stackspace > PBVH_STACK_FIXED_DEPTH) {
    MEM_freeN(iter->stack);
  }
}

static void pbvh_stack_push(PBVHIter *iter, PBVHNode *node, bool revisiting)
{
  if (UNLIKELY(iter->stacksize == iter->stackspace)) {
    iter->stackspace *= 2;
    if (iter->stackspace != (PBVH_STACK_FIXED_DEPTH * 2)) {
      iter->stack = (PBVHStack *)MEM_reallocN(iter->stack, sizeof(PBVHStack) * iter->stackspace);
    }
    else {
      iter->stack = (PBVHStack *)MEM_mallocN(sizeof(PBVHStack) * iter->stackspace, "PBVHStack");
      memcpy((void *)iter->stack, (void *)iter->stackfixed, sizeof(PBVHStack) * iter->stacksize);
    }
  }

  iter->stack[iter->stacksize].node = node;
  iter->stack[iter->stacksize].revisiting = revisiting;
  iter->stacksize++;
}

static PBVHNode *pbvh_iter_next(PBVHIter *iter, PBVHNodeFlags leaf_flag = PBVH_Leaf)
{
  /* purpose here is to traverse tree, visiting child nodes before their
   * parents, this order is necessary for e.g. computing bounding boxes */

  while (iter->stacksize) {
    /* pop node */
    iter->stacksize--;
    PBVHNode *node = iter->stack[iter->stacksize].node;

    /* on a mesh with no faces this can happen
     * can remove this check if we know meshes have at least 1 face */
    if (node == nullptr) {
      return nullptr;
    }

    bool revisiting = iter->stack[iter->stacksize].revisiting;

    /* revisiting node already checked */
    if (revisiting) {
      return node;
    }

    if (iter->scb && !iter->scb(node, iter->search_data)) {
      continue; /* don't traverse, outside of search zone */
    }

    if (node->flag & leaf_flag) {
      /* immediately hit leaf node */
      return node;
    }

    /* come back later when children are done */
    pbvh_stack_push(iter, node, true);

    /* push two child nodes on the stack */
    pbvh_stack_push(iter, iter->pbvh->nodes + node->children_offset + 1, false);
    pbvh_stack_push(iter, iter->pbvh->nodes + node->children_offset, false);
  }

  return nullptr;
}

static PBVHNode *pbvh_iter_next_occluded(PBVHIter *iter)
{
  while (iter->stacksize) {
    /* pop node */
    iter->stacksize--;
    PBVHNode *node = iter->stack[iter->stacksize].node;

    /* on a mesh with no faces this can happen
     * can remove this check if we know meshes have at least 1 face */
    if (node == nullptr) {
      return nullptr;
    }

    float ff = dot_v3v3(node->vb.bmin, node->vb.bmax);
    if (isnan(ff) || !isfinite(ff)) {
      printf("%s: nan!\n", __func__);
    }

    if (iter->scb && !iter->scb(node, iter->search_data)) {
      continue; /* don't traverse, outside of search zone */
    }

    if (node->flag & PBVH_Leaf) {
      /* immediately hit leaf node */
      return node;
    }

    pbvh_stack_push(iter, iter->pbvh->nodes + node->children_offset + 1, false);
    pbvh_stack_push(iter, iter->pbvh->nodes + node->children_offset, false);
  }

  return nullptr;
}

void BKE_pbvh_search_gather_ex(PBVH *pbvh,
                               BKE_pbvh_SearchCallback scb,
                               void *search_data,
                               PBVHNode ***r_array,
                               int *r_tot,
                               PBVHNodeFlags leaf_flag)
{
  PBVHIter iter;
  PBVHNode **array = nullptr, *node;
  int tot = 0, space = 0;

  pbvh_iter_begin(&iter, pbvh, scb, search_data);

  while ((node = pbvh_iter_next(&iter, leaf_flag))) {
    if (node->flag & leaf_flag) {
      if (UNLIKELY(tot == space)) {
        /* resize array if needed */
        space = (tot == 0) ? 32 : space * 2;
        array = (PBVHNode **)MEM_recallocN_id(array, sizeof(PBVHNode *) * space, __func__);
      }

      array[tot] = node;
      tot++;
    }
  }

  pbvh_iter_end(&iter);

  if (tot == 0 && array) {
    MEM_freeN(array);
    array = nullptr;
  }

  *r_array = array;
  *r_tot = tot;
}
void BKE_pbvh_search_gather(
    PBVH *pbvh, BKE_pbvh_SearchCallback scb, void *search_data, PBVHNode ***r_array, int *r_tot)
{
  BKE_pbvh_search_gather_ex(pbvh, scb, search_data, r_array, r_tot, PBVH_Leaf);
}

void BKE_pbvh_search_callback(PBVH *pbvh,
                              BKE_pbvh_SearchCallback scb,
                              void *search_data,
                              BKE_pbvh_HitCallback hcb,
                              void *hit_data)
{
  PBVHIter iter;
  PBVHNode *node;

  pbvh_iter_begin(&iter, pbvh, scb, search_data);

  while ((node = pbvh_iter_next(&iter))) {
    if (node->flag & PBVH_Leaf) {
      hcb(node, hit_data);
    }
  }

  pbvh_iter_end(&iter);
}

typedef struct node_tree {
  PBVHNode *data;

  struct node_tree *left;
  struct node_tree *right;
} node_tree;

static void node_tree_insert(node_tree *tree, node_tree *new_node)
{
  if (new_node->data->tmin < tree->data->tmin) {
    if (tree->left) {
      node_tree_insert(tree->left, new_node);
    }
    else {
      tree->left = new_node;
    }
  }
  else {
    if (tree->right) {
      node_tree_insert(tree->right, new_node);
    }
    else {
      tree->right = new_node;
    }
  }
}

static void traverse_tree(node_tree *tree,
                          BKE_pbvh_HitOccludedCallback hcb,
                          void *hit_data,
                          float *tmin)
{
  if (tree->left) {
    traverse_tree(tree->left, hcb, hit_data, tmin);
  }

  hcb(tree->data, hit_data, tmin);

  if (tree->right) {
    traverse_tree(tree->right, hcb, hit_data, tmin);
  }
}

static void free_tree(node_tree *tree)
{
  if (tree->left) {
    free_tree(tree->left);
    tree->left = nullptr;
  }

  if (tree->right) {
    free_tree(tree->right);
    tree->right = nullptr;
  }

  free(tree);
}

float BKE_pbvh_node_get_tmin(PBVHNode *node)
{
  return node->tmin;
}

static void BKE_pbvh_search_callback_occluded(PBVH *pbvh,
                                              BKE_pbvh_SearchCallback scb,
                                              void *search_data,
                                              BKE_pbvh_HitOccludedCallback hcb,
                                              void *hit_data)
{
  PBVHIter iter;
  PBVHNode *node;
  node_tree *tree = nullptr;

  pbvh_iter_begin(&iter, pbvh, scb, search_data);

  while ((node = pbvh_iter_next_occluded(&iter))) {
    if (node->flag & PBVH_Leaf) {
      node_tree *new_node = (node_tree *)malloc(sizeof(node_tree));

      new_node->data = node;

      new_node->left = nullptr;
      new_node->right = nullptr;

      if (tree) {
        node_tree_insert(tree, new_node);
      }
      else {
        tree = new_node;
      }
    }
  }

  pbvh_iter_end(&iter);

  if (tree) {
    float tmin = FLT_MAX;
    traverse_tree(tree, hcb, hit_data, &tmin);
    free_tree(tree);
  }
}

static bool update_search_cb(PBVHNode *node, void *data_v)
{
  int flag = POINTER_AS_INT(data_v);

  if (node->flag & PBVH_Leaf) {
    return (node->flag & flag) != 0;
  }

  return true;
}

typedef struct PBVHUpdateData {
  PBVH *pbvh;
  PBVHNode **nodes;
  int totnode;

  float (*vert_normals)[3];
  int flag;
  bool show_sculpt_face_sets;
  bool flat_vcol_shading;
  Mesh *mesh;
  PBVHAttrReq *attrs;
  int attrs_num;
} PBVHUpdateData;

static void pbvh_update_normals_clear_task_cb(void *__restrict userdata,
                                              const int n,
                                              const TaskParallelTLS *__restrict)
{
  PBVHUpdateData *data = (PBVHUpdateData *)userdata;
  PBVH *pbvh = data->pbvh;
  PBVHNode *node = data->nodes[n];
  float(*vert_normals)[3] = data->vert_normals;

  if (node->flag & PBVH_UpdateNormals) {
    const int *verts = node->vert_indices;
    const int totvert = node->uniq_verts;
    for (int i = 0; i < totvert; i++) {
      const int v = verts[i];
      if (pbvh->vert_bitmap[v]) {
        zero_v3(vert_normals[v]);
      }
    }
  }
}

static void pbvh_update_normals_accum_task_cb(void *__restrict userdata,
                                              const int n,
                                              const TaskParallelTLS *__restrict)
{
  PBVHUpdateData *data = (PBVHUpdateData *)userdata;

  PBVH *pbvh = data->pbvh;
  PBVHNode *node = data->nodes[n];
  float(*vert_normals)[3] = data->vert_normals;

  if (node->flag & PBVH_UpdateNormals) {
    uint mpoly_prev = UINT_MAX;
    float fn[3];

    const int *faces = node->prim_indices;
    const int totface = node->totprim;

    for (int i = 0; i < totface; i++) {
      const MLoopTri *lt = &pbvh->looptri[faces[i]];
      const uint vtri[3] = {
          pbvh->mloop[lt->tri[0]].v,
          pbvh->mloop[lt->tri[1]].v,
          pbvh->mloop[lt->tri[2]].v,
      };
      const int sides = 3;

      /* Face normal and mask */
      if (lt->poly != mpoly_prev) {
        const MPoly &poly = pbvh->polys[lt->poly];
        BKE_mesh_calc_poly_normal(&poly, &pbvh->mloop[poly.loopstart], pbvh->vert_positions, fn);
        mpoly_prev = lt->poly;
      }

      for (int j = sides; j--;) {
        const int v = vtri[j];

        if (pbvh->vert_bitmap[v]) {
          /* NOTE: This avoids `lock, add_v3_v3, unlock`
           * and is five to ten times quicker than a spin-lock.
           * Not exact equivalent though, since atomicity is only ensured for one component
           * of the vector at a time, but here it shall not make any sensible difference. */
          for (int k = 3; k--;) {
            atomic_add_and_fetch_fl(&vert_normals[v][k], fn[k]);
          }
        }
      }
    }
  }
}

static void pbvh_update_normals_store_task_cb(void *__restrict userdata,
                                              const int n,
                                              const TaskParallelTLS *__restrict)
{
  PBVHUpdateData *data = (PBVHUpdateData *)userdata;
  PBVH *pbvh = data->pbvh;
  PBVHNode *node = data->nodes[n];
  float(*vert_normals)[3] = data->vert_normals;

  if (node->flag & PBVH_UpdateNormals) {
    const int *verts = node->vert_indices;
    const int totvert = node->uniq_verts;

    for (int i = 0; i < totvert; i++) {
      const int v = verts[i];

      /* No atomics necessary because we are iterating over uniq_verts only,
       * so we know only this thread will handle this vertex. */
      if (pbvh->vert_bitmap[v]) {
        normalize_v3(vert_normals[v]);
        pbvh->vert_bitmap[v] = false;
      }
    }

    node->flag &= ~PBVH_UpdateNormals;
  }
}

static void pbvh_faces_update_normals(PBVH *pbvh, PBVHNode **nodes, int totnode)
{
  /* subtle assumptions:
   * - We know that for all edited vertices, the nodes with faces
   *   adjacent to these vertices have been marked with PBVH_UpdateNormals.
   *   This is true because if the vertex is inside the brush radius, the
   *   bounding box of its adjacent faces will be as well.
   * - However this is only true for the vertices that have actually been
   *   edited, not for all vertices in the nodes marked for update, so we
   *   can only update vertices marked in the `vert_bitmap`.
   */

  PBVHUpdateData data = {};
  data.pbvh = pbvh;
  data.nodes = nodes;
  data.vert_normals = pbvh->vert_normals;

  TaskParallelSettings settings;
  BKE_pbvh_parallel_range_settings(&settings, true, totnode);

  /* Zero normals before accumulation. */
  BLI_task_parallel_range(0, totnode, &data, pbvh_update_normals_clear_task_cb, &settings);
  BLI_task_parallel_range(0, totnode, &data, pbvh_update_normals_accum_task_cb, &settings);
  BLI_task_parallel_range(0, totnode, &data, pbvh_update_normals_store_task_cb, &settings);
}

static void pbvh_update_mask_redraw_task_cb(void *__restrict userdata,
                                            const int n,
                                            const TaskParallelTLS *__restrict)
{

  PBVHUpdateData *data = (PBVHUpdateData *)userdata;
  PBVH *pbvh = data->pbvh;
  PBVHNode *node = data->nodes[n];
  if (node->flag & PBVH_UpdateMask) {

    bool has_unmasked = false;
    bool has_masked = true;
    if (node->flag & PBVH_Leaf) {
      PBVHVertexIter vd;

      BKE_pbvh_vertex_iter_begin (pbvh, node, vd, PBVH_ITER_ALL) {
        if (vd.mask && *vd.mask < 1.0f) {
          has_unmasked = true;
        }
        if (vd.mask && *vd.mask > 0.0f) {
          has_masked = false;
        }
      }
      BKE_pbvh_vertex_iter_end;
    }
    else {
      has_unmasked = true;
      has_masked = true;
    }
    BKE_pbvh_node_fully_masked_set(node, !has_unmasked);
    BKE_pbvh_node_fully_unmasked_set(node, has_masked);

    node->flag &= ~PBVH_UpdateMask;
  }
}

static void pbvh_update_mask_redraw(PBVH *pbvh, PBVHNode **nodes, int totnode, int flag)
{
  PBVHUpdateData data = {};
  data.pbvh = pbvh;
  data.nodes = nodes;
  data.flag = flag;

  TaskParallelSettings settings;
  BKE_pbvh_parallel_range_settings(&settings, true, totnode);
  BLI_task_parallel_range(0, totnode, &data, pbvh_update_mask_redraw_task_cb, &settings);
}

static void pbvh_update_visibility_redraw_task_cb(void *__restrict userdata,
                                                  const int n,
                                                  const TaskParallelTLS *__restrict)
{

  PBVHUpdateData *data = (PBVHUpdateData *)userdata;
  PBVH *pbvh = data->pbvh;
  PBVHNode *node = data->nodes[n];
  if (node->flag & PBVH_UpdateVisibility) {
    node->flag &= ~PBVH_UpdateVisibility;
    BKE_pbvh_node_fully_hidden_set(node, true);
    if (node->flag & PBVH_Leaf) {
      PBVHVertexIter vd;
      BKE_pbvh_vertex_iter_begin (pbvh, node, vd, PBVH_ITER_ALL) {
        if (vd.visible) {
          BKE_pbvh_node_fully_hidden_set(node, false);
          return;
        }
      }
      BKE_pbvh_vertex_iter_end;
    }
  }
}

static void pbvh_update_visibility_redraw(PBVH *pbvh, PBVHNode **nodes, int totnode, int flag)
{
  PBVHUpdateData data = {};
  data.pbvh = pbvh;
  data.nodes = nodes;
  data.flag = flag;

  TaskParallelSettings settings;
  BKE_pbvh_parallel_range_settings(&settings, true, totnode);
  BLI_task_parallel_range(0, totnode, &data, pbvh_update_visibility_redraw_task_cb, &settings);
}

static void pbvh_update_BB_redraw_task_cb(void *__restrict userdata,
                                          const int n,
                                          const TaskParallelTLS *__restrict)
{
  PBVHUpdateData *data = (PBVHUpdateData *)userdata;
  PBVH *pbvh = data->pbvh;
  PBVHNode *node = data->nodes[n];
  const int flag = data->flag;

  update_node_vb(pbvh, node, flag);

  if ((flag & PBVH_UpdateRedraw) && (node->flag & PBVH_UpdateRedraw)) {
    node->flag &= ~PBVH_UpdateRedraw;
  }
}

void pbvh_update_BB_redraw(PBVH *pbvh, PBVHNode **nodes, int totnode, int flag)
{
  /* update BB, redraw flag */
  PBVHUpdateData data = {};
  data.pbvh = pbvh;
  data.nodes = nodes;
  data.flag = flag;

  TaskParallelSettings settings;
  BKE_pbvh_parallel_range_settings(&settings, true, totnode);
  BLI_task_parallel_range(0, totnode, &data, pbvh_update_BB_redraw_task_cb, &settings);
}

bool BKE_pbvh_get_color_layer(const Mesh *me, CustomDataLayer **r_layer, eAttrDomain *r_attr)
{
  CustomDataLayer *layer = BKE_id_attributes_color_find(&me->id, me->active_color_attribute);

  if (!layer || !ELEM(layer->type, CD_PROP_COLOR, CD_PROP_BYTE_COLOR)) {
    *r_layer = nullptr;
    *r_attr = ATTR_DOMAIN_POINT;
    return false;
  }

  eAttrDomain domain = BKE_id_attribute_domain(&me->id, layer);

  if (!ELEM(domain, ATTR_DOMAIN_POINT, ATTR_DOMAIN_CORNER)) {
    *r_layer = nullptr;
    *r_attr = ATTR_DOMAIN_POINT;
    return false;
  }

  *r_layer = layer;
  *r_attr = domain;

  return true;
}

static void pbvh_update_draw_buffer_cb(void *__restrict userdata,
                                       const int n,
                                       const TaskParallelTLS *__restrict)
{
  /* Create and update draw buffers. The functions called here must not
   * do any OpenGL calls. Flags are not cleared immediately, that happens
   * after GPU_pbvh_buffer_flush() which does the final OpenGL calls. */
  PBVHUpdateData *data = (PBVHUpdateData *)userdata;
  PBVH *pbvh = data->pbvh;
  PBVHNode *node = data->nodes[n];
  Mesh *me = data->mesh;

  CustomDataLayer *vcol_layer = nullptr;
  eAttrDomain vcol_domain;

  BKE_pbvh_get_color_layer(me, &vcol_layer, &vcol_domain);

  CustomData *vdata, *ldata;

  if (!pbvh->header.bm) {
    vdata = pbvh->vdata ? pbvh->vdata : &me->vdata;
    ldata = pbvh->ldata ? pbvh->ldata : &me->ldata;
  }
  else {
    vdata = &pbvh->header.bm->vdata;
    ldata = &pbvh->header.bm->ldata;
  }

  Mesh me_query;
  BKE_id_attribute_copy_domains_temp(ID_ME, vdata, nullptr, ldata, nullptr, nullptr, &me_query.id);
  me_query.active_color_attribute = me->active_color_attribute;

  if (!pbvh->header.bm) {
    vdata = pbvh->vdata;
    ldata = pbvh->ldata;
  }
  else {
    vdata = &pbvh->header.bm->vdata;
    ldata = &pbvh->header.bm->ldata;
  }

  if (node->flag & PBVH_RebuildDrawBuffers) {
    PBVH_GPU_Args args;
    pbvh_draw_args_init(pbvh, &args, node);

    node->draw_batches = DRW_pbvh_node_create(&args);
  }

  if (node->flag & PBVH_UpdateDrawBuffers) {
    node->updategen++;
    node->debug_draw_gen++;

    if (node->draw_batches) {
      PBVH_GPU_Args args;

      pbvh_draw_args_init(pbvh, &args, node);
      DRW_pbvh_node_update(node->draw_batches, &args);
    }
  }
}

void BKE_pbvh_set_flat_vcol_shading(PBVH *pbvh, bool value)
{
  if (value != pbvh->flat_vcol_shading) {
    for (int i = 0; i < pbvh->totnode; i++) {
      PBVHNode *node = pbvh->nodes + i;

      if (!(node->flag & PBVH_Leaf)) {
        continue;
      }

      BKE_pbvh_node_mark_rebuild_draw(node);
    }
  }

  pbvh->flat_vcol_shading = value;
}

void pbvh_free_draw_buffers(PBVH * /* pbvh */, PBVHNode *node)
{
  if (node->draw_batches) {
    DRW_pbvh_node_free(node->draw_batches);
    node->draw_batches = nullptr;
  }
}

static void pbvh_update_draw_buffers(
    PBVH *pbvh, Mesh *me, PBVHNode **nodes, int totnode, int update_flag)
{
  const CustomData *vdata;

  switch (pbvh->header.type) {
    case PBVH_BMESH:
      if (!pbvh->header.bm) {
        /* BMesh hasn't been created yet */
        return;
      }

      vdata = &pbvh->header.bm->vdata;
      break;
    case PBVH_FACES:
      vdata = pbvh->vdata;
      break;
    case PBVH_GRIDS:
      vdata = nullptr;
      break;
  }
  UNUSED_VARS(vdata);

  if ((update_flag & PBVH_RebuildDrawBuffers) || ELEM(pbvh->header.type, PBVH_GRIDS, PBVH_BMESH)) {
    /* Free buffers uses OpenGL, so not in parallel. */
    for (int n = 0; n < totnode; n++) {
      PBVHNode *node = nodes[n];
      if (node->flag & PBVH_RebuildDrawBuffers) {
        pbvh_free_draw_buffers(pbvh, node);
      }
      else if ((node->flag & PBVH_UpdateDrawBuffers) && node->draw_batches) {
        PBVH_GPU_Args args;

        pbvh_draw_args_init(pbvh, &args, node);
        DRW_pbvh_update_pre(node->draw_batches, &args);
      }
    }
  }

  /* Parallel creation and update of draw buffers. */
  PBVHUpdateData data = {};
  data.pbvh = pbvh;
  data.nodes = nodes;
  data.mesh = me;
  data.flat_vcol_shading = pbvh->flat_vcol_shading;

  TaskParallelSettings settings;
  BKE_pbvh_parallel_range_settings(&settings, true, totnode);
  BLI_task_parallel_range(0, totnode, &data, pbvh_update_draw_buffer_cb, &settings);

  for (int i = 0; i < totnode; i++) {
    PBVHNode *node = nodes[i];

    if (node->flag & PBVH_UpdateDrawBuffers) {
      /* Flush buffers uses OpenGL, so not in parallel. */
      if (node->draw_batches) {
        DRW_pbvh_node_gpu_flush(node->draw_batches);
      }
    }

    node->flag &= ~(PBVH_RebuildDrawBuffers | PBVH_UpdateDrawBuffers);
  }
}

static int pbvh_flush_bb(PBVH *pbvh, PBVHNode *node, int flag)
{
  int update = 0;

  /* Difficult to multi-thread well, we just do single threaded recursive. */
  if (node->flag & PBVH_Leaf) {
    if (flag & PBVH_UpdateBB) {
      update |= (node->flag & PBVH_UpdateBB);
      node->flag &= ~PBVH_UpdateBB;
    }

    if (flag & PBVH_UpdateOriginalBB) {
      update |= (node->flag & PBVH_UpdateOriginalBB);
      node->flag &= ~PBVH_UpdateOriginalBB;
    }

    return update;
  }

  update |= pbvh_flush_bb(pbvh, pbvh->nodes + node->children_offset, flag);
  update |= pbvh_flush_bb(pbvh, pbvh->nodes + node->children_offset + 1, flag);

  update_node_vb(pbvh, node, update);

  return update;
}

void BKE_pbvh_update_bounds(PBVH *pbvh, int flag)
{
  if (!pbvh->nodes) {
    return;
  }

  PBVHNode **nodes;
  int totnode;

  BKE_pbvh_search_gather(pbvh, update_search_cb, POINTER_FROM_INT(flag), &nodes, &totnode);

  if (flag & (PBVH_UpdateBB | PBVH_UpdateOriginalBB | PBVH_UpdateRedraw)) {
    pbvh_update_BB_redraw(pbvh, nodes, totnode, flag);
  }

  if (flag & (PBVH_UpdateBB | PBVH_UpdateOriginalBB)) {
    pbvh_flush_bb(pbvh, pbvh->nodes, flag);
  }

  MEM_SAFE_FREE(nodes);
}

void BKE_pbvh_update_vertex_data(PBVH *pbvh, int flag)
{
  if (!pbvh->nodes) {
    return;
  }

  PBVHNode **nodes;
  int totnode;

  BKE_pbvh_search_gather(pbvh, update_search_cb, POINTER_FROM_INT(flag), &nodes, &totnode);

  if (flag & (PBVH_UpdateMask)) {
    pbvh_update_mask_redraw(pbvh, nodes, totnode, flag);
  }

  if (flag & (PBVH_UpdateColor)) {
    for (int i = 0; i < totnode; i++) {
      nodes[i]->flag |= PBVH_UpdateRedraw | PBVH_UpdateDrawBuffers | PBVH_UpdateColor;
    }
  }

  if (flag & (PBVH_UpdateVisibility)) {
    pbvh_update_visibility_redraw(pbvh, nodes, totnode, flag);
  }

  if (nodes) {
    MEM_freeN(nodes);
  }
}

static void pbvh_faces_node_visibility_update(PBVH *pbvh, PBVHNode *node)
{
  int totvert, i;
  BKE_pbvh_node_num_verts(pbvh, node, nullptr, &totvert);
  const int *vert_indices = BKE_pbvh_node_get_vert_indices(node);

  if (pbvh->hide_vert == nullptr) {
    BKE_pbvh_node_fully_hidden_set(node, false);
    return;
  }
  for (i = 0; i < totvert; i++) {
    if (!(pbvh->hide_vert[vert_indices[i]])) {
      BKE_pbvh_node_fully_hidden_set(node, false);
      return;
    }
  }

  BKE_pbvh_node_fully_hidden_set(node, true);
}

static void pbvh_grids_node_visibility_update(PBVH *pbvh, PBVHNode *node)
{
  CCGElem **grids;
  BLI_bitmap **grid_hidden;
  int *grid_indices, totgrid, i;

  BKE_pbvh_node_get_grids(pbvh, node, &grid_indices, &totgrid, nullptr, nullptr, &grids);
  grid_hidden = BKE_pbvh_grid_hidden(pbvh);
  CCGKey key = *BKE_pbvh_get_grid_key(pbvh);

  for (i = 0; i < totgrid; i++) {
    int g = grid_indices[i], x, y;
    BLI_bitmap *gh = grid_hidden[g];

    if (!gh) {
      BKE_pbvh_node_fully_hidden_set(node, false);
      return;
    }

    for (y = 0; y < key.grid_size; y++) {
      for (x = 0; x < key.grid_size; x++) {
        if (!BLI_BITMAP_TEST(gh, y * key.grid_size + x)) {
          BKE_pbvh_node_fully_hidden_set(node, false);
          return;
        }
      }
    }
  }
  BKE_pbvh_node_fully_hidden_set(node, true);
}

static void pbvh_bmesh_node_visibility_update(PBVHNode *node)
{
  TableGSet *unique, *other;

  unique = BKE_pbvh_bmesh_node_unique_verts(node);
  other = BKE_pbvh_bmesh_node_other_verts(node);

  BMVert *v;

  TGSET_ITER (v, unique) {
    if (!BM_elem_flag_test(v, BM_ELEM_HIDDEN)) {
      BKE_pbvh_node_fully_hidden_set(node, false);
      return;
    }
  }
  TGSET_ITER_END

  TGSET_ITER (v, other) {
    if (!BM_elem_flag_test(v, BM_ELEM_HIDDEN)) {
      BKE_pbvh_node_fully_hidden_set(node, false);
      return;
    }
  }
  TGSET_ITER_END

  BKE_pbvh_node_fully_hidden_set(node, true);
}

static void pbvh_update_visibility_task_cb(void *__restrict userdata,
                                           const int n,
                                           const TaskParallelTLS *__restrict)
{

  PBVHUpdateData *data = (PBVHUpdateData *)userdata;
  PBVH *pbvh = data->pbvh;
  PBVHNode *node = data->nodes[n];
  if (node->flag & PBVH_UpdateVisibility) {
    switch (BKE_pbvh_type(pbvh)) {
      case PBVH_FACES:
        pbvh_faces_node_visibility_update(pbvh, node);
        break;
      case PBVH_GRIDS:
        pbvh_grids_node_visibility_update(pbvh, node);
        break;
      case PBVH_BMESH:
        pbvh_bmesh_node_visibility_update(node);
        break;
    }
    node->flag &= ~PBVH_UpdateVisibility;
  }
}

static void pbvh_update_visibility(PBVH *pbvh, PBVHNode **nodes, int totnode)
{
  PBVHUpdateData data = {};
  data.pbvh = pbvh;
  data.nodes = nodes;

  TaskParallelSettings settings;
  BKE_pbvh_parallel_range_settings(&settings, true, totnode);
  BLI_task_parallel_range(0, totnode, &data, pbvh_update_visibility_task_cb, &settings);
}

void BKE_pbvh_update_visibility(PBVH *pbvh)
{
  if (!pbvh->nodes) {
    return;
  }

  PBVHNode **nodes;
  int totnode;

  BKE_pbvh_search_gather(
      pbvh, update_search_cb, POINTER_FROM_INT(PBVH_UpdateVisibility), &nodes, &totnode);
  pbvh_update_visibility(pbvh, nodes, totnode);

  if (nodes) {
    MEM_freeN(nodes);
  }
}

void BKE_pbvh_redraw_BB(PBVH *pbvh, float bb_min[3], float bb_max[3])
{
  PBVHIter iter;
  PBVHNode *node;
  BB bb;

  BB_reset(&bb);

  pbvh_iter_begin(&iter, pbvh, nullptr, nullptr);

  while ((node = pbvh_iter_next(&iter))) {
    if (node->flag & PBVH_UpdateRedraw) {
      BB_expand_with_bb(&bb, &node->vb);
    }
  }

  pbvh_iter_end(&iter);

  copy_v3_v3(bb_min, bb.bmin);
  copy_v3_v3(bb_max, bb.bmax);
}

void BKE_pbvh_get_grid_updates(PBVH *pbvh, bool clear, void ***r_gridfaces, int *r_totface)
{
  GSet *face_set = BLI_gset_ptr_new(__func__);
  PBVHNode *node;
  PBVHIter iter;

  pbvh_iter_begin(&iter, pbvh, nullptr, nullptr);

  while ((node = pbvh_iter_next(&iter))) {
    if (node->flag & PBVH_UpdateNormals) {
      for (uint i = 0; i < node->totprim; i++) {
        void *face = pbvh->gridfaces[node->prim_indices[i]];
        BLI_gset_add(face_set, face);
      }

      if (clear) {
        node->flag &= ~PBVH_UpdateNormals;
      }
    }
  }

  pbvh_iter_end(&iter);

  const int tot = BLI_gset_len(face_set);
  if (tot == 0) {
    *r_totface = 0;
    *r_gridfaces = nullptr;
    BLI_gset_free(face_set, nullptr);
    return;
  }

  void **faces = (void **)MEM_mallocN(sizeof(*faces) * tot, "PBVH Grid Faces");

  GSetIterator gs_iter;
  int i;
  GSET_ITER_INDEX (gs_iter, face_set, i) {
    faces[i] = BLI_gsetIterator_getKey(&gs_iter);
  }

  BLI_gset_free(face_set, nullptr);

  *r_totface = tot;
  *r_gridfaces = faces;
}

/***************************** PBVH Access ***********************************/

bool BKE_pbvh_has_faces(const PBVH *pbvh)
{
  if (pbvh->header.type == PBVH_BMESH) {
    return (pbvh->header.bm->totface != 0);
  }

  return (pbvh->totprim != 0);
}

void BKE_pbvh_bounding_box(const PBVH *pbvh, float min[3], float max[3])
{
  if (pbvh->totnode) {
    const BB *bb = &pbvh->nodes[0].vb;
    copy_v3_v3(min, bb->bmin);
    copy_v3_v3(max, bb->bmax);
  }
  else {
    zero_v3(min);
    zero_v3(max);
  }
}

BLI_bitmap **BKE_pbvh_grid_hidden(const PBVH *pbvh)
{
  BLI_assert(pbvh->header.type == PBVH_GRIDS);
  return pbvh->grid_hidden;
}

const CCGKey *BKE_pbvh_get_grid_key(const PBVH *pbvh)
{
  BLI_assert(pbvh->header.type == PBVH_GRIDS);
  return &pbvh->gridkey;
}

struct CCGElem **BKE_pbvh_get_grids(const PBVH *pbvh)
{
  BLI_assert(pbvh->header.type == PBVH_GRIDS);
  return pbvh->grids;
}

BLI_bitmap **BKE_pbvh_get_grid_visibility(const PBVH *pbvh)
{
  BLI_assert(pbvh->header.type == PBVH_GRIDS);
  return pbvh->grid_hidden;
}

int BKE_pbvh_get_grid_num_verts(const PBVH *pbvh)
{
  BLI_assert(pbvh->header.type == PBVH_GRIDS);
  return pbvh->totgrid * pbvh->gridkey.grid_area;
}

int BKE_pbvh_get_grid_num_faces(const PBVH *pbvh)
{
  BLI_assert(pbvh->header.type == PBVH_GRIDS);
  return pbvh->totgrid * (pbvh->gridkey.grid_size - 1) * (pbvh->gridkey.grid_size - 1);
}

/***************************** Node Access ***********************************/

void BKE_pbvh_node_mark_original_update(PBVHNode *node)
{
  node->flag |= PBVH_UpdateOriginalBB;
}

void BKE_pbvh_node_mark_update(PBVHNode *node)
{
  node->flag |= PBVH_UpdateNormals | PBVH_UpdateBB | PBVH_UpdateOriginalBB |
                PBVH_UpdateDrawBuffers | PBVH_UpdateRedraw | PBVH_UpdateCurvatureDir |
                PBVH_RebuildPixels | PBVH_UpdateTriAreas;
}

void BKE_pbvh_node_mark_update_mask(PBVHNode *node)
{
  node->flag |= PBVH_UpdateMask | PBVH_UpdateDrawBuffers | PBVH_UpdateRedraw;
}

void BKE_pbvh_node_mark_update_color(PBVHNode *node)
{
  node->flag |= PBVH_UpdateColor | PBVH_UpdateDrawBuffers | PBVH_UpdateRedraw;
}

void BKE_pbvh_node_mark_update_face_sets(PBVHNode *node)
{
  node->flag |= PBVH_UpdateDrawBuffers | PBVH_UpdateRedraw;
}

void BKE_pbvh_mark_rebuild_pixels(PBVH *pbvh)
{
  for (int n = 0; n < pbvh->totnode; n++) {
    PBVHNode *node = &pbvh->nodes[n];
    if (node->flag & PBVH_Leaf) {
      node->flag |= PBVH_RebuildPixels;
    }
  }
}

void BKE_pbvh_node_mark_update_visibility(PBVHNode *node)
{
  node->flag |= PBVH_UpdateVisibility | PBVH_RebuildDrawBuffers | PBVH_UpdateDrawBuffers |
                PBVH_UpdateRedraw | PBVH_UpdateTris;
}

void BKE_pbvh_vert_tag_update_normal_visibility(PBVHNode *node)
{
  node->flag |= PBVH_UpdateVisibility | PBVH_RebuildDrawBuffers | PBVH_UpdateDrawBuffers |
                PBVH_UpdateRedraw | PBVH_UpdateCurvatureDir | PBVH_UpdateTris;
}

void BKE_pbvh_node_mark_rebuild_draw(PBVHNode *node)
{
  node->flag |= PBVH_RebuildDrawBuffers | PBVH_UpdateDrawBuffers | PBVH_UpdateRedraw |
                PBVH_UpdateCurvatureDir;
}

void BKE_pbvh_node_mark_redraw(PBVHNode *node)
{
  node->flag |= PBVH_UpdateDrawBuffers | PBVH_UpdateRedraw;
}

void BKE_pbvh_node_mark_normals_update(PBVHNode *node)
{
  node->flag |= PBVH_UpdateNormals | PBVH_UpdateCurvatureDir;
}

void BKE_pbvh_node_mark_curvature_update(PBVHNode *node)
{
  node->flag |= PBVH_UpdateCurvatureDir;
}

void BKE_pbvh_curvature_update_set(PBVHNode *node, bool state)
{
  if (state) {
    node->flag |= PBVH_UpdateCurvatureDir;
  }
  else {
    node->flag &= ~PBVH_UpdateCurvatureDir;
  }
}

bool BKE_pbvh_curvature_update_get(PBVHNode *node)
{
  return node->flag & PBVH_UpdateCurvatureDir;
}

void BKE_pbvh_node_fully_hidden_set(PBVHNode *node, int fully_hidden)
{
  BLI_assert(node->flag & PBVH_Leaf);

  if (fully_hidden) {
    node->flag |= PBVH_FullyHidden;
  }
  else {
    node->flag &= ~PBVH_FullyHidden;
  }
}

bool BKE_pbvh_node_fully_hidden_get(PBVHNode *node)
{
  return (node->flag & PBVH_Leaf) && (node->flag & PBVH_FullyHidden);
}

void BKE_pbvh_node_fully_masked_set(PBVHNode *node, int fully_masked)
{
  BLI_assert(node->flag & PBVH_Leaf);

  if (fully_masked) {
    node->flag |= PBVH_FullyMasked;
  }
  else {
    node->flag &= ~PBVH_FullyMasked;
  }
}

bool BKE_pbvh_node_fully_masked_get(PBVHNode *node)
{
  return (node->flag & PBVH_Leaf) && (node->flag & PBVH_FullyMasked);
}

void BKE_pbvh_node_fully_unmasked_set(PBVHNode *node, int fully_masked)
{
  BLI_assert(node->flag & PBVH_Leaf);

  if (fully_masked) {
    node->flag |= PBVH_FullyUnmasked;
  }
  else {
    node->flag &= ~PBVH_FullyUnmasked;
  }
}

bool BKE_pbvh_node_fully_unmasked_get(PBVHNode *node)
{
  return (node->flag & PBVH_Leaf) && (node->flag & PBVH_FullyUnmasked);
}

void BKE_pbvh_vert_tag_update_normal(PBVH *pbvh, PBVHVertRef vertex)
{
  BLI_assert(pbvh->header.type == PBVH_FACES);
  pbvh->vert_bitmap[vertex.i] = true;
}

void BKE_pbvh_node_get_loops(PBVH *pbvh,
                             PBVHNode *node,
                             const int **r_loop_indices,
                             const MLoop **r_loops)
{
  BLI_assert(BKE_pbvh_type(pbvh) == PBVH_FACES);

  if (r_loop_indices) {
    *r_loop_indices = node->loop_indices;
  }

  if (r_loops) {
    *r_loops = pbvh->mloop;
  }
}

int BKE_pbvh_num_faces(const PBVH *pbvh)
{
  switch (pbvh->header.type) {
    case PBVH_GRIDS:
    case PBVH_FACES:
      return pbvh->faces_num;
    case PBVH_BMESH:
      return pbvh->header.bm->totface;
  }

  BLI_assert_unreachable();
  return 0;
}

const int *BKE_pbvh_node_get_vert_indices(PBVHNode *node)

{
  return node->vert_indices;
}

void BKE_pbvh_node_num_verts(PBVH *pbvh, PBVHNode *node, int *r_uniquevert, int *r_totvert)
{
  int tot;

  switch (pbvh->header.type) {
    case PBVH_GRIDS:
      tot = node->totprim * pbvh->gridkey.grid_area;
      if (r_totvert) {
        *r_totvert = tot;
      }
      if (r_uniquevert) {
        *r_uniquevert = tot;
      }
      break;
    case PBVH_FACES:
      if (r_totvert) {
        *r_totvert = node->uniq_verts + node->face_verts;
      }
      if (r_uniquevert) {
        *r_uniquevert = node->uniq_verts;
      }
      break;
    case PBVH_BMESH:
      // not a leaf? return zero
      if (!(node->flag & PBVH_Leaf)) {
        if (r_totvert) {
          *r_totvert = 0;
        }

        if (r_uniquevert) {
          *r_uniquevert = 0;
        }

        return;
      }

      pbvh_bmesh_check_other_verts(node);

      tot = BLI_table_gset_len(node->bm_unique_verts);
      if (r_totvert) {
        *r_totvert = tot + BLI_table_gset_len(node->bm_other_verts);
      }
      if (r_uniquevert) {
        *r_uniquevert = tot;
      }
      break;
  }
}

void BKE_pbvh_node_get_grids(PBVH *pbvh,
                             PBVHNode *node,
                             int **r_grid_indices,
                             int *r_totgrid,
                             int *r_maxgrid,
                             int *r_gridsize,
                             CCGElem ***r_griddata)
{
  switch (pbvh->header.type) {
    case PBVH_GRIDS:
      if (r_grid_indices) {
        *r_grid_indices = node->prim_indices;
      }
      if (r_totgrid) {
        *r_totgrid = node->totprim;
      }
      if (r_maxgrid) {
        *r_maxgrid = pbvh->totgrid;
      }
      if (r_gridsize) {
        *r_gridsize = pbvh->gridkey.grid_size;
      }
      if (r_griddata) {
        *r_griddata = pbvh->grids;
      }
      break;
    case PBVH_FACES:
    case PBVH_BMESH:
      if (r_grid_indices) {
        *r_grid_indices = nullptr;
      }
      if (r_totgrid) {
        *r_totgrid = 0;
      }
      if (r_maxgrid) {
        *r_maxgrid = 0;
      }
      if (r_gridsize) {
        *r_gridsize = 0;
      }
      if (r_griddata) {
        *r_griddata = nullptr;
      }
      break;
  }
}

void BKE_pbvh_node_get_BB(PBVHNode *node, float bb_min[3], float bb_max[3])
{
  copy_v3_v3(bb_min, node->vb.bmin);
  copy_v3_v3(bb_max, node->vb.bmax);
}

void BKE_pbvh_node_get_original_BB(PBVHNode *node, float bb_min[3], float bb_max[3])
{
  copy_v3_v3(bb_min, node->orig_vb.bmin);
  copy_v3_v3(bb_max, node->orig_vb.bmax);
}

void BKE_pbvh_node_get_proxies(PBVHNode *node, PBVHProxyNode **proxies, int *proxy_count)
{
  if (node->proxy_count > 0) {
    if (proxies) {
      *proxies = node->proxies;
    }
    if (proxy_count) {
      *proxy_count = node->proxy_count;
    }
  }
  else {
    if (proxies) {
      *proxies = nullptr;
    }
    if (proxy_count) {
      *proxy_count = 0;
    }
  }
}

bool BKE_pbvh_node_has_vert_with_normal_update_tag(PBVH *pbvh, PBVHNode *node)
{
  BLI_assert(pbvh->header.type == PBVH_FACES);
  const int *verts = node->vert_indices;
  const int totvert = node->uniq_verts + node->face_verts;

  for (int i = 0; i < totvert; i++) {
    const int v = verts[i];

    if (pbvh->vert_bitmap[v]) {
      return true;
    }
  }

  return false;
}

/********************************* Ray-cast ***********************************/

typedef struct {
  struct IsectRayAABB_Precalc ray;
  bool original;
  int stroke_id;
} RaycastData;

static bool ray_aabb_intersect(PBVHNode *node, void *data_v)
{
  RaycastData *rcd = (RaycastData *)data_v;
  const float *bb_min, *bb_max;

  if (rcd->original) {
    /* BKE_pbvh_node_get_original_BB */
    bb_min = node->orig_vb.bmin;
    bb_max = node->orig_vb.bmax;
  }
  else {
    /* BKE_pbvh_node_get_BB */
    bb_min = node->vb.bmin;
    bb_max = node->vb.bmax;
  }

  return isect_ray_aabb_v3(&rcd->ray, bb_min, bb_max, &node->tmin);
}

void BKE_pbvh_raycast(PBVH *pbvh,
                      BKE_pbvh_HitOccludedCallback cb,
                      void *data,
                      const float ray_start[3],
                      const float ray_normal[3],
                      bool original,
                      int stroke_id)
{
  RaycastData rcd;

  isect_ray_aabb_v3_precalc(&rcd.ray, ray_start, ray_normal);

  rcd.original = original;
  rcd.stroke_id = stroke_id;
  pbvh->stroke_id = stroke_id;

  BKE_pbvh_search_callback_occluded(pbvh, ray_aabb_intersect, &rcd, cb, data);
}

bool ray_face_intersection_quad(const float ray_start[3],
                                struct IsectRayPrecalc *isect_precalc,
                                const float t0[3],
                                const float t1[3],
                                const float t2[3],
                                const float t3[3],
                                float *depth)
{
  float depth_test;

  if ((isect_ray_tri_watertight_v3(ray_start, isect_precalc, t0, t1, t2, &depth_test, nullptr) &&
       (depth_test < *depth)) ||
      (isect_ray_tri_watertight_v3(ray_start, isect_precalc, t0, t2, t3, &depth_test, nullptr) &&
       (depth_test < *depth))) {
    *depth = depth_test;
    return true;
  }

  return false;
}

bool ray_face_intersection_tri(const float ray_start[3],
                               struct IsectRayPrecalc *isect_precalc,
                               const float t0[3],
                               const float t1[3],
                               const float t2[3],
                               float *depth)
{
  float depth_test;
  if (isect_ray_tri_watertight_v3(ray_start, isect_precalc, t0, t1, t2, &depth_test, nullptr) &&
      (depth_test < *depth)) {
    *depth = depth_test;
    return true;
  }

  return false;
}

bool ray_update_depth_and_hit_count(const float depth_test,
                                    float *r_depth,
                                    float *r_back_depth,
                                    int *hit_count)
{
  (*hit_count)++;
  if (depth_test < *r_depth) {
    *r_back_depth = *r_depth;
    *r_depth = depth_test;
    return true;
  }
  else if (depth_test > *r_depth && depth_test <= *r_back_depth) {
    *r_back_depth = depth_test;
    return false;
  }

  return false;
}

bool ray_face_intersection_depth_quad(const float ray_start[3],
                                      struct IsectRayPrecalc *isect_precalc,
                                      const float t0[3],
                                      const float t1[3],
                                      const float t2[3],
                                      const float t3[3],
                                      float *r_depth,
                                      float *r_back_depth,
                                      int *hit_count)
{
  float depth_test;
  if (!(isect_ray_tri_watertight_v3(ray_start, isect_precalc, t0, t1, t2, &depth_test, nullptr) ||
        isect_ray_tri_watertight_v3(ray_start, isect_precalc, t0, t2, t3, &depth_test, nullptr))) {
    return false;
  }
  return ray_update_depth_and_hit_count(depth_test, r_depth, r_back_depth, hit_count);
}

bool ray_face_intersection_depth_tri(const float ray_start[3],
                                     struct IsectRayPrecalc *isect_precalc,
                                     const float t0[3],
                                     const float t1[3],
                                     const float t2[3],
                                     float *r_depth,
                                     float *r_back_depth,
                                     int *hit_count)
{
  float depth_test;

  if (!isect_ray_tri_watertight_v3(ray_start, isect_precalc, t0, t1, t2, &depth_test, nullptr)) {
    return false;
  }
  return ray_update_depth_and_hit_count(depth_test, r_depth, r_back_depth, hit_count);
}

/* Take advantage of the fact we know this won't be an intersection.
 * Just handle ray-tri edges. */
static float dist_squared_ray_to_tri_v3_fast(const float ray_origin[3],
                                             const float ray_direction[3],
                                             const float v0[3],
                                             const float v1[3],
                                             const float v2[3],
                                             float r_point[3],
                                             float *r_depth)
{
  const float *tri[3] = {v0, v1, v2};
  float dist_sq_best = FLT_MAX;
  for (int i = 0, j = 2; i < 3; j = i++) {
    float point_test[3], depth_test = FLT_MAX;
    const float dist_sq_test = dist_squared_ray_to_seg_v3(
        ray_origin, ray_direction, tri[i], tri[j], point_test, &depth_test);
    if (dist_sq_test < dist_sq_best || i == 0) {
      copy_v3_v3(r_point, point_test);
      *r_depth = depth_test;
      dist_sq_best = dist_sq_test;
    }
  }
  return dist_sq_best;
}

bool ray_face_nearest_quad(const float ray_start[3],
                           const float ray_normal[3],
                           const float t0[3],
                           const float t1[3],
                           const float t2[3],
                           const float t3[3],
                           float *depth,
                           float *dist_sq)
{
  float dist_sq_test;
  float co[3], depth_test;

  if ((dist_sq_test = dist_squared_ray_to_tri_v3_fast(
           ray_start, ray_normal, t0, t1, t2, co, &depth_test)) < *dist_sq) {
    *dist_sq = dist_sq_test;
    *depth = depth_test;
    if ((dist_sq_test = dist_squared_ray_to_tri_v3_fast(
             ray_start, ray_normal, t0, t2, t3, co, &depth_test)) < *dist_sq) {
      *dist_sq = dist_sq_test;
      *depth = depth_test;
    }
    return true;
  }

  return false;
}

bool ray_face_nearest_tri(const float ray_start[3],
                          const float ray_normal[3],
                          const float t0[3],
                          const float t1[3],
                          const float t2[3],
                          float *depth,
                          float *dist_sq)
{
  float dist_sq_test;
  float co[3], depth_test;

  if ((dist_sq_test = dist_squared_ray_to_tri_v3_fast(
           ray_start, ray_normal, t0, t1, t2, co, &depth_test)) < *dist_sq) {
    *dist_sq = dist_sq_test;
    *depth = depth_test;
    return true;
  }

  return false;
}

static bool pbvh_faces_node_raycast(PBVH *pbvh,
                                    const PBVHNode *node,
                                    float (*origco)[3],
                                    const float ray_start[3],
                                    const float ray_normal[3],
                                    struct IsectRayPrecalc *isect_precalc,
                                    int *hit_count,
                                    float *depth,
                                    float *depth_back,
                                    PBVHVertRef *r_active_vertex_index,
                                    PBVHFaceRef *r_active_face_index,
                                    float *r_face_normal,
                                    int stroke_id)
{
  const float(*positions)[3] = pbvh->vert_positions;
  const MLoop *mloop = pbvh->mloop;
  const int *faces = node->prim_indices;
  int totface = node->totprim;
  bool hit = false;
  float nearest_vertex_co[3] = {0.0f};

  for (int i = 0; i < totface; i++) {
    const MLoopTri *lt = &pbvh->looptri[faces[i]];
    const int *face_verts = node->face_vert_indices[i];

    if (pbvh->respect_hide && paint_is_face_hidden(lt, pbvh->hide_poly)) {
      continue;
    }

    const float *co[3];
    if (origco) {
      /* Intersect with backed up original coordinates. */
      co[0] = origco[face_verts[0]];
      co[1] = origco[face_verts[1]];
      co[2] = origco[face_verts[2]];
    }
    else {
      /* intersect with current coordinates */
      co[0] = positions[mloop[lt->tri[0]].v];
      co[1] = positions[mloop[lt->tri[1]].v];
      co[2] = positions[mloop[lt->tri[2]].v];
    }

    if (!ray_face_intersection_depth_tri(
            ray_start, isect_precalc, co[0], co[1], co[2], depth, depth_back, hit_count)) {
      continue;
    }

    hit = true;

    if (r_face_normal) {
      normal_tri_v3(r_face_normal, co[0], co[1], co[2]);
    }

    if (r_active_vertex_index) {
      float location[3] = {0.0f};
      madd_v3_v3v3fl(location, ray_start, ray_normal, *depth);
      for (int j = 0; j < 3; j++) {
        /* Always assign nearest_vertex_co in the first iteration to avoid comparison against
         * uninitialized values. This stores the closest vertex in the current intersecting
         * triangle. */
        if (j == 0 ||
            len_squared_v3v3(location, co[j]) < len_squared_v3v3(location, nearest_vertex_co)) {
          copy_v3_v3(nearest_vertex_co, co[j]);
          r_active_vertex_index->i = mloop[lt->tri[j]].v;
          r_active_face_index->i = lt->poly;
        }
      }
    }
  }

  return hit;
}

static bool pbvh_grids_node_raycast(PBVH *pbvh,
                                    PBVHNode *node,
                                    float (*origco)[3],
                                    const float ray_start[3],
                                    const float ray_normal[3],
                                    struct IsectRayPrecalc *isect_precalc,
                                    int *hit_count,
                                    float *depth,
                                    float *back_depth,

                                    PBVHVertRef *r_active_vertex,
                                    PBVHFaceRef *r_active_grid,
                                    float *r_face_normal)
{
  const int totgrid = node->totprim;
  const int gridsize = pbvh->gridkey.grid_size;
  bool hit = false;
  float nearest_vertex_co[3] = {0.0};
  const CCGKey *gridkey = &pbvh->gridkey;

  for (int i = 0; i < totgrid; i++) {
    const int grid_index = node->prim_indices[i];
    CCGElem *grid = pbvh->grids[grid_index];
    BLI_bitmap *gh;

    if (!grid) {
      continue;
    }

    gh = pbvh->grid_hidden[grid_index];

    for (int y = 0; y < gridsize - 1; y++) {
      for (int x = 0; x < gridsize - 1; x++) {
        /* check if grid face is hidden */
        if (gh) {
          if (paint_is_grid_face_hidden(gh, gridsize, x, y)) {
            continue;
          }
        }

        const float *co[4];
        if (origco) {
          co[0] = origco[(y + 1) * gridsize + x];
          co[1] = origco[(y + 1) * gridsize + x + 1];
          co[2] = origco[y * gridsize + x + 1];
          co[3] = origco[y * gridsize + x];
        }
        else {
          co[0] = CCG_grid_elem_co(gridkey, grid, x, y + 1);
          co[1] = CCG_grid_elem_co(gridkey, grid, x + 1, y + 1);
          co[2] = CCG_grid_elem_co(gridkey, grid, x + 1, y);
          co[3] = CCG_grid_elem_co(gridkey, grid, x, y);
        }

        if (!ray_face_intersection_depth_quad(ray_start,
                                              isect_precalc,
                                              co[0],
                                              co[1],
                                              co[2],
                                              co[3],
                                              depth,
                                              back_depth,
                                              hit_count)) {
          continue;
        }
        hit = true;

        if (r_face_normal) {
          normal_quad_v3(r_face_normal, co[0], co[1], co[2], co[3]);
        }

        if (r_active_vertex) {
          float location[3] = {0.0};
          madd_v3_v3v3fl(location, ray_start, ray_normal, *depth);

          const int x_it[4] = {0, 1, 1, 0};
          const int y_it[4] = {1, 1, 0, 0};

          for (int j = 0; j < 4; j++) {
            /* Always assign nearest_vertex_co in the first iteration to avoid comparison against
             * uninitialized values. This stores the closest vertex in the current intersecting
             * quad. */
            if (j == 0 || len_squared_v3v3(location, co[j]) <
                              len_squared_v3v3(location, nearest_vertex_co)) {
              copy_v3_v3(nearest_vertex_co, co[j]);

              r_active_vertex->i = gridkey->grid_area * grid_index +
                                   (y + y_it[j]) * gridkey->grid_size + (x + x_it[j]);
            }
          }
        }

        if (r_active_grid) {
          r_active_grid->i = grid_index;
        }
      }
    }

    if (origco) {
      origco += gridsize * gridsize;
    }
  }

  return hit;
}

bool BKE_pbvh_node_raycast(PBVH *pbvh,
                           PBVHNode *node,
                           float (*origco)[3],
                           bool use_origco,
                           const float ray_start[3],
                           const float ray_normal[3],
                           struct IsectRayPrecalc *isect_precalc,
                           int *hit_count,
                           float *depth,
                           float *back_depth,
                           PBVHVertRef *active_vertex,
                           PBVHFaceRef *active_face_grid,
                           float *face_normal,
                           int stroke_id)
{
  bool hit = false;

  if (node->flag & PBVH_FullyHidden) {
    return false;
  }

  switch (pbvh->header.type) {
    case PBVH_FACES:
      hit |= pbvh_faces_node_raycast(pbvh,
                                     node,
                                     origco,
                                     ray_start,
                                     ray_normal,
                                     isect_precalc,
                                     hit_count,
                                     depth,
                                     back_depth,
                                     active_vertex,
                                     active_face_grid,
                                     face_normal,
                                     stroke_id);

      break;
    case PBVH_GRIDS:
      hit |= pbvh_grids_node_raycast(pbvh,
                                     node,
                                     origco,
                                     ray_start,
                                     ray_normal,
                                     isect_precalc,
                                     hit_count,
                                     depth,
                                     back_depth,
                                     active_vertex,
                                     active_face_grid,
                                     face_normal);
      break;
    case PBVH_BMESH:
      hit = pbvh_bmesh_node_raycast(pbvh,
                                    node,
                                    ray_start,
                                    ray_normal,
                                    isect_precalc,
                                    hit_count,
                                    depth,
                                    back_depth,
                                    use_origco,
                                    active_vertex,
                                    active_face_grid,
                                    face_normal,
                                    stroke_id);
      break;
  }

  return hit;
}

void BKE_pbvh_raycast_project_ray_root(
    PBVH *pbvh, bool original, float ray_start[3], float ray_end[3], float ray_normal[3])
{
  if (pbvh->nodes) {
    float rootmin_start, rootmin_end;
    float bb_min_root[3], bb_max_root[3], bb_center[3], bb_diff[3];
    struct IsectRayAABB_Precalc ray;
    float ray_normal_inv[3];
    float offset = 1.0f + 1e-3f;
    const float offset_vec[3] = {1e-3f, 1e-3f, 1e-3f};

    if (original) {
      BKE_pbvh_node_get_original_BB(pbvh->nodes, bb_min_root, bb_max_root);
    }
    else {
      BKE_pbvh_node_get_BB(pbvh->nodes, bb_min_root, bb_max_root);
    }

    /* Slightly offset min and max in case we have a zero width node
     * (due to a plane mesh for instance), or faces very close to the bounding box boundary. */
    mid_v3_v3v3(bb_center, bb_max_root, bb_min_root);
    /* diff should be same for both min/max since it's calculated from center */
    sub_v3_v3v3(bb_diff, bb_max_root, bb_center);
    /* handles case of zero width bb */
    add_v3_v3(bb_diff, offset_vec);
    madd_v3_v3v3fl(bb_max_root, bb_center, bb_diff, offset);
    madd_v3_v3v3fl(bb_min_root, bb_center, bb_diff, -offset);

    /* first project start ray */
    isect_ray_aabb_v3_precalc(&ray, ray_start, ray_normal);
    if (!isect_ray_aabb_v3(&ray, bb_min_root, bb_max_root, &rootmin_start)) {
      return;
    }

    /* then the end ray */
    mul_v3_v3fl(ray_normal_inv, ray_normal, -1.0);
    isect_ray_aabb_v3_precalc(&ray, ray_end, ray_normal_inv);
    /* unlikely to fail exiting if entering succeeded, still keep this here */
    if (!isect_ray_aabb_v3(&ray, bb_min_root, bb_max_root, &rootmin_end)) {
      return;
    }

    madd_v3_v3v3fl(ray_start, ray_start, ray_normal, rootmin_start);
    madd_v3_v3v3fl(ray_end, ray_end, ray_normal_inv, rootmin_end);
  }
}

/* -------------------------------------------------------------------- */

typedef struct {
  struct DistRayAABB_Precalc dist_ray_to_aabb_precalc;
  bool original;
} FindNearestRayData;

static bool nearest_to_ray_aabb_dist_sq(PBVHNode *node, void *data_v)
{
  FindNearestRayData *rcd = (FindNearestRayData *)data_v;
  const float *bb_min, *bb_max;

  if (rcd->original) {
    /* BKE_pbvh_node_get_original_BB */
    bb_min = node->orig_vb.bmin;
    bb_max = node->orig_vb.bmax;
  }
  else {
    /* BKE_pbvh_node_get_BB */
    bb_min = node->vb.bmin;
    bb_max = node->vb.bmax;
  }

  float co_dummy[3], depth;
  node->tmin = dist_squared_ray_to_aabb_v3(
      &rcd->dist_ray_to_aabb_precalc, bb_min, bb_max, co_dummy, &depth);
  /* Ideally we would skip distances outside the range. */
  return depth > 0.0f;
}

void BKE_pbvh_find_nearest_to_ray(PBVH *pbvh,
                                  BKE_pbvh_SearchNearestCallback cb,
                                  void *data,
                                  const float ray_start[3],
                                  const float ray_normal[3],
                                  bool original)
{
  FindNearestRayData ncd;

  dist_squared_ray_to_aabb_v3_precalc(&ncd.dist_ray_to_aabb_precalc, ray_start, ray_normal);
  ncd.original = original;

  BKE_pbvh_search_callback_occluded(pbvh, nearest_to_ray_aabb_dist_sq, &ncd, cb, data);
}

static bool pbvh_faces_node_nearest_to_ray(PBVH *pbvh,
                                           const PBVHNode *node,
                                           float (*origco)[3],
                                           const float ray_start[3],
                                           const float ray_normal[3],
                                           float *depth,
                                           float *dist_sq)
{
  const float(*positions)[3] = pbvh->vert_positions;
  const MLoop *mloop = pbvh->mloop;
  const int *faces = node->prim_indices;
  int i, totface = node->totprim;
  bool hit = false;

  for (i = 0; i < totface; i++) {
    const MLoopTri *lt = &pbvh->looptri[faces[i]];
    const int *face_verts = node->face_vert_indices[i];

    if (pbvh->respect_hide && paint_is_face_hidden(lt, pbvh->hide_poly)) {
      continue;
    }

    if (origco) {
      /* Intersect with backed-up original coordinates. */
      hit |= ray_face_nearest_tri(ray_start,
                                  ray_normal,
                                  origco[face_verts[0]],
                                  origco[face_verts[1]],
                                  origco[face_verts[2]],
                                  depth,
                                  dist_sq);
    }
    else {
      /* intersect with current coordinates */
      hit |= ray_face_nearest_tri(ray_start,
                                  ray_normal,
                                  positions[mloop[lt->tri[0]].v],
                                  positions[mloop[lt->tri[1]].v],
                                  positions[mloop[lt->tri[2]].v],
                                  depth,
                                  dist_sq);
    }
  }

  return hit;
}

static bool pbvh_grids_node_nearest_to_ray(PBVH *pbvh,
                                           PBVHNode *node,
                                           float (*origco)[3],
                                           const float ray_start[3],
                                           const float ray_normal[3],
                                           float *depth,
                                           float *dist_sq)
{
  const int totgrid = node->totprim;
  const int gridsize = pbvh->gridkey.grid_size;
  bool hit = false;

  for (int i = 0; i < totgrid; i++) {
    CCGElem *grid = pbvh->grids[node->prim_indices[i]];
    BLI_bitmap *gh;

    if (!grid) {
      continue;
    }

    gh = pbvh->grid_hidden[node->prim_indices[i]];

    for (int y = 0; y < gridsize - 1; y++) {
      for (int x = 0; x < gridsize - 1; x++) {
        /* check if grid face is hidden */
        if (gh) {
          if (paint_is_grid_face_hidden(gh, gridsize, x, y)) {
            continue;
          }
        }

        if (origco) {
          hit |= ray_face_nearest_quad(ray_start,
                                       ray_normal,
                                       origco[y * gridsize + x],
                                       origco[y * gridsize + x + 1],
                                       origco[(y + 1) * gridsize + x + 1],
                                       origco[(y + 1) * gridsize + x],
                                       depth,
                                       dist_sq);
        }
        else {
          hit |= ray_face_nearest_quad(ray_start,
                                       ray_normal,
                                       CCG_grid_elem_co(&pbvh->gridkey, grid, x, y),
                                       CCG_grid_elem_co(&pbvh->gridkey, grid, x + 1, y),
                                       CCG_grid_elem_co(&pbvh->gridkey, grid, x + 1, y + 1),
                                       CCG_grid_elem_co(&pbvh->gridkey, grid, x, y + 1),
                                       depth,
                                       dist_sq);
        }
      }
    }

    if (origco) {
      origco += gridsize * gridsize;
    }
  }

  return hit;
}

bool BKE_pbvh_node_find_nearest_to_ray(PBVH *pbvh,
                                       PBVHNode *node,
                                       float (*origco)[3],
                                       bool use_origco,
                                       const float ray_start[3],
                                       const float ray_normal[3],
                                       float *depth,
                                       float *dist_sq,
                                       int stroke_id)
{
  bool hit = false;

  if (node->flag & PBVH_FullyHidden) {
    return false;
  }

  switch (pbvh->header.type) {
    case PBVH_FACES:
      hit |= pbvh_faces_node_nearest_to_ray(
          pbvh, node, origco, ray_start, ray_normal, depth, dist_sq);
      break;
    case PBVH_GRIDS:
      hit |= pbvh_grids_node_nearest_to_ray(
          pbvh, node, origco, ray_start, ray_normal, depth, dist_sq);
      break;
    case PBVH_BMESH:
      hit = pbvh_bmesh_node_nearest_to_ray(
          pbvh, node, ray_start, ray_normal, depth, dist_sq, use_origco, stroke_id);
      break;
  }

  return hit;
}

typedef enum {
  ISECT_INSIDE,
  ISECT_OUTSIDE,
  ISECT_INTERSECT,
} PlaneAABBIsect;

/* Adapted from:
 * http://www.gamedev.net/community/forums/topic.asp?topic_id=512123
 * Returns true if the AABB is at least partially within the frustum
 * (ok, not a real frustum), false otherwise.
 */
static PlaneAABBIsect test_frustum_aabb(const float bb_min[3],
                                        const float bb_max[3],
                                        PBVHFrustumPlanes *frustum)
{
  PlaneAABBIsect ret = ISECT_INSIDE;
  float(*planes)[4] = frustum->planes;

  for (int i = 0; i < frustum->num_planes; i++) {
    float vmin[3], vmax[3];

    for (int axis = 0; axis < 3; axis++) {
      if (planes[i][axis] < 0) {
        vmin[axis] = bb_min[axis];
        vmax[axis] = bb_max[axis];
      }
      else {
        vmin[axis] = bb_max[axis];
        vmax[axis] = bb_min[axis];
      }
    }

    if (dot_v3v3(planes[i], vmin) + planes[i][3] < 0) {
      return ISECT_OUTSIDE;
    }
    if (dot_v3v3(planes[i], vmax) + planes[i][3] <= 0) {
      ret = ISECT_INTERSECT;
    }
  }

  return ret;
}

bool BKE_pbvh_node_frustum_contain_AABB(PBVHNode *node, void *data)
{
  const float *bb_min, *bb_max;
  /* BKE_pbvh_node_get_BB */
  bb_min = node->vb.bmin;
  bb_max = node->vb.bmax;

  return test_frustum_aabb(bb_min, bb_max, (PBVHFrustumPlanes *)data) != ISECT_OUTSIDE;
}

bool BKE_pbvh_node_frustum_exclude_AABB(PBVHNode *node, void *data)
{
  const float *bb_min, *bb_max;
  /* BKE_pbvh_node_get_BB */
  bb_min = node->vb.bmin;
  bb_max = node->vb.bmax;

  return test_frustum_aabb(bb_min, bb_max, (PBVHFrustumPlanes *)data) != ISECT_INSIDE;
}

void BKE_pbvh_update_normals(PBVH *pbvh, struct SubdivCCG *subdiv_ccg)
{
  /* Update normals */
  PBVHNode **nodes;
  int totnode;

  if (pbvh->header.type == PBVH_BMESH) {
    for (int i = 0; i < pbvh->totnode; i++) {
      if (pbvh->nodes[i].flag & PBVH_Leaf) {
        BKE_pbvh_bmesh_check_tris(pbvh, pbvh->nodes + i);
      }
    }
  }

  BKE_pbvh_search_gather(
      pbvh, update_search_cb, POINTER_FROM_INT(PBVH_UpdateNormals), &nodes, &totnode);

  if (totnode > 0) {
    if (pbvh->header.type == PBVH_BMESH) {
      pbvh_bmesh_normals_update(pbvh, nodes, totnode);
    }
    else if (pbvh->header.type == PBVH_FACES) {
      pbvh_faces_update_normals(pbvh, nodes, totnode);
    }
    else if (pbvh->header.type == PBVH_GRIDS) {
      struct CCGFace **faces;
      int num_faces;
      BKE_pbvh_get_grid_updates(pbvh, true, (void ***)&faces, &num_faces);
      if (num_faces > 0) {
        BKE_subdiv_ccg_update_normals(subdiv_ccg, faces, num_faces);
        MEM_freeN(faces);
      }
    }
  }

  MEM_SAFE_FREE(nodes);
}

void BKE_pbvh_face_sets_color_set(PBVH *pbvh, int seed, int color_default)
{
  pbvh->face_sets_color_seed = seed;
  pbvh->face_sets_color_default = color_default;
}

/**
 * PBVH drawing, updating draw buffers as needed and culling any nodes outside
 * the specified frustum.
 */
typedef struct PBVHDrawSearchData {
  PBVHFrustumPlanes *frustum;
  int accum_update_flag;
  PBVHAttrReq *attrs;
  int attrs_num;
} PBVHDrawSearchData;

static bool pbvh_draw_search_cb(PBVHNode *node, void *data_v)
{
  PBVHDrawSearchData *data = (PBVHDrawSearchData *)data_v;
  if (data->frustum && !BKE_pbvh_node_frustum_contain_AABB(node, data->frustum)) {
    return false;
  }

  data->accum_update_flag |= node->flag;
  return true;
}

void BKE_pbvh_draw_cb(PBVH *pbvh,
                      Mesh *me,
                      bool update_only_visible,
                      PBVHFrustumPlanes *update_frustum,
                      PBVHFrustumPlanes *draw_frustum,
                      void (*draw_fn)(void *user_data, PBVHBatches *batches, PBVH_GPU_Args *args),
                      void *user_data,
                      bool /* full_render */,
                      PBVHAttrReq *attrs,
                      int attrs_num)
{
  PBVHNode **nodes;
  int totnode;
  int update_flag = 0;

  pbvh->draw_cache_invalid = false;

  /* Search for nodes that need updates. */
  if (update_only_visible) {
    /* Get visible nodes with draw updates. */
    PBVHDrawSearchData data = {};
    data.frustum = update_frustum;
    data.accum_update_flag = 0;
    data.attrs = attrs;
    data.attrs_num = attrs_num;
    BKE_pbvh_search_gather(pbvh, pbvh_draw_search_cb, &data, &nodes, &totnode);
    update_flag = data.accum_update_flag;
  }
  else {
    /* Get all nodes with draw updates, also those outside the view. */
    const int search_flag = PBVH_RebuildDrawBuffers | PBVH_UpdateDrawBuffers;
    BKE_pbvh_search_gather(
        pbvh, update_search_cb, POINTER_FROM_INT(search_flag), &nodes, &totnode);
    update_flag = PBVH_RebuildDrawBuffers | PBVH_UpdateDrawBuffers;
  }

  /* Update draw buffers. */
  if (totnode != 0 && (update_flag & (PBVH_RebuildDrawBuffers | PBVH_UpdateDrawBuffers))) {
    // check that need_full_render is set to GPU_pbvh_need_full_render_get(),
    // but only if nodes need updating}
    pbvh_update_draw_buffers(pbvh, me, nodes, totnode, update_flag);
  }
  MEM_SAFE_FREE(nodes);

  /* Draw visible nodes. */
  PBVHDrawSearchData draw_data = {};
  draw_data.frustum = draw_frustum;
  draw_data.accum_update_flag = 0;

  BKE_pbvh_search_gather(pbvh, pbvh_draw_search_cb, &draw_data, &nodes, &totnode);

  PBVH_GPU_Args args;

  for (int i = 0; i < totnode; i++) {
    PBVHNode *node = nodes[i];
    if (!(node->flag & PBVH_FullyHidden)) {
      pbvh_draw_args_init(pbvh, &args, node);

      draw_fn(user_data, node->draw_batches, &args);
    }
  }

  MEM_SAFE_FREE(nodes);
}

void BKE_pbvh_draw_debug_cb(PBVH *pbvh,
                            void (*draw_fn)(PBVHNode *node,
                                            void *user_data,
                                            const float bmin[3],
                                            const float bmax[3],
                                            PBVHNodeFlags flag),
                            void *user_data)
{
  for (int a = 0; a < pbvh->totnode; a++) {
    PBVHNode *node = &pbvh->nodes[a];

    if (pbvh_show_orig_co) {
      draw_fn(node, user_data, node->orig_vb.bmin, node->orig_vb.bmax, node->flag);
    }
    else {
      draw_fn(node, user_data, node->vb.bmin, node->vb.bmax, node->flag);
    }
  }
}

void BKE_pbvh_grids_update(PBVH *pbvh,
                           CCGElem **grids,
                           void **gridfaces,
                           DMFlagMat *flagmats,
                           BLI_bitmap **grid_hidden,
                           CCGKey *key)
{
  pbvh->gridkey = *key;
  pbvh->grids = grids;
  pbvh->gridfaces = gridfaces;

  if (flagmats != pbvh->grid_flag_mats || pbvh->grid_hidden != grid_hidden) {
    pbvh->grid_flag_mats = flagmats;
    pbvh->grid_hidden = grid_hidden;

    for (int a = 0; a < pbvh->totnode; a++) {
      BKE_pbvh_node_mark_rebuild_draw(&pbvh->nodes[a]);
    }
  }
}

float (*BKE_pbvh_vert_coords_alloc(PBVH *pbvh))[3]
{
  float(*vertCos)[3] = nullptr;

  if (pbvh->vert_positions) {
    vertCos = (float(*)[3])MEM_malloc_arrayN(pbvh->totvert, sizeof(float[3]), __func__);
    memcpy(vertCos, pbvh->vert_positions, sizeof(float[3]) * pbvh->totvert);
  }

  return vertCos;
}

void BKE_pbvh_vert_coords_apply(PBVH *pbvh, const float (*vertCos)[3], const int totvert)
{
  if (totvert != pbvh->totvert) {
    BLI_assert_msg(0, "PBVH: Given deforming vcos number does not match PBVH vertex number!");
    return;
  }

  if (!pbvh->deformed) {
    if (pbvh->vert_positions) {
      /* if pbvh is not already deformed, verts/faces points to the */
      /* original data and applying new coords to this arrays would lead to */
      /* unneeded deformation -- duplicate verts/faces to avoid this */

      pbvh->vert_positions = (float(*)[3])MEM_dupallocN(pbvh->vert_positions);
      /* No need to dupalloc pbvh->looptri, this one is 'totally owned' by pbvh,
       * it's never some mesh data. */

      pbvh->deformed = true;
    }
  }

  if (pbvh->vert_positions) {
    float(*positions)[3] = pbvh->vert_positions;
    /* copy new verts coords */
    for (int a = 0; a < pbvh->totvert; a++) {
      /* no need for float comparison here (memory is exactly equal or not) */
      if (memcmp(positions[a], vertCos[a], sizeof(float[3])) != 0) {
        copy_v3_v3(positions[a], vertCos[a]);
        BKE_pbvh_vert_tag_update_normal(pbvh, BKE_pbvh_make_vref(a));
      }
    }

    for (int a = 0; a < pbvh->totnode; a++) {
      BKE_pbvh_node_mark_update(&pbvh->nodes[a]);
    }

    BKE_pbvh_update_bounds(pbvh, PBVH_UpdateBB | PBVH_UpdateOriginalBB);
  }
}

bool BKE_pbvh_is_deformed(PBVH *pbvh)
{
  return pbvh->deformed;
}
/* Proxies */

PBVHProxyNode *BKE_pbvh_node_add_proxy(PBVH *pbvh, PBVHNode *node)
{
  int index, totverts;

  index = node->proxy_count;

  node->proxy_count++;

  if (node->proxies) {
    node->proxies = (PBVHProxyNode *)MEM_reallocN(node->proxies,
                                                  node->proxy_count * sizeof(PBVHProxyNode));
  }
  else {
    node->proxies = (PBVHProxyNode *)MEM_mallocN(sizeof(PBVHProxyNode), "PBVHNodeProxy");
  }

  BKE_pbvh_node_num_verts(pbvh, node, &totverts, nullptr);
  node->proxies[index].co = (float(*)[3])MEM_callocN(sizeof(float[3]) * totverts,
                                                     "PBVHNodeProxy.co");

  return node->proxies + index;
}

void BKE_pbvh_node_free_proxies(PBVHNode *node)
{
  for (int p = 0; p < node->proxy_count; p++) {
    MEM_freeN(node->proxies[p].co);
    node->proxies[p].co = nullptr;
  }

  MEM_SAFE_FREE(node->proxies);
  node->proxies = nullptr;

  node->proxy_count = 0;
}

void BKE_pbvh_gather_proxies(PBVH *pbvh, PBVHNode ***r_array, int *r_tot)
{
  PBVHNode **array = nullptr;
  int tot = 0, space = 0;

  for (int n = 0; n < pbvh->totnode; n++) {
    PBVHNode *node = pbvh->nodes + n;

    if (node->proxy_count > 0) {
      if (tot == space) {
        /* resize array if needed */
        space = (tot == 0) ? 32 : space * 2;
        array = (PBVHNode **)MEM_recallocN_id(array, sizeof(PBVHNode *) * space, __func__);
      }

      array[tot] = node;
      tot++;
    }
  }

  if (tot == 0 && array) {
    MEM_freeN(array);
    array = nullptr;
  }

  *r_array = array;
  *r_tot = tot;
}

void pbvh_vertex_iter_init(PBVH *pbvh, PBVHNode *node, PBVHVertexIter *vi, int mode)
{
  struct CCGElem **grids;
  int *grid_indices;
  int totgrid, gridsize, uniq_verts, totvert;

  vi->grid = nullptr;
  vi->no = nullptr;
  vi->fno = nullptr;
  vi->vert_positions = nullptr;
  vi->vertex.i = 0LL;
  vi->index = 0;

  vi->respect_hide = pbvh->respect_hide;
  if (pbvh->respect_hide == false) {
    /* The same value for all vertices. */
    vi->visible = true;
  }

  BKE_pbvh_node_get_grids(pbvh, node, &grid_indices, &totgrid, nullptr, &gridsize, &grids);
  BKE_pbvh_node_num_verts(pbvh, node, &uniq_verts, &totvert);
  const int *vert_indices = BKE_pbvh_node_get_vert_indices(node);
  vi->key = pbvh->gridkey;

  vi->grids = grids;
  vi->grid_indices = grid_indices;
  vi->totgrid = (grids) ? totgrid : 1;
  vi->gridsize = gridsize;

  if (mode == PBVH_ITER_ALL) {
    vi->totvert = totvert;
  }
  else {
    vi->totvert = uniq_verts;
  }
  vi->vert_indices = vert_indices;
  vi->vert_positions = pbvh->vert_positions;
  vi->is_mesh = pbvh->vert_positions != nullptr;

  if (pbvh->header.type == PBVH_BMESH) {
    if (mode == PBVH_ITER_ALL) {
      pbvh_bmesh_check_other_verts(node);
    }

    vi->vert_positions = nullptr;

    vi->bi = 0;
    vi->bm_cur_set = node->bm_unique_verts;
    vi->bm_unique_verts = node->bm_unique_verts;
    vi->bm_other_verts = node->bm_other_verts;
    vi->bm_vdata = &pbvh->header.bm->vdata;
    vi->bm_vert = nullptr;

    vi->cd_sculpt_vert = CustomData_get_offset(vi->bm_vdata, CD_DYNTOPO_VERT);
    vi->cd_vert_mask_offset = CustomData_get_offset(vi->bm_vdata, CD_PAINT_MASK);
  }

  vi->gh = nullptr;
  if (vi->grids && mode == PBVH_ITER_UNIQUE) {
    vi->grid_hidden = pbvh->grid_hidden;
  }

  vi->mask = nullptr;
  if (pbvh->header.type == PBVH_FACES) {
    vi->vert_normals = pbvh->vert_normals;
    vi->hide_vert = pbvh->hide_vert;

    vi->vmask = (float *)CustomData_get_layer_for_write(
        pbvh->vdata, CD_PAINT_MASK, pbvh->mesh->totvert);
  }
}

bool BKE_pbvh_draw_mask(const PBVH *pbvh)
{
  return BKE_pbvh_has_mask(pbvh) && !(pbvh->flags & PBVH_FAST_DRAW);
}

bool BKE_pbvh_has_mask(const PBVH *pbvh)
{
  switch (pbvh->header.type) {
    case PBVH_GRIDS:
      return (pbvh->gridkey.has_mask != 0);
    case PBVH_FACES:
      return (pbvh->vdata && CustomData_get_layer(pbvh->vdata, CD_PAINT_MASK));
    case PBVH_BMESH:
      return (pbvh->header.bm &&
              (CustomData_get_offset(&pbvh->header.bm->vdata, CD_PAINT_MASK) != -1));
  }

  return false;
}

bool BKE_pbvh_draw_face_sets(PBVH *pbvh)
{
  if (pbvh->flags & PBVH_FAST_DRAW) {
    return false;
  }

  switch (pbvh->header.type) {
    case PBVH_GRIDS:
    case PBVH_FACES:
      return pbvh->pdata &&
             CustomData_get_layer_named(pbvh->pdata, CD_PROP_INT32, ".sculpt_face_set") != nullptr;
    case PBVH_BMESH:
      return (pbvh->header.bm && CustomData_get_named_layer_index(&pbvh->header.bm->pdata,
                                                                  CD_PROP_INT32,
                                                                  ".sculpt_face_set") != -1);
  }

  return false;
}

void BKE_pbvh_set_frustum_planes(PBVH *pbvh, PBVHFrustumPlanes *planes)
{
  pbvh->num_planes = planes->num_planes;
  for (int i = 0; i < pbvh->num_planes; i++) {
    copy_v4_v4(pbvh->planes[i], planes->planes[i]);
  }
}

void BKE_pbvh_get_frustum_planes(PBVH *pbvh, PBVHFrustumPlanes *planes)
{
  planes->num_planes = pbvh->num_planes;
  for (int i = 0; i < planes->num_planes; i++) {
    copy_v4_v4(planes->planes[i], pbvh->planes[i]);
  }
}

#include "BKE_global.h"
void BKE_pbvh_parallel_range_settings(TaskParallelSettings *settings,
                                      bool use_threading,
                                      int totnode)
{
  memset(settings, 0, sizeof(*settings));
  settings->use_threading = use_threading && totnode > 1 && G.debug_value != 890;
}

float (*BKE_pbvh_get_vert_positions(const PBVH *pbvh))[3]
{
  BLI_assert(pbvh->header.type == PBVH_FACES);
  return pbvh->vert_positions;
}

const float (*BKE_pbvh_get_vert_normals(const PBVH *pbvh))[3]
{
  BLI_assert(pbvh->header.type == PBVH_FACES);
  return pbvh->vert_normals;
}

const bool *BKE_pbvh_get_vert_hide(const PBVH *pbvh)
{
  BLI_assert(pbvh->header.type == PBVH_FACES);
  return pbvh->hide_vert;
}

const bool *BKE_pbvh_get_poly_hide(const PBVH *pbvh)
{
  BLI_assert(ELEM(pbvh->header.type, PBVH_FACES, PBVH_GRIDS));
  return pbvh->hide_poly;
}

bool *BKE_pbvh_get_vert_hide_for_write(PBVH *pbvh)
{
  BLI_assert(pbvh->header.type == PBVH_FACES);
  if (pbvh->hide_vert) {
    return pbvh->hide_vert;
  }
  pbvh->hide_vert = (bool *)CustomData_get_layer_named_for_write(
      &pbvh->mesh->vdata, CD_PROP_BOOL, ".hide_vert", pbvh->mesh->totvert);
  if (pbvh->hide_vert) {
    return pbvh->hide_vert;
  }
  pbvh->hide_vert = (bool *)CustomData_add_layer_named(&pbvh->mesh->vdata,
                                                       CD_PROP_BOOL,
                                                       CD_SET_DEFAULT,
                                                       nullptr,
                                                       pbvh->mesh->totvert,
                                                       ".hide_vert");
  return pbvh->hide_vert;
}

void BKE_pbvh_subdiv_ccg_set(PBVH *pbvh, SubdivCCG *subdiv_ccg)
{
  pbvh->subdiv_ccg = subdiv_ccg;
  pbvh->gridfaces = (void **)subdiv_ccg->grid_faces;
  pbvh->grid_hidden = subdiv_ccg->grid_hidden;
  pbvh->grid_flag_mats = subdiv_ccg->grid_flag_mats;
  pbvh->grids = subdiv_ccg->grids;
}

void BKE_pbvh_face_sets_set(PBVH *pbvh, int *face_sets)
{
  pbvh->face_sets = face_sets;
}

void BKE_pbvh_update_hide_attributes_from_mesh(PBVH *pbvh)
{
  if (pbvh->header.type == PBVH_FACES) {
    pbvh->hide_vert = (bool *)CustomData_get_layer_named_for_write(
        &pbvh->mesh->vdata, CD_PROP_BOOL, ".hide_vert", pbvh->mesh->totvert);
    pbvh->hide_poly = (bool *)CustomData_get_layer_named_for_write(
        &pbvh->mesh->pdata, CD_PROP_BOOL, ".hide_poly", pbvh->mesh->totpoly);
  }
}

void BKE_pbvh_respect_hide_set(PBVH *pbvh, bool respect_hide)
{
  pbvh->respect_hide = respect_hide;
}

int BKE_pbvh_get_node_index(PBVH *pbvh, PBVHNode *node)
{
  return (int)(node - pbvh->nodes);
}

int BKE_pbvh_get_totnodes(PBVH *pbvh)
{
  return pbvh->totnode;
}

int BKE_pbvh_get_node_id(PBVH *pbvh, PBVHNode *node)
{
  return node->id;
}

void BKE_pbvh_get_nodes(PBVH *pbvh, int flag, PBVHNode ***r_array, int *r_totnode)
{
  BKE_pbvh_search_gather(pbvh, update_search_cb, POINTER_FROM_INT(flag), r_array, r_totnode);
}

PBVHNode *BKE_pbvh_node_from_index(PBVH *pbvh, int node_i)
{
  return pbvh->nodes + node_i;
}

/* checks if pbvh needs to sync its flat vcol shading flag with scene tool settings
   scene and ob are allowd to be nullptr (in which case nothing is done).
*/
void SCULPT_update_flat_vcol_shading(Object *ob, Scene *scene)
{
  if (!scene || !ob || !ob->sculpt || !ob->sculpt->pbvh) {
    return;
  }

  if (ob->sculpt->pbvh) {
    bool flat_vcol_shading = ((scene->toolsettings->sculpt->flags &
                               SCULPT_DYNTOPO_FLAT_VCOL_SHADING) != 0);

    BKE_pbvh_set_flat_vcol_shading(ob->sculpt->pbvh, flat_vcol_shading);
  }
}

PBVHNode *BKE_pbvh_get_node(PBVH *pbvh, int node)
{
  return pbvh->nodes + node;
}

bool BKE_pbvh_node_mark_update_index_buffer(PBVH *pbvh, PBVHNode *node)
{
  bool split_indexed = pbvh->header.bm &&
                       (pbvh->flags & (PBVH_DYNTOPO_SMOOTH_SHADING | PBVH_FAST_DRAW));

  if (split_indexed) {
    BKE_pbvh_vert_tag_update_normal_triangulation(node);
  }

  return split_indexed;
}

void BKE_pbvh_vert_tag_update_normal_triangulation(PBVHNode *node)
{
  node->flag |= PBVH_UpdateTris;
}

void BKE_pbvh_vert_tag_update_normal_tri_area(PBVHNode *node)
{
  node->flag |= PBVH_UpdateTriAreas;
}

/* must be called outside of threads */
void BKE_pbvh_face_areas_begin(PBVH *pbvh)
{
  pbvh->face_area_i ^= 1;
}

void BKE_pbvh_update_all_tri_areas(PBVH *pbvh)
{
  /* swap read/write face area buffers */
  pbvh->face_area_i ^= 1;

  for (int i = 0; i < pbvh->totnode; i++) {
    PBVHNode *node = pbvh->nodes + i;
    if (node->flag & PBVH_Leaf) {
      node->flag |= PBVH_UpdateTriAreas;
#if 0
      // ensure node triangulations are valid
      // so we don't end up doing it inside brush threads
      BKE_pbvh_bmesh_check_tris(pbvh, node);
#endif
    }
  }
}

void BKE_pbvh_check_tri_areas(PBVH *pbvh, PBVHNode *node)
{
  if (!(node->flag & PBVH_UpdateTriAreas)) {
    return;
  }

  if (pbvh->header.type == PBVH_BMESH) {
    if (node->flag & PBVH_UpdateTris) {
      BKE_pbvh_bmesh_check_tris(pbvh, node);
    }

    if (!node->tribuf || !node->tribuf->tottri) {
      return;
    }
  }

  node->flag &= ~PBVH_UpdateTriAreas;

  const int cur_i = pbvh->face_area_i ^ 1;

  switch (BKE_pbvh_type(pbvh)) {
    case PBVH_FACES: {
      for (int i = 0; i < (int)node->totprim; i++) {
        const MLoopTri *lt = &pbvh->looptri[node->prim_indices[i]];

        if (pbvh->hide_poly && pbvh->hide_poly[lt->poly]) {
          /* Skip hidden faces. */
          continue;
        }

        pbvh->face_areas[lt->poly * 2 + cur_i] = 0.0f;
      }

      for (int i = 0; i < (int)node->totprim; i++) {
        const MLoopTri *lt = &pbvh->looptri[node->prim_indices[i]];

        if (pbvh->hide_poly && pbvh->hide_poly[lt->poly]) {
          /* Skip hidden faces. */
          continue;
        }

        float area = area_tri_v3(pbvh->vert_positions[pbvh->mloop[lt->tri[0]].v],
                                 pbvh->vert_positions[pbvh->mloop[lt->tri[1]].v],
                                 pbvh->vert_positions[pbvh->mloop[lt->tri[2]].v]);

        pbvh->face_areas[lt->poly * 2 + cur_i] += area;

        /* sanity check on read side of read write buffer */
        if (pbvh->face_areas[lt->poly * 2 + (cur_i ^ 1)] == 0.0f) {
          pbvh->face_areas[lt->poly * 2 + (cur_i ^ 1)] = pbvh->face_areas[lt->poly * 2 + cur_i];
        }
      }
      break;
    }
    case PBVH_GRIDS:
      break;
    case PBVH_BMESH: {
      BMFace *f;
      const int cd_face_area = pbvh->cd_face_area;

      TGSET_ITER (f, node->bm_faces) {
        float *areabuf = (float *)BM_ELEM_CD_GET_VOID_P(f, cd_face_area);
        areabuf[cur_i] = 0.0f;
      }
      TGSET_ITER_END;

      for (int i = 0; i < node->tribuf->tottri; i++) {
        PBVHTri *tri = node->tribuf->tris + i;

        BMVert *v1 = (BMVert *)(node->tribuf->verts[tri->v[0]].i);
        BMVert *v2 = (BMVert *)(node->tribuf->verts[tri->v[1]].i);
        BMVert *v3 = (BMVert *)(node->tribuf->verts[tri->v[2]].i);
        BMFace *f = (BMFace *)tri->f.i;

        float *areabuf = (float *)BM_ELEM_CD_GET_VOID_P(f, cd_face_area);
        areabuf[cur_i] += area_tri_v3(v1->co, v2->co, v3->co);
      }

      TGSET_ITER (f, node->bm_faces) {
        float *areabuf = (float *)BM_ELEM_CD_GET_VOID_P(f, cd_face_area);

        /* sanity check on read side of read write buffer */
        if (areabuf[cur_i ^ 1] == 0.0f) {
          areabuf[cur_i ^ 1] = areabuf[cur_i];
        }
      }
      TGSET_ITER_END;

      break;
    }
    default:
      break;
  }
}

static void pbvh_pmap_to_edges_add(PBVH *pbvh,
                                   PBVHVertRef vertex,
                                   int **r_edges,
                                   int *r_edges_size,
                                   bool *heap_alloc,
                                   int e,
                                   int p,
                                   int *len,
                                   int **r_polys)
{
  for (int i = 0; i < *len; i++) {
    if ((*r_edges)[i] == e) {
      if ((*r_polys)[i * 2 + 1] == -1) {
        (*r_polys)[i * 2 + 1] = p;
      }
      return;
    }
  }

  if (*len >= *r_edges_size) {
    int newsize = *len + ((*len) >> 1) + 1;

    int *r_edges_new = (int *)MEM_malloc_arrayN(newsize, sizeof(*r_edges_new), "r_edges_new");
    int *r_polys_new = (int *)MEM_malloc_arrayN(newsize * 2, sizeof(*r_polys_new), "r_polys_new");

    memcpy((void *)r_edges_new, (void *)*r_edges, sizeof(int) * (*r_edges_size));
    memcpy((void *)r_polys_new, (void *)(*r_polys), sizeof(int) * 2 * (*r_edges_size));

    *r_edges_size = newsize;

    if (*heap_alloc) {
      MEM_freeN(*r_polys);
      MEM_freeN(*r_edges);
    }

    *r_edges = r_edges_new;
    *r_polys = r_polys_new;

    *heap_alloc = true;
  }

  (*r_polys)[*len * 2] = p;
  (*r_polys)[*len * 2 + 1] = -1;

  (*r_edges)[*len] = e;
  (*len)++;
}

void BKE_pbvh_pmap_to_edges(PBVH *pbvh,
                            PBVHVertRef vertex,
                            int **r_edges,
                            int *r_edges_size,
                            bool *r_heap_alloc,
                            int **r_polys)
{
  MeshElemMap *map = pbvh->pmap->pmap + vertex.i;
  int len = 0;

  for (int i = 0; i < map->count; i++) {
    const MPoly *mp = pbvh->mpoly + map->indices[i];
    const MLoop *ml = pbvh->mloop + mp->loopstart;

    if (pbvh->hide_poly && pbvh->hide_poly[map->indices[i]]) {
      /* Skip connectivity from hidden faces. */
      continue;
    }

    for (int j = 0; j < mp->totloop; j++, ml++) {
      if (ml->v == vertex.i) {
        pbvh_pmap_to_edges_add(pbvh,
                               vertex,
                               r_edges,
                               r_edges_size,
                               r_heap_alloc,
                               ME_POLY_LOOP_PREV(pbvh->mloop, mp, j)->e,
                               map->indices[i],
                               &len,
                               r_polys);
        pbvh_pmap_to_edges_add(pbvh,
                               vertex,
                               r_edges,
                               r_edges_size,
                               r_heap_alloc,
                               ml->e,
                               map->indices[i],
                               &len,
                               r_polys);
      }
    }
  }

  *r_edges_size = len;
}

void BKE_pbvh_set_vemap(PBVH *pbvh, MeshElemMap *vemap)
{
  pbvh->vemap = vemap;
}

void BKE_pbvh_get_vert_face_areas(PBVH *pbvh, PBVHVertRef vertex, float *r_areas, int valence)
{
  const int cur_i = pbvh->face_area_i;

  switch (BKE_pbvh_type(pbvh)) {
    case PBVH_FACES: {
      int *edges = (int *)BLI_array_alloca(edges, 16);
      int *polys = (int *)BLI_array_alloca(polys, 32);
      bool heap_alloc = false;
      int len = 16;

      BKE_pbvh_pmap_to_edges(pbvh, vertex, &edges, &len, &heap_alloc, &polys);
      len = MIN2(len, valence);

      if (pbvh->vemap) {
        /* sort poly references by vemap edge ordering */
        MeshElemMap *emap = pbvh->vemap + vertex.i;

        int *polys_old = (int *)BLI_array_alloca(polys, len * 2);
        memcpy((void *)polys_old, (void *)polys, sizeof(int) * len * 2);

        /* note that wire edges will break this, but
           should only result in incorrect weights
           and isn't worth fixing */

        for (int i = 0; i < len; i++) {
          for (int j = 0; j < len; j++) {
            if (emap->indices[i] == edges[j]) {
              polys[i * 2] = polys_old[j * 2];
              polys[i * 2 + 1] = polys_old[j * 2 + 1];
            }
          }
        }
      }
      for (int i = 0; i < len; i++) {
        r_areas[i] = pbvh->face_areas[polys[i * 2] * 2 + cur_i];

        if (polys[i * 2 + 1] != -1) {
          r_areas[i] += pbvh->face_areas[polys[i * 2 + 1] * 2 + cur_i];
          r_areas[i] *= 0.5f;
        }
      }

      if (heap_alloc) {
        MEM_freeN(edges);
        MEM_freeN(polys);
      }

      break;
    }
    case PBVH_BMESH: {
      BMVert *v = (BMVert *)vertex.i;
      BMEdge *e = v->e;

      if (!e) {
        for (int i = 0; i < valence; i++) {
          r_areas[i] = 1.0f;
        }

        return;
      }

      const int cd_face_area = pbvh->cd_face_area;
      int j = 0;

      do {
        float w = 0.0f;

        if (!e->l) {
          w = 0.0f;
        }
        else {
          float *a1 = (float *)BM_ELEM_CD_GET_VOID_P(e->l->f, cd_face_area);
          float *a2 = (float *)BM_ELEM_CD_GET_VOID_P(e->l->radial_next->f, cd_face_area);

          w += a1[cur_i] * 0.5f;
          w += a2[cur_i] * 0.5f;
        }

        if (j >= valence) {
          printf("%s: error, corrupt edge cycle\n", __func__);
          break;
        }

        r_areas[j++] = w;

        e = v == e->v1 ? e->v1_disk_link.next : e->v2_disk_link.next;
      } while (e != v->e);

      for (; j < valence; j++) {
        r_areas[j] = 1.0f;
      }

      break;
    }

    case PBVH_GRIDS: { /* estimate from edge lengths */
      int index = (int)vertex.i;

      const CCGKey *key = BKE_pbvh_get_grid_key(pbvh);
      const int grid_index = index / key->grid_area;
      const int vertex_index = index - grid_index * key->grid_area;

      SubdivCCGCoord coord = {};

      coord.grid_index = grid_index;
      coord.x = short(vertex_index % key->grid_size);
      coord.y = short(vertex_index / key->grid_size);

      SubdivCCGNeighbors neighbors;
      BKE_subdiv_ccg_neighbor_coords_get(pbvh->subdiv_ccg, &coord, false, &neighbors);

      float *co1 = CCG_elem_co(key, CCG_elem_offset(key, pbvh->grids[grid_index], vertex_index));
      float totw = 0.0f;
      int i = 0;

      for (i = 0; i < neighbors.size; i++) {
        SubdivCCGCoord *coord2 = neighbors.coords + i;

        int vertex_index2 = int(coord2->y) * key->grid_size + int(coord2->x);

        float *co2 = CCG_elem_co(
            key, CCG_elem_offset(key, pbvh->grids[coord2->grid_index], vertex_index2));
        float w = len_v3v3(co1, co2);

        r_areas[i] = w;
        totw += w;
      }

      if (neighbors.size != valence) {
        printf("%s: error!\n", __func__);
      }
      if (totw < 0.000001f) {
        for (int i = 0; i < neighbors.size; i++) {
          r_areas[i] = 1.0f;
        }
      }

      for (; i < valence; i++) {
        r_areas[i] = 1.0f;
      }

      break;
    }
  }
}

void BKE_pbvh_set_stroke_id(PBVH *pbvh, int stroke_id)
{
  pbvh->stroke_id = stroke_id;
}

static void pbvh_boundaries_flag_update(PBVH *pbvh)
{

  if (pbvh->header.bm) {
    BMVert *v;
    BMIter iter;

    BM_ITER_MESH (v, &iter, pbvh->header.bm, BM_VERTS_OF_MESH) {
      pbvh_boundary_update_bmesh(pbvh, v);
    }
  }
  else {
    int totvert = pbvh->totvert;

    if (BKE_pbvh_type(pbvh) == PBVH_GRIDS) {
      totvert = BKE_pbvh_get_grid_num_verts(pbvh);
    }

    for (int i = 0; i < totvert; i++) {
      pbvh->boundary_flags[i] |= SCULPT_BOUNDARY_NEEDS_UPDATE;
    }
  }
}

void BKE_pbvh_set_symmetry(PBVH *pbvh, int symmetry, int boundary_symmetry)
{
  if (symmetry == pbvh->symmetry && boundary_symmetry == pbvh->boundary_symmetry) {
    return;
  }

  pbvh->symmetry = symmetry;
  pbvh->boundary_symmetry = boundary_symmetry;

  pbvh_boundaries_flag_update(pbvh);
}

void BKE_pbvh_set_sculpt_verts(PBVH *pbvh, struct MSculptVert *msculptverts)
{
  pbvh->msculptverts = msculptverts;
}

void BKE_pbvh_update_vert_boundary_grids(PBVH *pbvh,
                                         struct SubdivCCG *subdiv_ccg,
                                         PBVHVertRef vertex)
{
  MSculptVert *mv = pbvh->msculptverts + vertex.i;

  int *flags = pbvh->boundary_flags + vertex.i;
  *flags = 0;

  /* TODO: finish this function. */

  int index = (int)vertex.i;

  /* TODO: optimize this. We could fill #SculptVertexNeighborIter directly,
   * maybe provide coordinate and mask pointers directly rather than converting
   * back and forth between #CCGElem and global index. */
  const CCGKey *key = BKE_pbvh_get_grid_key(pbvh);
  const int grid_index = index / key->grid_area;
  const int vertex_index = index - grid_index * key->grid_area;

  SubdivCCGCoord coord = {};

  coord.grid_index = grid_index;
  coord.x = short(vertex_index % key->grid_size);
  coord.y = short(vertex_index / key->grid_size);

  SubdivCCGNeighbors neighbors;
  BKE_subdiv_ccg_neighbor_coords_get(subdiv_ccg, &coord, false, &neighbors);

  mv->valence = neighbors.size;
  mv->flag &= ~SCULPTVERT_NEED_VALENCE;
}

void BKE_pbvh_update_vert_boundary_faces(int *boundary_flags,
                                         const int *face_sets,
                                         const bool *hide_poly,
                                         const float (*vert_positions)[3],
                                         const MEdge *medge,
                                         const MLoop *mloop,
                                         const MPoly *mpoly,
                                         MSculptVert *msculptverts,
                                         const MeshElemMap *pmap,
                                         PBVHVertRef vertex,
                                         const bool *sharp_edges)
{
  MSculptVert *mv = msculptverts + vertex.i;
  const MeshElemMap *vert_map = &pmap[vertex.i];

  mv->flag &= ~SCULPTVERT_VERT_FSET_HIDDEN;

  int last_fset = -1;
  int last_fset2 = -1;

  int *flags = boundary_flags + vertex.i;
  *flags = 0;

  int totsharp = 0, totseam = 0;
  int visible = false;

  for (int i = 0; i < vert_map->count; i++) {
    int f_i = vert_map->indices[i];

    const MPoly *mp = mpoly + f_i;
    const MLoop *ml = mloop + mp->loopstart;
    int j = 0;

    for (j = 0; j < mp->totloop; j++, ml++) {
      if (ml->v == (int)vertex.i) {
        break;
      }
    }

    if (j < mp->totloop) {
      const MEdge *me = medge + ml->e;
      if (sharp_edges && sharp_edges[ml->e]) {
        *flags |= SCULPT_BOUNDARY_SHARP;
        totsharp++;
      }

      if (me->flag & ME_SEAM) {
        *flags |= SCULPT_BOUNDARY_SEAM;
        totseam++;
      }
    }

    int fset = face_sets ? abs(face_sets[f_i]) : 1;

    if (!hide_poly || !hide_poly[f_i]) {
      visible = true;
    }

    if (i > 0 && fset != last_fset) {
      *flags |= SCULPT_BOUNDARY_FACE_SET;

      if (i > 1 && last_fset2 != last_fset && last_fset != -1 && last_fset2 != -1 && fset != -1 &&
          last_fset2 != fset) {
        *flags |= SCULPT_CORNER_FACE_SET;
      }
    }

    if (i > 0 && last_fset != fset) {
      last_fset2 = last_fset;
    }

    last_fset = fset;
  }

  if (!visible) {
    mv->flag |= SCULPTVERT_VERT_FSET_HIDDEN;
  }

  if (totsharp > 2) {
    *flags |= SCULPT_CORNER_SHARP;
  }

  if (totseam > 2) {
    *flags |= SCULPT_CORNER_SEAM;
  }
}

void BKE_pbvh_ignore_uvs_set(PBVH *pbvh, bool value)
{
  if (!!(pbvh->flags & PBVH_IGNORE_UVS) == value) {
    return;  // no change
  }

  if (value) {
    pbvh->flags |= PBVH_IGNORE_UVS;
  }
  else {
    pbvh->flags &= ~PBVH_IGNORE_UVS;
  }

  pbvh_boundaries_flag_update(pbvh);
}

bool BKE_pbvh_cache(const struct Mesh *me, PBVH *pbvh)
{
  memset(&pbvh->cached_data, 0, sizeof(pbvh->cached_data));

  if (pbvh->invalid) {
    printf("invalid pbvh!\n");
    return false;
  }

  switch (pbvh->header.type) {
    case PBVH_BMESH:
      if (!pbvh->header.bm) {
        return false;
      }

      pbvh->cached_data.bm = pbvh->header.bm;

      pbvh->cached_data.vdata = pbvh->header.bm->vdata;
      pbvh->cached_data.edata = pbvh->header.bm->edata;
      pbvh->cached_data.ldata = pbvh->header.bm->ldata;
      pbvh->cached_data.pdata = pbvh->header.bm->pdata;

      pbvh->cached_data.totvert = pbvh->header.bm->totvert;
      pbvh->cached_data.totedge = pbvh->header.bm->totedge;
      pbvh->cached_data.totloop = pbvh->header.bm->totloop;
      pbvh->cached_data.totpoly = pbvh->header.bm->totface;
      break;
    case PBVH_GRIDS: {
      pbvh->cached_data.vdata = me->vdata;
      pbvh->cached_data.edata = me->edata;
      pbvh->cached_data.ldata = me->ldata;
      pbvh->cached_data.pdata = me->pdata;

      int grid_side = pbvh->gridkey.grid_size;

      pbvh->cached_data.totvert = pbvh->totgrid * grid_side * grid_side;
      pbvh->cached_data.totedge = me->totedge;
      pbvh->cached_data.totloop = me->totloop;
      pbvh->cached_data.totpoly = pbvh->totgrid * (grid_side - 1) * (grid_side - 1);
      break;
    }
    case PBVH_FACES:
      pbvh->cached_data.vdata = me->vdata;
      pbvh->cached_data.edata = me->edata;
      pbvh->cached_data.ldata = me->ldata;
      pbvh->cached_data.pdata = me->pdata;

      pbvh->cached_data.totvert = me->totvert;
      pbvh->cached_data.totedge = me->totedge;
      pbvh->cached_data.totloop = me->totloop;
      pbvh->cached_data.totpoly = me->totpoly;
      break;
  }

  return true;
}

static bool customdata_is_same(const CustomData *a, const CustomData *b)
{
  return memcmp(a, b, sizeof(CustomData)) == 0;
}

bool BKE_pbvh_cache_is_valid(const struct Object *ob,
                             const struct Mesh *me,
                             const PBVH *pbvh,
                             int pbvh_type)
{
  if (pbvh->invalid) {
    printf("pbvh invalid!\n");
    return false;
  }

  if (pbvh->header.type != pbvh_type) {
    return false;
  }

  bool ok = true;
  int totvert = 0, totedge = 0, totloop = 0, totpoly = 0;
  const CustomData *vdata, *edata, *ldata, *pdata;

  MultiresModifierData *mmd = nullptr;

  LISTBASE_FOREACH (ModifierData *, md, &ob->modifiers) {
    if (md->type == eModifierType_Multires) {
      mmd = (MultiresModifierData *)md;
      break;
    }
  }

  if (mmd && (mmd->flags & eModifierMode_Realtime)) {
    // return false;
  }

  switch (pbvh_type) {
    case PBVH_BMESH:
      if (!pbvh->header.bm || pbvh->header.bm != pbvh->cached_data.bm) {
        return false;
      }

      totvert = pbvh->header.bm->totvert;
      totedge = pbvh->header.bm->totedge;
      totloop = pbvh->header.bm->totloop;
      totpoly = pbvh->header.bm->totface;

      vdata = &pbvh->header.bm->vdata;
      edata = &pbvh->header.bm->edata;
      ldata = &pbvh->header.bm->ldata;
      pdata = &pbvh->header.bm->pdata;
      break;
    case PBVH_FACES:
      totvert = me->totvert;
      totedge = me->totedge;
      totloop = me->totloop;
      totpoly = me->totpoly;

      vdata = &me->vdata;
      edata = &me->edata;
      ldata = &me->ldata;
      pdata = &me->pdata;
      break;
    case PBVH_GRIDS: {
      if (!mmd) {
        return false;
      }

      int grid_side = 1 + (1 << (mmd->sculptlvl - 1));

      totvert = me->totloop * grid_side * grid_side;
      totedge = me->totedge;
      totloop = me->totloop;
      totpoly = me->totloop * (grid_side - 1) * (grid_side - 1);

      vdata = &me->vdata;
      edata = &me->edata;
      ldata = &me->ldata;
      pdata = &me->pdata;
      break;
    }
  }

  ok = ok && totvert == pbvh->cached_data.totvert;
  ok = ok && totedge == pbvh->cached_data.totedge;
  ok = ok && totloop == pbvh->cached_data.totloop;
  ok = ok && totpoly == pbvh->cached_data.totpoly;

  ok = ok && customdata_is_same(vdata, &pbvh->cached_data.vdata);
  ok = ok && customdata_is_same(edata, &pbvh->cached_data.edata);
  ok = ok && customdata_is_same(ldata, &pbvh->cached_data.ldata);
  ok = ok && customdata_is_same(pdata, &pbvh->cached_data.pdata);

  return ok;
}

static GHash *cached_pbvhs = nullptr;
static void pbvh_clear_cached_pbvhs(PBVH *exclude)
{
  Vector<PBVH *, 8> pbvhs;

  GHashIterator iter;
  GHASH_ITER (iter, cached_pbvhs) {
    PBVH *pbvh = (PBVH *)BLI_ghashIterator_getValue(&iter);

    if (pbvh != exclude) {
      pbvhs.append(pbvh);
    }
  }

  for (int i = 0; i < pbvhs.size(); i++) {
    PBVH *pbvh = pbvhs[i];

    if (pbvh->header.bm) {
      BM_mesh_free(pbvh->header.bm);
    }

    BKE_pbvh_free(pbvh);
  }

  BLI_ghash_clear(cached_pbvhs, MEM_freeN, nullptr);
}

void BKE_pbvh_clear_cache(PBVH *preserve)
{
  pbvh_clear_cached_pbvhs(nullptr);
}

#define PBVH_CACHE_KEY_SIZE 1024

static void pbvh_make_cached_key(Object *ob, char out[PBVH_CACHE_KEY_SIZE])
{
  sprintf(out, "%s:%p", ob->id.name, G.main);
}

void BKE_pbvh_invalidate_cache(Object *ob)
{
  Object *ob_orig = DEG_get_original_object(ob);

  char key[PBVH_CACHE_KEY_SIZE];
  pbvh_make_cached_key(ob_orig, key);

#ifdef WITH_PBVH_CACHE
  PBVH *pbvh = BLI_ghash_lookup(cached_pbvhs, key);

  if (pbvh) {
    BKE_pbvh_cache_remove(pbvh);
  }
#endif
}

PBVH *BKE_pbvh_get_or_free_cached(Object *ob, Mesh *me, PBVHType pbvh_type)
{
  Object *ob_orig = DEG_get_original_object(ob);

  char key[PBVH_CACHE_KEY_SIZE];
  pbvh_make_cached_key(ob_orig, key);

  PBVH *pbvh = (PBVH *)BLI_ghash_lookup(cached_pbvhs, key);

  if (!pbvh) {
    return nullptr;
  }

  if (BKE_pbvh_cache_is_valid(ob, me, pbvh, pbvh_type)) {
    switch (pbvh_type) {
      case PBVH_BMESH:
        break;
      case PBVH_FACES:
        pbvh->vert_normals = BKE_mesh_vertex_normals_for_write(me);
      case PBVH_GRIDS:
        if (!pbvh->deformed) {
          pbvh->vert_positions = BKE_mesh_vert_positions_for_write(me);
        }

        pbvh->mloop = me->mloop;
        pbvh->mpoly = me->mpoly;
        pbvh->vdata = &me->vdata;
        pbvh->ldata = &me->ldata;
        pbvh->pdata = &me->pdata;

        pbvh->face_sets = (int *)CustomData_get_layer_named(
            &me->pdata, CD_PROP_INT32, ".sculpt_face_set");

        break;
    }

    BKE_pbvh_update_active_vcol(pbvh, me);

    return pbvh;
  }

  pbvh_clear_cached_pbvhs(nullptr);
  return nullptr;
}

void BKE_pbvh_set_cached(Object *ob, PBVH *pbvh)
{
  if (!pbvh) {
    return;
  }

  Object *ob_orig = DEG_get_original_object(ob);

  char key[PBVH_CACHE_KEY_SIZE];
  pbvh_make_cached_key(ob_orig, key);

  PBVH *exist = (PBVH *)BLI_ghash_lookup(cached_pbvhs, key);

  if (pbvh->invalid) {
    printf("pbvh invalid!");
  }

  if (exist && exist->invalid) {
    printf("pbvh invalid!");
  }

  if (!exist || exist != pbvh) {
    pbvh_clear_cached_pbvhs(pbvh);

    char key[PBVH_CACHE_KEY_SIZE];
    pbvh_make_cached_key(ob_orig, key);

    BLI_ghash_insert(cached_pbvhs, BLI_strdup(key), pbvh);
  }

#ifdef WITH_PBVH_CACHE
  BKE_pbvh_cache(BKE_object_get_original_mesh(ob_orig), pbvh);
#endif
}

struct SculptPMap *BKE_pbvh_get_pmap(PBVH *pbvh)
{
  return pbvh->pmap;
}

void BKE_pbvh_set_pmap(PBVH *pbvh, SculptPMap *pmap)
{
  if (pbvh->pmap != pmap) {
    BKE_pbvh_pmap_aquire(pmap);
  }

  pbvh->pmap = pmap;
}

/** Does not free pbvh itself. */
void BKE_pbvh_cache_remove(PBVH *pbvh)
{
  Vector<char *, 32> keys;

  GHashIterator iter;
  GHASH_ITER (iter, cached_pbvhs) {
    PBVH *pbvh2 = (PBVH *)BLI_ghashIterator_getValue(&iter);

    if (pbvh2 == pbvh) {
      keys.append((char *)BLI_ghashIterator_getKey(&iter));
      break;
    }
  }

  for (int i = 0; i < keys.size(); i++) {
    BLI_ghash_remove(cached_pbvhs, keys[i], MEM_freeN, nullptr);
  }
}

void BKE_pbvh_set_bmesh(PBVH *pbvh, BMesh *bm)
{
  pbvh->header.bm = bm;
}

void BKE_pbvh_free_bmesh(PBVH *pbvh, BMesh *bm)
{
  if (pbvh) {
    pbvh->header.bm = nullptr;
  }

  BM_mesh_free(bm);

  GHashIterator iter;
  Vector<char *, 32> keys;
  Vector<PBVH *, 8> pbvhs;

  GHASH_ITER (iter, cached_pbvhs) {
    PBVH *pbvh2 = (PBVH *)BLI_ghashIterator_getValue(&iter);

    if (pbvh2->header.bm == bm) {
      pbvh2->header.bm = nullptr;

      if (pbvh2 != pbvh) {
        bool ok = true;

        for (int i = 0; i < pbvhs.size(); i++) {
          if (pbvhs[i] == pbvh2) {
            ok = false;
          }
        }

        if (ok) {
          pbvhs.append(pbvh2);
        }
      }

      keys.append((char *)BLI_ghashIterator_getKey(&iter));
    }
  }

  for (int i = 0; i < keys.size(); i++) {
    BLI_ghash_remove(cached_pbvhs, keys[i], MEM_freeN, nullptr);
  }

  for (int i = 0; i < pbvhs.size(); i++) {
    BKE_pbvh_free(pbvhs[i]);
  }
}

BMLog *BKE_pbvh_get_bm_log(PBVH *pbvh)
{
  return pbvh->bm_log;
}

void BKE_pbvh_system_init()
{
  cached_pbvhs = BLI_ghash_str_new("pbvh cache ghash");
}

void BKE_pbvh_system_exit()
{
  pbvh_clear_cached_pbvhs(nullptr);
  BLI_ghash_free(cached_pbvhs, nullptr, nullptr);
}

SculptPMap *BKE_pbvh_make_pmap(const struct Mesh *me)
{
  SculptPMap *pmap = (SculptPMap *)MEM_callocN(sizeof(*pmap), "SculptPMap");

  BKE_mesh_vert_poly_map_create(&pmap->pmap,
                                &pmap->pmap_mem,
                                BKE_mesh_vert_positions(me),
                                BKE_mesh_edges(me),
                                BKE_mesh_polys(me),
                                BKE_mesh_loops(me),
                                me->totvert,
                                me->totpoly,
                                me->totloop,
                                false);

  pmap->refcount = 1;

  return pmap;
}

void BKE_pbvh_pmap_aquire(SculptPMap *pmap)
{
  pmap->refcount++;
}

bool BKE_pbvh_pmap_release(SculptPMap *pmap)
{
  if (!pmap) {
    return false;
  }

  pmap->refcount--;

  // if (pmap->refcount < 0) {
  //  printf("%s: error!\n", __func__);
  //}

  if (1 && pmap->refcount == 0) {
    MEM_SAFE_FREE(pmap->pmap);
    MEM_SAFE_FREE(pmap->pmap_mem);
    MEM_SAFE_FREE(pmap);

    return true;
  }

  return false;
}

bool BKE_pbvh_is_drawing(const PBVH *pbvh)
{
  return pbvh->is_drawing;
}

bool BKE_pbvh_draw_cache_invalid(const PBVH *pbvh)
{
  return pbvh->draw_cache_invalid;
}

void BKE_pbvh_is_drawing_set(PBVH *pbvh, bool val)
{
  pbvh->is_drawing = val;
}

void BKE_pbvh_node_num_loops(PBVH *pbvh, PBVHNode *node, int *r_totloop)
{
  UNUSED_VARS(pbvh);
  BLI_assert(BKE_pbvh_type(pbvh) == PBVH_FACES);

  if (r_totloop) {
    *r_totloop = node->loop_indices_num;
  }
}

void BKE_pbvh_update_active_vcol(PBVH *pbvh, const Mesh *mesh)
{
  CustomDataLayer *last_layer = pbvh->color_layer;

  Mesh me_query;
  const CustomData *vdata, *ldata;

  if (pbvh->header.type == PBVH_BMESH && pbvh->header.bm) {
    vdata = &pbvh->header.bm->vdata;
    ldata = &pbvh->header.bm->ldata;
  }
  else {
    vdata = &mesh->vdata;
    ldata = &mesh->ldata;
  }

  BKE_id_attribute_copy_domains_temp(ID_ME, vdata, nullptr, ldata, nullptr, nullptr, &me_query.id);
  me_query.active_color_attribute = mesh->active_color_attribute;

  BKE_pbvh_get_color_layer(&me_query, &pbvh->color_layer, &pbvh->color_domain);

  if (pbvh->color_layer && pbvh->header.bm) {
    pbvh->cd_vcol_offset = pbvh->color_layer->offset;
  }
  else {
    pbvh->cd_vcol_offset = -1;
  }

  if (pbvh->color_layer != last_layer) {
    for (int i = 0; i < pbvh->totnode; i++) {
      PBVHNode *node = pbvh->nodes + i;

      if (node->flag & PBVH_Leaf) {
        BKE_pbvh_node_mark_update_color(node);
      }
    }
  }
}

void BKE_pbvh_ensure_node_loops(PBVH *pbvh)
{
  BLI_assert(BKE_pbvh_type(pbvh) == PBVH_FACES);

  int totloop = 0;

  /* Check if nodes already have loop indices. */
  for (int i = 0; i < pbvh->totnode; i++) {
    PBVHNode *node = pbvh->nodes + i;

    if (!(node->flag & PBVH_Leaf)) {
      continue;
    }

    if (node->loop_indices) {
      return;
    }

    totloop += node->totprim * 3;
  }

  BLI_bitmap *visit = BLI_BITMAP_NEW(totloop, __func__);

  /* Create loop indices from node loop triangles. */
  for (int i = 0; i < pbvh->totnode; i++) {
    PBVHNode *node = pbvh->nodes + i;

    if (!(node->flag & PBVH_Leaf)) {
      continue;
    }

    node->loop_indices = (int *)MEM_malloc_arrayN(node->totprim * 3, sizeof(int), __func__);
    node->loop_indices_num = 0;

    for (int j = 0; j < (int)node->totprim; j++) {
      const MLoopTri *mlt = pbvh->looptri + node->prim_indices[j];

      for (int k = 0; k < 3; k++) {
        if (!BLI_BITMAP_TEST(visit, mlt->tri[k])) {
          node->loop_indices[node->loop_indices_num++] = mlt->tri[k];
          BLI_BITMAP_ENABLE(visit, mlt->tri[k]);
        }
      }
    }
  }

  MEM_SAFE_FREE(visit);
}

bool BKE_pbvh_get_origvert(
    PBVH *pbvh, PBVHVertRef vertex, const float **r_co, float **r_no, float **r_color)
{
  MSculptVert *mv;

  switch (pbvh->header.type) {
    case PBVH_FACES:
    case PBVH_GRIDS:
      mv = pbvh->msculptverts + vertex.i;

      if (mv->stroke_id != pbvh->stroke_id) {
        mv->stroke_id = pbvh->stroke_id;
        float *mask = nullptr;

        if (pbvh->header.type == PBVH_FACES) {
          copy_v3_v3(mv->origco, pbvh->vert_positions[vertex.i]);
          copy_v3_v3(mv->origno, pbvh->vert_normals[vertex.i]);
          mask = (float *)CustomData_get_layer(pbvh->vdata, CD_PAINT_MASK);

          if (mask) {
            mask += vertex.i;
          }
        }
        else {
          const CCGKey *key = BKE_pbvh_get_grid_key(pbvh);
          const int grid_index = vertex.i / key->grid_area;
          const int vertex_index = vertex.i - grid_index * key->grid_area;
          CCGElem *elem = BKE_pbvh_get_grids(pbvh)[grid_index];

          copy_v3_v3(mv->origco, CCG_elem_co(key, CCG_elem_offset(key, elem, vertex_index)));
          copy_v3_v3(mv->origno, CCG_elem_no(key, CCG_elem_offset(key, elem, vertex_index)));
          mask = key->has_mask ? CCG_elem_mask(key, CCG_elem_offset(key, elem, vertex_index)) :
                                 nullptr;
        }

        if (mask) {
          mv->origmask = (ushort)(*mask * 65535.0f);
        }

        if (pbvh->color_layer) {
          BKE_pbvh_vertex_color_get(pbvh, vertex, mv->origcolor);
        }
      }
      break;
    case PBVH_BMESH: {
      BMVert *v = (BMVert *)vertex.i;
      mv = BKE_PBVH_SCULPTVERT(pbvh->cd_sculpt_vert, v);

      if (mv->stroke_id != pbvh->stroke_id) {
        mv->stroke_id = pbvh->stroke_id;

        copy_v3_v3(mv->origco, v->co);
        copy_v3_v3(mv->origno, v->no);

        if (pbvh->cd_vert_mask_offset != -1) {
          mv->origmask = (short)(BM_ELEM_CD_GET_FLOAT(v, pbvh->cd_vert_mask_offset) * 65535.0f);
        }

        if (pbvh->cd_vcol_offset != -1) {
          BKE_pbvh_vertex_color_get(pbvh, vertex, mv->origcolor);
        }
      }
      break;
    }
  }

  if (r_co) {
    *r_co = mv->origco;
  }

  if (r_no) {
    *r_no = mv->origno;
  }

  if (r_color) {
    *r_color = mv->origcolor;
  }

  return true;
}

int BKE_pbvh_debug_draw_gen_get(PBVHNode *node)
{
  return node->debug_draw_gen;
}

void BKE_pbvh_set_boundary_flags(PBVH *pbvh, int *boundary_flags)
{
  pbvh->boundary_flags = boundary_flags;
}

static void pbvh_face_iter_verts_reserve(PBVHFaceIter *fd, int verts_num)
{
  if (verts_num >= fd->verts_size_) {
    fd->verts_size_ = (verts_num + 1) << 2;

    if (fd->verts != fd->verts_reserved_) {
      MEM_SAFE_FREE(fd->verts);
    }

    fd->verts = (PBVHVertRef *)MEM_malloc_arrayN(fd->verts_size_, sizeof(void *), __func__);
  }

  fd->verts_num = verts_num;
}

BLI_INLINE int face_iter_prim_to_face(PBVHFaceIter *fd, int prim_index)
{
  if (fd->subdiv_ccg_) {
    return BKE_subdiv_ccg_grid_to_face_index(fd->subdiv_ccg_, prim_index);
  }

  return fd->looptri_[prim_index].poly;
}

static void pbvh_face_iter_step(PBVHFaceIter *fd, bool do_step)
{
  if (do_step) {
    fd->i++;
  }

  switch (fd->pbvh_type_) {
    case PBVH_BMESH: {
      if (do_step) {
        fd->bm_faces_iter_++;

        while (fd->bm_faces_iter_ < fd->bm_faces_->cur &&
               !fd->bm_faces_->elems[fd->bm_faces_iter_]) {
          fd->bm_faces_iter_++;
        }

        if (fd->bm_faces_iter_ >= fd->bm_faces_->cur) {
          return;
        }
      }

      BMFace *f = (BMFace *)fd->bm_faces_->elems[fd->bm_faces_iter_];
      fd->face.i = (intptr_t)f;
      fd->index = f->head.index;

      if (fd->cd_face_set_ != -1) {
        fd->face_set = (int *)BM_ELEM_CD_GET_VOID_P(f, fd->cd_face_set_);
      }

      if (fd->cd_hide_poly_ != -1) {
        fd->hide = (bool *)BM_ELEM_CD_GET_VOID_P(f, fd->cd_hide_poly_);
      }

      pbvh_face_iter_verts_reserve(fd, f->len);
      int vertex_i = 0;

      BMLoop *l = f->l_first;
      do {
        fd->verts[vertex_i++].i = (intptr_t)l->v;
      } while ((l = l->next) != f->l_first);

      break;
    }
    case PBVH_GRIDS:
    case PBVH_FACES: {
      int face_index = 0;

      if (do_step) {
        fd->prim_index_++;

        while (fd->prim_index_ < fd->node_->totprim) {
          face_index = face_iter_prim_to_face(fd, fd->node_->prim_indices[fd->prim_index_]);

          if (face_index != fd->last_face_index_) {
            break;
          }

          fd->prim_index_++;
        }
      }
      else if (fd->prim_index_ < fd->node_->totprim) {
        face_index = face_iter_prim_to_face(fd, fd->node_->prim_indices[fd->prim_index_]);
      }

      if (fd->prim_index_ >= fd->node_->totprim) {
        return;
      }

      fd->last_face_index_ = face_index;
      const MPoly &poly = fd->polys_[face_index];

      fd->face.i = fd->index = face_index;

      if (fd->face_sets_) {
        fd->face_set = fd->face_sets_ + face_index;
      }
      if (fd->hide_poly_) {
        fd->hide = fd->hide_poly_ + face_index;
      }

      pbvh_face_iter_verts_reserve(fd, poly.totloop);

      const MLoop *ml = fd->mloop_ + poly.loopstart;
      const int grid_area = fd->subdiv_key_.grid_area;

      for (int i = 0; i < poly.totloop; i++, ml++) {
        if (fd->pbvh_type_ == PBVH_GRIDS) {
          /* Grid corners. */
          fd->verts[i].i = (poly.loopstart + i) * grid_area + grid_area - 1;
        }
        else {
          fd->verts[i].i = ml->v;
        }
      }
      break;
    }
  }
}

void BKE_pbvh_face_iter_step(PBVHFaceIter *fd)
{
  pbvh_face_iter_step(fd, true);
}

void BKE_pbvh_face_iter_init(PBVH *pbvh, PBVHNode *node, PBVHFaceIter *fd)
{
  memset(fd, 0, sizeof(*fd));

  fd->node_ = node;
  fd->pbvh_type_ = BKE_pbvh_type(pbvh);
  fd->verts = fd->verts_reserved_;
  fd->verts_size_ = PBVH_FACE_ITER_VERTS_RESERVED;

  switch (BKE_pbvh_type(pbvh)) {
    case PBVH_GRIDS:
      fd->subdiv_ccg_ = pbvh->subdiv_ccg;
      fd->subdiv_key_ = pbvh->gridkey;
      ATTR_FALLTHROUGH;
    case PBVH_FACES:
      fd->polys_ = pbvh->polys;
      fd->mloop_ = pbvh->mloop;
      fd->looptri_ = pbvh->looptri;
      fd->hide_poly_ = pbvh->hide_poly;
      fd->face_sets_ = pbvh->face_sets;
      fd->last_face_index_ = -1;

      break;
    case PBVH_BMESH:
      fd->bm = pbvh->header.bm;
      fd->cd_face_set_ = CustomData_get_offset_named(
          &pbvh->header.bm->pdata, CD_PROP_INT32, ".sculpt_face_set");
      fd->cd_hide_poly_ = CustomData_get_offset_named(
          &pbvh->header.bm->pdata, CD_PROP_INT32, ".hide_poly");

      fd->bm_faces_iter_ = 0;
      fd->bm_faces_ = node->bm_faces;
      break;
  }

  if (!BKE_pbvh_face_iter_done(fd)) {
    pbvh_face_iter_step(fd, false);
  }
}

void BKE_pbvh_face_iter_finish(PBVHFaceIter *fd)
{
  if (fd->verts != fd->verts_reserved_) {
    MEM_SAFE_FREE(fd->verts);
  }
}

bool BKE_pbvh_face_iter_done(PBVHFaceIter *fd)
{
  switch (fd->pbvh_type_) {
    case PBVH_FACES:
    case PBVH_GRIDS:
      return fd->prim_index_ >= fd->node_->totprim;
    case PBVH_BMESH:
      return fd->bm_faces_iter_ >= fd->bm_faces_->cur;
    default:
      BLI_assert_unreachable();
      return true;
  }
}

void BKE_pbvh_sync_visibility_from_verts(PBVH *pbvh, Mesh *mesh)
{
  switch (pbvh->header.type) {
    case PBVH_FACES: {
      BKE_mesh_flush_hidden_from_verts(mesh);
      BKE_pbvh_update_hide_attributes_from_mesh(pbvh);
      break;
    }
    case PBVH_BMESH: {
      BMIter iter;
      BMVert *v;
      BMEdge *e;
      BMFace *f;

      BM_ITER_MESH (f, &iter, pbvh->header.bm, BM_FACES_OF_MESH) {
        BM_elem_flag_disable(f, BM_ELEM_HIDDEN);
      }

      BM_ITER_MESH (e, &iter, pbvh->header.bm, BM_EDGES_OF_MESH) {
        BM_elem_flag_disable(e, BM_ELEM_HIDDEN);
      }

      BM_ITER_MESH (v, &iter, pbvh->header.bm, BM_VERTS_OF_MESH) {
        if (!BM_elem_flag_test(v, BM_ELEM_HIDDEN)) {
          continue;
        }
        BMIter iter_l;
        BMLoop *l;

        BM_ITER_ELEM (l, &iter_l, v, BM_LOOPS_OF_VERT) {
          BM_elem_flag_enable(l->e, BM_ELEM_HIDDEN);
          BM_elem_flag_enable(l->f, BM_ELEM_HIDDEN);
        }
      }
      break;
    }
    case PBVH_GRIDS: {
      const blender::Span<MPoly> polys = mesh->polys();
      CCGKey key = pbvh->gridkey;

      bool *hide_poly = (bool *)CustomData_get_layer_named_for_write(
          &mesh->pdata, CD_PROP_BOOL, ".hide_poly", mesh->totpoly);

      bool delete_hide_poly = true;
      for (const int face_index : polys.index_range()) {
        bool hidden = false;

        for (int loop_index = 0; !hidden && loop_index < polys[face_index].totloop; loop_index++) {
          int grid_index = polys[face_index].loopstart + loop_index;

          if (pbvh->grid_hidden[grid_index] &&
              BLI_BITMAP_TEST(pbvh->grid_hidden[grid_index], key.grid_area - 1)) {
            hidden = true;

            break;
          }
        }

        if (hidden && !hide_poly) {
          hide_poly = (bool *)CustomData_get_layer_named_for_write(
              &mesh->pdata, CD_PROP_BOOL, ".hide_poly", mesh->totpoly);

          if (!hide_poly) {
            CustomData_add_layer_named(
                &mesh->pdata, CD_PROP_BOOL, CD_CONSTRUCT, nullptr, mesh->totpoly, ".hide_poly");

            hide_poly = (bool *)CustomData_get_layer_named_for_write(
                &mesh->pdata, CD_PROP_BOOL, ".hide_poly", mesh->totpoly);
          }
        }

        if (hide_poly) {
          delete_hide_poly = delete_hide_poly && !hidden;
          hide_poly[face_index] = hidden;
        }
      }

      if (delete_hide_poly) {
        CustomData_free_layer_named(&mesh->pdata, ".hide_poly", mesh->totpoly);
      }

      BKE_mesh_flush_hidden_from_polys(mesh);
      BKE_pbvh_update_hide_attributes_from_mesh(pbvh);
      break;
    }
  }
}<|MERGE_RESOLUTION|>--- conflicted
+++ resolved
@@ -959,37 +959,21 @@
   pbvh->face_areas = face_areas;
   pbvh->mesh = mesh;
   pbvh->header.type = PBVH_FACES;
-<<<<<<< HEAD
-  pbvh->mpoly = mpoly;
-  pbvh->hide_poly = (bool *)CustomData_get_layer_named_for_write(
-      &mesh->pdata, CD_PROP_BOOL, ".hide_poly", mesh->totpoly);
-  pbvh->material_indices = (const int *)CustomData_get_layer_named(
-      &mesh->pdata, CD_PROP_INT32, "material_index");
-=======
   pbvh->polys = polys;
   pbvh->hide_poly = static_cast<bool *>(CustomData_get_layer_named_for_write(
       &mesh->pdata, CD_PROP_BOOL, ".hide_poly", mesh->totpoly));
   pbvh->material_indices = static_cast<const int *>(
       CustomData_get_layer_named(&mesh->pdata, CD_PROP_INT32, "material_index"));
->>>>>>> da65b21e
   pbvh->mloop = mloop;
   pbvh->looptri = looptri;
   pbvh->msculptverts = msculptverts;
   pbvh->vert_positions = vert_positions;
-<<<<<<< HEAD
-  BKE_mesh_vertex_normals_ensure(mesh);
-  pbvh->vert_normals = BKE_mesh_vertex_normals_for_write(mesh);
-  pbvh->hide_vert = (bool *)CustomData_get_layer_named_for_write(
-      &mesh->vdata, CD_PROP_BOOL, ".hide_vert", mesh->totvert);
-  pbvh->vert_bitmap = (bool *)MEM_calloc_arrayN(totvert, sizeof(bool), "bvh->vert_bitmap");
-=======
   BKE_mesh_vert_normals_ensure(mesh);
   pbvh->vert_normals = BKE_mesh_vert_normals_for_write(mesh);
   pbvh->hide_vert = static_cast<bool *>(CustomData_get_layer_named_for_write(
       &mesh->vdata, CD_PROP_BOOL, ".hide_vert", mesh->totvert));
   pbvh->vert_bitmap = static_cast<bool *>(
       MEM_calloc_arrayN(totvert, sizeof(bool), "bvh->vert_bitmap"));
->>>>>>> da65b21e
   pbvh->totvert = totvert;
 
 #ifdef TEST_PBVH_FACE_SPLIT
@@ -4893,14 +4877,11 @@
 
   BKE_mesh_vert_poly_map_create(&pmap->pmap,
                                 &pmap->pmap_mem,
-                                BKE_mesh_vert_positions(me),
-                                BKE_mesh_edges(me),
                                 BKE_mesh_polys(me),
                                 BKE_mesh_loops(me),
                                 me->totvert,
                                 me->totpoly,
-                                me->totloop,
-                                false);
+                                me->totloop);
 
   pmap->refcount = 1;
 
