/* SPDX-License-Identifier: GPL-2.0-or-later
 * Copyright 2001-2002 NaN Holding BV. All rights reserved. */

/** \file
 * \ingroup bke
 */

#include "MEM_guardedalloc.h"

/* Allow using deprecated functionality for .blend file I/O. */
#define DNA_DEPRECATED_ALLOW

#include "DNA_defaults.h"
#include "DNA_key_types.h"
#include "DNA_material_types.h"
#include "DNA_mesh_types.h"
#include "DNA_meshdata_types.h"
#include "DNA_object_types.h"

#include "BLI_bit_vector.hh"
#include "BLI_edgehash.h"
#include "BLI_endian_switch.h"
#include "BLI_ghash.h"
#include "BLI_hash.h"
#include "BLI_index_range.hh"
#include "BLI_linklist.h"
#include "BLI_listbase.h"
#include "BLI_math.h"
#include "BLI_math_vector.hh"
#include "BLI_memarena.h"
#include "BLI_span.hh"
#include "BLI_string.h"
#include "BLI_task.hh"
#include "BLI_utildefines.h"
#include "BLI_vector.hh"
#include "BLI_virtual_array.hh"

#include "BLT_translation.h"

#include "BKE_anim_data.h"
#include "BKE_attribute.h"
#include "BKE_attribute.hh"
#include "BKE_bpath.h"
#include "BKE_deform.h"
#include "BKE_editmesh.h"
#include "BKE_global.h"
#include "BKE_idtype.h"
#include "BKE_key.h"
#include "BKE_lib_id.h"
#include "BKE_lib_query.h"
#include "BKE_main.h"
#include "BKE_material.h"
#include "BKE_mesh.h"
#include "BKE_mesh_legacy_convert.h"
#include "BKE_mesh_runtime.h"
#include "BKE_mesh_wrapper.h"
#include "BKE_modifier.h"
#include "BKE_multires.h"
#include "BKE_object.h"

#include "PIL_time.h"

#include "DEG_depsgraph.h"
#include "DEG_depsgraph_query.h"

#include "BLO_read_write.h"

using blender::BitVector;
using blender::float3;
using blender::MutableSpan;
using blender::Span;
using blender::StringRef;
using blender::VArray;
using blender::Vector;

static void mesh_clear_geometry(Mesh *mesh);
static void mesh_tessface_clear_intern(Mesh *mesh, int free_customdata);

static void mesh_init_data(ID *id)
{
  Mesh *mesh = (Mesh *)id;

  BLI_assert(MEMCMP_STRUCT_AFTER_IS_ZERO(mesh, id));

  MEMCPY_STRUCT_AFTER(mesh, DNA_struct_default_get(Mesh), id);

  CustomData_reset(&mesh->vdata);
  CustomData_reset(&mesh->edata);
  CustomData_reset(&mesh->fdata);
  CustomData_reset(&mesh->pdata);
  CustomData_reset(&mesh->ldata);

  mesh->runtime = new blender::bke::MeshRuntime();

  mesh->face_sets_color_seed = BLI_hash_int(PIL_check_seconds_timer_i() & UINT_MAX);
}

static void mesh_copy_data(Main *bmain, ID *id_dst, const ID *id_src, const int flag)
{
  Mesh *mesh_dst = (Mesh *)id_dst;
  const Mesh *mesh_src = (const Mesh *)id_src;

  mesh_dst->runtime = new blender::bke::MeshRuntime();
  mesh_dst->runtime->deformed_only = mesh_src->runtime->deformed_only;
  mesh_dst->runtime->wrapper_type = mesh_src->runtime->wrapper_type;
  mesh_dst->runtime->wrapper_type_finalize = mesh_src->runtime->wrapper_type_finalize;
  mesh_dst->runtime->subsurf_runtime_data = mesh_src->runtime->subsurf_runtime_data;
  mesh_dst->runtime->cd_mask_extra = mesh_src->runtime->cd_mask_extra;
  /* Copy face dot tags, since meshes may be duplicated after a subsurf modifier
   * or node, but we still need to be able to draw face center vertices. */
  mesh_dst->runtime->subsurf_face_dot_tags = static_cast<uint32_t *>(
      MEM_dupallocN(mesh_src->runtime->subsurf_face_dot_tags));
  if ((mesh_src->id.tag & LIB_TAG_NO_MAIN) == 0) {
    /* This is a direct copy of a main mesh, so for now it has the same topology. */
    mesh_dst->runtime->deformed_only = true;
  }
  /* This option is set for run-time meshes that have been copied from the current objects mode.
   * Currently this is used for edit-mesh although it could be used for sculpt or other
   * kinds of data specific to an objects mode.
   *
   * The flag signals that the mesh hasn't been modified from the data that generated it,
   * allowing us to use the object-mode data for drawing.
   *
   * While this could be the callers responsibility, keep here since it's
   * highly unlikely we want to create a duplicate and not use it for drawing. */
  mesh_dst->runtime->is_original_bmesh = false;

  /* Share various derived caches between the source and destination mesh for improved performance
   * when the source is persistent and edits to the destination mesh don't affect the caches.
   * Caches will be "un-shared" as necessary later on. */
  mesh_dst->runtime->bounds_cache = mesh_src->runtime->bounds_cache;
  mesh_dst->runtime->loose_edges_cache = mesh_src->runtime->loose_edges_cache;
  mesh_dst->runtime->looptris_cache = mesh_src->runtime->looptris_cache;

  /* Only do tessface if we have no polys. */
  const bool do_tessface = ((mesh_src->totface != 0) && (mesh_src->totpoly == 0));

  CustomData_MeshMasks mask = CD_MASK_MESH;

  if (mesh_src->id.tag & LIB_TAG_NO_MAIN) {
    /* For copies in depsgraph, keep data like #CD_ORIGINDEX and #CD_ORCO. */
    CustomData_MeshMasks_update(&mask, &CD_MASK_DERIVEDMESH);
  }

  mesh_dst->mat = (Material **)MEM_dupallocN(mesh_src->mat);

  BKE_defgroup_copy_list(&mesh_dst->vertex_group_names, &mesh_src->vertex_group_names);

  const eCDAllocType alloc_type = (flag & LIB_ID_COPY_CD_REFERENCE) ? CD_REFERENCE : CD_DUPLICATE;
  CustomData_copy(&mesh_src->vdata, &mesh_dst->vdata, mask.vmask, alloc_type, mesh_dst->totvert);
  CustomData_copy(&mesh_src->edata, &mesh_dst->edata, mask.emask, alloc_type, mesh_dst->totedge);
  CustomData_copy(&mesh_src->ldata, &mesh_dst->ldata, mask.lmask, alloc_type, mesh_dst->totloop);
  CustomData_copy(&mesh_src->pdata, &mesh_dst->pdata, mask.pmask, alloc_type, mesh_dst->totpoly);
  if (do_tessface) {
    CustomData_copy(&mesh_src->fdata, &mesh_dst->fdata, mask.fmask, alloc_type, mesh_dst->totface);
  }
  else {
    mesh_tessface_clear_intern(mesh_dst, false);
  }

  mesh_dst->edit_mesh = nullptr;

  mesh_dst->mselect = (MSelect *)MEM_dupallocN(mesh_dst->mselect);

  /* TODO: Do we want to add flag to prevent this? */
  if (mesh_src->key && (flag & LIB_ID_COPY_SHAPEKEY)) {
    BKE_id_copy_ex(bmain, &mesh_src->key->id, (ID **)&mesh_dst->key, flag);
    /* XXX This is not nice, we need to make BKE_id_copy_ex fully re-entrant... */
    mesh_dst->key->from = &mesh_dst->id;
  }
<<<<<<< HEAD

  mesh_dst->attr_color_active = mesh_src->attr_color_active;
  mesh_dst->attr_color_render = mesh_src->attr_color_render;
  BKE_mesh_assert_normals_dirty_or_calculated(mesh_dst);
=======
>>>>>>> ce16fa0f
}

void BKE_mesh_free_editmesh(struct Mesh *mesh)
{
  if (mesh->edit_mesh == nullptr) {
    return;
  }

  if (mesh->edit_mesh->is_shallow_copy == false) {
    BKE_editmesh_free_data(mesh->edit_mesh);
  }
  MEM_freeN(mesh->edit_mesh);
  mesh->edit_mesh = nullptr;
}

static void mesh_free_data(ID *id)
{
  Mesh *mesh = (Mesh *)id;

  BLI_freelistN(&mesh->vertex_group_names);

  BKE_mesh_free_editmesh(mesh);

  mesh_clear_geometry(mesh);
  MEM_SAFE_FREE(mesh->mat);

  delete mesh->runtime;
}

static void mesh_foreach_id(ID *id, LibraryForeachIDData *data)
{
  Mesh *mesh = (Mesh *)id;
  BKE_LIB_FOREACHID_PROCESS_IDSUPER(data, mesh->texcomesh, IDWALK_CB_NEVER_SELF);
  BKE_LIB_FOREACHID_PROCESS_IDSUPER(data, mesh->key, IDWALK_CB_USER);
  for (int i = 0; i < mesh->totcol; i++) {
    BKE_LIB_FOREACHID_PROCESS_IDSUPER(data, mesh->mat[i], IDWALK_CB_USER);
  }
}

static void mesh_foreach_path(ID *id, BPathForeachPathData *bpath_data)
{
  Mesh *me = (Mesh *)id;
  if (me->ldata.external) {
    BKE_bpath_foreach_path_fixed_process(bpath_data, me->ldata.external->filepath);
  }
}

static void mesh_blend_write(BlendWriter *writer, ID *id, const void *id_address)
{
  using namespace blender;
  Mesh *mesh = (Mesh *)id;
  const bool is_undo = BLO_write_is_undo(writer);

  Vector<CustomDataLayer, 16> vert_layers;
  Vector<CustomDataLayer, 16> edge_layers;
  Vector<CustomDataLayer, 16> loop_layers;
  Vector<CustomDataLayer, 16> poly_layers;

  /* cache only - don't write */
  mesh->mface = nullptr;
  mesh->totface = 0;
  memset(&mesh->fdata, 0, sizeof(mesh->fdata));

  /* Do not store actual geometry data in case this is a library override ID. */
  if (ID_IS_OVERRIDE_LIBRARY(mesh) && !is_undo) {
    mesh->totvert = 0;
    memset(&mesh->vdata, 0, sizeof(mesh->vdata));

    mesh->totedge = 0;
    memset(&mesh->edata, 0, sizeof(mesh->edata));

    mesh->totloop = 0;
    memset(&mesh->ldata, 0, sizeof(mesh->ldata));

    mesh->totpoly = 0;
    memset(&mesh->pdata, 0, sizeof(mesh->pdata));
  }
  else {
    Set<std::string> names_to_skip;
    if (!BLO_write_is_undo(writer)) {
      BKE_mesh_legacy_convert_hide_layers_to_flags(mesh);
      BKE_mesh_legacy_convert_selection_layers_to_flags(mesh);
      BKE_mesh_legacy_convert_material_indices_to_mpoly(mesh);
      BKE_mesh_legacy_bevel_weight_from_layers(mesh);
      BKE_mesh_legacy_face_set_from_generic(mesh, poly_layers);
      BKE_mesh_legacy_edge_crease_from_layers(mesh);
      BKE_mesh_legacy_convert_loose_edges_to_flag(mesh);
      /* When converting to the old mesh format, don't save redundant attributes. */
      names_to_skip.add_multiple_new({".hide_vert",
                                      ".hide_edge",
                                      ".hide_poly",
                                      "material_index",
                                      ".select_vert",
                                      ".select_edge",
                                      ".select_poly"});

      /* Set deprecated mesh data pointers for forward compatibility. */
      mesh->mvert = const_cast<MVert *>(mesh->verts().data());
      mesh->medge = const_cast<MEdge *>(mesh->edges().data());
      mesh->mpoly = const_cast<MPoly *>(mesh->polys().data());
      mesh->mloop = const_cast<MLoop *>(mesh->loops().data());
      mesh->dvert = const_cast<MDeformVert *>(mesh->deform_verts().data());
    }

    CustomData_blend_write_prepare(mesh->vdata, vert_layers, names_to_skip);
    CustomData_blend_write_prepare(mesh->edata, edge_layers, names_to_skip);
    CustomData_blend_write_prepare(mesh->ldata, loop_layers, names_to_skip);
    CustomData_blend_write_prepare(mesh->pdata, poly_layers, names_to_skip);
  }

  mesh->runtime = nullptr;

  BLO_write_id_struct(writer, Mesh, id_address, &mesh->id);
  BKE_id_blend_write(writer, &mesh->id);

  /* direct data */
  if (mesh->adt) {
    BKE_animdata_blend_write(writer, mesh->adt);
  }

  BKE_defbase_blend_write(writer, &mesh->vertex_group_names);

  BLO_write_pointer_array(writer, mesh->totcol, mesh->mat);
  BLO_write_raw(writer, sizeof(MSelect) * mesh->totselect, mesh->mselect);

  CustomData_blend_write(
      writer, &mesh->vdata, vert_layers, mesh->totvert, CD_MASK_MESH.vmask, &mesh->id);
  CustomData_blend_write(
      writer, &mesh->edata, edge_layers, mesh->totedge, CD_MASK_MESH.emask, &mesh->id);
  /* fdata is really a dummy - written so slots align */
  CustomData_blend_write(writer, &mesh->fdata, {}, mesh->totface, CD_MASK_MESH.fmask, &mesh->id);
  CustomData_blend_write(
      writer, &mesh->ldata, loop_layers, mesh->totloop, CD_MASK_MESH.lmask, &mesh->id);
  CustomData_blend_write(
      writer, &mesh->pdata, poly_layers, mesh->totpoly, CD_MASK_MESH.pmask, &mesh->id);
}

static void mesh_blend_read_data(BlendDataReader *reader, ID *id)
{
  Mesh *mesh = (Mesh *)id;
  BLO_read_pointer_array(reader, (void **)&mesh->mat);

  /* Deprecated pointers to custom data layers are read here for backward compatibility
   * with files where these were owning pointers rather than a view into custom data. */
  BLO_read_data_address(reader, &mesh->mvert);
  BLO_read_data_address(reader, &mesh->medge);
  BLO_read_data_address(reader, &mesh->mface);
  BLO_read_data_address(reader, &mesh->mtface);
  BLO_read_data_address(reader, &mesh->dvert);
  BLO_read_data_address(reader, &mesh->tface);
  BLO_read_data_address(reader, &mesh->mcol);

  BLO_read_data_address(reader, &mesh->mselect);

  /* animdata */
  BLO_read_data_address(reader, &mesh->adt);
  BKE_animdata_blend_read_data(reader, mesh->adt);

  BLO_read_list(reader, &mesh->vertex_group_names);

  CustomData_blend_read(reader, &mesh->vdata, mesh->totvert);
  CustomData_blend_read(reader, &mesh->edata, mesh->totedge);
  CustomData_blend_read(reader, &mesh->fdata, mesh->totface);
  CustomData_blend_read(reader, &mesh->ldata, mesh->totloop);
  CustomData_blend_read(reader, &mesh->pdata, mesh->totpoly);
  if (mesh->deform_verts().is_empty()) {
    /* Vertex group data was also an owning pointer in old Blender versions.
     * Don't read them again if they were read as part of #CustomData. */
    BKE_defvert_blend_read(reader, mesh->totvert, mesh->dvert);
  }

  mesh->texflag &= ~ME_AUTOSPACE_EVALUATED;
  mesh->edit_mesh = nullptr;

  mesh->runtime = new blender::bke::MeshRuntime();

  /* happens with old files */
  if (mesh->mselect == nullptr) {
    mesh->totselect = 0;
  }

  if (BLO_read_requires_endian_switch(reader) && mesh->tface) {
    TFace *tf = mesh->tface;
    for (int i = 0; i < mesh->totface; i++, tf++) {
      BLI_endian_switch_uint32_array(tf->col, 4);
    }
  }
}

static void mesh_blend_read_lib(BlendLibReader *reader, ID *id)
{
  Mesh *me = (Mesh *)id;
  /* this check added for python created meshes */
  if (me->mat) {
    for (int i = 0; i < me->totcol; i++) {
      BLO_read_id_address(reader, me->id.lib, &me->mat[i]);
    }
  }
  else {
    me->totcol = 0;
  }

  BLO_read_id_address(reader, me->id.lib, &me->ipo);  // XXX: deprecated: old anim sys
  BLO_read_id_address(reader, me->id.lib, &me->key);
  BLO_read_id_address(reader, me->id.lib, &me->texcomesh);
}

static void mesh_read_expand(BlendExpander *expander, ID *id)
{
  Mesh *me = (Mesh *)id;
  for (int a = 0; a < me->totcol; a++) {
    BLO_expand(expander, me->mat[a]);
  }

  BLO_expand(expander, me->key);
  BLO_expand(expander, me->texcomesh);
}

IDTypeInfo IDType_ID_ME = {
    /* id_code */ ID_ME,
    /* id_filter */ FILTER_ID_ME,
    /* main_listbase_index */ INDEX_ID_ME,
    /* struct_size */ sizeof(Mesh),
    /* name */ "Mesh",
    /* name_plural */ "meshes",
    /* translation_context */ BLT_I18NCONTEXT_ID_MESH,
    /* flags */ IDTYPE_FLAGS_APPEND_IS_REUSABLE,
    /* asset_type_info */ nullptr,

    /* init_data */ mesh_init_data,
    /* copy_data */ mesh_copy_data,
    /* free_data */ mesh_free_data,
    /* make_local */ nullptr,
    /* foreach_id */ mesh_foreach_id,
    /* foreach_cache */ nullptr,
    /* foreach_path */ mesh_foreach_path,
    /* owner_pointer_get */ nullptr,

    /* blend_write */ mesh_blend_write,
    /* blend_read_data */ mesh_blend_read_data,
    /* blend_read_lib */ mesh_blend_read_lib,
    /* blend_read_expand */ mesh_read_expand,

    /* blend_read_undo_preserve */ nullptr,

    /* lib_override_apply_post */ nullptr,
};

enum {
  MESHCMP_DVERT_WEIGHTMISMATCH = 1,
  MESHCMP_DVERT_GROUPMISMATCH,
  MESHCMP_DVERT_TOTGROUPMISMATCH,
  MESHCMP_LOOPCOLMISMATCH,
  MESHCMP_LOOPUVMISMATCH,
  MESHCMP_LOOPMISMATCH,
  MESHCMP_POLYVERTMISMATCH,
  MESHCMP_POLYMISMATCH,
  MESHCMP_EDGEUNKNOWN,
  MESHCMP_VERTCOMISMATCH,
  MESHCMP_CDLAYERS_MISMATCH,
  MESHCMP_ATTRIBUTE_VALUE_MISMATCH,
};

static const char *cmpcode_to_str(int code)
{
  switch (code) {
    case MESHCMP_DVERT_WEIGHTMISMATCH:
      return "Vertex Weight Mismatch";
    case MESHCMP_DVERT_GROUPMISMATCH:
      return "Vertex Group Mismatch";
    case MESHCMP_DVERT_TOTGROUPMISMATCH:
      return "Vertex Doesn't Belong To Same Number Of Groups";
    case MESHCMP_LOOPCOLMISMATCH:
      return "Color Attribute Mismatch";
    case MESHCMP_LOOPUVMISMATCH:
      return "UV Mismatch";
    case MESHCMP_LOOPMISMATCH:
      return "Loop Mismatch";
    case MESHCMP_POLYVERTMISMATCH:
      return "Loop Vert Mismatch In Poly Test";
    case MESHCMP_POLYMISMATCH:
      return "Loop Vert Mismatch";
    case MESHCMP_EDGEUNKNOWN:
      return "Edge Mismatch";
    case MESHCMP_VERTCOMISMATCH:
      return "Vertex Coordinate Mismatch";
    case MESHCMP_CDLAYERS_MISMATCH:
      return "CustomData Layer Count Mismatch";
    case MESHCMP_ATTRIBUTE_VALUE_MISMATCH:
      return "Attribute Value Mismatch";
    default:
      return "Mesh Comparison Code Unknown";
  }
}

/** Thresh is threshold for comparing vertices, UV's, vertex colors, weights, etc. */
static int customdata_compare(
    CustomData *c1, CustomData *c2, const int total_length, Mesh *m1, Mesh *m2, const float thresh)
{
  const float thresh_sq = thresh * thresh;
  CustomDataLayer *l1, *l2;
  int layer_count1 = 0, layer_count2 = 0, j;
  const uint64_t cd_mask_non_generic = CD_MASK_MVERT | CD_MASK_MEDGE | CD_MASK_MPOLY |
                                       CD_MASK_MLOOPUV | CD_MASK_PROP_BYTE_COLOR |
                                       CD_MASK_MDEFORMVERT;
  const uint64_t cd_mask_all_attr = CD_MASK_PROP_ALL | cd_mask_non_generic;
  const Span<MLoop> loops_1 = m1->loops();
  const Span<MLoop> loops_2 = m2->loops();

  for (int i = 0; i < c1->totlayer; i++) {
    l1 = &c1->layers[i];
    if ((CD_TYPE_AS_MASK(l1->type) & cd_mask_all_attr) && l1->anonymous_id == nullptr) {
      layer_count1++;
    }
  }

  for (int i = 0; i < c2->totlayer; i++) {
    l2 = &c2->layers[i];
    if ((CD_TYPE_AS_MASK(l2->type) & cd_mask_all_attr) && l2->anonymous_id == nullptr) {
      layer_count2++;
    }
  }

  if (layer_count1 != layer_count2) {
    /* TODO(@HooglyBoogly): Re-enable after tests are updated for material index refactor. */
    // return MESHCMP_CDLAYERS_MISMATCH;
  }

  l1 = c1->layers;
  l2 = c2->layers;

  for (int i1 = 0; i1 < c1->totlayer; i1++) {
    l1 = c1->layers + i1;
    for (int i2 = 0; i2 < c2->totlayer; i2++) {
      l2 = c2->layers + i2;
      if (l1->type != l2->type || !STREQ(l1->name, l2->name) || l1->anonymous_id != nullptr ||
          l2->anonymous_id != nullptr) {
        continue;
      }
      /* At this point `l1` and `l2` have the same name and type, so they should be compared. */

      switch (l1->type) {

        case CD_MVERT: {
          MVert *v1 = (MVert *)l1->data;
          MVert *v2 = (MVert *)l2->data;
          int vtot = m1->totvert;

          for (j = 0; j < vtot; j++, v1++, v2++) {
            for (int k = 0; k < 3; k++) {
              if (compare_threshold_relative(v1->co[k], v2->co[k], thresh)) {
                return MESHCMP_VERTCOMISMATCH;
              }
            }
          }
          break;
        }

        /* We're order-agnostic for edges here. */
        case CD_MEDGE: {
          MEdge *e1 = (MEdge *)l1->data;
          MEdge *e2 = (MEdge *)l2->data;
          int etot = m1->totedge;
          EdgeHash *eh = BLI_edgehash_new_ex(__func__, etot);

          for (j = 0; j < etot; j++, e1++) {
            BLI_edgehash_insert(eh, e1->v1, e1->v2, e1);
          }

          for (j = 0; j < etot; j++, e2++) {
            if (!BLI_edgehash_lookup(eh, e2->v1, e2->v2)) {
              return MESHCMP_EDGEUNKNOWN;
            }
          }
          BLI_edgehash_free(eh, nullptr);
          break;
        }
        case CD_MPOLY: {
          MPoly *p1 = (MPoly *)l1->data;
          MPoly *p2 = (MPoly *)l2->data;
          int ptot = m1->totpoly;

          for (j = 0; j < ptot; j++, p1++, p2++) {
            int k;

            if (p1->totloop != p2->totloop) {
              return MESHCMP_POLYMISMATCH;
            }

            const MLoop *lp1 = &loops_1[p1->loopstart];
            const MLoop *lp2 = &loops_2[p2->loopstart];

            for (k = 0; k < p1->totloop; k++, lp1++, lp2++) {
              if (lp1->v != lp2->v) {
                return MESHCMP_POLYVERTMISMATCH;
              }
            }
          }
          break;
        }
        case CD_MLOOP: {
          MLoop *lp1 = (MLoop *)l1->data;
          MLoop *lp2 = (MLoop *)l2->data;
          int ltot = m1->totloop;

          for (j = 0; j < ltot; j++, lp1++, lp2++) {
            if (lp1->v != lp2->v) {
              return MESHCMP_LOOPMISMATCH;
            }
          }
          break;
        }
        case CD_MLOOPUV: {
          MLoopUV *lp1 = (MLoopUV *)l1->data;
          MLoopUV *lp2 = (MLoopUV *)l2->data;
          int ltot = m1->totloop;

          for (j = 0; j < ltot; j++, lp1++, lp2++) {
            if (len_squared_v2v2(lp1->uv, lp2->uv) > thresh_sq) {
              return MESHCMP_LOOPUVMISMATCH;
            }
          }
          break;
        }
        case CD_PROP_BYTE_COLOR: {
          MLoopCol *lp1 = (MLoopCol *)l1->data;
          MLoopCol *lp2 = (MLoopCol *)l2->data;
          int ltot = m1->totloop;

          for (j = 0; j < ltot; j++, lp1++, lp2++) {
            if (lp1->r != lp2->r || lp1->g != lp2->g || lp1->b != lp2->b || lp1->a != lp2->a) {
              return MESHCMP_LOOPCOLMISMATCH;
            }
          }
          break;
        }
        case CD_MDEFORMVERT: {
          MDeformVert *dv1 = (MDeformVert *)l1->data;
          MDeformVert *dv2 = (MDeformVert *)l2->data;
          int dvtot = m1->totvert;

          for (j = 0; j < dvtot; j++, dv1++, dv2++) {
            int k;
            MDeformWeight *dw1 = dv1->dw, *dw2 = dv2->dw;

            if (dv1->totweight != dv2->totweight) {
              return MESHCMP_DVERT_TOTGROUPMISMATCH;
            }

            for (k = 0; k < dv1->totweight; k++, dw1++, dw2++) {
              if (dw1->def_nr != dw2->def_nr) {
                return MESHCMP_DVERT_GROUPMISMATCH;
              }
              if (fabsf(dw1->weight - dw2->weight) > thresh) {
                return MESHCMP_DVERT_WEIGHTMISMATCH;
              }
            }
          }
          break;
        }
        case CD_PROP_FLOAT: {
          const float *l1_data = (float *)l1->data;
          const float *l2_data = (float *)l2->data;

          for (int i = 0; i < total_length; i++) {
            if (compare_threshold_relative(l1_data[i], l2_data[i], thresh)) {
              return MESHCMP_ATTRIBUTE_VALUE_MISMATCH;
            }
          }
          break;
        }
        case CD_PROP_FLOAT2: {
          const float(*l1_data)[2] = (float(*)[2])l1->data;
          const float(*l2_data)[2] = (float(*)[2])l2->data;

          for (int i = 0; i < total_length; i++) {
            if (compare_threshold_relative(l1_data[i][0], l2_data[i][0], thresh)) {
              return MESHCMP_ATTRIBUTE_VALUE_MISMATCH;
            }
            if (compare_threshold_relative(l1_data[i][1], l2_data[i][1], thresh)) {
              return MESHCMP_ATTRIBUTE_VALUE_MISMATCH;
            }
          }
          break;
        }
        case CD_PROP_FLOAT3: {
          const float(*l1_data)[3] = (float(*)[3])l1->data;
          const float(*l2_data)[3] = (float(*)[3])l2->data;

          for (int i = 0; i < total_length; i++) {
            if (compare_threshold_relative(l1_data[i][0], l2_data[i][0], thresh)) {
              return MESHCMP_ATTRIBUTE_VALUE_MISMATCH;
            }
            if (compare_threshold_relative(l1_data[i][1], l2_data[i][1], thresh)) {
              return MESHCMP_ATTRIBUTE_VALUE_MISMATCH;
            }
            if (compare_threshold_relative(l1_data[i][2], l2_data[i][2], thresh)) {
              return MESHCMP_ATTRIBUTE_VALUE_MISMATCH;
            }
          }
          break;
        }
        case CD_PROP_INT32: {
          const int *l1_data = (int *)l1->data;
          const int *l2_data = (int *)l2->data;

          for (int i = 0; i < total_length; i++) {
            if (l1_data[i] != l2_data[i]) {
              return MESHCMP_ATTRIBUTE_VALUE_MISMATCH;
            }
          }
          break;
        }
        case CD_PROP_INT8: {
          const int8_t *l1_data = (int8_t *)l1->data;
          const int8_t *l2_data = (int8_t *)l2->data;

          for (int i = 0; i < total_length; i++) {
            if (l1_data[i] != l2_data[i]) {
              return MESHCMP_ATTRIBUTE_VALUE_MISMATCH;
            }
          }
          break;
        }
        case CD_PROP_BOOL: {
          const bool *l1_data = (bool *)l1->data;
          const bool *l2_data = (bool *)l2->data;
          for (int i = 0; i < total_length; i++) {
            if (l1_data[i] != l2_data[i]) {
              return MESHCMP_ATTRIBUTE_VALUE_MISMATCH;
            }
          }
          break;
        }
        case CD_PROP_COLOR: {
          const MPropCol *l1_data = (MPropCol *)l1->data;
          const MPropCol *l2_data = (MPropCol *)l2->data;

          for (int i = 0; i < total_length; i++) {
            for (j = 0; j < 4; j++) {
              if (compare_threshold_relative(l1_data[i].color[j], l2_data[i].color[j], thresh)) {
                return MESHCMP_ATTRIBUTE_VALUE_MISMATCH;
              }
            }
          }
          break;
        }
        default: {
          break;
        }
      }
    }
  }

  return 0;
}

const char *BKE_mesh_cmp(Mesh *me1, Mesh *me2, float thresh)
{
  int c;

  if (!me1 || !me2) {
    return "Requires two input meshes";
  }

  if (me1->totvert != me2->totvert) {
    return "Number of verts don't match";
  }

  if (me1->totedge != me2->totedge) {
    return "Number of edges don't match";
  }

  if (me1->totpoly != me2->totpoly) {
    return "Number of faces don't match";
  }

  if (me1->totloop != me2->totloop) {
    return "Number of loops don't match";
  }

  if ((c = customdata_compare(&me1->vdata, &me2->vdata, me1->totvert, me1, me2, thresh))) {
    return cmpcode_to_str(c);
  }

  if ((c = customdata_compare(&me1->edata, &me2->edata, me1->totedge, me1, me2, thresh))) {
    return cmpcode_to_str(c);
  }

  if ((c = customdata_compare(&me1->ldata, &me2->ldata, me1->totloop, me1, me2, thresh))) {
    return cmpcode_to_str(c);
  }

  if ((c = customdata_compare(&me1->pdata, &me2->pdata, me1->totpoly, me1, me2, thresh))) {
    return cmpcode_to_str(c);
  }

  return nullptr;
}

void BKE_mesh_ensure_skin_customdata(Mesh *me)
{
  BMesh *bm = me->edit_mesh ? me->edit_mesh->bm : nullptr;
  MVertSkin *vs;

  if (bm) {
    if (!CustomData_has_layer(&bm->vdata, CD_MVERT_SKIN)) {
      BMVert *v;
      BMIter iter;

      BM_data_layer_add(bm, &bm->vdata, CD_MVERT_SKIN);

      /* Mark an arbitrary vertex as root */
      BM_ITER_MESH (v, &iter, bm, BM_VERTS_OF_MESH) {
        vs = (MVertSkin *)CustomData_bmesh_get(&bm->vdata, v->head.data, CD_MVERT_SKIN);
        vs->flag |= MVERT_SKIN_ROOT;
        break;
      }
    }
  }
  else {
    if (!CustomData_has_layer(&me->vdata, CD_MVERT_SKIN)) {
      vs = (MVertSkin *)CustomData_add_layer(
          &me->vdata, CD_MVERT_SKIN, CD_SET_DEFAULT, nullptr, me->totvert);

      /* Mark an arbitrary vertex as root */
      if (vs) {
        vs->flag |= MVERT_SKIN_ROOT;
      }
    }
  }
}

bool BKE_mesh_ensure_facemap_customdata(struct Mesh *me)
{
  BMesh *bm = me->edit_mesh ? me->edit_mesh->bm : nullptr;
  bool changed = false;
  if (bm) {
    if (!CustomData_has_layer(&bm->pdata, CD_FACEMAP)) {
      BM_data_layer_add(bm, &bm->pdata, CD_FACEMAP);
      changed = true;
    }
  }
  else {
    if (!CustomData_has_layer(&me->pdata, CD_FACEMAP)) {
      CustomData_add_layer(&me->pdata, CD_FACEMAP, CD_SET_DEFAULT, nullptr, me->totpoly);
      changed = true;
    }
  }
  return changed;
}

bool BKE_mesh_clear_facemap_customdata(struct Mesh *me)
{
  BMesh *bm = me->edit_mesh ? me->edit_mesh->bm : nullptr;
  bool changed = false;
  if (bm) {
    if (CustomData_has_layer(&bm->pdata, CD_FACEMAP)) {
      BM_data_layer_free(bm, &bm->pdata, CD_FACEMAP);
      changed = true;
    }
  }
  else {
    if (CustomData_has_layer(&me->pdata, CD_FACEMAP)) {
      CustomData_free_layers(&me->pdata, CD_FACEMAP, me->totpoly);
      changed = true;
    }
  }
  return changed;
}

bool BKE_mesh_has_custom_loop_normals(Mesh *me)
{
  if (me->edit_mesh) {
    return CustomData_has_layer(&me->edit_mesh->bm->ldata, CD_CUSTOMLOOPNORMAL);
  }

  return CustomData_has_layer(&me->ldata, CD_CUSTOMLOOPNORMAL);
}

void BKE_mesh_free_data_for_undo(Mesh *me)
{
  mesh_free_data(&me->id);
}

/**
 * \note on data that this function intentionally doesn't free:
 *
 * - Materials and shape keys are not freed here (#Mesh.mat & #Mesh.key).
 *   As freeing shape keys requires tagging the depsgraph for updated relations,
 *   which is expensive.
 *   Material slots should be kept in sync with the object.
 *
 * - Edit-Mesh (#Mesh.edit_mesh)
 *   Since edit-mesh is tied to the objects mode,
 *   which crashes when called in edit-mode, see: T90972.
 */
static void mesh_clear_geometry(Mesh *mesh)
{
  CustomData_free(&mesh->vdata, mesh->totvert);
  CustomData_free(&mesh->edata, mesh->totedge);
  CustomData_free(&mesh->fdata, mesh->totface);
  CustomData_free(&mesh->ldata, mesh->totloop);
  CustomData_free(&mesh->pdata, mesh->totpoly);

  MEM_SAFE_FREE(mesh->mselect);

  mesh->totvert = 0;
  mesh->totedge = 0;
  mesh->totface = 0;
  mesh->totloop = 0;
  mesh->totpoly = 0;
  mesh->act_face = -1;
  mesh->totselect = 0;

  BLI_freelistN(&mesh->vertex_group_names);
}

void BKE_mesh_clear_geometry(Mesh *mesh)
{
  BKE_mesh_runtime_clear_cache(mesh);
  mesh_clear_geometry(mesh);
}

static void mesh_tessface_clear_intern(Mesh *mesh, int free_customdata)
{
  if (free_customdata) {
    CustomData_free(&mesh->fdata, mesh->totface);
  }
  else {
    CustomData_reset(&mesh->fdata);
  }

  mesh->totface = 0;
}

Mesh *BKE_mesh_add(Main *bmain, const char *name)
{
  Mesh *me = (Mesh *)BKE_id_new(bmain, ID_ME, name);

  return me;
}

/* Custom data layer functions; those assume that totXXX are set correctly. */
static void mesh_ensure_cdlayers_primary(Mesh *mesh, bool do_tessface)
{
  if (!CustomData_get_layer(&mesh->vdata, CD_MVERT)) {
    CustomData_add_layer(&mesh->vdata, CD_MVERT, CD_SET_DEFAULT, nullptr, mesh->totvert);
  }
  if (!CustomData_get_layer(&mesh->edata, CD_MEDGE)) {
    CustomData_add_layer(&mesh->edata, CD_MEDGE, CD_SET_DEFAULT, nullptr, mesh->totedge);
  }
  if (!CustomData_get_layer(&mesh->ldata, CD_MLOOP)) {
    CustomData_add_layer(&mesh->ldata, CD_MLOOP, CD_SET_DEFAULT, nullptr, mesh->totloop);
  }
  if (!CustomData_get_layer(&mesh->pdata, CD_MPOLY)) {
    CustomData_add_layer(&mesh->pdata, CD_MPOLY, CD_SET_DEFAULT, nullptr, mesh->totpoly);
  }

  if (do_tessface && !CustomData_get_layer(&mesh->fdata, CD_MFACE)) {
    CustomData_add_layer(&mesh->fdata, CD_MFACE, CD_SET_DEFAULT, nullptr, mesh->totface);
  }
}

Mesh *BKE_mesh_new_nomain(
    int verts_len, int edges_len, int tessface_len, int loops_len, int polys_len)
{
  Mesh *mesh = (Mesh *)BKE_libblock_alloc(
      nullptr, ID_ME, BKE_idtype_idcode_to_name(ID_ME), LIB_ID_CREATE_LOCALIZE);
  BKE_libblock_init_empty(&mesh->id);

  /* Don't use #CustomData_reset because we don't want to touch custom-data. */
  copy_vn_i(mesh->vdata.typemap, CD_NUMTYPES, -1);
  copy_vn_i(mesh->edata.typemap, CD_NUMTYPES, -1);
  copy_vn_i(mesh->fdata.typemap, CD_NUMTYPES, -1);
  copy_vn_i(mesh->ldata.typemap, CD_NUMTYPES, -1);
  copy_vn_i(mesh->pdata.typemap, CD_NUMTYPES, -1);

  mesh->totvert = verts_len;
  mesh->totedge = edges_len;
  mesh->totface = tessface_len;
  mesh->totloop = loops_len;
  mesh->totpoly = polys_len;

  mesh_ensure_cdlayers_primary(mesh, true);

  return mesh;
}

void BKE_mesh_copy_parameters(Mesh *me_dst, const Mesh *me_src)
{
  /* Copy general settings. */
  me_dst->editflag = me_src->editflag;
  me_dst->flag = me_src->flag;
  me_dst->smoothresh = me_src->smoothresh;
  me_dst->remesh_voxel_size = me_src->remesh_voxel_size;
  me_dst->remesh_voxel_adaptivity = me_src->remesh_voxel_adaptivity;
  me_dst->remesh_mode = me_src->remesh_mode;
  me_dst->symmetry = me_src->symmetry;

  me_dst->face_sets_color_seed = me_src->face_sets_color_seed;
  me_dst->face_sets_color_default = me_src->face_sets_color_default;

  me_dst->attr_color_active = me_src->attr_color_active;
  me_dst->attr_color_render = me_src->attr_color_render;

  /* Copy texture space. */
  me_dst->texflag = me_src->texflag;
  copy_v3_v3(me_dst->loc, me_src->loc);
  copy_v3_v3(me_dst->size, me_src->size);

  me_dst->vertex_group_active_index = me_src->vertex_group_active_index;
  me_dst->attributes_active_index = me_src->attributes_active_index;
}

void BKE_mesh_copy_parameters_for_eval(Mesh *me_dst, const Mesh *me_src)
{
  /* User counts aren't handled, don't copy into a mesh from #G_MAIN. */
  BLI_assert(me_dst->id.tag & (LIB_TAG_NO_MAIN | LIB_TAG_COPIED_ON_WRITE));

  BKE_mesh_copy_parameters(me_dst, me_src);

  /* Copy vertex group names. */
  BLI_assert(BLI_listbase_is_empty(&me_dst->vertex_group_names));
  BKE_defgroup_copy_list(&me_dst->vertex_group_names, &me_src->vertex_group_names);

  /* Copy materials. */
  if (me_dst->mat != nullptr) {
    MEM_freeN(me_dst->mat);
  }
  me_dst->mat = (Material **)MEM_dupallocN(me_src->mat);
  me_dst->totcol = me_src->totcol;
}

Mesh *BKE_mesh_new_nomain_from_template_ex(const Mesh *me_src,
                                           int verts_len,
                                           int edges_len,
                                           int tessface_len,
                                           int loops_len,
                                           int polys_len,
                                           CustomData_MeshMasks mask)
{
  /* Only do tessface if we are creating tessfaces or copying from mesh with only tessfaces. */
  const bool do_tessface = (tessface_len || ((me_src->totface != 0) && (me_src->totpoly == 0)));

  Mesh *me_dst = (Mesh *)BKE_id_new_nomain(ID_ME, nullptr);

  me_dst->mselect = (MSelect *)MEM_dupallocN(me_src->mselect);

  me_dst->totvert = verts_len;
  me_dst->totedge = edges_len;
  me_dst->totface = tessface_len;
  me_dst->totloop = loops_len;
  me_dst->totpoly = polys_len;

  BKE_mesh_copy_parameters_for_eval(me_dst, me_src);

  CustomData_copy(&me_src->vdata, &me_dst->vdata, mask.vmask, CD_SET_DEFAULT, verts_len);
  CustomData_copy(&me_src->edata, &me_dst->edata, mask.emask, CD_SET_DEFAULT, edges_len);
  CustomData_copy(&me_src->ldata, &me_dst->ldata, mask.lmask, CD_SET_DEFAULT, loops_len);
  CustomData_copy(&me_src->pdata, &me_dst->pdata, mask.pmask, CD_SET_DEFAULT, polys_len);
  if (do_tessface) {
    CustomData_copy(&me_src->fdata, &me_dst->fdata, mask.fmask, CD_SET_DEFAULT, tessface_len);
  }
  else {
    mesh_tessface_clear_intern(me_dst, false);
  }

  /* The destination mesh should at least have valid primary CD layers,
   * even in cases where the source mesh does not. */
  mesh_ensure_cdlayers_primary(me_dst, do_tessface);

  /* Expect that normals aren't copied at all, since the destination mesh is new. */
  BLI_assert(BKE_mesh_vertex_normals_are_dirty(me_dst));

  return me_dst;
}

Mesh *BKE_mesh_new_nomain_from_template(const Mesh *me_src,
                                        int verts_len,
                                        int edges_len,
                                        int tessface_len,
                                        int loops_len,
                                        int polys_len)
{
  return BKE_mesh_new_nomain_from_template_ex(
      me_src, verts_len, edges_len, tessface_len, loops_len, polys_len, CD_MASK_EVERYTHING);
}

void BKE_mesh_eval_delete(struct Mesh *mesh_eval)
{
  /* Evaluated mesh may point to edit mesh, but never owns it. */
  mesh_eval->edit_mesh = nullptr;
  mesh_free_data(&mesh_eval->id);
  BKE_libblock_free_data(&mesh_eval->id, false);
  MEM_freeN(mesh_eval);
}

Mesh *BKE_mesh_copy_for_eval(const Mesh *source, bool reference)
{
  int flags = LIB_ID_COPY_LOCALIZE;

  if (reference) {
    flags |= LIB_ID_COPY_CD_REFERENCE;
  }

  Mesh *result = (Mesh *)BKE_id_copy_ex(nullptr, &source->id, nullptr, flags);
  return result;
}

BMesh *BKE_mesh_to_bmesh_ex(const Object *ob,
                            const Mesh *me,
                            const struct BMeshCreateParams *create_params,
                            const struct BMeshFromMeshParams *convert_params)
{
  const BMAllocTemplate allocsize = BMALLOC_TEMPLATE_FROM_ME(me);

  BMesh *bm = BM_mesh_create(&allocsize, create_params);
  BM_mesh_bm_from_me((Object *)ob, bm, me, convert_params);

  return bm;
}

BMesh *BKE_mesh_to_bmesh(Mesh *me,
                         Object *ob,
                         const bool add_key_index,
                         const struct BMeshCreateParams *params)
{
  BMeshFromMeshParams bmesh_from_mesh_params{};
  bmesh_from_mesh_params.calc_face_normal = false;
  bmesh_from_mesh_params.calc_vert_normal = false;
  bmesh_from_mesh_params.add_key_index = add_key_index;
  bmesh_from_mesh_params.use_shapekey = true;
  bmesh_from_mesh_params.active_shapekey = ob->shapenr;
  return BKE_mesh_to_bmesh_ex(ob, me, params, &bmesh_from_mesh_params);
}

Mesh *BKE_mesh_from_bmesh_nomain(BMesh *bm,
                                 const struct BMeshToMeshParams *params,
                                 const Mesh *me_settings)
{
  BLI_assert(params->calc_object_remap == false);

  Mesh *mesh = (Mesh *)BKE_id_new_nomain(ID_ME, nullptr);
  BM_mesh_bm_to_me(nullptr, nullptr, bm, mesh, params);

  if (me_settings) {
    BKE_mesh_copy_parameters_for_eval(mesh, me_settings);
  }

  return mesh;
}

Mesh *BKE_mesh_from_bmesh_for_eval_nomain(BMesh *bm,
                                          const CustomData_MeshMasks *cd_mask_extra,
                                          const Mesh *me_settings)
{
  Mesh *mesh = (Mesh *)BKE_id_new_nomain(ID_ME, nullptr);
  BM_mesh_bm_to_me_for_eval(bm, mesh, cd_mask_extra);

  if (me_settings) {
    BKE_mesh_copy_parameters_for_eval(mesh, me_settings);
  }

  return mesh;
}

static void ensure_orig_index_layer(CustomData &data, const int size)
{
  if (CustomData_has_layer(&data, CD_ORIGINDEX)) {
    return;
  }
  int *indices = (int *)CustomData_add_layer(&data, CD_ORIGINDEX, CD_SET_DEFAULT, nullptr, size);
  range_vn_i(indices, size, 0);
}

void BKE_mesh_ensure_default_orig_index_customdata(Mesh *mesh)
{
  BLI_assert(mesh->runtime->wrapper_type == ME_WRAPPER_TYPE_MDATA);
  BKE_mesh_ensure_default_orig_index_customdata_no_check(mesh);
}

void BKE_mesh_ensure_default_orig_index_customdata_no_check(Mesh *mesh)
{
  ensure_orig_index_layer(mesh->vdata, mesh->totvert);
  ensure_orig_index_layer(mesh->edata, mesh->totedge);
  ensure_orig_index_layer(mesh->pdata, mesh->totpoly);
}

BoundBox *BKE_mesh_boundbox_get(Object *ob)
{
  /* This is Object-level data access,
   * DO NOT touch to Mesh's bb, would be totally thread-unsafe. */
  if (ob->runtime.bb == nullptr || ob->runtime.bb->flag & BOUNDBOX_DIRTY) {
    Mesh *me = (Mesh *)ob->data;
    float min[3], max[3];

    INIT_MINMAX(min, max);
    if (!BKE_mesh_wrapper_minmax(me, min, max)) {
      min[0] = min[1] = min[2] = -1.0f;
      max[0] = max[1] = max[2] = 1.0f;
    }

    if (ob->runtime.bb == nullptr) {
      ob->runtime.bb = (BoundBox *)MEM_mallocN(sizeof(*ob->runtime.bb), __func__);
    }
    BKE_boundbox_init_from_minmax(ob->runtime.bb, min, max);
    ob->runtime.bb->flag &= ~BOUNDBOX_DIRTY;
  }

  return ob->runtime.bb;
}

void BKE_mesh_texspace_calc(Mesh *me)
{
  if (me->texflag & ME_AUTOSPACE) {
    float min[3], max[3];

    INIT_MINMAX(min, max);
    if (!BKE_mesh_wrapper_minmax(me, min, max)) {
      min[0] = min[1] = min[2] = -1.0f;
      max[0] = max[1] = max[2] = 1.0f;
    }

    float loc[3], size[3];
    mid_v3_v3v3(loc, min, max);

    size[0] = (max[0] - min[0]) / 2.0f;
    size[1] = (max[1] - min[1]) / 2.0f;
    size[2] = (max[2] - min[2]) / 2.0f;

    for (int a = 0; a < 3; a++) {
      if (size[a] == 0.0f) {
        size[a] = 1.0f;
      }
      else if (size[a] > 0.0f && size[a] < 0.00001f) {
        size[a] = 0.00001f;
      }
      else if (size[a] < 0.0f && size[a] > -0.00001f) {
        size[a] = -0.00001f;
      }
    }

    copy_v3_v3(me->loc, loc);
    copy_v3_v3(me->size, size);

    me->texflag |= ME_AUTOSPACE_EVALUATED;
  }
}

void BKE_mesh_texspace_ensure(Mesh *me)
{
  if ((me->texflag & ME_AUTOSPACE) && !(me->texflag & ME_AUTOSPACE_EVALUATED)) {
    BKE_mesh_texspace_calc(me);
  }
}

void BKE_mesh_texspace_get(Mesh *me, float r_loc[3], float r_size[3])
{
  BKE_mesh_texspace_ensure(me);

  if (r_loc) {
    copy_v3_v3(r_loc, me->loc);
  }
  if (r_size) {
    copy_v3_v3(r_size, me->size);
  }
}

void BKE_mesh_texspace_get_reference(Mesh *me, char **r_texflag, float **r_loc, float **r_size)
{
  BKE_mesh_texspace_ensure(me);

  if (r_texflag != nullptr) {
    *r_texflag = &me->texflag;
  }
  if (r_loc != nullptr) {
    *r_loc = me->loc;
  }
  if (r_size != nullptr) {
    *r_size = me->size;
  }
}

void BKE_mesh_texspace_copy_from_object(Mesh *me, Object *ob)
{
  float *texloc, *texsize;
  char *texflag;

  if (BKE_object_obdata_texspace_get(ob, &texflag, &texloc, &texsize)) {
    me->texflag = *texflag;
    copy_v3_v3(me->loc, texloc);
    copy_v3_v3(me->size, texsize);
  }
}

float (*BKE_mesh_orco_verts_get(Object *ob))[3]
{
  Mesh *me = (Mesh *)ob->data;
  Mesh *tme = me->texcomesh ? me->texcomesh : me;

  /* Get appropriate vertex coordinates */
  float(*vcos)[3] = (float(*)[3])MEM_calloc_arrayN(me->totvert, sizeof(*vcos), "orco mesh");
  const Span<MVert> verts = tme->verts();

  int totvert = min_ii(tme->totvert, me->totvert);

  for (int a = 0; a < totvert; a++) {
    copy_v3_v3(vcos[a], verts[a].co);
  }

  return vcos;
}

void BKE_mesh_orco_verts_transform(Mesh *me, float (*orco)[3], int totvert, int invert)
{
  float loc[3], size[3];

  BKE_mesh_texspace_get(me->texcomesh ? me->texcomesh : me, loc, size);

  if (invert) {
    for (int a = 0; a < totvert; a++) {
      float *co = orco[a];
      madd_v3_v3v3v3(co, loc, co, size);
    }
  }
  else {
    for (int a = 0; a < totvert; a++) {
      float *co = orco[a];
      co[0] = (co[0] - loc[0]) / size[0];
      co[1] = (co[1] - loc[1]) / size[1];
      co[2] = (co[2] - loc[2]) / size[2];
    }
  }
}

void BKE_mesh_orco_ensure(Object *ob, Mesh *mesh)
{
  if (CustomData_has_layer(&mesh->vdata, CD_ORCO)) {
    return;
  }

  /* Orcos are stored in normalized 0..1 range by convention. */
  float(*orcodata)[3] = BKE_mesh_orco_verts_get(ob);
  BKE_mesh_orco_verts_transform(mesh, orcodata, mesh->totvert, false);
  CustomData_add_layer(&mesh->vdata, CD_ORCO, CD_ASSIGN, orcodata, mesh->totvert);
}

Mesh *BKE_mesh_from_object(Object *ob)
{
  if (ob == nullptr) {
    return nullptr;
  }
  if (ob->type == OB_MESH) {
    return (Mesh *)ob->data;
  }

  return nullptr;
}

void BKE_mesh_assign_object(Main *bmain, Object *ob, Mesh *me)
{
  Mesh *old = nullptr;

  if (ob == nullptr) {
    return;
  }

  multires_force_sculpt_rebuild(ob);

  if (ob->type == OB_MESH) {
    old = (Mesh *)ob->data;
    if (old) {
      id_us_min(&old->id);
    }
    ob->data = me;
    id_us_plus((ID *)me);
  }

  BKE_object_materials_test(bmain, ob, (ID *)me);

  BKE_modifiers_test_object(ob);
}

void BKE_mesh_material_index_remove(Mesh *me, short index)
{
  using namespace blender;
  using namespace blender::bke;
  MutableAttributeAccessor attributes = me->attributes_for_write();
  AttributeWriter<int> material_indices = attributes.lookup_for_write<int>("material_index");
  if (!material_indices) {
    return;
  }
  if (material_indices.domain != ATTR_DOMAIN_FACE) {
    BLI_assert_unreachable();
    return;
  }
  MutableVArraySpan<int> indices_span(material_indices.varray);
  for (const int i : indices_span.index_range()) {
    if (indices_span[i] > 0 && indices_span[i] > index) {
      indices_span[i]--;
    }
  }
  indices_span.save();
  material_indices.finish();

  BKE_mesh_tessface_clear(me);
}

bool BKE_mesh_material_index_used(Mesh *me, short index)
{
  using namespace blender;
  using namespace blender::bke;
  const AttributeAccessor attributes = me->attributes();
  const VArray<int> material_indices = attributes.lookup_or_default<int>(
      "material_index", ATTR_DOMAIN_FACE, 0);
  if (material_indices.is_single()) {
    return material_indices.get_internal_single() == index;
  }
  const VArraySpan<int> indices_span(material_indices);
  return indices_span.contains(index);
}

void BKE_mesh_material_index_clear(Mesh *me)
{
  using namespace blender;
  using namespace blender::bke;
  MutableAttributeAccessor attributes = me->attributes_for_write();
  attributes.remove("material_index");

  BKE_mesh_tessface_clear(me);
}

void BKE_mesh_material_remap(Mesh *me, const uint *remap, uint remap_len)
{
  using namespace blender;
  using namespace blender::bke;
  const short remap_len_short = short(remap_len);

#define MAT_NR_REMAP(n) \
  if (n < remap_len_short) { \
    BLI_assert(n >= 0 && remap[n] < remap_len_short); \
    n = remap[n]; \
  } \
  ((void)0)

  if (me->edit_mesh) {
    BMEditMesh *em = me->edit_mesh;
    BMIter iter;
    BMFace *efa;

    BM_ITER_MESH (efa, &iter, em->bm, BM_FACES_OF_MESH) {
      MAT_NR_REMAP(efa->mat_nr);
    }
  }
  else {
    MutableAttributeAccessor attributes = me->attributes_for_write();
    SpanAttributeWriter<int> material_indices = attributes.lookup_or_add_for_write_span<int>(
        "material_index", ATTR_DOMAIN_FACE);
    if (!material_indices) {
      return;
    }
    for (const int i : material_indices.span.index_range()) {
      MAT_NR_REMAP(material_indices.span[i]);
    }
    material_indices.span.save();
    material_indices.finish();
  }

#undef MAT_NR_REMAP
}

void BKE_mesh_smooth_flag_set(Mesh *me, const bool use_smooth)
{
  MutableSpan<MPoly> polys = me->polys_for_write();
  if (use_smooth) {
    for (MPoly &poly : polys) {
      poly.flag |= ME_SMOOTH;
    }
  }
  else {
    for (MPoly &poly : polys) {
      poly.flag &= ~ME_SMOOTH;
    }
  }
}

void BKE_mesh_auto_smooth_flag_set(Mesh *me,
                                   const bool use_auto_smooth,
                                   const float auto_smooth_angle)
{
  if (use_auto_smooth) {
    me->flag |= ME_AUTOSMOOTH;
    me->smoothresh = auto_smooth_angle;
  }
  else {
    me->flag &= ~ME_AUTOSMOOTH;
  }
}

int poly_find_loop_from_vert(const MPoly *poly, const MLoop *loopstart, int vert)
{
  for (int j = 0; j < poly->totloop; j++, loopstart++) {
    if (loopstart->v == vert) {
      return j;
    }
  }

  return -1;
}

int poly_get_adj_loops_from_vert(const MPoly *poly, const MLoop *mloop, int vert, int r_adj[2])
{
  int corner = poly_find_loop_from_vert(poly, &mloop[poly->loopstart], vert);

  if (corner != -1) {
    /* vertex was found */
    r_adj[0] = ME_POLY_LOOP_PREV(mloop, poly, corner)->v;
    r_adj[1] = ME_POLY_LOOP_NEXT(mloop, poly, corner)->v;
  }

  return corner;
}

int BKE_mesh_edge_other_vert(const MEdge *e, int v)
{
  if (e->v1 == v) {
    return e->v2;
  }
  if (e->v2 == v) {
    return e->v1;
  }

  return -1;
}

void BKE_mesh_looptri_get_real_edges(const MEdge *edges,
                                     const MLoop *loops,
                                     const MLoopTri *tri,
                                     int r_edges[3])
{
  for (int i = 2, i_next = 0; i_next < 3; i = i_next++) {
    const MLoop *l1 = &loops[tri->tri[i]], *l2 = &loops[tri->tri[i_next]];
    const MEdge *e = &edges[l1->e];

    bool is_real = (l1->v == e->v1 && l2->v == e->v2) || (l1->v == e->v2 && l2->v == e->v1);

    r_edges[i] = is_real ? l1->e : -1;
  }
}

bool BKE_mesh_minmax(const Mesh *me, float r_min[3], float r_max[3])
{
  using namespace blender;
  if (me->totvert == 0) {
    return false;
  }

  me->runtime->bounds_cache.ensure([me](Bounds<float3> &r_bounds) {
    const Span<MVert> verts = me->verts();
    r_bounds = threading::parallel_reduce(
        verts.index_range(),
        1024,
        Bounds<float3>{float3(FLT_MAX), float3(-FLT_MAX)},
        [verts](IndexRange range, const Bounds<float3> &init) {
          Bounds<float3> result = init;
          for (const int i : range) {
            math::min_max(float3(verts[i].co), result.min, result.max);
          }
          return result;
        },
        [](const Bounds<float3> &a, const Bounds<float3> &b) {
          return Bounds<float3>{math::min(a.min, b.min), math::max(a.max, b.max)};
        });
  });

  const Bounds<float3> &bounds = me->runtime->bounds_cache.data();
  copy_v3_v3(r_min, math::min(bounds.min, float3(r_min)));
  copy_v3_v3(r_max, math::max(bounds.max, float3(r_max)));

  return true;
}

void BKE_mesh_transform(Mesh *me, const float mat[4][4], bool do_keys)
{
  MutableSpan<MVert> verts = me->verts_for_write();

  for (MVert &vert : verts) {
    mul_m4_v3(mat, vert.co);
  }

  if (do_keys && me->key) {
    LISTBASE_FOREACH (KeyBlock *, kb, &me->key->block) {
      float *fp = (float *)kb->data;
      for (int i = kb->totelem; i--; fp += 3) {
        mul_m4_v3(mat, fp);
      }
    }
  }

  /* don't update normals, caller can do this explicitly.
   * We do update loop normals though, those may not be auto-generated
   * (see e.g. STL import script)! */
  float(*lnors)[3] = (float(*)[3])CustomData_duplicate_referenced_layer(
      &me->ldata, CD_NORMAL, me->totloop);
  if (lnors) {
    float m3[3][3];

    copy_m3_m4(m3, mat);
    normalize_m3(m3);
    for (int i = 0; i < me->totloop; i++, lnors++) {
      mul_m3_v3(m3, *lnors);
    }
  }
  BKE_mesh_tag_coords_changed(me);
}

void BKE_mesh_translate(Mesh *me, const float offset[3], const bool do_keys)
{
  MutableSpan<MVert> verts = me->verts_for_write();
  for (MVert &vert : verts) {
    add_v3_v3(vert.co, offset);
  }

  int i;
  if (do_keys && me->key) {
    LISTBASE_FOREACH (KeyBlock *, kb, &me->key->block) {
      float *fp = (float *)kb->data;
      for (i = kb->totelem; i--; fp += 3) {
        add_v3_v3(fp, offset);
      }
    }
  }
  BKE_mesh_tag_coords_changed_uniformly(me);
}

void BKE_mesh_tessface_clear(Mesh *mesh)
{
  mesh_tessface_clear_intern(mesh, true);
}

/* -------------------------------------------------------------------- */
/* MSelect functions (currently used in weight paint mode) */

void BKE_mesh_mselect_clear(Mesh *me)
{
  MEM_SAFE_FREE(me->mselect);
  me->totselect = 0;
}

void BKE_mesh_mselect_validate(Mesh *me)
{
  using namespace blender;
  using namespace blender::bke;
  MSelect *mselect_src, *mselect_dst;
  int i_src, i_dst;

  if (me->totselect == 0) {
    return;
  }

  mselect_src = me->mselect;
  mselect_dst = (MSelect *)MEM_malloc_arrayN(
      (me->totselect), sizeof(MSelect), "Mesh selection history");

  const AttributeAccessor attributes = me->attributes();
  const VArray<bool> select_vert = attributes.lookup_or_default<bool>(
      ".select_vert", ATTR_DOMAIN_POINT, false);
  const VArray<bool> select_edge = attributes.lookup_or_default<bool>(
      ".select_edge", ATTR_DOMAIN_EDGE, false);
  const VArray<bool> select_poly = attributes.lookup_or_default<bool>(
      ".select_poly", ATTR_DOMAIN_FACE, false);

  for (i_src = 0, i_dst = 0; i_src < me->totselect; i_src++) {
    int index = mselect_src[i_src].index;
    switch (mselect_src[i_src].type) {
      case ME_VSEL: {
        if (select_vert[index]) {
          mselect_dst[i_dst] = mselect_src[i_src];
          i_dst++;
        }
        break;
      }
      case ME_ESEL: {
        if (select_edge[index]) {
          mselect_dst[i_dst] = mselect_src[i_src];
          i_dst++;
        }
        break;
      }
      case ME_FSEL: {
        if (select_poly[index]) {
          mselect_dst[i_dst] = mselect_src[i_src];
          i_dst++;
        }
        break;
      }
      default: {
        BLI_assert_unreachable();
        break;
      }
    }
  }

  MEM_freeN(mselect_src);

  if (i_dst == 0) {
    MEM_freeN(mselect_dst);
    mselect_dst = nullptr;
  }
  else if (i_dst != me->totselect) {
    mselect_dst = (MSelect *)MEM_reallocN(mselect_dst, sizeof(MSelect) * i_dst);
  }

  me->totselect = i_dst;
  me->mselect = mselect_dst;
}

int BKE_mesh_mselect_find(Mesh *me, int index, int type)
{
  BLI_assert(ELEM(type, ME_VSEL, ME_ESEL, ME_FSEL));

  for (int i = 0; i < me->totselect; i++) {
    if ((me->mselect[i].index == index) && (me->mselect[i].type == type)) {
      return i;
    }
  }

  return -1;
}

int BKE_mesh_mselect_active_get(Mesh *me, int type)
{
  BLI_assert(ELEM(type, ME_VSEL, ME_ESEL, ME_FSEL));

  if (me->totselect) {
    if (me->mselect[me->totselect - 1].type == type) {
      return me->mselect[me->totselect - 1].index;
    }
  }
  return -1;
}

void BKE_mesh_mselect_active_set(Mesh *me, int index, int type)
{
  const int msel_index = BKE_mesh_mselect_find(me, index, type);

  if (msel_index == -1) {
    /* add to the end */
    me->mselect = (MSelect *)MEM_reallocN(me->mselect, sizeof(MSelect) * (me->totselect + 1));
    me->mselect[me->totselect].index = index;
    me->mselect[me->totselect].type = type;
    me->totselect++;
  }
  else if (msel_index != me->totselect - 1) {
    /* move to the end */
    SWAP(MSelect, me->mselect[msel_index], me->mselect[me->totselect - 1]);
  }

  BLI_assert((me->mselect[me->totselect - 1].index == index) &&
             (me->mselect[me->totselect - 1].type == type));
}

void BKE_mesh_count_selected_items(const Mesh *mesh, int r_count[3])
{
  r_count[0] = r_count[1] = r_count[2] = 0;
  if (mesh->edit_mesh) {
    BMesh *bm = mesh->edit_mesh->bm;
    r_count[0] = bm->totvertsel;
    r_count[1] = bm->totedgesel;
    r_count[2] = bm->totfacesel;
  }
  /* We could support faces in paint modes. */
}

void BKE_mesh_vert_coords_get(const Mesh *mesh, float (*vert_coords)[3])
{
  blender::bke::AttributeAccessor attributes = mesh->attributes();
  VArray<float3> positions = attributes.lookup_or_default(
      "position", ATTR_DOMAIN_POINT, float3(0));
  positions.materialize({(float3 *)vert_coords, mesh->totvert});
}

float (*BKE_mesh_vert_coords_alloc(const Mesh *mesh, int *r_vert_len))[3]
{
  float(*vert_coords)[3] = (float(*)[3])MEM_mallocN(sizeof(float[3]) * mesh->totvert, __func__);
  BKE_mesh_vert_coords_get(mesh, vert_coords);
  if (r_vert_len) {
    *r_vert_len = mesh->totvert;
  }
  return vert_coords;
}

void BKE_mesh_vert_coords_apply(Mesh *mesh, const float (*vert_coords)[3])
{
  MutableSpan<MVert> verts = mesh->verts_for_write();
  for (const int i : verts.index_range()) {
    copy_v3_v3(verts[i].co, vert_coords[i]);
  }
  BKE_mesh_tag_coords_changed(mesh);
}

void BKE_mesh_vert_coords_apply_with_mat4(Mesh *mesh,
                                          const float (*vert_coords)[3],
                                          const float mat[4][4])
{
  MutableSpan<MVert> verts = mesh->verts_for_write();
  for (const int i : verts.index_range()) {
    mul_v3_m4v3(verts[i].co, mat, vert_coords[i]);
  }
  BKE_mesh_tag_coords_changed(mesh);
}

static float (*ensure_corner_normal_layer(Mesh &mesh))[3]
{
  float(*r_loopnors)[3];
  if (CustomData_has_layer(&mesh.ldata, CD_NORMAL)) {
    r_loopnors = (float(*)[3])CustomData_get_layer(&mesh.ldata, CD_NORMAL);
    memset(r_loopnors, 0, sizeof(float[3]) * mesh.totloop);
  }
  else {
    r_loopnors = (float(*)[3])CustomData_add_layer(
        &mesh.ldata, CD_NORMAL, CD_SET_DEFAULT, nullptr, mesh.totloop);
    CustomData_set_layer_flag(&mesh.ldata, CD_NORMAL, CD_FLAG_TEMPORARY);
  }
  return r_loopnors;
}

void BKE_mesh_calc_normals_split_ex(Mesh *mesh,
                                    MLoopNorSpaceArray *r_lnors_spacearr,
                                    float (*r_corner_normals)[3])
{
  short(*clnors)[2] = nullptr;

  /* Note that we enforce computing clnors when the clnor space array is requested by caller here.
   * However, we obviously only use the auto-smooth angle threshold
   * only in case auto-smooth is enabled. */
  const bool use_split_normals = (r_lnors_spacearr != nullptr) ||
                                 ((mesh->flag & ME_AUTOSMOOTH) != 0);
  const float split_angle = (mesh->flag & ME_AUTOSMOOTH) != 0 ? mesh->smoothresh : float(M_PI);

  /* may be nullptr */
  clnors = (short(*)[2])CustomData_get_layer(&mesh->ldata, CD_CUSTOMLOOPNORMAL);

  const Span<MVert> verts = mesh->verts();
  const Span<MEdge> edges = mesh->edges();
  const Span<MPoly> polys = mesh->polys();
  const Span<MLoop> loops = mesh->loops();

  BKE_mesh_normals_loop_split(verts.data(),
                              BKE_mesh_vertex_normals_ensure(mesh),
                              verts.size(),
                              edges.data(),
                              edges.size(),
                              loops.data(),
                              r_corner_normals,
                              loops.size(),
                              polys.data(),
                              BKE_mesh_poly_normals_ensure(mesh),
                              polys.size(),
                              use_split_normals,
                              split_angle,
                              nullptr,
                              r_lnors_spacearr,
                              clnors);
}

void BKE_mesh_calc_normals_split(Mesh *mesh)
{
  BKE_mesh_calc_normals_split_ex(mesh, nullptr, ensure_corner_normal_layer(*mesh));
}

/* Split faces helper functions. */

struct SplitFaceNewVert {
  struct SplitFaceNewVert *next;
  int new_index;
  int orig_index;
  float *vnor;
};

struct SplitFaceNewEdge {
  struct SplitFaceNewEdge *next;
  int new_index;
  int orig_index;
  int v1;
  int v2;
};

/* Detect needed new vertices, and update accordingly loops' vertex indices.
 * WARNING! Leaves mesh in invalid state. */
static int split_faces_prepare_new_verts(Mesh *mesh,
                                         MLoopNorSpaceArray *lnors_spacearr,
                                         SplitFaceNewVert **new_verts,
                                         MemArena *memarena)
{
  /* This is now mandatory, trying to do the job in simple way without that data is doomed to fail,
   * even when only dealing with smooth/flat faces one can find cases that no simple algorithm
   * can handle properly. */
  BLI_assert(lnors_spacearr != nullptr);

  const int loops_len = mesh->totloop;
  int verts_len = mesh->totvert;
  MutableSpan<MLoop> loops = mesh->loops_for_write();
  BKE_mesh_vertex_normals_ensure(mesh);
  float(*vert_normals)[3] = BKE_mesh_vertex_normals_for_write(mesh);

  BitVector<> verts_used(verts_len, false);
  BitVector<> done_loops(loops_len, false);

  MLoop *ml = loops.data();
  MLoopNorSpace **lnor_space = lnors_spacearr->lspacearr;

  BLI_assert(lnors_spacearr->data_type == MLNOR_SPACEARR_LOOP_INDEX);

  for (int loop_idx = 0; loop_idx < loops_len; loop_idx++, ml++, lnor_space++) {
    if (!done_loops[loop_idx]) {
      const int vert_idx = ml->v;
      const bool vert_used = verts_used[vert_idx];
      /* If vert is already used by another smooth fan, we need a new vert for this one. */
      const int new_vert_idx = vert_used ? verts_len++ : vert_idx;

      BLI_assert(*lnor_space);

      if ((*lnor_space)->flags & MLNOR_SPACE_IS_SINGLE) {
        /* Single loop in this fan... */
        BLI_assert(POINTER_AS_INT((*lnor_space)->loops) == loop_idx);
        done_loops[loop_idx].set();
        if (vert_used) {
          ml->v = new_vert_idx;
        }
      }
      else {
        for (LinkNode *lnode = (*lnor_space)->loops; lnode; lnode = lnode->next) {
          const int ml_fan_idx = POINTER_AS_INT(lnode->link);
          done_loops[ml_fan_idx].set();
          if (vert_used) {
            loops[ml_fan_idx].v = new_vert_idx;
          }
        }
      }

      if (!vert_used) {
        verts_used[vert_idx].set();
        /* We need to update that vertex's normal here, we won't go over it again. */
        /* This is important! *DO NOT* set vnor to final computed lnor,
         * vnor should always be defined to 'automatic normal' value computed from its polys,
         * not some custom normal.
         * Fortunately, that's the loop normal space's 'lnor' reference vector. ;) */
        copy_v3_v3(vert_normals[vert_idx], (*lnor_space)->vec_lnor);
      }
      else {
        /* Add new vert to list. */
        SplitFaceNewVert *new_vert = (SplitFaceNewVert *)BLI_memarena_alloc(memarena,
                                                                            sizeof(*new_vert));
        new_vert->orig_index = vert_idx;
        new_vert->new_index = new_vert_idx;
        new_vert->vnor = (*lnor_space)->vec_lnor; /* See note above. */
        new_vert->next = *new_verts;
        *new_verts = new_vert;
      }
    }
  }

  return verts_len - mesh->totvert;
}

/* Detect needed new edges, and update accordingly loops' edge indices.
 * WARNING! Leaves mesh in invalid state. */
static int split_faces_prepare_new_edges(Mesh *mesh,
                                         SplitFaceNewEdge **new_edges,
                                         MemArena *memarena)
{
  const int num_polys = mesh->totpoly;
  int num_edges = mesh->totedge;
  MutableSpan<MEdge> edges = mesh->edges_for_write();
  MutableSpan<MLoop> loops = mesh->loops_for_write();
  const Span<MPoly> polys = mesh->polys();

  BitVector<> edges_used(num_edges, false);
  EdgeHash *edges_hash = BLI_edgehash_new_ex(__func__, num_edges);

  const MPoly *mp = polys.data();
  for (int poly_idx = 0; poly_idx < num_polys; poly_idx++, mp++) {
    MLoop *ml_prev = &loops[mp->loopstart + mp->totloop - 1];
    MLoop *ml = &loops[mp->loopstart];
    for (int loop_idx = 0; loop_idx < mp->totloop; loop_idx++, ml++) {
      void **eval;
      if (!BLI_edgehash_ensure_p(edges_hash, ml_prev->v, ml->v, &eval)) {
        const int edge_idx = ml_prev->e;

        /* That edge has not been encountered yet, define it. */
        if (edges_used[edge_idx]) {
          /* Original edge has already been used, we need to define a new one. */
          const int new_edge_idx = num_edges++;
          *eval = POINTER_FROM_INT(new_edge_idx);
          ml_prev->e = new_edge_idx;

          SplitFaceNewEdge *new_edge = (SplitFaceNewEdge *)BLI_memarena_alloc(memarena,
                                                                              sizeof(*new_edge));
          new_edge->orig_index = edge_idx;
          new_edge->new_index = new_edge_idx;
          new_edge->v1 = ml_prev->v;
          new_edge->v2 = ml->v;
          new_edge->next = *new_edges;
          *new_edges = new_edge;
        }
        else {
          /* We can re-use original edge. */
          edges[edge_idx].v1 = ml_prev->v;
          edges[edge_idx].v2 = ml->v;
          *eval = POINTER_FROM_INT(edge_idx);
          edges_used[edge_idx].set();
        }
      }
      else {
        /* Edge already known, just update loop's edge index. */
        ml_prev->e = POINTER_AS_INT(*eval);
      }

      ml_prev = ml;
    }
  }

  BLI_edgehash_free(edges_hash, nullptr);

  return num_edges - mesh->totedge;
}

/* Perform actual split of vertices. */
static void split_faces_split_new_verts(Mesh *mesh,
                                        SplitFaceNewVert *new_verts,
                                        const int num_new_verts)
{
  const int verts_len = mesh->totvert - num_new_verts;
  float(*vert_normals)[3] = BKE_mesh_vertex_normals_for_write(mesh);

  /* Normals were already calculated at the beginning of this operation, we rely on that to update
   * them partially here. */
  BLI_assert(!BKE_mesh_vertex_normals_are_dirty(mesh));

  /* Remember new_verts is a single linklist, so its items are in reversed order... */
  for (int i = mesh->totvert - 1; i >= verts_len; i--, new_verts = new_verts->next) {
    BLI_assert(new_verts->new_index == i);
    BLI_assert(new_verts->new_index != new_verts->orig_index);
    CustomData_copy_data(&mesh->vdata, &mesh->vdata, new_verts->orig_index, i, 1);
    if (new_verts->vnor) {
      copy_v3_v3(vert_normals[i], new_verts->vnor);
    }
  }
}

/* Perform actual split of edges. */
static void split_faces_split_new_edges(Mesh *mesh,
                                        SplitFaceNewEdge *new_edges,
                                        const int num_new_edges)
{
  const int num_edges = mesh->totedge - num_new_edges;
  MutableSpan<MEdge> edges = mesh->edges_for_write();

  /* Remember new_edges is a single linklist, so its items are in reversed order... */
  MEdge *new_med = &edges[mesh->totedge - 1];
  for (int i = mesh->totedge - 1; i >= num_edges; i--, new_med--, new_edges = new_edges->next) {
    BLI_assert(new_edges->new_index == i);
    BLI_assert(new_edges->new_index != new_edges->orig_index);
    CustomData_copy_data(&mesh->edata, &mesh->edata, new_edges->orig_index, i, 1);
    new_med->v1 = new_edges->v1;
    new_med->v2 = new_edges->v2;
  }
}

void BKE_mesh_split_faces(Mesh *mesh, bool free_loop_normals)
{
  const int num_polys = mesh->totpoly;

  if (num_polys == 0) {
    return;
  }
  BKE_mesh_tessface_clear(mesh);

  MLoopNorSpaceArray lnors_spacearr = {nullptr};
  /* Compute loop normals and loop normal spaces (a.k.a. smooth fans of faces around vertices). */
  BKE_mesh_calc_normals_split_ex(mesh, &lnors_spacearr, ensure_corner_normal_layer(*mesh));
  /* Stealing memarena from loop normals space array. */
  MemArena *memarena = lnors_spacearr.mem;

  SplitFaceNewVert *new_verts = nullptr;
  SplitFaceNewEdge *new_edges = nullptr;

  /* Detect loop normal spaces (a.k.a. smooth fans) that will need a new vert. */
  const int num_new_verts = split_faces_prepare_new_verts(
      mesh, &lnors_spacearr, &new_verts, memarena);

  if (num_new_verts > 0) {
    /* Reminder: beyond this point, there is no way out, mesh is in invalid state
     * (due to early-reassignment of loops' vertex and edge indices to new,
     * to-be-created split ones). */

    const int num_new_edges = split_faces_prepare_new_edges(mesh, &new_edges, memarena);
    /* We can have to split a vertex without having to add a single new edge... */
    const bool do_edges = (num_new_edges > 0);

    /* Reallocate all vert and edge related data. */
    CustomData_realloc(&mesh->vdata, mesh->totvert, mesh->totvert + num_new_verts);
    mesh->totvert += num_new_verts;
    if (do_edges) {
      CustomData_realloc(&mesh->edata, mesh->totedge, mesh->totedge + num_new_edges);
      mesh->totedge += num_new_edges;
    }

    /* Update normals manually to avoid recalculation after this operation. */
    mesh->runtime->vert_normals = (float(*)[3])MEM_reallocN(mesh->runtime->vert_normals,
                                                            sizeof(float[3]) * mesh->totvert);

    /* Perform actual split of vertices and edges. */
    split_faces_split_new_verts(mesh, new_verts, num_new_verts);
    if (do_edges) {
      split_faces_split_new_edges(mesh, new_edges, num_new_edges);
    }
  }

  /* NOTE: after this point mesh is expected to be valid again. */

  /* CD_NORMAL is expected to be temporary only. */
  if (free_loop_normals) {
    CustomData_free_layers(&mesh->ldata, CD_NORMAL, mesh->totloop);
  }

  /* Also frees new_verts/edges temp data, since we used its memarena to allocate them. */
  BKE_lnor_spacearr_free(&lnors_spacearr);

#ifdef VALIDATE_MESH
  BKE_mesh_validate(mesh, true, true);
#endif
}

/* **** Depsgraph evaluation **** */

void BKE_mesh_eval_geometry(Depsgraph *depsgraph, Mesh *mesh)
{
  DEG_debug_print_eval(depsgraph, __func__, mesh->id.name, mesh);
  BKE_mesh_texspace_calc(mesh);
  /* We are here because something did change in the mesh. This means we can not trust the existing
   * evaluated mesh, and we don't know what parts of the mesh did change. So we simply delete the
   * evaluated mesh and let objects to re-create it with updated settings. */
  if (mesh->runtime->mesh_eval != nullptr) {
    mesh->runtime->mesh_eval->edit_mesh = nullptr;
    BKE_id_free(nullptr, mesh->runtime->mesh_eval);
    mesh->runtime->mesh_eval = nullptr;
  }
  if (DEG_is_active(depsgraph)) {
    Mesh *mesh_orig = (Mesh *)DEG_get_original_id(&mesh->id);
    if (mesh->texflag & ME_AUTOSPACE_EVALUATED) {
      mesh_orig->texflag |= ME_AUTOSPACE_EVALUATED;
      copy_v3_v3(mesh_orig->loc, mesh->loc);
      copy_v3_v3(mesh_orig->size, mesh->size);
    }
  }
}<|MERGE_RESOLUTION|>--- conflicted
+++ resolved
@@ -168,13 +168,6 @@
     /* XXX This is not nice, we need to make BKE_id_copy_ex fully re-entrant... */
     mesh_dst->key->from = &mesh_dst->id;
   }
-<<<<<<< HEAD
-
-  mesh_dst->attr_color_active = mesh_src->attr_color_active;
-  mesh_dst->attr_color_render = mesh_src->attr_color_render;
-  BKE_mesh_assert_normals_dirty_or_calculated(mesh_dst);
-=======
->>>>>>> ce16fa0f
 }
 
 void BKE_mesh_free_editmesh(struct Mesh *mesh)
@@ -977,9 +970,6 @@
 
   me_dst->face_sets_color_seed = me_src->face_sets_color_seed;
   me_dst->face_sets_color_default = me_src->face_sets_color_default;
-
-  me_dst->attr_color_active = me_src->attr_color_active;
-  me_dst->attr_color_render = me_src->attr_color_render;
 
   /* Copy texture space. */
   me_dst->texflag = me_src->texflag;
