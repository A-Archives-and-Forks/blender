--- conflicted
+++ resolved
@@ -1550,7 +1550,6 @@
   return has_errors;
 }
 
-<<<<<<< HEAD
 static void layerDynTopoVert_copy(const void *source, void *dest, int count)
 {
   memcpy(dest, source, count * sizeof(MSculptVert));
@@ -1617,11 +1616,7 @@
   mv->origmask = (short)origmask;
 }
 
-static void layerInterp_noop(const void **UNUSED(sources),
-                             const float *UNUSED(weights),
-                             const float *UNUSED(sub_weights),
-                             int UNUSED(count),
-                             void *UNUSED(dest))
+static void layerInterp_noop(const void **, const float *, const float *, int, void *)
 {
   // do nothing
 }
@@ -1635,7 +1630,7 @@
     val[i] = 0;
   }
 }
-=======
+
 static bool layerEqual_propfloat2(const void *data1, const void *data2)
 {
   const float2 &a = *static_cast<const float2 *>(data1);
@@ -1676,7 +1671,6 @@
   }
 }
 
->>>>>>> 92773761
 /** \} */
 
 /* -------------------------------------------------------------------- */
@@ -2203,38 +2197,23 @@
                                                   "CDPropInt16"};
 
 const CustomData_MeshMasks CD_MASK_BAREMESH = {
-<<<<<<< HEAD
-    /* vmask */ CD_MASK_MVERT | CD_MASK_MESH_ID,
+    /* vmask */ CD_MASK_PROP_FLOAT3 | CD_MASK_MESH_ID,
     /* emask */ CD_MASK_MEDGE | CD_MASK_MESH_ID,
-=======
-    /* vmask */ CD_MASK_PROP_FLOAT3,
-    /* emask */ CD_MASK_MEDGE,
->>>>>>> 92773761
     /* fmask */ 0,
     /* pmask */ CD_MASK_MPOLY | CD_MASK_FACEMAP | CD_MASK_MESH_ID,
     /* lmask */ CD_MASK_MLOOP | CD_MASK_MESH_ID,
 };
 const CustomData_MeshMasks CD_MASK_BAREMESH_ORIGINDEX = {
-<<<<<<< HEAD
-    /* vmask */ CD_MASK_MVERT | CD_MASK_ORIGINDEX | CD_MASK_MESH_ID,
+    /* vmask */ CD_MASK_PROP_FLOAT3 | CD_MASK_ORIGINDEX | CD_MASK_MESH_ID,
     /* emask */ CD_MASK_MEDGE | CD_MASK_ORIGINDEX | CD_MASK_MESH_ID,
-=======
-    /* vmask */ CD_MASK_PROP_FLOAT3 | CD_MASK_ORIGINDEX,
-    /* emask */ CD_MASK_MEDGE | CD_MASK_ORIGINDEX,
->>>>>>> 92773761
     /* fmask */ 0,
     /* pmask */ CD_MASK_MPOLY | CD_MASK_FACEMAP | CD_MASK_ORIGINDEX | CD_MASK_MESH_ID,
     /* lmask */ CD_MASK_MLOOP | CD_MASK_MESH_ID,
 };
 const CustomData_MeshMasks CD_MASK_MESH = {
-<<<<<<< HEAD
-    /* vmask */ (CD_MASK_MVERT | CD_MASK_MDEFORMVERT | CD_MASK_MVERT_SKIN | CD_MASK_PAINT_MASK |
-
-                 CD_MASK_PROP_ALL | CD_MASK_CREASE | CD_MASK_BWEIGHT | CD_MASK_MESH_ID),
-=======
     /* vmask */ (CD_MASK_PROP_FLOAT3 | CD_MASK_MDEFORMVERT | CD_MASK_MVERT_SKIN |
-                 CD_MASK_PAINT_MASK | CD_MASK_PROP_ALL | CD_MASK_CREASE | CD_MASK_BWEIGHT),
->>>>>>> 92773761
+                 CD_MASK_PAINT_MASK | CD_MASK_PROP_ALL | CD_MASK_CREASE | CD_MASK_BWEIGHT |
+                 CD_MASK_MESH_ID),
     /* emask */
     (CD_MASK_MEDGE | CD_MASK_FREESTYLE_EDGE | CD_MASK_PROP_ALL | CD_MASK_BWEIGHT | CD_MASK_CREASE |
      CD_MASK_MESH_ID),
@@ -2243,13 +2222,8 @@
     (CD_MASK_MPOLY | CD_MASK_FACEMAP | CD_MASK_FREESTYLE_FACE | CD_MASK_PROP_ALL |
      CD_MASK_MESH_ID),
     /* lmask */
-<<<<<<< HEAD
-    (CD_MASK_MLOOP | CD_MASK_MDISPS | CD_MASK_MLOOPUV | CD_MASK_CUSTOMLOOPNORMAL |
-     CD_MASK_GRID_PAINT_MASK | CD_MASK_PROP_ALL | CD_MASK_MESH_ID),
-=======
     (CD_MASK_MLOOP | CD_MASK_MDISPS | CD_MASK_CUSTOMLOOPNORMAL | CD_MASK_GRID_PAINT_MASK |
-     CD_MASK_PROP_ALL),
->>>>>>> 92773761
+     CD_MASK_PROP_ALL | CD_MASK_MESH_ID),
 };
 
 const CustomData_MeshMasks CD_MASK_DERIVEDMESH = {
@@ -2264,15 +2238,8 @@
     (CD_MASK_ORIGINDEX | CD_MASK_FREESTYLE_FACE | CD_MASK_FACEMAP | CD_MASK_PROP_ALL |
      CD_MASK_MESH_ID),
     /* lmask */
-<<<<<<< HEAD
-
-    (CD_MASK_MLOOPUV | CD_MASK_CUSTOMLOOPNORMAL | CD_MASK_PREVIEW_MLOOPCOL |
-     CD_MASK_ORIGSPACE_MLOOP | CD_MASK_PROP_ALL |
-     CD_MASK_MESH_ID), /* XXX MISSING CD_MASK_MLOOPTANGENT ? */
-=======
     (CD_MASK_CUSTOMLOOPNORMAL | CD_MASK_PREVIEW_MLOOPCOL | CD_MASK_ORIGSPACE_MLOOP |
-     CD_MASK_PROP_ALL), /* XXX MISSING CD_MASK_MLOOPTANGENT ? */
->>>>>>> 92773761
+     CD_MASK_PROP_ALL | CD_MASK_MESH_ID), /* XXX MISSING CD_MASK_MLOOPTANGENT ? */
 };
 const CustomData_MeshMasks CD_MASK_BMESH = {
     /* vmask */ (CD_MASK_MDEFORMVERT | CD_MASK_BWEIGHT | CD_MASK_MVERT_SKIN | CD_MASK_SHAPEKEY |
@@ -2285,12 +2252,8 @@
     /* pmask */
     (CD_MASK_FREESTYLE_FACE | CD_MASK_FACEMAP | CD_MASK_PROP_ALL | CD_MASK_MESH_ID),
     /* lmask */
-<<<<<<< HEAD
-    (CD_MASK_MDISPS | CD_MASK_MLOOPUV | CD_MASK_CUSTOMLOOPNORMAL | CD_MASK_GRID_PAINT_MASK |
-     CD_MASK_PROP_ALL | CD_MASK_MESH_ID),
-=======
-    (CD_MASK_MDISPS | CD_MASK_CUSTOMLOOPNORMAL | CD_MASK_GRID_PAINT_MASK | CD_MASK_PROP_ALL),
->>>>>>> 92773761
+    (CD_MASK_MDISPS | CD_MASK_CUSTOMLOOPNORMAL | CD_MASK_GRID_PAINT_MASK | CD_MASK_PROP_ALL |
+     CD_MASK_MESH_ID),
 };
 const CustomData_MeshMasks CD_MASK_EVERYTHING = {
     /* vmask */ (CD_MASK_BM_ELEM_PYPTR | CD_MASK_ORIGINDEX | CD_MASK_MDEFORMVERT |
@@ -3519,7 +3482,6 @@
   }
 }
 
-<<<<<<< HEAD
 bool CustomData_is_referenced_layer(CustomData *data, const int type)
 {
   int layer_index = CustomData_get_active_layer_index(data, type);
@@ -3550,8 +3512,6 @@
   }
 }
 
-=======
->>>>>>> 92773761
 void CustomData_free_temporary(CustomData *data, const int totelem)
 {
   int i, j;
@@ -4830,9 +4790,7 @@
         }
         else {
           if (layer->default_data && typeInfo->use_default_data) {
-            memcpy(POINTER_OFFSET(dst_block, layer->offset),
-                   layer->default_data,
-                   typeInfo->size);
+            memcpy(POINTER_OFFSET(dst_block, layer->offset), layer->default_data, typeInfo->size);
           }
           else {
             memcpy(POINTER_OFFSET(dst_block, layer->offset),
