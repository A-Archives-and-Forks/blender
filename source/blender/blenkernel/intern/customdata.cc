/* SPDX-License-Identifier: GPL-2.0-or-later
 * Copyright 2006 Blender Foundation */

/** \file
 * \ingroup bke
 * Implementation of CustomData.
 *
 * BKE_customdata.h contains the function prototypes for this file.
 */

#include "MEM_guardedalloc.h"

/* Since we have versioning code here (CustomData_verify_versions()). */
#define DNA_DEPRECATED_ALLOW

#include "DNA_ID.h"
#include "DNA_customdata_types.h"
#include "DNA_meshdata_types.h"

#include "BLI_asan.h"
#include "BLI_bitmap.h"
#include "BLI_color.hh"
#include "BLI_compiler_attrs.h"
#include "BLI_endian_switch.h"
#include "BLI_index_range.hh"
#include "BLI_math.h"
#include "BLI_math_color_blend.h"
#include "BLI_math_vector.hh"
#include "BLI_mempool.h"
#include "BLI_path_util.h"
#include "BLI_set.hh"
#include "BLI_span.hh"
#include "BLI_string.h"
#include "BLI_string_ref.hh"
#include "BLI_string_utils.h"
#include "BLI_utildefines.h"

#ifndef NDEBUG
#  include "BLI_dynstr.h"
#endif

#include "BLT_translation.h"

#include "BKE_anonymous_attribute_id.hh"
#include "BKE_customdata.h"
#include "BKE_customdata_file.h"
#include "BKE_deform.h"
#include "BKE_main.h"
#include "BKE_mesh_mapping.h"
#include "BKE_mesh_remap.h"
#include "BKE_multires.h"
#include "BKE_subsurf.h"

#include "BLO_read_write.h"

#include "bmesh.h"

#include "CLG_log.h"

/* only for customdata_data_transfer_interp_normal_normals */
#include "data_transfer_intern.h"

using blender::float2;
using blender::IndexRange;
using blender::Set;
using blender::Span;
using blender::StringRef;
using blender::Vector;

/* number of layers to add when growing a CustomData object */
#define CUSTOMDATA_GROW 5

#define BM_ASAN_PAD 32
#if defined(__SANITIZE_ADDRESS__) || __has_feature(address_sanitizer)
#  define CD_HAVE_ASAN
#endif

/* ensure typemap size is ok */
BLI_STATIC_ASSERT(ARRAY_SIZE(((CustomData *)nullptr)->typemap) == CD_NUMTYPES, "size mismatch");

static CLG_LogRef LOG = {"bke.customdata"};

bool CustomData_layout_is_same(const CustomData *_a, const CustomData *_b)
{
  CustomData a = *_a;
  CustomData b = *_b;

  a.layers = b.layers = nullptr;
  a.pool = b.pool = nullptr;

  if (memcmp((void *)&a, (void *)&b, sizeof(CustomData)) != 0) {
    return false;
  }

  for (int i = 0; i < a.totlayer; i++) {
    CustomDataLayer cla = _a->layers[i];
    CustomDataLayer clb = _b->layers[i];

    cla.data = clb.data = nullptr;

    if (memcmp((void *)&cla, (void *)&clb, sizeof(CustomDataLayer)) != 0) {
      return false;
    }
  }

  return true;
}

/* -------------------------------------------------------------------- */
/** \name Mesh Mask Utilities
 * \{ */

void CustomData_MeshMasks_update(CustomData_MeshMasks *mask_dst,
                                 const CustomData_MeshMasks *mask_src)
{
  mask_dst->vmask |= mask_src->vmask;
  mask_dst->emask |= mask_src->emask;
  mask_dst->fmask |= mask_src->fmask;
  mask_dst->pmask |= mask_src->pmask;
  mask_dst->lmask |= mask_src->lmask;
}

bool CustomData_MeshMasks_are_matching(const CustomData_MeshMasks *mask_ref,
                                       const CustomData_MeshMasks *mask_required)
{
  return (((mask_required->vmask & mask_ref->vmask) == mask_required->vmask) &&
          ((mask_required->emask & mask_ref->emask) == mask_required->emask) &&
          ((mask_required->fmask & mask_ref->fmask) == mask_required->fmask) &&
          ((mask_required->pmask & mask_ref->pmask) == mask_required->pmask) &&
          ((mask_required->lmask & mask_ref->lmask) == mask_required->lmask));
}

/** \} */

/* -------------------------------------------------------------------- */
/** \name Layer Type Information
 * \{ */

struct LayerTypeInfo {
  int size; /* the memory size of one element of this layer's data */

  /** name of the struct used, for file writing */
  const char *structname;
  /** number of structs per element, for file writing */
  int structnum;

  /**
   * default layer name.
   *
   * \note when null this is a way to ensure there is only ever one item
   * see: CustomData_layertype_is_singleton().
   */
  const char *defaultname;

  /**
   * a function to copy count elements of this layer's data
   * (deep copy if appropriate)
   * if null, memcpy is used
   */
  cd_copy copy;

  /**
   * a function to free any dynamically allocated components of this
   * layer's data (note the data pointer itself should not be freed)
   * size should be the size of one element of this layer's data (e.g.
   * LayerTypeInfo.size)
   */
  void (*free)(void *data, int count, int size);

  /**
   * a function to interpolate between count source elements of this
   * layer's data and store the result in dest
   * if weights == null or sub_weights == null, they should default to 1
   *
   * weights gives the weight for each element in sources
   * sub_weights gives the sub-element weights for each element in sources
   *    (there should be (sub element count)^2 weights per element)
   * count gives the number of elements in sources
   *
   * \note in some cases \a dest pointer is in \a sources
   *       so all functions have to take this into account and delay
   *       applying changes while reading from sources.
   *       See bug #32395 - Campbell.
   */
  cd_interp interp;

  /** a function to swap the data in corners of the element */
  void (*swap)(void *data, const int *corner_indices);

  /**
   * Set values to the type's default. If undefined, the default is assumed to be zeroes.
   * Memory pointed to by #data is expected to be uninitialized.
   */
  void (*set_default_value)(void *data, int count);
  /**
   * Construct and fill a valid value for the type. Necessary for non-trivial types.
   * Memory pointed to by #data is expected to be uninitialized.
   */
  void (*construct)(void *data, int count);

  /** A function used by mesh validating code, must ensures passed item has valid data. */
  cd_validate validate;

  /** functions necessary for geometry collapse */
  bool (*equal)(const void *data1, const void *data2);
  void (*multiply)(void *data, float fac);
  void (*initminmax)(void *min, void *max);
  void (*add)(void *data1, const void *data2);
  void (*dominmax)(const void *data1, void *min, void *max);
  void (*copyvalue)(const void *source, void *dest, int mixmode, const float mixfactor);

  /** a function to read data from a cdf file */
  bool (*read)(CDataFile *cdf, void *data, int count);

  /** a function to write data to a cdf file */
  bool (*write)(CDataFile *cdf, const void *data, int count);

  /** a function to determine file size */
  size_t (*filesize)(CDataFile *cdf, const void *data, int count);

  /** a function to determine max allowed number of layers,
   * should be null or return -1 if no limit */
  int (*layers_max)();
  bool use_default_data;
};

/** \} */

/* -------------------------------------------------------------------- */
/** \name Callbacks for (#MDeformVert, #CD_MDEFORMVERT)
 * \{ */

static void layerCopy_mdeformvert(const void *source, void *dest, const int count)
{
  int i, size = sizeof(MDeformVert);

  memcpy(dest, source, count * size);

  for (i = 0; i < count; i++) {
    MDeformVert *dvert = static_cast<MDeformVert *>(POINTER_OFFSET(dest, i * size));

    if (dvert->totweight) {
      MDeformWeight *dw = static_cast<MDeformWeight *>(
          MEM_malloc_arrayN(dvert->totweight, sizeof(*dw), __func__));

      memcpy(dw, dvert->dw, dvert->totweight * sizeof(*dw));
      dvert->dw = dw;
    }
    else {
      dvert->dw = nullptr;
    }
  }
}

static void layerFree_mdeformvert(void *data, const int count, const int size)
{
  for (int i = 0; i < count; i++) {
    MDeformVert *dvert = static_cast<MDeformVert *>(POINTER_OFFSET(data, i * size));

    if (dvert->dw) {
      MEM_freeN(dvert->dw);
      dvert->dw = nullptr;
      dvert->totweight = 0;
    }
  }
}

static void layerInterp_mdeformvert(const void **sources,
                                    const float *weights,
                                    const float * /*sub_weights*/,
                                    const int count,
                                    void *dest)
{
  /* A single linked list of #MDeformWeight's.
   * use this to avoid double allocations (which #LinkNode would do). */
  struct MDeformWeight_Link {
    struct MDeformWeight_Link *next;
    MDeformWeight dw;
  };

  MDeformVert *dvert = static_cast<MDeformVert *>(dest);
  MDeformWeight_Link *dest_dwlink = nullptr;
  MDeformWeight_Link *node;

  /* build a list of unique def_nrs for dest */
  int totweight = 0;
  for (int i = 0; i < count; i++) {
    const MDeformVert *source = static_cast<const MDeformVert *>(sources[i]);
    float interp_weight = weights[i];

    for (int j = 0; j < source->totweight; j++) {
      MDeformWeight *dw = &source->dw[j];
      float weight = dw->weight * interp_weight;

      if (weight == 0.0f) {
        continue;
      }

      for (node = dest_dwlink; node; node = node->next) {
        MDeformWeight *tmp_dw = &node->dw;

        if (tmp_dw->def_nr == dw->def_nr) {
          tmp_dw->weight += weight;
          break;
        }
      }

      /* if this def_nr is not in the list, add it */
      if (!node) {
        MDeformWeight_Link *tmp_dwlink = static_cast<MDeformWeight_Link *>(
            alloca(sizeof(*tmp_dwlink)));
        tmp_dwlink->dw.def_nr = dw->def_nr;
        tmp_dwlink->dw.weight = weight;

        /* Inline linked-list. */
        tmp_dwlink->next = dest_dwlink;
        dest_dwlink = tmp_dwlink;

        totweight++;
      }
    }
  }

  /* Delay writing to the destination in case dest is in sources. */

  /* now we know how many unique deform weights there are, so realloc */
  if (dvert->dw && (dvert->totweight == totweight)) {
    /* pass (fast-path if we don't need to realloc). */
  }
  else {
    if (dvert->dw) {
      MEM_freeN(dvert->dw);
    }

    if (totweight) {
      dvert->dw = static_cast<MDeformWeight *>(
          MEM_malloc_arrayN(totweight, sizeof(*dvert->dw), __func__));
    }
  }

  if (totweight) {
    dvert->totweight = totweight;
    int i = 0;
    for (node = dest_dwlink; node; node = node->next, i++) {
      if (node->dw.weight > 1.0f) {
        node->dw.weight = 1.0f;
      }
      dvert->dw[i] = node->dw;
    }
  }
  else {
    memset(dvert, 0, sizeof(*dvert));
  }
}

static void layerConstruct_mdeformvert(void *data, const int count)
{
  memset(data, 0, sizeof(MDeformVert) * count);
}

/** \} */

/* -------------------------------------------------------------------- */
/** \name Callbacks for (#vec3f, #CD_NORMAL)
 * \{ */

static void layerInterp_normal(const void **sources,
                               const float *weights,
                               const float * /*sub_weights*/,
                               const int count,
                               void *dest)
{
  /* NOTE: This is linear interpolation, which is not optimal for vectors.
   * Unfortunately, spherical interpolation of more than two values is hairy,
   * so for now it will do... */
  float no[3] = {0.0f};

  for (const int i : IndexRange(count)) {
    madd_v3_v3fl(no, (const float *)sources[i], weights[i]);
  }

  /* Weighted sum of normalized vectors will **not** be normalized, even if weights are. */
  normalize_v3_v3((float *)dest, no);
}

static void layerCopyValue_normal(const void *source,
                                  void *dest,
                                  const int mixmode,
                                  const float mixfactor)
{
  const float *no_src = (const float *)source;
  float *no_dst = (float *)dest;
  float no_tmp[3];

  if (ELEM(mixmode,
           CDT_MIX_NOMIX,
           CDT_MIX_REPLACE_ABOVE_THRESHOLD,
           CDT_MIX_REPLACE_BELOW_THRESHOLD)) {
    /* Above/below threshold modes are not supported here, fallback to nomix (just in case). */
    copy_v3_v3(no_dst, no_src);
  }
  else { /* Modes that support 'real' mix factor. */
    /* Since we normalize in the end, MIX and ADD are the same op here. */
    if (ELEM(mixmode, CDT_MIX_MIX, CDT_MIX_ADD)) {
      add_v3_v3v3(no_tmp, no_dst, no_src);
      normalize_v3(no_tmp);
    }
    else if (mixmode == CDT_MIX_SUB) {
      sub_v3_v3v3(no_tmp, no_dst, no_src);
      normalize_v3(no_tmp);
    }
    else if (mixmode == CDT_MIX_MUL) {
      mul_v3_v3v3(no_tmp, no_dst, no_src);
      normalize_v3(no_tmp);
    }
    else {
      copy_v3_v3(no_tmp, no_src);
    }
    interp_v3_v3v3_slerp_safe(no_dst, no_dst, no_tmp, mixfactor);
  }
}

/** \} */

/* -------------------------------------------------------------------- */
/** \name Callbacks for (#MTFace, #CD_MTFACE)
 * \{ */

static void layerCopy_tface(const void *source, void *dest, const int count)
{
  const MTFace *source_tf = (const MTFace *)source;
  MTFace *dest_tf = (MTFace *)dest;
  for (int i = 0; i < count; i++) {
    dest_tf[i] = source_tf[i];
  }
}

static void layerInterp_tface(const void **sources,
                              const float *weights,
                              const float *sub_weights,
                              const int count,
                              void *dest)
{
  MTFace *tf = static_cast<MTFace *>(dest);
  float uv[4][2] = {{0.0f}};

  const float *sub_weight = sub_weights;
  for (int i = 0; i < count; i++) {
    const float interp_weight = weights[i];
    const MTFace *src = static_cast<const MTFace *>(sources[i]);

    for (int j = 0; j < 4; j++) {
      if (sub_weights) {
        for (int k = 0; k < 4; k++, sub_weight++) {
          madd_v2_v2fl(uv[j], src->uv[k], (*sub_weight) * interp_weight);
        }
      }
      else {
        madd_v2_v2fl(uv[j], src->uv[j], interp_weight);
      }
    }
  }

  /* Delay writing to the destination in case dest is in sources. */
  *tf = *(MTFace *)(*sources);
  memcpy(tf->uv, uv, sizeof(tf->uv));
}

static void layerSwap_tface(void *data, const int *corner_indices)
{
  MTFace *tf = static_cast<MTFace *>(data);
  float uv[4][2];

  for (int j = 0; j < 4; j++) {
    const int source_index = corner_indices[j];
    copy_v2_v2(uv[j], tf->uv[source_index]);
  }

  memcpy(tf->uv, uv, sizeof(tf->uv));
}

static void layerDefault_tface(void *data, const int count)
{
  static MTFace default_tf = {{{0, 0}, {1, 0}, {1, 1}, {0, 1}}};
  MTFace *tf = (MTFace *)data;

  for (int i = 0; i < count; i++) {
    tf[i] = default_tf;
  }
}

static int layerMaxNum_tface()
{
  return MAX_MTFACE;
}

/** \} */

/* -------------------------------------------------------------------- */
/** \name Callbacks for (#MFloatProperty, #CD_PROP_FLOAT)
 * \{ */

static void layerCopy_propFloat(const void *source, void *dest, const int count)
{
  memcpy(dest, source, sizeof(MFloatProperty) * count);
}

static void layerInterp_propFloat(const void **sources,
                                  const float *weights,
                                  const float * /*sub_weights*/,
                                  const int count,
                                  void *dest)
{
  float result = 0.0f;
  for (int i = 0; i < count; i++) {
    const float interp_weight = weights[i];
    const float src = *(const float *)sources[i];
    result += src * interp_weight;
  }
  *(float *)dest = result;
}

static bool layerValidate_propFloat(void *data, const uint totitems, const bool do_fixes)
{
  MFloatProperty *fp = static_cast<MFloatProperty *>(data);
  bool has_errors = false;

  for (int i = 0; i < totitems; i++, fp++) {
    if (!isfinite(fp->f)) {
      if (do_fixes) {
        fp->f = 0.0f;
      }
      has_errors = true;
    }
  }

  return has_errors;
}

/** \} */

/* -------------------------------------------------------------------- */
/** \name Callbacks for (#MIntProperty, #CD_PROP_INT32)
 * \{ */

static void layerInterp_propInt(const void **sources,
                                const float *weights,
                                const float * /*sub_weights*/,
                                const int count,
                                void *dest)
{
  float result = 0.0f;
  for (const int i : IndexRange(count)) {
    const float weight = weights[i];
    const float src = *static_cast<const int *>(sources[i]);
    result += src * weight;
  }
  const int rounded_result = int(round(result));
  *static_cast<int *>(dest) = rounded_result;
}

/** \} */

/* -------------------------------------------------------------------- */
/** \name Callbacks for (#MStringProperty, #CD_PROP_STRING)
 * \{ */

static void layerCopy_propString(const void *source, void *dest, const int count)
{
  memcpy(dest, source, sizeof(MStringProperty) * count);
}

/** \} */

/* -------------------------------------------------------------------- */
/** \name Callbacks for (#OrigSpaceFace, #CD_ORIGSPACE)
 * \{ */

static void layerCopy_origspace_face(const void *source, void *dest, const int count)
{
  const OrigSpaceFace *source_tf = (const OrigSpaceFace *)source;
  OrigSpaceFace *dest_tf = (OrigSpaceFace *)dest;

  for (int i = 0; i < count; i++) {
    dest_tf[i] = source_tf[i];
  }
}

static void layerInterp_origspace_face(const void **sources,
                                       const float *weights,
                                       const float *sub_weights,
                                       const int count,
                                       void *dest)
{
  OrigSpaceFace *osf = static_cast<OrigSpaceFace *>(dest);
  float uv[4][2] = {{0.0f}};

  const float *sub_weight = sub_weights;
  for (int i = 0; i < count; i++) {
    const float interp_weight = weights[i];
    const OrigSpaceFace *src = static_cast<const OrigSpaceFace *>(sources[i]);

    for (int j = 0; j < 4; j++) {
      if (sub_weights) {
        for (int k = 0; k < 4; k++, sub_weight++) {
          madd_v2_v2fl(uv[j], src->uv[k], (*sub_weight) * interp_weight);
        }
      }
      else {
        madd_v2_v2fl(uv[j], src->uv[j], interp_weight);
      }
    }
  }

  /* Delay writing to the destination in case dest is in sources. */
  memcpy(osf->uv, uv, sizeof(osf->uv));
}

static void layerSwap_origspace_face(void *data, const int *corner_indices)
{
  OrigSpaceFace *osf = static_cast<OrigSpaceFace *>(data);
  float uv[4][2];

  for (int j = 0; j < 4; j++) {
    copy_v2_v2(uv[j], osf->uv[corner_indices[j]]);
  }
  memcpy(osf->uv, uv, sizeof(osf->uv));
}

static void layerDefault_origspace_face(void *data, const int count)
{
  static OrigSpaceFace default_osf = {{{0, 0}, {1, 0}, {1, 1}, {0, 1}}};
  OrigSpaceFace *osf = (OrigSpaceFace *)data;

  for (int i = 0; i < count; i++) {
    osf[i] = default_osf;
  }
}

/** \} */

/* -------------------------------------------------------------------- */
/** \name Callbacks for (#MDisps, #CD_MDISPS)
 * \{ */

static void layerSwap_mdisps(void *data, const int *ci)
{
  MDisps *s = static_cast<MDisps *>(data);

  if (s->disps) {
    int nverts = (ci[1] == 3) ? 4 : 3; /* silly way to know vertex count of face */
    int corners = multires_mdisp_corners(s);
    int cornersize = s->totdisp / corners;

    if (corners != nverts) {
      /* happens when face changed vertex count in edit mode
       * if it happened, just forgot displacement */

      MEM_freeN(s->disps);
      s->totdisp = (s->totdisp / corners) * nverts;
      s->disps = (float(*)[3])MEM_calloc_arrayN(s->totdisp, sizeof(float[3]), "mdisp swap");
      return;
    }

    float(*d)[3] = (float(*)[3])MEM_calloc_arrayN(s->totdisp, sizeof(float[3]), "mdisps swap");

    for (int S = 0; S < corners; S++) {
      memcpy(d + cornersize * S, s->disps + cornersize * ci[S], sizeof(float[3]) * cornersize);
    }

    MEM_freeN(s->disps);
    s->disps = d;
  }
}

static void layerCopy_mdisps(const void *source, void *dest, const int count)
{
  const MDisps *s = static_cast<const MDisps *>(source);
  MDisps *d = static_cast<MDisps *>(dest);

  for (int i = 0; i < count; i++) {
    if (s[i].disps) {
      d[i].disps = static_cast<float(*)[3]>(MEM_dupallocN(s[i].disps));
      d[i].hidden = static_cast<uint *>(MEM_dupallocN(s[i].hidden));
    }
    else {
      d[i].disps = nullptr;
      d[i].hidden = nullptr;
    }

    /* still copy even if not in memory, displacement can be external */
    d[i].totdisp = s[i].totdisp;
    d[i].level = s[i].level;
  }
}

static void layerFree_mdisps(void *data, const int count, const int /*size*/)
{
  MDisps *d = static_cast<MDisps *>(data);

  for (int i = 0; i < count; i++) {
    if (d[i].disps) {
      MEM_freeN(d[i].disps);
    }
    if (d[i].hidden) {
      MEM_freeN(d[i].hidden);
    }
    d[i].disps = nullptr;
    d[i].hidden = nullptr;
    d[i].totdisp = 0;
    d[i].level = 0;
  }
}

static void layerConstruct_mdisps(void *data, const int count)
{
  memset(data, 0, sizeof(MDisps) * count);
}

static bool layerRead_mdisps(CDataFile *cdf, void *data, const int count)
{
  MDisps *d = static_cast<MDisps *>(data);

  for (int i = 0; i < count; i++) {
    if (!d[i].disps) {
      d[i].disps = (float(*)[3])MEM_calloc_arrayN(d[i].totdisp, sizeof(float[3]), "mdisps read");
    }

    if (!cdf_read_data(cdf, sizeof(float[3]) * d[i].totdisp, d[i].disps)) {
      CLOG_ERROR(&LOG, "failed to read multires displacement %d/%d %d", i, count, d[i].totdisp);
      return false;
    }
  }

  return true;
}

static bool layerWrite_mdisps(CDataFile *cdf, const void *data, const int count)
{
  const MDisps *d = static_cast<const MDisps *>(data);

  for (int i = 0; i < count; i++) {
    if (!cdf_write_data(cdf, sizeof(float[3]) * d[i].totdisp, d[i].disps)) {
      CLOG_ERROR(&LOG, "failed to write multires displacement %d/%d %d", i, count, d[i].totdisp);
      return false;
    }
  }

  return true;
}

static size_t layerFilesize_mdisps(CDataFile * /*cdf*/, const void *data, const int count)
{
  const MDisps *d = static_cast<const MDisps *>(data);
  size_t size = 0;

  for (int i = 0; i < count; i++) {
    size += sizeof(float[3]) * d[i].totdisp;
  }

  return size;
}

/** \} */

/* -------------------------------------------------------------------- */
/** \name Callbacks for (#CD_BM_ELEM_PYPTR)
 * \{ */

/* copy just zeros in this case */
static void layerCopy_bmesh_elem_py_ptr(const void * /*source*/, void *dest, const int count)
{
  const int size = sizeof(void *);

  for (int i = 0; i < count; i++) {
    void **ptr = (void **)POINTER_OFFSET(dest, i * size);
    *ptr = nullptr;
  }
}

#ifndef WITH_PYTHON
void bpy_bm_generic_invalidate(struct BPy_BMGeneric * /*self*/)
{
  /* dummy */
}
#endif

static void layerFree_bmesh_elem_py_ptr(void *data, const int count, const int size)
{
  for (int i = 0; i < count; i++) {
    void **ptr = (void **)POINTER_OFFSET(data, i * size);
    if (*ptr) {
      bpy_bm_generic_invalidate(static_cast<BPy_BMGeneric *>(*ptr));
    }
  }
}

/** \} */

/* -------------------------------------------------------------------- */
/** \name Callbacks for (`float`, #CD_PAINT_MASK)
 * \{ */

static void layerInterp_paint_mask(const void **sources,
                                   const float *weights,
                                   const float * /*sub_weights*/,
                                   int count,
                                   void *dest)
{
  float mask = 0.0f;
  for (int i = 0; i < count; i++) {
    const float interp_weight = weights[i];
    const float *src = static_cast<const float *>(sources[i]);
    mask += (*src) * interp_weight;
  }
  *(float *)dest = mask;
}

/** \} */

/* -------------------------------------------------------------------- */
/** \name Callbacks for (#GridPaintMask, #CD_GRID_PAINT_MASK)
 * \{ */

static void layerCopy_grid_paint_mask(const void *source, void *dest, const int count)
{
  const GridPaintMask *s = static_cast<const GridPaintMask *>(source);
  GridPaintMask *d = static_cast<GridPaintMask *>(dest);

  for (int i = 0; i < count; i++) {
    if (s[i].data) {
      d[i].data = static_cast<float *>(MEM_dupallocN(s[i].data));
      d[i].level = s[i].level;
    }
    else {
      d[i].data = nullptr;
      d[i].level = 0;
    }
  }
}

static void layerFree_grid_paint_mask(void *data, const int count, const int /*size*/)
{
  GridPaintMask *gpm = static_cast<GridPaintMask *>(data);

  for (int i = 0; i < count; i++) {
    MEM_SAFE_FREE(gpm[i].data);
    gpm[i].level = 0;
  }
}

static void layerConstruct_grid_paint_mask(void *data, const int count)
{
  memset(data, 0, sizeof(GridPaintMask) * count);
}

/** \} */

/* -------------------------------------------------------------------- */
/** \name Callbacks for (#MLoopCol, #CD_PROP_BYTE_COLOR)
 * \{ */

static void layerCopyValue_mloopcol(const void *source,
                                    void *dest,
                                    const int mixmode,
                                    const float mixfactor)
{
  const MLoopCol *m1 = static_cast<const MLoopCol *>(source);
  MLoopCol *m2 = static_cast<MLoopCol *>(dest);
  uchar tmp_col[4];

  if (ELEM(mixmode,
           CDT_MIX_NOMIX,
           CDT_MIX_REPLACE_ABOVE_THRESHOLD,
           CDT_MIX_REPLACE_BELOW_THRESHOLD)) {
    /* Modes that do a full copy or nothing. */
    if (ELEM(mixmode, CDT_MIX_REPLACE_ABOVE_THRESHOLD, CDT_MIX_REPLACE_BELOW_THRESHOLD)) {
      /* TODO: Check for a real valid way to get 'factor' value of our dest color? */
      const float f = (float(m2->r) + float(m2->g) + float(m2->b)) / 3.0f;
      if (mixmode == CDT_MIX_REPLACE_ABOVE_THRESHOLD && f < mixfactor) {
        return; /* Do Nothing! */
      }
      if (mixmode == CDT_MIX_REPLACE_BELOW_THRESHOLD && f > mixfactor) {
        return; /* Do Nothing! */
      }
    }
    m2->r = m1->r;
    m2->g = m1->g;
    m2->b = m1->b;
    m2->a = m1->a;
  }
  else { /* Modes that support 'real' mix factor. */
    uchar src[4] = {m1->r, m1->g, m1->b, m1->a};
    uchar dst[4] = {m2->r, m2->g, m2->b, m2->a};

    if (mixmode == CDT_MIX_MIX) {
      blend_color_mix_byte(tmp_col, dst, src);
    }
    else if (mixmode == CDT_MIX_ADD) {
      blend_color_add_byte(tmp_col, dst, src);
    }
    else if (mixmode == CDT_MIX_SUB) {
      blend_color_sub_byte(tmp_col, dst, src);
    }
    else if (mixmode == CDT_MIX_MUL) {
      blend_color_mul_byte(tmp_col, dst, src);
    }
    else {
      memcpy(tmp_col, src, sizeof(tmp_col));
    }

    blend_color_interpolate_byte(dst, dst, tmp_col, mixfactor);

    m2->r = char(dst[0]);
    m2->g = char(dst[1]);
    m2->b = char(dst[2]);
    m2->a = char(dst[3]);
  }
}

static bool layerEqual_mloopcol(const void *data1, const void *data2)
{
  const MLoopCol *m1 = static_cast<const MLoopCol *>(data1);
  const MLoopCol *m2 = static_cast<const MLoopCol *>(data2);
  float r, g, b, a;

  r = m1->r - m2->r;
  g = m1->g - m2->g;
  b = m1->b - m2->b;
  a = m1->a - m2->a;

  return r * r + g * g + b * b + a * a < 0.001f;
}

static void layerMultiply_mloopcol(void *data, const float fac)
{
  MLoopCol *m = static_cast<MLoopCol *>(data);

  m->r = float(m->r) * fac;
  m->g = float(m->g) * fac;
  m->b = float(m->b) * fac;
  m->a = float(m->a) * fac;
}

static void layerAdd_mloopcol(void *data1, const void *data2)
{
  MLoopCol *m = static_cast<MLoopCol *>(data1);
  const MLoopCol *m2 = static_cast<const MLoopCol *>(data2);

  m->r += m2->r;
  m->g += m2->g;
  m->b += m2->b;
  m->a += m2->a;
}

static void layerDoMinMax_mloopcol(const void *data, void *vmin, void *vmax)
{
  const MLoopCol *m = static_cast<const MLoopCol *>(data);
  MLoopCol *min = static_cast<MLoopCol *>(vmin);
  MLoopCol *max = static_cast<MLoopCol *>(vmax);

  if (m->r < min->r) {
    min->r = m->r;
  }
  if (m->g < min->g) {
    min->g = m->g;
  }
  if (m->b < min->b) {
    min->b = m->b;
  }
  if (m->a < min->a) {
    min->a = m->a;
  }
  if (m->r > max->r) {
    max->r = m->r;
  }
  if (m->g > max->g) {
    max->g = m->g;
  }
  if (m->b > max->b) {
    max->b = m->b;
  }
  if (m->a > max->a) {
    max->a = m->a;
  }
}

static void layerInitMinMax_mloopcol(void *vmin, void *vmax)
{
  MLoopCol *min = static_cast<MLoopCol *>(vmin);
  MLoopCol *max = static_cast<MLoopCol *>(vmax);

  min->r = 255;
  min->g = 255;
  min->b = 255;
  min->a = 255;

  max->r = 0;
  max->g = 0;
  max->b = 0;
  max->a = 0;
}

static void layerDefault_mloopcol(void *data, const int count)
{
  MLoopCol default_mloopcol = {255, 255, 255, 255};
  MLoopCol *mlcol = (MLoopCol *)data;
  for (int i = 0; i < count; i++) {
    mlcol[i] = default_mloopcol;
  }
}

static void layerInterp_mloopcol(const void **sources,
                                 const float *weights,
                                 const float * /*sub_weights*/,
                                 int count,
                                 void *dest)
{
  MLoopCol *mc = static_cast<MLoopCol *>(dest);
  struct {
    float a;
    float r;
    float g;
    float b;
  } col = {0};

  for (int i = 0; i < count; i++) {
    const float interp_weight = weights[i];
    const MLoopCol *src = static_cast<const MLoopCol *>(sources[i]);
    col.r += src->r * interp_weight;
    col.g += src->g * interp_weight;
    col.b += src->b * interp_weight;
    col.a += src->a * interp_weight;
  }

  /* Subdivide smooth or fractal can cause problems without clamping
   * although weights should also not cause this situation */

  /* Also delay writing to the destination in case dest is in sources. */
  mc->r = round_fl_to_uchar_clamp(col.r);
  mc->g = round_fl_to_uchar_clamp(col.g);
  mc->b = round_fl_to_uchar_clamp(col.b);
  mc->a = round_fl_to_uchar_clamp(col.a);
}

/** \} */

/* -------------------------------------------------------------------- */
/** \name Callbacks for #OrigSpaceLoop
 * \{ */

/* origspace is almost exact copy of #MLoopUV, keep in sync. */
static void layerCopyValue_mloop_origspace(const void *source,
                                           void *dest,
                                           const int /*mixmode*/,
                                           const float /*mixfactor*/)
{
  const OrigSpaceLoop *luv1 = static_cast<const OrigSpaceLoop *>(source);
  OrigSpaceLoop *luv2 = static_cast<OrigSpaceLoop *>(dest);

  copy_v2_v2(luv2->uv, luv1->uv);
}

static bool layerEqual_mloop_origspace(const void *data1, const void *data2)
{
  const OrigSpaceLoop *luv1 = static_cast<const OrigSpaceLoop *>(data1);
  const OrigSpaceLoop *luv2 = static_cast<const OrigSpaceLoop *>(data2);

  return len_squared_v2v2(luv1->uv, luv2->uv) < 0.00001f;
}

static void layerMultiply_mloop_origspace(void *data, const float fac)
{
  OrigSpaceLoop *luv = static_cast<OrigSpaceLoop *>(data);

  mul_v2_fl(luv->uv, fac);
}

static void layerInitMinMax_mloop_origspace(void *vmin, void *vmax)
{
  OrigSpaceLoop *min = static_cast<OrigSpaceLoop *>(vmin);
  OrigSpaceLoop *max = static_cast<OrigSpaceLoop *>(vmax);

  INIT_MINMAX2(min->uv, max->uv);
}

static void layerDoMinMax_mloop_origspace(const void *data, void *vmin, void *vmax)
{
  const OrigSpaceLoop *luv = static_cast<const OrigSpaceLoop *>(data);
  OrigSpaceLoop *min = static_cast<OrigSpaceLoop *>(vmin);
  OrigSpaceLoop *max = static_cast<OrigSpaceLoop *>(vmax);

  minmax_v2v2_v2(min->uv, max->uv, luv->uv);
}

static void layerAdd_mloop_origspace(void *data1, const void *data2)
{
  OrigSpaceLoop *l1 = static_cast<OrigSpaceLoop *>(data1);
  const OrigSpaceLoop *l2 = static_cast<const OrigSpaceLoop *>(data2);

  add_v2_v2(l1->uv, l2->uv);
}

static void layerInterp_mloop_origspace(const void **sources,
                                        const float *weights,
                                        const float * /*sub_weights*/,
                                        int count,
                                        void *dest)
{
  float uv[2];
  zero_v2(uv);

  for (int i = 0; i < count; i++) {
    const float interp_weight = weights[i];
    const OrigSpaceLoop *src = static_cast<const OrigSpaceLoop *>(sources[i]);
    madd_v2_v2fl(uv, src->uv, interp_weight);
  }

  /* Delay writing to the destination in case dest is in sources. */
  copy_v2_v2(((OrigSpaceLoop *)dest)->uv, uv);
}
/* --- end copy */

static void layerInterp_mcol(const void **sources,
                             const float *weights,
                             const float *sub_weights,
                             const int count,
                             void *dest)
{
  MCol *mc = static_cast<MCol *>(dest);
  struct {
    float a;
    float r;
    float g;
    float b;
  } col[4] = {{0.0f}};

  const float *sub_weight = sub_weights;
  for (int i = 0; i < count; i++) {
    const float interp_weight = weights[i];

    for (int j = 0; j < 4; j++) {
      if (sub_weights) {
        const MCol *src = static_cast<const MCol *>(sources[i]);
        for (int k = 0; k < 4; k++, sub_weight++, src++) {
          const float w = (*sub_weight) * interp_weight;
          col[j].a += src->a * w;
          col[j].r += src->r * w;
          col[j].g += src->g * w;
          col[j].b += src->b * w;
        }
      }
      else {
        const MCol *src = static_cast<const MCol *>(sources[i]);
        col[j].a += src[j].a * interp_weight;
        col[j].r += src[j].r * interp_weight;
        col[j].g += src[j].g * interp_weight;
        col[j].b += src[j].b * interp_weight;
      }
    }
  }

  /* Delay writing to the destination in case dest is in sources. */
  for (int j = 0; j < 4; j++) {

    /* Subdivide smooth or fractal can cause problems without clamping
     * although weights should also not cause this situation */
    mc[j].a = round_fl_to_uchar_clamp(col[j].a);
    mc[j].r = round_fl_to_uchar_clamp(col[j].r);
    mc[j].g = round_fl_to_uchar_clamp(col[j].g);
    mc[j].b = round_fl_to_uchar_clamp(col[j].b);
  }
}

static void layerSwap_mcol(void *data, const int *corner_indices)
{
  MCol *mcol = static_cast<MCol *>(data);
  MCol col[4];

  for (int j = 0; j < 4; j++) {
    col[j] = mcol[corner_indices[j]];
  }

  memcpy(mcol, col, sizeof(col));
}

static void layerDefault_mcol(void *data, const int count)
{
  static MCol default_mcol = {255, 255, 255, 255};
  MCol *mcol = (MCol *)data;

  for (int i = 0; i < 4 * count; i++) {
    mcol[i] = default_mcol;
  }
}

static void layerDefault_origindex(void *data, const int count)
{
  copy_vn_i((int *)data, count, ORIGINDEX_NONE);
}

static void layerInterp_bweight(const void **sources,
                                const float *weights,
                                const float * /*sub_weights*/,
                                int count,
                                void *dest)
{
  float **in = (float **)sources;

  if (count <= 0) {
    return;
  }

  float f = 0.0f;

  for (int i = 0; i < count; i++) {
    const float interp_weight = weights[i];
    f += *in[i] * interp_weight;
  }

  /* Delay writing to the destination in case dest is in sources. */
  *((float *)dest) = f;
}

static void layerInterp_shapekey(const void **sources,
                                 const float *weights,
                                 const float * /*sub_weights*/,
                                 int count,
                                 void *dest)
{
  float **in = (float **)sources;

  if (count <= 0) {
    return;
  }

  float co[3];
  zero_v3(co);

  for (int i = 0; i < count; i++) {
    const float interp_weight = weights[i];
    madd_v3_v3fl(co, in[i], interp_weight);
  }

  /* Delay writing to the destination in case dest is in sources. */
  copy_v3_v3((float *)dest, co);
}

/** \} */

/* -------------------------------------------------------------------- */
/** \name Callbacks for (#MVertSkin, #CD_MVERT_SKIN)
 * \{ */

static void layerDefault_mvert_skin(void *data, const int count)
{
  MVertSkin *vs = static_cast<MVertSkin *>(data);

  for (int i = 0; i < count; i++) {
    copy_v3_fl(vs[i].radius, 0.25f);
    vs[i].flag = 0;
  }
}

static void layerCopy_mvert_skin(const void *source, void *dest, const int count)
{
  memcpy(dest, source, sizeof(MVertSkin) * count);
}

static void layerInterp_mvert_skin(const void **sources,
                                   const float *weights,
                                   const float * /*sub_weights*/,
                                   int count,
                                   void *dest)
{
  float radius[3];
  zero_v3(radius);

  for (int i = 0; i < count; i++) {
    const float interp_weight = weights[i];
    const MVertSkin *vs_src = static_cast<const MVertSkin *>(sources[i]);

    madd_v3_v3fl(radius, vs_src->radius, interp_weight);
  }

  /* Delay writing to the destination in case dest is in sources. */
  MVertSkin *vs_dst = static_cast<MVertSkin *>(dest);
  copy_v3_v3(vs_dst->radius, radius);
  vs_dst->flag &= ~MVERT_SKIN_ROOT;
}

/** \} */

/* -------------------------------------------------------------------- */
/** \name Callbacks for (`short[4][3]`, #CD_TESSLOOPNORMAL)
 * \{ */

static void layerSwap_flnor(void *data, const int *corner_indices)
{
  short(*flnors)[4][3] = static_cast<short(*)[4][3]>(data);
  short nors[4][3];
  int i = 4;

  while (i--) {
    copy_v3_v3_short(nors[i], (*flnors)[corner_indices[i]]);
  }

  memcpy(flnors, nors, sizeof(nors));
}

/** \} */

/* -------------------------------------------------------------------- */
/** \name Callbacks for (`int`, #CD_FACEMAP)
 * \{ */

static void layerDefault_fmap(void *data, const int count)
{
  int *fmap_num = (int *)data;
  for (int i = 0; i < count; i++) {
    fmap_num[i] = -1;
  }
}

/** \} */

/* -------------------------------------------------------------------- */
/** \name Callbacks for (#MPropCol, #CD_PROP_COLOR)
 * \{ */

static void layerCopyValue_propcol(const void *source,
                                   void *dest,
                                   const int mixmode,
                                   const float mixfactor)
{
  const MPropCol *m1 = static_cast<const MPropCol *>(source);
  MPropCol *m2 = static_cast<MPropCol *>(dest);
  float tmp_col[4];

  if (ELEM(mixmode,
           CDT_MIX_NOMIX,
           CDT_MIX_REPLACE_ABOVE_THRESHOLD,
           CDT_MIX_REPLACE_BELOW_THRESHOLD)) {
    /* Modes that do a full copy or nothing. */
    if (ELEM(mixmode, CDT_MIX_REPLACE_ABOVE_THRESHOLD, CDT_MIX_REPLACE_BELOW_THRESHOLD)) {
      /* TODO: Check for a real valid way to get 'factor' value of our dest color? */
      const float f = (m2->color[0] + m2->color[1] + m2->color[2]) / 3.0f;
      if (mixmode == CDT_MIX_REPLACE_ABOVE_THRESHOLD && f < mixfactor) {
        return; /* Do Nothing! */
      }
      if (mixmode == CDT_MIX_REPLACE_BELOW_THRESHOLD && f > mixfactor) {
        return; /* Do Nothing! */
      }
    }
    copy_v4_v4(m2->color, m1->color);
  }
  else { /* Modes that support 'real' mix factor. */
    if (mixmode == CDT_MIX_MIX) {
      blend_color_mix_float(tmp_col, m2->color, m1->color);
    }
    else if (mixmode == CDT_MIX_ADD) {
      blend_color_add_float(tmp_col, m2->color, m1->color);
    }
    else if (mixmode == CDT_MIX_SUB) {
      blend_color_sub_float(tmp_col, m2->color, m1->color);
    }
    else if (mixmode == CDT_MIX_MUL) {
      blend_color_mul_float(tmp_col, m2->color, m1->color);
    }
    else {
      memcpy(tmp_col, m1->color, sizeof(tmp_col));
    }
    blend_color_interpolate_float(m2->color, m2->color, tmp_col, mixfactor);
  }
}

static bool layerEqual_propcol(const void *data1, const void *data2)
{
  const MPropCol *m1 = static_cast<const MPropCol *>(data1);
  const MPropCol *m2 = static_cast<const MPropCol *>(data2);
  float tot = 0;

  for (int i = 0; i < 4; i++) {
    float c = (m1->color[i] - m2->color[i]);
    tot += c * c;
  }

  return tot < 0.001f;
}

static void layerMultiply_propcol(void *data, const float fac)
{
  MPropCol *m = static_cast<MPropCol *>(data);
  mul_v4_fl(m->color, fac);
}

static void layerAdd_propcol(void *data1, const void *data2)
{
  MPropCol *m = static_cast<MPropCol *>(data1);
  const MPropCol *m2 = static_cast<const MPropCol *>(data2);
  add_v4_v4(m->color, m2->color);
}

static void layerDoMinMax_propcol(const void *data, void *vmin, void *vmax)
{
  const MPropCol *m = static_cast<const MPropCol *>(data);
  MPropCol *min = static_cast<MPropCol *>(vmin);
  MPropCol *max = static_cast<MPropCol *>(vmax);
  minmax_v4v4_v4(min->color, max->color, m->color);
}

static void layerInitMinMax_propcol(void *vmin, void *vmax)
{
  MPropCol *min = static_cast<MPropCol *>(vmin);
  MPropCol *max = static_cast<MPropCol *>(vmax);

  copy_v4_fl(min->color, FLT_MAX);
  copy_v4_fl(max->color, FLT_MIN);
}

static void layerDefault_propcol(void *data, const int count)
{
  /* Default to white, full alpha. */
  MPropCol default_propcol = {{1.0f, 1.0f, 1.0f, 1.0f}};
  MPropCol *pcol = (MPropCol *)data;
  for (int i = 0; i < count; i++) {
    copy_v4_v4(pcol[i].color, default_propcol.color);
  }
}

static void layerInterp_propcol(const void **sources,
                                const float *weights,
                                const float * /*sub_weights*/,
                                int count,
                                void *dest)
{
  MPropCol *mc = static_cast<MPropCol *>(dest);
  float col[4] = {0.0f, 0.0f, 0.0f, 0.0f};
  for (int i = 0; i < count; i++) {
    const float interp_weight = weights[i];
    const MPropCol *src = static_cast<const MPropCol *>(sources[i]);
    madd_v4_v4fl(col, src->color, interp_weight);
  }
  copy_v4_v4(mc->color, col);
}

/** \} */

/* -------------------------------------------------------------------- */
/** \name Callbacks for (#vec3f, #CD_PROP_FLOAT3)
 * \{ */

static void layerInterp_propfloat3(const void **sources,
                                   const float *weights,
                                   const float * /*sub_weights*/,
                                   int count,
                                   void *dest)
{
  vec3f result = {0.0f, 0.0f, 0.0f};
  for (int i = 0; i < count; i++) {
    const float interp_weight = weights[i];
    const vec3f *src = static_cast<const vec3f *>(sources[i]);
    madd_v3_v3fl(&result.x, &src->x, interp_weight);
  }
  copy_v3_v3((float *)dest, &result.x);
}

static void layerMultiply_propfloat3(void *data, const float fac)
{
  vec3f *vec = static_cast<vec3f *>(data);
  vec->x *= fac;
  vec->y *= fac;
  vec->z *= fac;
}

static void layerAdd_propfloat3(void *data1, const void *data2)
{
  vec3f *vec1 = static_cast<vec3f *>(data1);
  const vec3f *vec2 = static_cast<const vec3f *>(data2);
  vec1->x += vec2->x;
  vec1->y += vec2->y;
  vec1->z += vec2->z;
}

static bool layerValidate_propfloat3(void *data, const uint totitems, const bool do_fixes)
{
  float *values = static_cast<float *>(data);
  bool has_errors = false;
  for (int i = 0; i < totitems * 3; i++) {
    if (!isfinite(values[i])) {
      if (do_fixes) {
        values[i] = 0.0f;
      }
      has_errors = true;
    }
  }
  return has_errors;
}

/** \} */

/* -------------------------------------------------------------------- */
/** \name Callbacks for (#vec2f, #CD_PROP_FLOAT2)
 * \{ */

static void layerInterp_propfloat2(const void **sources,
                                   const float *weights,
                                   const float * /*sub_weights*/,
                                   int count,
                                   void *dest)
{
  vec2f result = {0.0f, 0.0f};
  for (int i = 0; i < count; i++) {
    const float interp_weight = weights[i];
    const vec2f *src = static_cast<const vec2f *>(sources[i]);
    madd_v2_v2fl(&result.x, &src->x, interp_weight);
  }
  copy_v2_v2((float *)dest, &result.x);
}

static void layerMultiply_propfloat2(void *data, const float fac)
{
  vec2f *vec = static_cast<vec2f *>(data);
  vec->x *= fac;
  vec->y *= fac;
}

static void layerAdd_propfloat2(void *data1, const void *data2)
{
  vec2f *vec1 = static_cast<vec2f *>(data1);
  const vec2f *vec2 = static_cast<const vec2f *>(data2);
  vec1->x += vec2->x;
  vec1->y += vec2->y;
}

static bool layerValidate_propfloat2(void *data, const uint totitems, const bool do_fixes)
{
  float *values = static_cast<float *>(data);
  bool has_errors = false;
  for (int i = 0; i < totitems * 2; i++) {
    if (!isfinite(values[i])) {
      if (do_fixes) {
        values[i] = 0.0f;
      }
      has_errors = true;
    }
  }
  return has_errors;
}

static void layerDynTopoVert_default(void *dest, int count)
{
  MSculptVert *mv = static_cast<MSculptVert *>(dest);

  for (int i = 0; i < count; i++, mv++) {
    memset(static_cast<void *>(mv), 0, sizeof(MSculptVert));
    mv->flag = SCULPTVERT_NEED_TRIANGULATE | SCULPTVERT_NEED_DISK_SORT | SCULPTVERT_NEED_VALENCE;
  }
}

static void layerDynTopoVert_copy(const void *source, void *dest, int count)
{
  memcpy(dest, source, count * sizeof(MSculptVert));
}

static void layerDynTopoVert_interp(
    const void **sources, const float *weights, const float *sub_weights, int count, void *dest)
{
  float co[3], no[3], origmask, color[4], curv;
  MSculptVert *mv = (MSculptVert *)dest;

  // float totweight = 0.0f;

  if (count == 0) {
    memset(mv, 0, sizeof(*mv));
    return;
  }

  zero_v3(co);
  zero_v3(no);
  origmask = 0.0f;
  curv = 0.0f;
  zero_v4(color);

  for (int i = 0; i < count; i++) {
    MSculptVert *mv2 = (MSculptVert *)sources[i];
    float w;

    if (i == 0) {  // copy flag from first source
      mv->flag = mv2->flag;
      mv->stroke_id = mv2->stroke_id;
    }

    w = weights[i];

    madd_v3_v3fl(co, mv2->origco, w);
    madd_v3_v3fl(no, mv2->origno, w);
    madd_v4_v4fl(color, mv2->origcolor, w);
    origmask += (float)mv2->origmask * w;
    curv += (float)mv2->curv * w;

    // totweight += w;
  }

  normalize_v3(no);

  copy_v3_v3(mv->origco, co);
  copy_v3_v3(mv->origno, no);
  copy_v4_v4(mv->origcolor, color);

  mv->curv = (short)curv;
  mv->origmask = (short)origmask;
}

static void layerInterp_noop(const void **, const float *, const float *, int, void *)
{
  // do nothing
}

static bool layerEqual_propfloat2(const void *data1, const void *data2)
{
  const float2 &a = *static_cast<const float2 *>(data1);
  const float2 &b = *static_cast<const float2 *>(data2);
  return blender::math::distance_squared(a, b) < 0.00001f;
}

static void layerInitMinMax_propfloat2(void *vmin, void *vmax)
{
  float2 &min = *static_cast<float2 *>(vmin);
  float2 &max = *static_cast<float2 *>(vmax);
  INIT_MINMAX2(min, max);
}

static void layerDoMinMax_propfloat2(const void *data, void *vmin, void *vmax)
{
  const float2 &value = *static_cast<const float2 *>(data);
  float2 &a = *static_cast<float2 *>(vmin);
  float2 &b = *static_cast<float2 *>(vmax);
  blender::math::min_max(value, a, b);
}

static void layerCopyValue_propfloat2(const void *source,
                                      void *dest,
                                      const int mixmode,
                                      const float mixfactor)
{
  const float2 &a = *static_cast<const float2 *>(source);
  float2 &b = *static_cast<float2 *>(dest);

  /* We only support a limited subset of advanced mixing here-
   * namely the mixfactor interpolation. */
  if (mixmode == CDT_MIX_NOMIX) {
    b = a;
  }
  else {
    b = blender::math::interpolate(b, a, mixfactor);
  }
}

/** \} */

/* -------------------------------------------------------------------- */
/** \name Callbacks for (`bool`, #CD_PROP_BOOL)
 * \{ */

static void layerInterp_propbool(const void **sources,
                                 const float *weights,
                                 const float * /*sub_weights*/,
                                 int count,
                                 void *dest)
{
  bool result = false;
  for (int i = 0; i < count; i++) {
    const float interp_weight = weights[i];
    const bool src = *(const bool *)sources[i];
    result |= src && (interp_weight > 0.0f);
  }
  *(bool *)dest = result;
}

static const LayerTypeInfo LAYERTYPEINFO[CD_NUMTYPES] = {
    /* 0: CD_MVERT */ /* DEPRECATED */
    {sizeof(MVert), "MVert", 1, nullptr, nullptr, nullptr, nullptr, nullptr, nullptr},
    /* 1: CD_MSTICKY */ /* DEPRECATED */
    {sizeof(float[2]), "", 1, nullptr, nullptr, nullptr, nullptr, nullptr, nullptr},
    /* 2: CD_MDEFORMVERT */
    {sizeof(MDeformVert),
     "MDeformVert",
     1,
     nullptr,
     layerCopy_mdeformvert,
     layerFree_mdeformvert,
     layerInterp_mdeformvert,
     nullptr,
     nullptr,
     layerConstruct_mdeformvert},
    /* 3: CD_MEDGE */
    {sizeof(MEdge), "MEdge", 1, nullptr, nullptr, nullptr, nullptr, nullptr, nullptr},
    /* 4: CD_MFACE */
    {sizeof(MFace), "MFace", 1, nullptr, nullptr, nullptr, nullptr, nullptr, nullptr},
    /* 5: CD_MTFACE */
    {sizeof(MTFace),
     "MTFace",
     1,
     N_("UVMap"),
     layerCopy_tface,
     nullptr,
     layerInterp_tface,
     layerSwap_tface,
     nullptr,
     layerDefault_tface,
     nullptr,
     nullptr,
     nullptr,
     nullptr,
     nullptr,
     nullptr,
     nullptr,
     nullptr,
     nullptr,
     nullptr,
     layerMaxNum_tface},
    /* 6: CD_MCOL */
    /* 4 MCol structs per face */
    {sizeof(MCol[4]),  "MCol",         4,
     N_("Col"),        nullptr,        nullptr,
     layerInterp_mcol, layerSwap_mcol, layerDefault_mcol,
     nullptr,          nullptr,        nullptr,
     nullptr,          nullptr,        nullptr,
     nullptr,          nullptr,        nullptr,
     nullptr,          nullptr,        nullptr},
    /* 7: CD_ORIGINDEX */
    {sizeof(int), "", 0, nullptr, nullptr, nullptr, nullptr, nullptr, layerDefault_origindex},
    /* 8: CD_NORMAL */
    /* 3 floats per normal vector */
    {sizeof(float[3]),
     "vec3f",
     1,
     nullptr,
     nullptr,
     nullptr,
     layerInterp_normal,
     nullptr,
     nullptr,
     nullptr,
     nullptr,
     nullptr,
     nullptr,
     nullptr,
     nullptr,
     nullptr,
     layerCopyValue_normal},
    /* 9: CD_FACEMAP */
    {sizeof(int), "", 0, nullptr, nullptr, nullptr, nullptr, nullptr, layerDefault_fmap, nullptr},
    /* 10: CD_PROP_FLOAT */
    {sizeof(MFloatProperty),
     "MFloatProperty",
     1,
     N_("Float"),
     layerCopy_propFloat,
     nullptr,
     layerInterp_propFloat,
     nullptr,
     nullptr,
     nullptr,
     layerValidate_propFloat},
    /* 11: CD_PROP_INT32 */
    {sizeof(MIntProperty),
     "MIntProperty",
     1,
     N_("Int"),
     nullptr,
     nullptr,
     layerInterp_propInt,
     nullptr,
     nullptr,
     nullptr,
     nullptr,
     nullptr,
     nullptr,
     nullptr,
     nullptr,
     nullptr,
     nullptr,
     nullptr,
     nullptr,
     nullptr,
     nullptr,
     true},
    /* 12: CD_PROP_STRING */
    {sizeof(MStringProperty),
     "MStringProperty",
     1,
     N_("String"),
     layerCopy_propString,
     nullptr,
     nullptr,
     nullptr},
    /* 13: CD_ORIGSPACE */
    {sizeof(OrigSpaceFace),
     "OrigSpaceFace",
     1,
     N_("UVMap"),
     layerCopy_origspace_face,
     nullptr,
     layerInterp_origspace_face,
     layerSwap_origspace_face,
     layerDefault_origspace_face},
    /* 14: CD_ORCO */
    {sizeof(float[3]), "", 0, nullptr, nullptr, nullptr, nullptr, nullptr, nullptr},
    /* 15: CD_MTEXPOLY */ /* DEPRECATED */
    /* NOTE: when we expose the UV Map / TexFace split to the user,
     * change this back to face Texture. */
    {sizeof(int), "", 0, nullptr, nullptr, nullptr, nullptr, nullptr, nullptr},
    /* 16: CD_MLOOPUV */ /* DEPRECATED */
    {sizeof(MLoopUV), "MLoopUV", 1, N_("UVMap")},
    /* 17: CD_PROP_BYTE_COLOR */
    {sizeof(MLoopCol),
     "MLoopCol",
     1,
     N_("Col"),
     nullptr,
     nullptr,
     layerInterp_mloopcol,
     nullptr,
     layerDefault_mloopcol,
     nullptr,
     nullptr,
     layerEqual_mloopcol,
     layerMultiply_mloopcol,
     layerInitMinMax_mloopcol,
     layerAdd_mloopcol,
     layerDoMinMax_mloopcol,
     layerCopyValue_mloopcol,
     nullptr,
     nullptr,
     nullptr,
     nullptr},
    /* 18: CD_TANGENT */
    {sizeof(float[4][4]), "", 0, N_("Tangent"), nullptr, nullptr, nullptr, nullptr, nullptr},
    /* 19: CD_MDISPS */
    {sizeof(MDisps),
     "MDisps",
     1,
     nullptr,
     layerCopy_mdisps,
     layerFree_mdisps,
     nullptr,
     layerSwap_mdisps,
     nullptr,
     layerConstruct_mdisps,
     nullptr,
     nullptr,
     nullptr,
     nullptr,
     nullptr,
     nullptr,
     nullptr,
     layerRead_mdisps,
     layerWrite_mdisps,
     layerFilesize_mdisps},
    /* 20: CD_PREVIEW_MCOL */
    {sizeof(MCol[4]),
     "MCol",
     4,
     N_("PreviewCol"),
     nullptr,
     nullptr,
     layerInterp_mcol,
     layerSwap_mcol,
     layerDefault_mcol},
    /* 21: CD_ID_MCOL */ /* DEPRECATED */
    {sizeof(MCol[4]), "", 0, nullptr, nullptr, nullptr, nullptr, nullptr, nullptr},
    /* 22: CD_TEXTURE_MCOL */
    {sizeof(MCol[4]),
     "MCol",
     4,
     N_("TexturedCol"),
     nullptr,
     nullptr,
     layerInterp_mcol,
     layerSwap_mcol,
     layerDefault_mcol},
    /* 23: CD_CLOTH_ORCO */
    {sizeof(float[3]), "", 0, nullptr, nullptr, nullptr, nullptr, nullptr, nullptr},
    /* 24: CD_RECAST */
    {sizeof(MRecast), "MRecast", 1, N_("Recast"), nullptr, nullptr, nullptr, nullptr},
    /* 25: CD_MPOLY */ /* DEPRECATED */
    {sizeof(MPoly), "MPoly", 1, N_("NGon Face"), nullptr, nullptr, nullptr, nullptr, nullptr},
    /* 26: CD_MLOOP */ /* DEPRECATED*/
    {sizeof(MLoop),
     "MLoop",
     1,
     N_("NGon Face-Vertex"),
     nullptr,
     nullptr,
     nullptr,
     nullptr,
     nullptr},
    /* 27: CD_SHAPE_KEYINDEX */
    {sizeof(int), "", 0, nullptr, nullptr, nullptr, nullptr, nullptr, nullptr},
    /* 28: CD_SHAPEKEY */
    {sizeof(float[3]), "", 0, N_("ShapeKey"), nullptr, nullptr, layerInterp_shapekey},
    /* 29: CD_BWEIGHT */
    {sizeof(MFloatProperty), "MFloatProperty", 1, nullptr, nullptr, nullptr, layerInterp_bweight},
    /* 30: CD_CREASE */
    {sizeof(float), "", 0, nullptr, nullptr, nullptr, layerInterp_propFloat},
    /* 31: CD_ORIGSPACE_MLOOP */
    {sizeof(OrigSpaceLoop),
     "OrigSpaceLoop",
     1,
     N_("OS Loop"),
     nullptr,
     nullptr,
     layerInterp_mloop_origspace,
     nullptr,
     nullptr,
     nullptr,
     nullptr,
     layerEqual_mloop_origspace,
     layerMultiply_mloop_origspace,
     layerInitMinMax_mloop_origspace,
     layerAdd_mloop_origspace,
     layerDoMinMax_mloop_origspace,
     layerCopyValue_mloop_origspace},
    /* 32: CD_PREVIEW_MLOOPCOL */
    {sizeof(MLoopCol),
     "MLoopCol",
     1,
     N_("PreviewLoopCol"),
     nullptr,
     nullptr,
     layerInterp_mloopcol,
     nullptr,
     layerDefault_mloopcol,
     nullptr,
     nullptr,
     layerEqual_mloopcol,
     layerMultiply_mloopcol,
     layerInitMinMax_mloopcol,
     layerAdd_mloopcol,
     layerDoMinMax_mloopcol,
     layerCopyValue_mloopcol},
    /* 33: CD_BM_ELEM_PYPTR */
    {sizeof(void *),
     "",
     1,
     nullptr,
     layerCopy_bmesh_elem_py_ptr,
     layerFree_bmesh_elem_py_ptr,
     nullptr,
     nullptr,
     nullptr},
    /* 34: CD_PAINT_MASK */
    {sizeof(float), "", 0, nullptr, nullptr, nullptr, layerInterp_paint_mask, nullptr, nullptr},
    /* 35: CD_GRID_PAINT_MASK */
    {sizeof(GridPaintMask),
     "GridPaintMask",
     1,
     nullptr,
     layerCopy_grid_paint_mask,
     layerFree_grid_paint_mask,
     nullptr,
     nullptr,
     nullptr,
     layerConstruct_grid_paint_mask},
    /* 36: CD_MVERT_SKIN */
    {sizeof(MVertSkin),
     "MVertSkin",
     1,
     nullptr,
     layerCopy_mvert_skin,
     nullptr,
     layerInterp_mvert_skin,
     nullptr,
     layerDefault_mvert_skin},
    /* 37: CD_FREESTYLE_EDGE */
    {sizeof(FreestyleEdge),
     "FreestyleEdge",
     1,
     nullptr,
     nullptr,
     nullptr,
     nullptr,
     nullptr,
     nullptr},
    /* 38: CD_FREESTYLE_FACE */
    {sizeof(FreestyleFace),
     "FreestyleFace",
     1,
     nullptr,
     nullptr,
     nullptr,
     nullptr,
     nullptr,
     nullptr},
    /* 39: CD_MLOOPTANGENT */
    {sizeof(float[4]), "", 0, nullptr, nullptr, nullptr, nullptr, nullptr, nullptr},
    /* 40: CD_TESSLOOPNORMAL */
    {sizeof(short[4][3]), "", 0, nullptr, nullptr, nullptr, nullptr, layerSwap_flnor, nullptr},
    /* 41: CD_CUSTOMLOOPNORMAL */
    {sizeof(short[2]), "vec2s", 1, nullptr, nullptr, nullptr, nullptr, nullptr, nullptr},
    /* 42: CD_SCULPT_FACE_SETS */ /* DEPRECATED */
    {sizeof(int), "", 0, nullptr, nullptr, nullptr, nullptr, nullptr, nullptr},
    /* 43: CD_LOCATION */
    {sizeof(float[3]), "vec3f", 1, nullptr, nullptr, nullptr, nullptr, nullptr, nullptr},
    /* 44: CD_RADIUS */
    {sizeof(float), "MFloatProperty", 1, nullptr, nullptr, nullptr, nullptr, nullptr, nullptr},
    /* 45: CD_PROP_INT8 */
    {sizeof(int8_t), "MInt8Property", 1, N_("Int8"), nullptr, nullptr, nullptr, nullptr, nullptr},
    /* 46: CD_HAIRMAPPING */ /* UNUSED */
    {-1, "", 1, nullptr, nullptr, nullptr, nullptr, nullptr, nullptr},
    /* 47: CD_PROP_COLOR */
    {sizeof(MPropCol),
     "MPropCol",
     1,
     N_("Color"),
     nullptr,
     nullptr,
     layerInterp_propcol,
     nullptr,
     layerDefault_propcol,
     nullptr,
     nullptr,
     layerEqual_propcol,
     layerMultiply_propcol,
     layerInitMinMax_propcol,
     layerAdd_propcol,
     layerDoMinMax_propcol,
     layerCopyValue_propcol,
     nullptr,
     nullptr,
     nullptr,
     nullptr},
    /* 48: CD_PROP_FLOAT3 */
    {sizeof(float[3]),
     "vec3f",
     1,
     N_("Float3"),
     nullptr,
     nullptr,
     layerInterp_propfloat3,
     nullptr,
     nullptr,
     nullptr,
     layerValidate_propfloat3,
     nullptr,
     layerMultiply_propfloat3,
     nullptr,
     layerAdd_propfloat3},
    /* 49: CD_PROP_FLOAT2 */
    {sizeof(float[2]),
     "vec2f",
     1,
     N_("Float2"),
     nullptr,
     nullptr,
     layerInterp_propfloat2,
     nullptr,
     nullptr,
     nullptr,
     layerValidate_propfloat2,
     layerEqual_propfloat2,
     layerMultiply_propfloat2,
     layerInitMinMax_propfloat2,
     layerAdd_propfloat2,
     layerDoMinMax_propfloat2,
     layerCopyValue_propfloat2},
    /* 50: CD_PROP_BOOL */
    {sizeof(bool),
     "bool",
     1,
     N_("Boolean"),
     nullptr,
     nullptr,
     layerInterp_propbool,
     nullptr,
     nullptr,
     nullptr,
     nullptr,
     nullptr,
     nullptr,
     nullptr},
    /* 51: CD_HAIRLENGTH */
    {sizeof(float), "float", 1, nullptr, nullptr, nullptr, nullptr, nullptr, nullptr},
    /* 52 CD_DYNTOPO_VERT */
    {sizeof(MSculptVert),
     "MSculptVert",
     1,
     nullptr,  // flag singleton layer
     layerDynTopoVert_copy,
     nullptr,
     layerDynTopoVert_interp,
     nullptr,
     layerDynTopoVert_default},
    /*53 CD_BMESH_TOOLFLAGS */
    {sizeof(MToolFlags),
     "MToolFlags",
     1,
     nullptr,  // flag singleton layer
     nullptr,
     nullptr,
     layerInterp_noop},
};

static const char *LAYERTYPENAMES[CD_NUMTYPES] = {/*   0-4 */
                                                  "CDMVert",
                                                  "CDMSticky",
                                                  "CDMDeformVert",
                                                  "CDMEdge",
                                                  "CDMFace",
                                                  /*   5-9 */
                                                  "CDMTFace",
                                                  "CDMCol",
                                                  "CDOrigIndex",
                                                  "CDNormal",
                                                  "CDFaceMap",
                                                  /* 10-14 */
                                                  "CDMFloatProperty",
                                                  "CDMIntProperty",
                                                  "CDMStringProperty",
                                                  "CDOrigSpace",
                                                  "CDOrco",
                                                  /* 15-19 */
                                                  "CDMTexPoly",
                                                  "CDMLoopUV",
                                                  "CDMloopCol",
                                                  "CDTangent",
                                                  "CDMDisps",
                                                  /* 20-24 */
                                                  "CDPreviewMCol",
                                                  "CDIDMCol",
                                                  "CDTextureMCol",
                                                  "CDClothOrco",
                                                  "CDMRecast",

                                                  /* BMESH ONLY */
                                                  /* 25-29 */
                                                  "CDMPoly",
                                                  "CDMLoop",
                                                  "CDShapeKeyIndex",
                                                  "CDShapeKey",
                                                  "CDBevelWeight",
                                                  /* 30-34 */
                                                  "CDSubSurfCrease",
                                                  "CDOrigSpaceLoop",
                                                  "CDPreviewLoopCol",
                                                  "CDBMElemPyPtr",
                                                  "CDPaintMask",
                                                  /* 35-36 */
                                                  "CDGridPaintMask",
                                                  "CDMVertSkin",
                                                  /* 37-38 */
                                                  "CDFreestyleEdge",
                                                  "CDFreestyleFace",
                                                  /* 39-42 */
                                                  "CDMLoopTangent",
                                                  "CDTessLoopNormal",
                                                  "CDCustomLoopNormal",
                                                  "CDSculptFaceGroups",
                                                  /* 43-46 */
                                                  "CDHairPoint",
                                                  "CDHairMapping",
                                                  "CDPropInt8",
                                                  "CDPoint",
                                                  /* 47-50 */
                                                  "CDPropCol",
                                                  "CDPropFloat3",
                                                  "CDPropFloat2",
                                                  "CDPropBoolean",
                                                  /*51-53*/
                                                  "CDHairLength",
                                                  "CDDyntopoVert",
                                                  "CDMToolFlags"};

const CustomData_MeshMasks CD_MASK_BAREMESH = {
    /*vmask*/ CD_MASK_PROP_FLOAT3,
    /*emask*/ CD_MASK_MEDGE,
    /*fmask*/ 0,
    /*pmask*/ CD_MASK_FACEMAP,
    /*lmask*/ CD_MASK_PROP_INT32,
};
const CustomData_MeshMasks CD_MASK_BAREMESH_ORIGINDEX = {
    /*vmask*/ CD_MASK_PROP_FLOAT3 | CD_MASK_ORIGINDEX,
    /*emask*/ CD_MASK_MEDGE | CD_MASK_ORIGINDEX,
    /*fmask*/ 0,
    /*pmask*/ CD_MASK_FACEMAP | CD_MASK_ORIGINDEX,
    /*lmask*/ CD_MASK_PROP_INT32,
};
const CustomData_MeshMasks CD_MASK_MESH = {
    /*vmask*/ (CD_MASK_PROP_FLOAT3 | CD_MASK_MDEFORMVERT | CD_MASK_MVERT_SKIN |
               CD_MASK_PAINT_MASK | CD_MASK_PROP_ALL | CD_MASK_CREASE | CD_MASK_BWEIGHT),
    /*emask*/
    (CD_MASK_MEDGE | CD_MASK_FREESTYLE_EDGE | CD_MASK_PROP_ALL | CD_MASK_BWEIGHT | CD_MASK_CREASE),
    /*fmask*/ 0,
    /*pmask*/
    (CD_MASK_FACEMAP | CD_MASK_FREESTYLE_FACE | CD_MASK_PROP_ALL),
    /*lmask*/
    (CD_MASK_MDISPS | CD_MASK_CUSTOMLOOPNORMAL | CD_MASK_GRID_PAINT_MASK | CD_MASK_PROP_ALL),
};

const CustomData_MeshMasks CD_MASK_DERIVEDMESH = {
    /*vmask*/ (CD_MASK_ORIGINDEX | CD_MASK_MDEFORMVERT | CD_MASK_SHAPEKEY | CD_MASK_MVERT_SKIN |
               CD_MASK_PAINT_MASK | CD_MASK_ORCO | CD_MASK_CLOTH_ORCO | CD_MASK_PROP_ALL |
               CD_MASK_CREASE | CD_MASK_BWEIGHT),
    /*emask*/
    (CD_MASK_ORIGINDEX | CD_MASK_FREESTYLE_EDGE | CD_MASK_BWEIGHT | CD_MASK_PROP_ALL |
     CD_MASK_CREASE),
    /*fmask*/ (CD_MASK_ORIGINDEX | CD_MASK_ORIGSPACE | CD_MASK_PREVIEW_MCOL | CD_MASK_TANGENT),
    /*pmask*/
    (CD_MASK_ORIGINDEX | CD_MASK_FREESTYLE_FACE | CD_MASK_FACEMAP | CD_MASK_PROP_ALL),
    /*lmask*/
    (CD_MASK_CUSTOMLOOPNORMAL | CD_MASK_PREVIEW_MLOOPCOL | CD_MASK_ORIGSPACE_MLOOP |
     CD_MASK_PROP_ALL), /* XXX: MISSING #CD_MASK_MLOOPTANGENT ? */
};
const CustomData_MeshMasks CD_MASK_BMESH = {
    /*vmask*/ (CD_MASK_MDEFORMVERT | CD_MASK_BWEIGHT | CD_MASK_MVERT_SKIN | CD_MASK_SHAPEKEY |
               CD_MASK_SHAPE_KEYINDEX | CD_MASK_PAINT_MASK | CD_MASK_PROP_ALL | CD_MASK_CREASE),
    /*emask*/
    (CD_MASK_BWEIGHT | CD_MASK_CREASE | CD_MASK_FREESTYLE_EDGE | CD_MASK_PROP_ALL),
    /*fmask*/ 0,
    /*pmask*/
    (CD_MASK_FREESTYLE_FACE | CD_MASK_FACEMAP | CD_MASK_PROP_ALL),
    /*lmask*/
    (CD_MASK_MDISPS | CD_MASK_CUSTOMLOOPNORMAL | CD_MASK_GRID_PAINT_MASK | CD_MASK_PROP_ALL),
};
const CustomData_MeshMasks CD_MASK_EVERYTHING = {
    /*vmask*/ (CD_MASK_BM_ELEM_PYPTR | CD_MASK_ORIGINDEX | CD_MASK_MDEFORMVERT | CD_MASK_BWEIGHT |
               CD_MASK_MVERT_SKIN | CD_MASK_ORCO | CD_MASK_CLOTH_ORCO | CD_MASK_SHAPEKEY |
               CD_MASK_SHAPE_KEYINDEX | CD_MASK_PAINT_MASK | CD_MASK_PROP_ALL | CD_MASK_CREASE),
    /*emask*/
    (CD_MASK_MEDGE | CD_MASK_BM_ELEM_PYPTR | CD_MASK_ORIGINDEX | CD_MASK_BWEIGHT | CD_MASK_CREASE |
     CD_MASK_FREESTYLE_EDGE | CD_MASK_PROP_ALL),
    /*fmask*/
    (CD_MASK_MFACE | CD_MASK_ORIGINDEX | CD_MASK_NORMAL | CD_MASK_MTFACE | CD_MASK_MCOL |
     CD_MASK_ORIGSPACE | CD_MASK_TANGENT | CD_MASK_TESSLOOPNORMAL | CD_MASK_PREVIEW_MCOL |
     CD_MASK_PROP_ALL),
    /*pmask*/
<<<<<<< HEAD
    (CD_MASK_MPOLY | CD_MASK_BM_ELEM_PYPTR | CD_MASK_ORIGINDEX | CD_MASK_FACEMAP |

     CD_MASK_FREESTYLE_FACE | CD_MASK_PROP_ALL),
=======
    (CD_MASK_BM_ELEM_PYPTR | CD_MASK_ORIGINDEX | CD_MASK_FACEMAP | CD_MASK_FREESTYLE_FACE |
     CD_MASK_PROP_ALL),
>>>>>>> 11ba8c6a
    /*lmask*/
    (CD_MASK_BM_ELEM_PYPTR | CD_MASK_MDISPS | CD_MASK_NORMAL | CD_MASK_CUSTOMLOOPNORMAL |
     CD_MASK_MLOOPTANGENT | CD_MASK_PREVIEW_MLOOPCOL | CD_MASK_ORIGSPACE_MLOOP |
     CD_MASK_GRID_PAINT_MASK | CD_MASK_PROP_ALL),
};

static const LayerTypeInfo *layerType_getInfo(const eCustomDataType type)
{
  if (type < 0 || type >= CD_NUMTYPES) {
    return nullptr;
  }

  return &LAYERTYPEINFO[type];
}

static const char *layerType_getName(const eCustomDataType type)
{
  if (type < 0 || type >= CD_NUMTYPES) {
    return nullptr;
  }

  return LAYERTYPENAMES[type];
}

void customData_mask_layers__print(const CustomData_MeshMasks *mask)
{
  printf("verts mask=0x%" PRIx64 ":\n", mask->vmask);
  for (int i = 0; i < CD_NUMTYPES; i++) {
    if (mask->vmask & CD_TYPE_AS_MASK(i)) {
      printf("  %s\n", layerType_getName(eCustomDataType(i)));
    }
  }

  printf("edges mask=0x%" PRIx64 ":\n", mask->emask);
  for (int i = 0; i < CD_NUMTYPES; i++) {
    if (mask->emask & CD_TYPE_AS_MASK(i)) {
      printf("  %s\n", layerType_getName(eCustomDataType(i)));
    }
  }

  printf("faces mask=0x%" PRIx64 ":\n", mask->fmask);
  for (int i = 0; i < CD_NUMTYPES; i++) {
    if (mask->fmask & CD_TYPE_AS_MASK(i)) {
      printf("  %s\n", layerType_getName(eCustomDataType(i)));
    }
  }

  printf("loops mask=0x%" PRIx64 ":\n", mask->lmask);
  for (int i = 0; i < CD_NUMTYPES; i++) {
    if (mask->lmask & CD_TYPE_AS_MASK(i)) {
      printf("  %s\n", layerType_getName(eCustomDataType(i)));
    }
  }

  printf("polys mask=0x%" PRIx64 ":\n", mask->pmask);
  for (int i = 0; i < CD_NUMTYPES; i++) {
    if (mask->pmask & CD_TYPE_AS_MASK(i)) {
      printf("  %s\n", layerType_getName(eCustomDataType(i)));
    }
  }
}

/** \} */

/* -------------------------------------------------------------------- */
/** \name CustomData Functions
 * \{ */

static void customData_update_offsets(CustomData *data);

static CustomDataLayer *customData_add_layer__internal(CustomData *data,
                                                       eCustomDataType type,
                                                       eCDAllocType alloctype,
                                                       void *layerdata,
                                                       int totelem,
                                                       const char *name);

void CustomData_update_typemap(CustomData *data)
{
  int lasttype = -1;

  for (int i = 0; i < CD_NUMTYPES; i++) {
    data->typemap[i] = -1;
  }

  for (int i = 0; i < data->totlayer; i++) {
    const eCustomDataType type = eCustomDataType(data->layers[i].type);
    if (type != lasttype) {
      data->typemap[type] = i;
      lasttype = type;
    }
  }
}

void CustomData_regen_active_refs(CustomData *data)
{
  int i, j;

  for (int i = 0; i < CD_NUMTYPES; i++) {
    data->typemap[i] = -1;
  }

  for (i = 0, j = 0; i < data->totlayer; i++) {
    CustomDataLayer *layer = &data->layers[i];

    if (data->typemap[layer->type] == -1) {
      data->typemap[layer->type] = i;
    }
  }

  /* explicitly flag active layers */
  for (i = 0, j = 0; i < data->totlayer; i++) {
    CustomDataLayer *layer = &data->layers[i];
    CustomDataLayer *base = data->layers + data->typemap[layer->type];
    int n = layer - base;

    if (layer == base) {
      continue;
    }

    layer->active = n == base->active;
    layer->active_clone = n == base->active_clone;
    layer->active_mask = n == base->active_mask;
    layer->active_rnd = n == base->active_rnd;
  }

  /* handle case of base layers being active */
  for (int i = 0; i < CD_NUMTYPES; i++) {
    if (data->typemap[i] == -1) {
      continue;
    }

    CustomDataLayer *base = data->layers + data->typemap[i];

    base->active = !base->active;
    base->active_mask = !base->active_mask;
    base->active_clone = !base->active_clone;
    base->active_rnd = !base->active_rnd;
  }

  /* regenerate active refs */
  /* set active n in base layer for all types */
  for (i = 0; i < data->totlayer; i++) {
    CustomDataLayer *layer = data->layers + i;
    CustomDataLayer *base = data->layers + data->typemap[layer->type];

    int n = layer - base;

    if (n < 0) {
      printf("error!\n");
      for (int j = 0; j < data->totlayer; j++) {
        printf("%s", i == j ? "->" : "  ");
        printf("%d : \"%s\"\n",
               data->layers[i].type,
               data->layers[i].name ? data->layers[i].name : "");
      }
    }
    if (layer->active) {
      base->active = n;
    }
    if (layer->active_mask) {
      base->active_mask = n;
    }
    if (layer->active_clone) {
      base->active_clone = n;
    }
    if (layer->active_rnd) {
      base->active_rnd = n;
    }
  }

  /* set active n in all layers */
  for (i = 0; i < data->totlayer; i++) {
    CustomDataLayer *layer = &data->layers[i];
    CustomDataLayer *base = data->layers + data->typemap[layer->type];

    layer->active = base->active;
    layer->active_mask = base->active_mask;
    layer->active_clone = base->active_clone;
    layer->active_rnd = base->active_rnd;
  }
}

/* currently only used in BLI_assert */
#ifndef NDEBUG
static bool customdata_typemap_is_valid(const CustomData *data)
{
  CustomData data_copy = *data;
  CustomData_update_typemap(&data_copy);
  return (memcmp(data->typemap, data_copy.typemap, sizeof(data->typemap)) == 0);
}
#endif

/* copies all customdata layers without allocating data,
 * and without respect to type masks or NO_COPY/etc flags*/
void CustomData_copy_all_layout(const struct CustomData *source, struct CustomData *dest)
{
  *dest = *source;

  if (dest->pool) {
    dest->pool = nullptr;
  }

  if (source->layers) {
    dest->layers = static_cast<CustomDataLayer *>(
        MEM_mallocN(sizeof(*dest->layers) * source->totlayer, __func__));

    for (int i = 0; i < source->totlayer; i++) {
      dest->layers[i] = source->layers[i];
      dest->layers[i].data = nullptr;
    }
  }

  CustomData_update_typemap(dest);
  CustomData_regen_active_refs(dest);
  customData_update_offsets(dest);
}

bool CustomData_merge(const CustomData *source,
                      CustomData *dest,
                      eCustomDataMask mask,
                      eCDAllocType alloctype,
                      int totelem)
{
  // const LayerTypeInfo *typeInfo;
  CustomDataLayer *layer, *newlayer;
  int lasttype = -1, lastactive = 0, lastrender = 0, lastclone = 0, lastmask = 0;
  int number = 0, maxnumber = -1;
  bool changed = false;

  for (int i = 0; i < source->totlayer; i++) {
    layer = &source->layers[i];
    // typeInfo = layerType_getInfo(eCustomDataType(layer->type)); /* UNUSED */

    const eCustomDataType type = eCustomDataType(layer->type);
    int flag = layer->flag;

    if (flag & CD_FLAG_NOCOPY) {
      continue;
    }

    if (type != lasttype) {
      number = 0;
      maxnumber = CustomData_layertype_layers_max(type);
      lastactive = layer->active;
      lastrender = layer->active_rnd;
      lastclone = layer->active_clone;
      lastmask = layer->active_mask;
      lasttype = type;
    }
    else {
      number++;
    }

    if (flag & CD_FLAG_NOCOPY) {
      continue;
    }
    if (!(mask & CD_TYPE_AS_MASK(type))) {
      continue;
    }
    if ((maxnumber != -1) && (number >= maxnumber)) {
      continue;
    }
    if (CustomData_get_named_layer_index(dest, type, layer->name) != -1) {
      continue;
    }

    void *data;
    switch (alloctype) {
      case CD_ASSIGN:
      case CD_REFERENCE:
      case CD_DUPLICATE:
        data = layer->data;
        break;
      default:
        data = nullptr;
        break;
    }

    if ((alloctype == CD_ASSIGN) && (flag & CD_FLAG_NOFREE)) {
      newlayer = customData_add_layer__internal(
          dest, type, CD_REFERENCE, data, totelem, layer->name);
    }
    else {
      newlayer = customData_add_layer__internal(dest, type, alloctype, data, totelem, layer->name);
    }

    if (newlayer) {
      if (layer->default_data) {
        newlayer->default_data = MEM_dupallocN(layer->default_data);
      }

      newlayer->uid = layer->uid;

      newlayer->active = lastactive;
      newlayer->active_rnd = lastrender;
      newlayer->active_clone = lastclone;
      newlayer->active_mask = lastmask;
      newlayer->flag |= flag & (CD_FLAG_EXTERNAL | CD_FLAG_IN_MEMORY);
      changed = true;

      if (layer->anonymous_id != nullptr) {
        newlayer->anonymous_id = layer->anonymous_id;
        if (alloctype == CD_ASSIGN) {
          layer->anonymous_id = nullptr;
        }
        else {
          layer->anonymous_id->add_user();
        }
      }
      if (alloctype == CD_ASSIGN) {
        layer->data = nullptr;
      }
    }
  }

  CustomData_update_typemap(dest);
  CustomData_regen_active_refs(dest);
  customData_update_offsets(dest);

  return changed;
}

CustomData CustomData_shallow_copy_remove_non_bmesh_attributes(const CustomData *src,
                                                               const eCustomDataMask mask)
{
  Vector<CustomDataLayer> dst_layers;
  for (const CustomDataLayer &layer : Span<CustomDataLayer>{src->layers, src->totlayer}) {
    if (BM_attribute_stored_in_bmesh_builtin(layer.name)) {
      continue;
    }
    if (!(mask & CD_TYPE_AS_MASK(layer.type))) {
      continue;
    }
    dst_layers.append(layer);
  }

  CustomData dst = *src;
  dst.layers = static_cast<CustomDataLayer *>(
      MEM_calloc_arrayN(dst_layers.size(), sizeof(CustomDataLayer), __func__));
  dst.maxlayer = dst.totlayer = dst_layers.size();
  memcpy(dst.layers, dst_layers.data(), dst_layers.as_span().size_in_bytes());

  CustomData_update_typemap(&dst);

  return dst;
}

void CustomData_realloc(CustomData *data, const int old_size, const int new_size)
{
  BLI_assert(new_size >= 0);
  for (int i = 0; i < data->totlayer; i++) {
    CustomDataLayer *layer = &data->layers[i];
    const LayerTypeInfo *typeInfo = layerType_getInfo(eCustomDataType(layer->type));

    const int64_t old_size_in_bytes = int64_t(old_size) * typeInfo->size;
    const int64_t new_size_in_bytes = int64_t(new_size) * typeInfo->size;
    if (layer->flag & CD_FLAG_NOFREE) {
      const void *old_data = layer->data;
      layer->data = MEM_malloc_arrayN(new_size, typeInfo->size, __func__);
      if (typeInfo->copy) {
        typeInfo->copy(old_data, layer->data, std::min(old_size, new_size));
      }
      else {
        std::memcpy(layer->data, old_data, std::min(old_size_in_bytes, new_size_in_bytes));
      }
      layer->flag &= ~CD_FLAG_NOFREE;
    }
    else {
      layer->data = MEM_reallocN(layer->data, new_size_in_bytes);
    }

    if (new_size > old_size) {
      /* Initialize new values for non-trivial types. */
      if (typeInfo->construct) {
        const int new_elements_num = new_size - old_size;
        typeInfo->construct(POINTER_OFFSET(layer->data, old_size_in_bytes), new_elements_num);
      }
    }
  }
}

void CustomData_copy(const CustomData *source,
                     CustomData *dest,
                     eCustomDataMask mask,
                     eCDAllocType alloctype,
                     int totelem)
{
  CustomData_reset(dest);

  if (source->external) {
    dest->external = static_cast<CustomDataExternal *>(MEM_dupallocN(source->external));
  }

  CustomData_merge(source, dest, mask, alloctype, totelem);
}

static void customData_free_layer__internal(CustomDataLayer *layer, const int totelem)
{
  const LayerTypeInfo *typeInfo;

  if (layer->anonymous_id != nullptr) {
    layer->anonymous_id->remove_user_and_delete_if_last();
    layer->anonymous_id = nullptr;
  }
  if (!(layer->flag & CD_FLAG_NOFREE) && layer->data) {
    typeInfo = layerType_getInfo(eCustomDataType(layer->type));

    if (typeInfo->free) {
      typeInfo->free(layer->data, totelem, typeInfo->size);
    }

    if (layer->data) {
      MEM_freeN(layer->data);
    }

    if (layer->default_data) {
      MEM_freeN(layer->default_data);
    }
  }
}

static void CustomData_external_free(CustomData *data)
{
  if (data->external) {
    MEM_freeN(data->external);
    data->external = nullptr;
  }
}

void CustomData_reset(CustomData *data)
{
  memset(data, 0, sizeof(*data));
  copy_vn_i(data->typemap, CD_NUMTYPES, -1);
}

void CustomData_free(CustomData *data, const int totelem)
{
  for (int i = 0; i < data->totlayer; i++) {
    customData_free_layer__internal(&data->layers[i], totelem);
  }

  if (data->layers) {
    MEM_freeN(data->layers);
  }

  CustomData_external_free(data);
  CustomData_reset(data);
}

void CustomData_free_typemask(CustomData *data, const int totelem, eCustomDataMask mask)
{
  for (int i = 0; i < data->totlayer; i++) {
    CustomDataLayer *layer = &data->layers[i];
    if (!(mask & CD_TYPE_AS_MASK(layer->type))) {
      continue;
    }
    customData_free_layer__internal(layer, totelem);
  }

  if (data->layers) {
    MEM_freeN(data->layers);
  }

  CustomData_external_free(data);
  CustomData_reset(data);
}

static void customData_update_offsets(CustomData *data)
{
  const LayerTypeInfo *typeInfo;
  int offset = 0;

  /* Sort by alignment. */
  int aligns[] = {16, 8, 4, 2, 1};
  BLI_bitmap *donemap = BLI_BITMAP_NEW_ALLOCA(data->totlayer);
  int alignment = 1;

  /* Do large structs first. */
  for (int j = 0; j < data->totlayer; j++) {
    CustomDataLayer *layer = data->layers + j;

    typeInfo = layerType_getInfo(eCustomDataType(layer->type));
    int size = (int)typeInfo->size;

    /* Float vectors get 4-byte alignment. */
    if (ELEM(layer->type, CD_PROP_COLOR, CD_PROP_FLOAT2, CD_PROP_FLOAT3)) {
      alignment = max_ii(alignment, 4);
    }
    else if (size > 4) {
      alignment = max_ii(alignment, 8);
    }
    else if (size > 2) {
      alignment = max_ii(alignment, 4);
    }
    else if (size > 1) {
      alignment = max_ii(alignment, 2);
    }
    else {
      alignment = max_ii(alignment, 1);
    }

    /* Detect large structures */
    if (size > 8) {
      BLI_BITMAP_SET(donemap, j, true);

      /* Align to 8-byte boundary. */
      if (size & 7) {
        size += 8 - (size & 7);
      }

#ifdef CD_HAVE_ASAN
      offset += BM_ASAN_PAD;
#endif

      layer->offset = offset;
      offset += size;

#ifdef CD_HAVE_ASAN
      offset += BM_ASAN_PAD;
#endif
    }
  }

  for (int i = 0; i < ARRAY_SIZE(aligns) + 1; i++) {
    for (int j = 0; j < data->totlayer; j++) {
      CustomDataLayer *layer = data->layers + j;

      if (BLI_BITMAP_TEST(donemap, j)) {
        continue;
      }

      typeInfo = layerType_getInfo(eCustomDataType(layer->type));
      int size = (int)typeInfo->size;

      if (i < ARRAY_SIZE(aligns) && (size % aligns[i]) != 0) {
        continue;
      }

#ifdef CD_HAVE_ASAN
      offset += BM_ASAN_PAD;
#endif

      BLI_BITMAP_SET(donemap, j, true);

      int align2 = aligns[i] - (offset % aligns[i]);
      if (align2 != aligns[i]) {
        offset += align2;
      }

      layer->offset = offset;
      offset += size;

#ifdef CD_HAVE_ASAN
      offset += BM_ASAN_PAD;
#endif
    }
  }

  if (offset % alignment != 0) {
    offset += alignment - (offset % alignment);
  }

  data->totsize = offset;

  CustomData_update_typemap(data);
}

void CustomData_bmesh_asan_poison(const CustomData *data, void *block)
{
#ifdef CD_HAVE_ASAN
  if (!block) {
    return;
  }

  char *ptr = (char *)block;

  BLI_asan_unpoison(block, data->totsize);

  for (int i = 0; i < data->totlayer; i++) {
    CustomDataLayer *layer = data->layers + i;
    const LayerTypeInfo *typeInfo = layerType_getInfo(layer->type);

    BLI_asan_poison((ptr + layer->offset - BM_ASAN_PAD), BM_ASAN_PAD);
    BLI_asan_poison((ptr + layer->offset + typeInfo->size), BM_ASAN_PAD);
  }
#endif
}

void CustomData_bmesh_asan_unpoison(const CustomData *data, void *block)
{
  if (!block) {
    return;
  }
  BLI_asan_unpoison(block, data->totsize);
}

/* to use when we're in the middle of modifying layers */
static int CustomData_get_layer_index__notypemap(const CustomData *data,
                                                 const eCustomDataType type)
{
  for (int i = 0; i < data->totlayer; i++) {
    if (data->layers[i].type == type) {
      return i;
    }
  }

  return -1;
}

/* -------------------------------------------------------------------- */
/* index values to access the layers (offset from the layer start) */

int CustomData_get_layer_index(const CustomData *data, const eCustomDataType type)
{
  BLI_assert(customdata_typemap_is_valid(data));
  return data->typemap[type];
}

int CustomData_get_layer_index_n(const CustomData *data, const eCustomDataType type, const int n)
{
  BLI_assert(n >= 0);
  int i = CustomData_get_layer_index(data, type);

  if (i != -1) {
    BLI_assert(i + n < data->totlayer);
    i = (data->layers[i + n].type == type) ? (i + n) : (-1);
  }

  return i;
}

int CustomData_get_named_layer_index(const CustomData *data,
                                     const eCustomDataType type,
                                     const char *name)
{
  for (int i = 0; i < data->totlayer; i++) {
    if (data->layers[i].type == type) {
      if (STREQ(data->layers[i].name, name)) {
        return i;
      }
    }
  }

  return -1;
}

int CustomData_get_named_layer_index_notype(const CustomData *data, const char *name)
{
  for (int i = 0; i < data->totlayer; i++) {
    if (STREQ(data->layers[i].name, name)) {
      return i;
    }
  }

  return -1;
}

int CustomData_get_active_layer_index(const CustomData *data, const eCustomDataType type)
{
  const int layer_index = data->typemap[type];
  BLI_assert(customdata_typemap_is_valid(data));
  return (layer_index != -1) ? layer_index + data->layers[layer_index].active : -1;
}

int CustomData_get_render_layer_index(const CustomData *data, const eCustomDataType type)
{
  const int layer_index = data->typemap[type];
  BLI_assert(customdata_typemap_is_valid(data));
  return (layer_index != -1) ? layer_index + data->layers[layer_index].active_rnd : -1;
}

int CustomData_get_clone_layer_index(const CustomData *data, const eCustomDataType type)
{
  const int layer_index = data->typemap[type];
  BLI_assert(customdata_typemap_is_valid(data));
  return (layer_index != -1) ? layer_index + data->layers[layer_index].active_clone : -1;
}

int CustomData_get_stencil_layer_index(const CustomData *data, const eCustomDataType type)
{
  const int layer_index = data->typemap[type];
  BLI_assert(customdata_typemap_is_valid(data));
  return (layer_index != -1) ? layer_index + data->layers[layer_index].active_mask : -1;
}

/* -------------------------------------------------------------------- */
/* index values per layer type */

int CustomData_get_named_layer(const CustomData *data,
                               const eCustomDataType type,
                               const char *name)
{
  const int named_index = CustomData_get_named_layer_index(data, type, name);
  const int layer_index = data->typemap[type];
  BLI_assert(customdata_typemap_is_valid(data));
  return (named_index != -1) ? named_index - layer_index : -1;
}

int CustomData_get_active_layer(const CustomData *data, const eCustomDataType type)
{
  const int layer_index = data->typemap[type];
  BLI_assert(customdata_typemap_is_valid(data));
  return (layer_index != -1) ? data->layers[layer_index].active : -1;
}

int CustomData_get_render_layer(const CustomData *data, const eCustomDataType type)
{
  const int layer_index = data->typemap[type];
  BLI_assert(customdata_typemap_is_valid(data));
  return (layer_index != -1) ? data->layers[layer_index].active_rnd : -1;
}

int CustomData_get_clone_layer(const CustomData *data, const eCustomDataType type)
{
  const int layer_index = data->typemap[type];
  BLI_assert(customdata_typemap_is_valid(data));
  return (layer_index != -1) ? data->layers[layer_index].active_clone : -1;
}

int CustomData_get_stencil_layer(const CustomData *data, const eCustomDataType type)
{
  const int layer_index = data->typemap[type];
  BLI_assert(customdata_typemap_is_valid(data));
  return (layer_index != -1) ? data->layers[layer_index].active_mask : -1;
}

const char *CustomData_get_active_layer_name(const CustomData *data, const eCustomDataType type)
{
  /* Get the layer index of the active layer of this type. */
  const int layer_index = CustomData_get_active_layer_index(data, type);
  return layer_index < 0 ? nullptr : data->layers[layer_index].name;
}

const char *CustomData_get_render_layer_name(const CustomData *data, const eCustomDataType type)
{
  const int layer_index = CustomData_get_render_layer_index(data, type);
  return layer_index < 0 ? nullptr : data->layers[layer_index].name;
}

void CustomData_set_layer_active(CustomData *data, const eCustomDataType type, const int n)
{
#ifndef NDEBUG
  const int layer_num = CustomData_number_of_layers(data, type);
#endif
  for (int i = 0; i < data->totlayer; i++) {
    if (data->layers[i].type == type) {
      BLI_assert(uint(n) < uint(layer_num));
      data->layers[i].active = n;
    }
  }
}

void CustomData_set_layer_render(CustomData *data, const eCustomDataType type, const int n)
{
#ifndef NDEBUG
  const int layer_num = CustomData_number_of_layers(data, type);
#endif
  for (int i = 0; i < data->totlayer; i++) {
    if (data->layers[i].type == type) {
      BLI_assert(uint(n) < uint(layer_num));
      data->layers[i].active_rnd = n;
    }
  }
}

void CustomData_set_layer_clone(CustomData *data, const eCustomDataType type, const int n)
{
#ifndef NDEBUG
  const int layer_num = CustomData_number_of_layers(data, type);
#endif
  for (int i = 0; i < data->totlayer; i++) {
    if (data->layers[i].type == type) {
      BLI_assert(uint(n) < uint(layer_num));
      data->layers[i].active_clone = n;
    }
  }
}

void CustomData_set_layer_stencil(CustomData *data, const eCustomDataType type, const int n)
{
#ifndef NDEBUG
  const int layer_num = CustomData_number_of_layers(data, type);
#endif
  for (int i = 0; i < data->totlayer; i++) {
    if (data->layers[i].type == type) {
      BLI_assert(uint(n) < uint(layer_num));
      data->layers[i].active_mask = n;
    }
  }
}

void CustomData_set_layer_active_index(CustomData *data, const eCustomDataType type, const int n)
{
#ifndef NDEBUG
  const int layer_num = CustomData_number_of_layers(data, type);
#endif
  const int layer_index = n - data->typemap[type];
  BLI_assert(customdata_typemap_is_valid(data));

  for (int i = 0; i < data->totlayer; i++) {
    if (data->layers[i].type == type) {
      BLI_assert(uint(layer_index) < uint(layer_num));
      data->layers[i].active = layer_index;
    }
  }
}

void CustomData_set_layer_render_index(CustomData *data, const eCustomDataType type, const int n)
{
#ifndef NDEBUG
  const int layer_num = CustomData_number_of_layers(data, type);
#endif
  const int layer_index = n - data->typemap[type];
  BLI_assert(customdata_typemap_is_valid(data));

  for (int i = 0; i < data->totlayer; i++) {
    if (data->layers[i].type == type) {
      BLI_assert(uint(layer_index) < uint(layer_num));
      data->layers[i].active_rnd = layer_index;
    }
  }
}

void CustomData_set_layer_clone_index(CustomData *data, const eCustomDataType type, const int n)
{
#ifndef NDEBUG
  const int layer_num = CustomData_number_of_layers(data, type);
#endif
  const int layer_index = n - data->typemap[type];
  BLI_assert(customdata_typemap_is_valid(data));

  for (int i = 0; i < data->totlayer; i++) {
    if (data->layers[i].type == type) {
      BLI_assert(uint(layer_index) < uint(layer_num));
      data->layers[i].active_clone = layer_index;
    }
  }
}

void CustomData_set_layer_stencil_index(CustomData *data, const eCustomDataType type, const int n)
{
#ifndef NDEBUG
  const int layer_num = CustomData_number_of_layers(data, type);
#endif
  const int layer_index = n - data->typemap[type];
  BLI_assert(customdata_typemap_is_valid(data));

  for (int i = 0; i < data->totlayer; i++) {
    if (data->layers[i].type == type) {
      BLI_assert(uint(layer_index) < uint(layer_num));
      data->layers[i].active_mask = layer_index;
    }
  }
}

void CustomData_set_layer_flag(CustomData *data, const eCustomDataType type, const int flag)
{
  for (int i = 0; i < data->totlayer; i++) {
    if (data->layers[i].type == type) {
      data->layers[i].flag |= flag;
    }
  }
}

void CustomData_clear_layer_flag(CustomData *data, const eCustomDataType type, const int flag)
{
  const int nflag = ~flag;

  for (int i = 0; i < data->totlayer; i++) {
    if (data->layers[i].type == type) {
      data->layers[i].flag &= nflag;
    }
  }
}

bool CustomData_layer_is_anonymous(const struct CustomData *data, eCustomDataType type, int n)
{
  const int layer_index = CustomData_get_layer_index_n(data, type, n);

  BLI_assert(layer_index >= 0);

  return data->layers[layer_index].anonymous_id != nullptr;
}

static bool customData_resize(CustomData *data, const int amount)
{
  CustomDataLayer *tmp = static_cast<CustomDataLayer *>(
      MEM_calloc_arrayN((data->maxlayer + amount), sizeof(*tmp), __func__));
  if (!tmp) {
    return false;
  }

  data->maxlayer += amount;
  if (data->layers) {
    memcpy(tmp, data->layers, sizeof(*tmp) * data->totlayer);
    MEM_freeN(data->layers);
  }
  data->layers = tmp;

  return true;
}

static CustomDataLayer *customData_add_layer__internal(CustomData *data,
                                                       const eCustomDataType type,
                                                       const eCDAllocType alloctype,
                                                       void *layerdata,
                                                       const int totelem,
                                                       const char *name)
{
  const LayerTypeInfo *typeInfo = layerType_getInfo(type);
  int flag = 0;

  /* Some layer types only support a single layer. */
  if (!typeInfo->defaultname && CustomData_has_layer(data, type)) {
    /* This function doesn't support dealing with existing layer data for these layer types when
     * the layer already exists. */
    BLI_assert(layerdata == nullptr);
    return &data->layers[CustomData_get_layer_index(data, type)];
  }

  void *newlayerdata = nullptr;
  switch (alloctype) {
    case CD_SET_DEFAULT:
      if (totelem > 0) {
        if (typeInfo->set_default_value) {
          newlayerdata = MEM_malloc_arrayN(totelem, typeInfo->size, layerType_getName(type));
          typeInfo->set_default_value(newlayerdata, totelem);
        }
        else {
          newlayerdata = MEM_calloc_arrayN(totelem, typeInfo->size, layerType_getName(type));
        }
      }
      break;
    case CD_CONSTRUCT:
      if (totelem > 0) {
        newlayerdata = MEM_malloc_arrayN(totelem, typeInfo->size, layerType_getName(type));
        if (typeInfo->construct) {
          typeInfo->construct(newlayerdata, totelem);
        }
      }
      break;
    case CD_ASSIGN:
      if (totelem > 0) {
        BLI_assert(layerdata != nullptr);
        newlayerdata = layerdata;
      }
      else {
        MEM_SAFE_FREE(layerdata);
      }
      break;
    case CD_REFERENCE:
      if (totelem > 0) {
        BLI_assert(layerdata != nullptr);
        newlayerdata = layerdata;
        flag |= CD_FLAG_NOFREE;
      }
      break;
    case CD_DUPLICATE:
      if (totelem > 0) {
        newlayerdata = MEM_malloc_arrayN(totelem, typeInfo->size, layerType_getName(type));
        if (typeInfo->copy) {
          typeInfo->copy(layerdata, newlayerdata, totelem);
        }
        else {
          BLI_assert(layerdata != nullptr);
          BLI_assert(newlayerdata != nullptr);
          memcpy(newlayerdata, layerdata, totelem * typeInfo->size);
        }
      }
      break;
  }

  int index = data->totlayer;
  if (index >= data->maxlayer) {
    if (!customData_resize(data, CUSTOMDATA_GROW)) {
      if (newlayerdata != layerdata) {
        MEM_freeN(newlayerdata);
      }
      return nullptr;
    }
  }

  data->totlayer++;

  /* keep layers ordered by type */
  for (; index > 0 && data->layers[index - 1].type > type; index--) {
    data->layers[index] = data->layers[index - 1];
  }

  CustomDataLayer &new_layer = data->layers[index];

  /* Clear remaining data on the layer. The original data on the layer has been moved to another
   * index. Without this, it can happen that information from the previous layer at that index
   * leaks into the new layer. */
  memset(&new_layer, 0, sizeof(CustomDataLayer));

  new_layer.type = type;
  new_layer.flag = flag;
  new_layer.data = newlayerdata;

  /* Set default name if none exists. Note we only call DATA_()  once
   * we know there is a default name, to avoid overhead of locale lookups
   * in the depsgraph. */
  if (!name && typeInfo->defaultname) {
    name = DATA_(typeInfo->defaultname);
  }

  if (name) {
    BLI_strncpy(new_layer.name, name, sizeof(new_layer.name));
    CustomData_set_layer_unique_name(data, index);
  }
  else {
    new_layer.name[0] = '\0';
  }

  if (index > 0 && data->layers[index - 1].type == type) {
    new_layer.active = data->layers[index - 1].active;
    new_layer.active_rnd = data->layers[index - 1].active_rnd;
    new_layer.active_clone = data->layers[index - 1].active_clone;
    new_layer.active_mask = data->layers[index - 1].active_mask;
  }
  else {
    new_layer.active = 0;
    new_layer.active_rnd = 0;
    new_layer.active_clone = 0;
    new_layer.active_mask = 0;
  }

  customData_update_offsets(data);

  return &data->layers[index];
}

static void *customdata_add_layer(CustomData *data,
                                  const eCustomDataType type,
                                  eCDAllocType alloctype,
                                  void *layerdata,
                                  const int totelem)
{
  const LayerTypeInfo *typeInfo = layerType_getInfo(type);

  CustomDataLayer *layer = customData_add_layer__internal(
      data, type, alloctype, layerdata, totelem, typeInfo->defaultname);
  CustomData_update_typemap(data);

  if (layer) {
    return layer->data;
  }

  return nullptr;
}

void *CustomData_add_layer(CustomData *data,
                           const eCustomDataType type,
                           const eCDAllocType alloctype,
                           const int totelem)
{
  return customdata_add_layer(data, type, alloctype, nullptr, totelem);
}

const void *CustomData_add_layer_with_data(CustomData *data,
                                           const eCustomDataType type,
                                           void *layer_data,
                                           const int totelem)
{
  return customdata_add_layer(data, type, CD_ASSIGN, layer_data, totelem);
}

static void *customdata_add_layer_named(CustomData *data,
                                        const eCustomDataType type,
                                        const eCDAllocType alloctype,
                                        void *layerdata,
                                        const int totelem,
                                        const char *name)
{
  CustomDataLayer *layer = customData_add_layer__internal(
      data, type, alloctype, layerdata, totelem, name);
  CustomData_update_typemap(data);

  if (layer) {
    return layer->data;
  }

  return nullptr;
}

void *CustomData_add_layer_named(CustomData *data,
                                 const eCustomDataType type,
                                 const eCDAllocType alloctype,
                                 const int totelem,
                                 const char *name)
{
  return customdata_add_layer_named(data, type, alloctype, nullptr, totelem, name);
}

const void *CustomData_add_layer_named_with_data(
    CustomData *data, const eCustomDataType type, void *layer_data, int totelem, const char *name)
{
  return customdata_add_layer_named(data, type, CD_ASSIGN, layer_data, totelem, name);
}

void *CustomData_add_layer_anonymous(CustomData *data,
                                     const eCustomDataType type,
                                     const eCDAllocType alloctype,
                                     void *layerdata,
                                     const int totelem,
                                     const AnonymousAttributeIDHandle *anonymous_id)
{
  const char *name = anonymous_id->name().c_str();
  CustomDataLayer *layer = customData_add_layer__internal(
      data, type, alloctype, layerdata, totelem, name);
  CustomData_update_typemap(data);

  if (layer == nullptr) {
    return nullptr;
  }

  anonymous_id->add_user();
  layer->anonymous_id = anonymous_id;
  return layer->data;
}

bool CustomData_free_layer(CustomData *data,
                           const eCustomDataType type,
                           const int totelem,
                           const int index)
{
  const int index_first = CustomData_get_layer_index(data, type);
  const int n = index - index_first;

  BLI_assert(index >= index_first);
  if ((index_first == -1) || (n < 0)) {
    return false;
  }
  BLI_assert(data->layers[index].type == type);

  customData_free_layer__internal(&data->layers[index], totelem);

  for (int i = index + 1; i < data->totlayer; i++) {
    data->layers[i - 1] = data->layers[i];
  }

  data->totlayer--;

  /* if layer was last of type in array, set new active layer */
  int i = CustomData_get_layer_index__notypemap(data, type);

  if (i != -1) {
    /* don't decrement zero index */
    const int index_nonzero = n ? n : 1;
    CustomDataLayer *layer;

    for (layer = &data->layers[i]; i < data->totlayer && layer->type == type; i++, layer++) {
      if (layer->active >= index_nonzero) {
        layer->active--;
      }
      if (layer->active_rnd >= index_nonzero) {
        layer->active_rnd--;
      }
      if (layer->active_clone >= index_nonzero) {
        layer->active_clone--;
      }
      if (layer->active_mask >= index_nonzero) {
        layer->active_mask--;
      }
    }
  }

  if (data->totlayer <= data->maxlayer - CUSTOMDATA_GROW) {
    customData_resize(data, -CUSTOMDATA_GROW);
  }

  customData_update_offsets(data);

  return true;
}

bool CustomData_free_layer_named(CustomData *data, const char *name, const int totelem)
{
  for (const int i : IndexRange(data->totlayer)) {
    const CustomDataLayer &layer = data->layers[i];
    if (StringRef(layer.name) == name) {
      CustomData_free_layer(data, eCustomDataType(layer.type), totelem, i);
      return true;
    }
  }
  return false;
}

bool CustomData_free_layer_active(CustomData *data, const eCustomDataType type, const int totelem)
{
  const int index = CustomData_get_active_layer_index(data, type);
  if (index == -1) {
    return false;
  }
  return CustomData_free_layer(data, type, totelem, index);
}

void CustomData_free_layers(CustomData *data, const eCustomDataType type, const int totelem)
{
  const int index = CustomData_get_layer_index(data, type);
  while (CustomData_free_layer(data, type, totelem, index)) {
    /* pass */
  }
}

bool CustomData_has_layer(const CustomData *data, const eCustomDataType type)
{
  return (CustomData_get_layer_index(data, type) != -1);
}

int CustomData_number_of_layers(const CustomData *data, const eCustomDataType type)
{
  int number = 0;

  for (int i = 0; i < data->totlayer; i++) {
    if (data->layers[i].type == type) {
      number++;
    }
  }

  return number;
}

int CustomData_number_of_anonymous_layers(const CustomData *data, const eCustomDataType type)
{
  int number = 0;

  for (int i = 0; i < data->totlayer; i++) {
    if (data->layers[i].type == type && data->layers[i].anonymous_id != nullptr) {
      number++;
    }
  }

  return number;
}

int CustomData_number_of_layers_typemask(const CustomData *data,
                                         eCustomDataMask mask,
                                         bool skip_temporary)
{
  int number = 0;

  for (int i = 0; i < data->totlayer; i++) {
    bool ok = mask & CD_TYPE_AS_MASK(data->layers[i].type);
    ok = ok && (!skip_temporary || !(data->layers[i].flag & (int)CD_FLAG_TEMPORARY));

    if (ok) {
      number++;
    }
  }

  return number;
}

static void *customData_duplicate_referenced_layer_index(CustomData *data,
                                                         const int layer_index,
                                                         const int totelem)
{
  if (layer_index == -1) {
    return nullptr;
  }

  CustomDataLayer *layer = &data->layers[layer_index];

  if (layer->flag & CD_FLAG_NOFREE) {
    /* MEM_dupallocN won't work in case of complex layers, like e.g.
     * CD_MDEFORMVERT, which has pointers to allocated data...
     * So in case a custom copy function is defined, use it!
     */
    const LayerTypeInfo *typeInfo = layerType_getInfo(eCustomDataType(layer->type));

    if (typeInfo->copy) {
      void *dst_data = MEM_malloc_arrayN(
          size_t(totelem), typeInfo->size, "CD duplicate ref layer");
      typeInfo->copy(layer->data, dst_data, totelem);
      layer->data = dst_data;
    }
    else {
      layer->data = MEM_dupallocN(layer->data);
    }

    layer->flag &= ~CD_FLAG_NOFREE;
  }

  return layer->data;
}

void CustomData_duplicate_referenced_layers(CustomData *data, const int totelem)
{
  for (int i = 0; i < data->totlayer; i++) {
    CustomDataLayer *layer = &data->layers[i];
    layer->data = customData_duplicate_referenced_layer_index(data, i, totelem);
  }
}

void CustomData_unmark_temporary_nocopy(CustomData *data)
{
  for (int i = 0; i < data->totlayer; i++) {
    if (data->layers[i].flag & CD_FLAG_TEMPORARY) {
      data->layers[i].flag &= ~CD_FLAG_NOCOPY;
    }
  }
}

void CustomData_mark_temporary_nocopy(CustomData *data)
{
  for (int i = 0; i < data->totlayer; i++) {
    if (data->layers[i].flag & CD_FLAG_TEMPORARY) {
      data->layers[i].flag |= CD_FLAG_NOCOPY;
    }
  }
}

void CustomData_free_temporary(CustomData *data, const int totelem)
{
  int i, j;
  bool changed = false;

  /* free temp layers */
  for (i = 0, j = 0; i < data->totlayer; i++) {
    CustomDataLayer *layer = &data->layers[i];

    if (i != j) {
      data->layers[j] = data->layers[i];
    }

    if ((layer->flag & CD_FLAG_TEMPORARY) == CD_FLAG_TEMPORARY) {
      customData_free_layer__internal(layer, totelem);
      changed = true;

      // compact data->layers by not incrementing j here
    }
    else {
      j++;
    }
  }

  data->totlayer = j;

  if (data->totlayer <= data->maxlayer - CUSTOMDATA_GROW) {
    customData_resize(data, -CUSTOMDATA_GROW);
    changed = true;
  }

  CustomData_update_typemap(data);
  CustomData_regen_active_refs(data);

  if (changed) {
    customData_update_offsets(data);
  }
}

void CustomData_set_only_copy(const CustomData *data, const eCustomDataMask mask)
{
  for (int i = 0; i < data->totlayer; i++) {
    if (!(mask & CD_TYPE_AS_MASK(data->layers[i].type))) {
      data->layers[i].flag |= CD_FLAG_NOCOPY;
    }
  }
}

void CustomData_copy_elements(const eCustomDataType type,
                              void *src_data_ofs,
                              void *dst_data_ofs,
                              const int count)
{
  const LayerTypeInfo *typeInfo = layerType_getInfo(type);

  if (typeInfo->copy) {
    typeInfo->copy(src_data_ofs, dst_data_ofs, count);
  }
  else {
    memcpy(dst_data_ofs, src_data_ofs, size_t(count) * typeInfo->size);
  }
}

void CustomData_copy_data_layer(const CustomData *source,
                                CustomData *dest,
                                const int src_layer_index,
                                const int dst_layer_index,
                                const int src_index,
                                const int dst_index,
                                const int count)
{
  const LayerTypeInfo *typeInfo;

  const void *src_data = source->layers[src_layer_index].data;
  void *dst_data = dest->layers[dst_layer_index].data;

  typeInfo = layerType_getInfo(eCustomDataType(source->layers[src_layer_index].type));

  const size_t src_offset = size_t(src_index) * typeInfo->size;
  const size_t dst_offset = size_t(dst_index) * typeInfo->size;

  if (!count || !src_data || !dst_data) {
    if (count && !(src_data == nullptr && dst_data == nullptr)) {
      CLOG_WARN(&LOG,
                "null data for %s type (%p --> %p), skipping",
                layerType_getName(eCustomDataType(source->layers[src_layer_index].type)),
                (void *)src_data,
                (void *)dst_data);
    }
    return;
  }

  if (typeInfo->copy) {
    typeInfo->copy(
        POINTER_OFFSET(src_data, src_offset), POINTER_OFFSET(dst_data, dst_offset), count);
  }
  else {
    memcpy(POINTER_OFFSET(dst_data, dst_offset),
           POINTER_OFFSET(src_data, src_offset),
           size_t(count) * typeInfo->size);
  }
}

void CustomData_copy_data_named(const CustomData *source,
                                CustomData *dest,
                                const int source_index,
                                const int dest_index,
                                const int count)
{
  /* copies a layer at a time */
  for (int src_i = 0; src_i < source->totlayer; src_i++) {

    int dest_i = CustomData_get_named_layer_index(
        dest, eCustomDataType(source->layers[src_i].type), source->layers[src_i].name);

    /* if we found a matching layer, copy the data */
    if (dest_i != -1) {
      CustomData_copy_data_layer(source, dest, src_i, dest_i, source_index, dest_index, count);
    }
  }
}

void CustomData_copy_data(const CustomData *source,
                          CustomData *dest,
                          const int source_index,
                          const int dest_index,
                          const int count)
{
  /* copies a layer at a time */
  int dest_i = 0;
  for (int src_i = 0; src_i < source->totlayer; src_i++) {

    /* find the first dest layer with type >= the source type
     * (this should work because layers are ordered by type)
     */
    while (dest_i < dest->totlayer && dest->layers[dest_i].type < source->layers[src_i].type) {
      dest_i++;
    }

    /* if there are no more dest layers, we're done */
    if (dest_i >= dest->totlayer) {
      return;
    }

    /* if we found a matching layer, copy the data */
    if (dest->layers[dest_i].type == source->layers[src_i].type) {
      CustomData_copy_data_layer(source, dest, src_i, dest_i, source_index, dest_index, count);

      /* if there are multiple source & dest layers of the same type,
       * we don't want to copy all source layers to the same dest, so
       * increment dest_i
       */
      dest_i++;
    }
  }
}

void CustomData_copy_layer_type_data(const CustomData *source,
                                     CustomData *destination,
                                     const eCustomDataType type,
                                     int source_index,
                                     int destination_index,
                                     int count)
{
  const int source_layer_index = CustomData_get_layer_index(source, type);
  if (source_layer_index == -1) {
    return;
  }
  const int destinaiton_layer_index = CustomData_get_layer_index(destination, type);
  if (destinaiton_layer_index == -1) {
    return;
  }
  CustomData_copy_data_layer(source,
                             destination,
                             source_layer_index,
                             destinaiton_layer_index,
                             source_index,
                             destination_index,
                             count);
}

void CustomData_free_elem(CustomData *data, const int index, const int count)
{
  for (int i = 0; i < data->totlayer; i++) {
    if (!(data->layers[i].flag & CD_FLAG_NOFREE)) {
      const LayerTypeInfo *typeInfo = layerType_getInfo(eCustomDataType(data->layers[i].type));

      if (typeInfo->free) {
        size_t offset = size_t(index) * typeInfo->size;

        typeInfo->free(POINTER_OFFSET(data->layers[i].data, offset), count, typeInfo->size);
      }
    }
  }
}

#define SOURCE_BUF_SIZE 100

void CustomData_interp(const CustomData *source,
                       CustomData *dest,
                       const int *src_indices,
                       const float *weights,
                       const float *sub_weights,
                       int count,
                       int dest_index)
{
  if (count <= 0) {
    return;
  }

  const void *source_buf[SOURCE_BUF_SIZE];
  const void **sources = source_buf;

  /* Slow fallback in case we're interpolating a ridiculous number of elements. */
  if (count > SOURCE_BUF_SIZE) {
    sources = static_cast<const void **>(MEM_malloc_arrayN(count, sizeof(*sources), __func__));
  }

  /* If no weights are given, generate default ones to produce an average result. */
  float default_weights_buf[SOURCE_BUF_SIZE];
  float *default_weights = nullptr;
  if (weights == nullptr) {
    default_weights = (count > SOURCE_BUF_SIZE) ?
                          static_cast<float *>(
                              MEM_mallocN(sizeof(*weights) * size_t(count), __func__)) :
                          default_weights_buf;
    copy_vn_fl(default_weights, count, 1.0f / count);
    weights = default_weights;
  }

  /* interpolates a layer at a time */
  int dest_i = 0;
  for (int src_i = 0; src_i < source->totlayer; src_i++) {
    const LayerTypeInfo *typeInfo = layerType_getInfo(eCustomDataType(source->layers[src_i].type));
    if (!typeInfo->interp) {
      continue;
    }

    /* find the first dest layer with type >= the source type
     * (this should work because layers are ordered by type)
     */
    while (dest_i < dest->totlayer && dest->layers[dest_i].type < source->layers[src_i].type) {
      dest_i++;
    }

    /* if there are no more dest layers, we're done */
    if (dest_i >= dest->totlayer) {
      break;
    }

    /* if we found a matching layer, copy the data */
    if (dest->layers[dest_i].type == source->layers[src_i].type) {
      void *src_data = source->layers[src_i].data;

      for (int j = 0; j < count; j++) {
        sources[j] = POINTER_OFFSET(src_data, size_t(src_indices[j]) * typeInfo->size);
      }

      if (dest->layers[dest_i].flag & CD_FLAG_ELEM_NOINTERP) {
        if (!(dest->layers[dest_i].flag & CD_FLAG_ELEM_NOCOPY)) {
          if (typeInfo->copy) {
            typeInfo->copy(
                sources[0],
                POINTER_OFFSET(dest->layers[dest_i].data, (size_t)dest_index * typeInfo->size),
                1);
          }
          else {
            memcpy(POINTER_OFFSET(dest->layers[dest_i].data, (size_t)dest_index * typeInfo->size),
                   sources[0],
                   typeInfo->size);
          }
        }

        continue;
      }

      typeInfo->interp(
          sources,
          weights,
          sub_weights,
          count,
          POINTER_OFFSET(dest->layers[dest_i].data, size_t(dest_index) * typeInfo->size));

      /* if there are multiple source & dest layers of the same type,
       * we don't want to copy all source layers to the same dest, so
       * increment dest_i
       */
      dest_i++;
    }
  }

  if (count > SOURCE_BUF_SIZE) {
    MEM_freeN((void *)sources);
  }
  if (!ELEM(default_weights, nullptr, default_weights_buf)) {
    MEM_freeN(default_weights);
  }
}

void CustomData_swap_corners(CustomData *data, const int index, const int *corner_indices)
{
  for (int i = 0; i < data->totlayer; i++) {
    const LayerTypeInfo *typeInfo = layerType_getInfo(eCustomDataType(data->layers[i].type));

    if (typeInfo->swap) {
      const size_t offset = size_t(index) * typeInfo->size;

      typeInfo->swap(POINTER_OFFSET(data->layers[i].data, offset), corner_indices);
    }
  }
}

void CustomData_swap(CustomData *data, const int index_a, const int index_b)
{
  char buff_static[256];

  if (index_a == index_b) {
    return;
  }

  for (int i = 0; i < data->totlayer; i++) {
    const LayerTypeInfo *typeInfo = layerType_getInfo(eCustomDataType(data->layers[i].type));
    const size_t size = typeInfo->size;
    const size_t offset_a = size * index_a;
    const size_t offset_b = size * index_b;

    void *buff = size <= sizeof(buff_static) ? buff_static : MEM_mallocN(size, __func__);
    memcpy(buff, POINTER_OFFSET(data->layers[i].data, offset_a), size);
    memcpy(POINTER_OFFSET(data->layers[i].data, offset_a),
           POINTER_OFFSET(data->layers[i].data, offset_b),
           size);
    memcpy(POINTER_OFFSET(data->layers[i].data, offset_b), buff, size);

    if (buff != buff_static) {
      MEM_freeN(buff);
    }
  }
}

void *CustomData_get_for_write(CustomData *data,
                               const int index,
                               const eCustomDataType type,
                               int totelem)
{
  BLI_assert(index >= 0);
  void *layer_data = CustomData_get_layer_for_write(data, type, totelem);
  if (!layer_data) {
    return nullptr;
  }
  return POINTER_OFFSET(layer_data, size_t(index) * layerType_getInfo(type)->size);
}

void *CustomData_get_n_for_write(
    CustomData *data, const eCustomDataType type, const int index, const int n, int totelem)
{
  BLI_assert(index >= 0);
  void *layer_data = CustomData_get_layer_n_for_write(data, type, n, totelem);
  if (!layer_data) {
    return nullptr;
  }

  return POINTER_OFFSET(layer_data, size_t(index) * layerType_getInfo(type)->size);
}

const void *CustomData_get_layer(const CustomData *data, const eCustomDataType type)
{
  int layer_index = CustomData_get_active_layer_index(data, type);
  if (layer_index == -1) {
    return nullptr;
  }

  return data->layers[layer_index].data;
}

void *CustomData_get_layer_for_write(CustomData *data,
                                     const eCustomDataType type,
                                     const int totelem)
{
  const int layer_index = CustomData_get_active_layer_index(data, type);
  return customData_duplicate_referenced_layer_index(data, layer_index, totelem);
}

const void *CustomData_get_layer_n(const CustomData *data, const eCustomDataType type, const int n)
{
  int layer_index = CustomData_get_layer_index_n(data, type, n);
  if (layer_index == -1) {
    return nullptr;
  }

  return data->layers[layer_index].data;
}

void *CustomData_get_layer_n_for_write(CustomData *data,
                                       const eCustomDataType type,
                                       const int n,
                                       const int totelem)
{
  const int layer_index = CustomData_get_layer_index_n(data, type, n);
  return customData_duplicate_referenced_layer_index(data, layer_index, totelem);
}

const void *CustomData_get_layer_named(const CustomData *data,
                                       const eCustomDataType type,
                                       const char *name)
{
  int layer_index = CustomData_get_named_layer_index(data, type, name);
  if (layer_index == -1) {
    return nullptr;
  }

  return data->layers[layer_index].data;
}

void *CustomData_get_layer_named_for_write(CustomData *data,
                                           const eCustomDataType type,
                                           const char *name,
                                           const int totelem)
{
  const int layer_index = CustomData_get_named_layer_index(data, type, name);
  return customData_duplicate_referenced_layer_index(data, layer_index, totelem);
}

int CustomData_get_offset(const CustomData *data, const eCustomDataType type)
{
  int layer_index = CustomData_get_active_layer_index(data, type);
  if (layer_index == -1) {
    return -1;
  }

  return data->layers[layer_index].offset;
}

int CustomData_get_n_offset(const CustomData *data, const eCustomDataType type, const int n)
{
  int layer_index = CustomData_get_layer_index_n(data, type, n);
  if (layer_index == -1) {
    return -1;
  }

  return data->layers[layer_index].offset;
}

int CustomData_get_offset_named(const CustomData *data,
                                const eCustomDataType type,
                                const char *name)
{
  int layer_index = CustomData_get_named_layer_index(data, type, name);
  if (layer_index == -1) {
    return -1;
  }

  return data->layers[layer_index].offset;
}

bool CustomData_set_layer_name(CustomData *data,
                               const eCustomDataType type,
                               const int n,
                               const char *name)
{
  const int layer_index = CustomData_get_layer_index_n(data, type, n);

  if ((layer_index == -1) || !name) {
    return false;
  }

  BLI_strncpy(data->layers[layer_index].name, name, sizeof(data->layers[layer_index].name));

  return true;
}

const char *CustomData_get_layer_name(const CustomData *data,
                                      const eCustomDataType type,
                                      const int n)
{
  const int layer_index = CustomData_get_layer_index_n(data, type, n);

  return (layer_index == -1) ? nullptr : data->layers[layer_index].name;
}

/* BMesh functions */

void CustomData_bmesh_update_active_layers(CustomData *fdata, CustomData *ldata)
{
  int act;

  if (CustomData_has_layer(ldata, CD_MLOOPUV)) {
    act = CustomData_get_active_layer(ldata, CD_MLOOPUV);
    CustomData_set_layer_active(fdata, CD_MTFACE, act);

    act = CustomData_get_render_layer(ldata, CD_MLOOPUV);
    CustomData_set_layer_render(fdata, CD_MTFACE, act);

    act = CustomData_get_clone_layer(ldata, CD_MLOOPUV);
    CustomData_set_layer_clone(fdata, CD_MTFACE, act);

    act = CustomData_get_stencil_layer(ldata, CD_MLOOPUV);
    CustomData_set_layer_stencil(fdata, CD_MTFACE, act);
  }

  if (CustomData_has_layer(ldata, CD_PROP_BYTE_COLOR)) {
    act = CustomData_get_active_layer(ldata, CD_PROP_BYTE_COLOR);
    CustomData_set_layer_active(fdata, CD_MCOL, act);

    act = CustomData_get_render_layer(ldata, CD_PROP_BYTE_COLOR);
    CustomData_set_layer_render(fdata, CD_MCOL, act);

    act = CustomData_get_clone_layer(ldata, CD_PROP_BYTE_COLOR);
    CustomData_set_layer_clone(fdata, CD_MCOL, act);

    act = CustomData_get_stencil_layer(ldata, CD_PROP_BYTE_COLOR);
    CustomData_set_layer_stencil(fdata, CD_MCOL, act);
  }
}

void CustomData_bmesh_init_pool(CustomData *data, const int totelem, const char htype)
{
  CustomData_bmesh_init_pool_ex(data, totelem, htype, __func__);
}

void CustomData_bmesh_init_pool_ex(CustomData *data,
                                   int totelem,
                                   const char htype,
                                   const char *memtag)
{
  int chunksize;

  /* Dispose old pools before calling here to avoid leaks */
  BLI_assert(data->pool == nullptr);

  switch (htype) {
    case BM_VERT:
      chunksize = bm_mesh_chunksize_default.totvert;
      break;
    case BM_EDGE:
      chunksize = bm_mesh_chunksize_default.totedge;
      break;
    case BM_LOOP:
      chunksize = bm_mesh_chunksize_default.totloop;
      break;
    case BM_FACE:
      chunksize = bm_mesh_chunksize_default.totface;
      break;
    default:
      BLI_assert_unreachable();
      chunksize = 512;
      break;
  }

  /* If there are no layers, no pool is needed just yet */
  if (data->totlayer) {
    data->pool = BLI_mempool_create_ex(data->totsize, totelem, chunksize, BLI_MEMPOOL_NOP, memtag);
  }
}

bool CustomData_bmesh_merge(const CustomData *source,
                            CustomData *dest,
                            eCustomDataMask mask,
                            eCDAllocType alloctype,
                            BMesh *bm,
                            const char htype)
{

  if (CustomData_number_of_layers_typemask(source, mask, false) == 0) {
    return false;
  }

  /* copy old layer description so that old data can be copied into
   * the new allocation */
  CustomData destold = *dest;
  if (destold.layers) {
    destold.layers = static_cast<CustomDataLayer *>(MEM_dupallocN(destold.layers));
  }

  if (CustomData_merge(source, dest, mask, alloctype, 0) == false) {
    if (destold.layers) {
      MEM_freeN(destold.layers);
    }
    return false;
  }

  int iter_type;
  int totelem;
  switch (htype) {
    case BM_VERT:
      iter_type = BM_VERTS_OF_MESH;
      totelem = bm->totvert;
      break;
    case BM_EDGE:
      iter_type = BM_EDGES_OF_MESH;
      totelem = bm->totedge;
      break;
    case BM_LOOP:
      iter_type = BM_LOOPS_OF_FACE;
      totelem = bm->totloop;
      break;
    case BM_FACE:
      iter_type = BM_FACES_OF_MESH;
      totelem = bm->totface;
      break;
    default: /* should never happen */
      BLI_assert_msg(0, "invalid type given");
      iter_type = BM_VERTS_OF_MESH;
      totelem = bm->totvert;
      break;
  }

  dest->pool = nullptr;
  CustomData_bmesh_init_pool(dest, totelem, htype);

  if (iter_type != BM_LOOPS_OF_FACE) {
    BMHeader *h;
    BMIter iter;
    /* Ensure all current elements follow new customdata layout. */
    BM_ITER_MESH (h, &iter, bm, iter_type) {
      void *tmp = nullptr;
      CustomData_bmesh_copy_data(&destold, dest, h->data, &tmp);
      CustomData_bmesh_free_block(&destold, &h->data);
      h->data = tmp;
    }
  }
  else {
    BMFace *f;
    BMLoop *l;
    BMIter iter;
    BMIter liter;

    /* Ensure all current elements follow new customdata layout. */
    BM_ITER_MESH (f, &iter, bm, BM_FACES_OF_MESH) {
      BM_ITER_ELEM (l, &liter, f, BM_LOOPS_OF_FACE) {
        void *tmp = nullptr;
        CustomData_bmesh_copy_data(&destold, dest, l->head.data, &tmp);
        CustomData_bmesh_free_block(&destold, &l->head.data);
        l->head.data = tmp;
      }
    }
  }

  if (destold.pool) {
    BLI_mempool_destroy(destold.pool);
  }
  if (destold.layers) {
    MEM_freeN(destold.layers);
  }
  return true;
}

void CustomData_bmesh_free_block(CustomData *data, void **block)
{
  if (*block == nullptr) {
    return;
  }

  CustomData_bmesh_asan_unpoison(data, *block);

  for (int i = 0; i < data->totlayer; i++) {
    if (!(data->layers[i].flag & CD_FLAG_NOFREE)) {
      const LayerTypeInfo *typeInfo = layerType_getInfo(eCustomDataType(data->layers[i].type));

      if (typeInfo->free) {
        int offset = data->layers[i].offset;
        typeInfo->free(POINTER_OFFSET(*block, offset), 1, typeInfo->size);
      }
    }
  }

  if (data->totsize) {
    BLI_mempool_free(data->pool, *block);
  }

  *block = nullptr;
}

void CustomData_bmesh_free_block_data(CustomData *data, void *block)
{
  if (block == nullptr) {
    return;
  }

  CustomData_bmesh_asan_unpoison(data, block);

  for (int i = 0; i < data->totlayer; i++) {
    const LayerTypeInfo *typeInfo = layerType_getInfo(eCustomDataType(data->layers[i].type));

    if (!(data->layers[i].flag & CD_FLAG_NOFREE)) {
      if (typeInfo->free) {
        const size_t offset = data->layers[i].offset;
        typeInfo->free(POINTER_OFFSET(block, offset), 1, typeInfo->size);
      }
    }

    /* Do not clear data for elem nocopy layers, e.g. element IDs. */
    if (!(data->layers[i].flag & CD_FLAG_ELEM_NOCOPY)) {
      memset(POINTER_OFFSET(block, data->layers[i].offset), 0, typeInfo->size);
    }
  }

  CustomData_bmesh_asan_poison(data, block);
}

void CustomData_bmesh_alloc_block(CustomData *data, void **block)
{
  if (*block) {
    CustomData_bmesh_free_block(data, block);
  }

  if (data->totsize > 0) {
    *block = BLI_mempool_alloc(data->pool);

    CustomData_bmesh_asan_poison(data, *block);

    /*clear toolflags pointer when created for the first time*/
    int cd_tflags = data->typemap[CD_TOOLFLAGS];
    if (cd_tflags != -1) {
      cd_tflags = data->layers[cd_tflags].offset;

      char *ptr = (char *)*block;
      ptr += cd_tflags;

      MToolFlags *flags = (MToolFlags *)ptr;
      flags->flag = nullptr;
    }
  }
  else {
    *block = nullptr;
  }
}

void CustomData_bmesh_free_block_data_exclude_by_type(CustomData *data,
                                                      void *block,
                                                      const eCustomDataMask mask_exclude)
{
  if (block == nullptr) {
    return;
  }

  CustomData_bmesh_asan_unpoison(data, block);

  for (int i = 0; i < data->totlayer; i++) {
    if ((CD_TYPE_AS_MASK(data->layers[i].type) & mask_exclude) == 0) {
      const LayerTypeInfo *typeInfo = layerType_getInfo(eCustomDataType(data->layers[i].type));
      const size_t offset = data->layers[i].offset;
      if (!(data->layers[i].flag & CD_FLAG_NOFREE)) {
        if (typeInfo->free) {
          typeInfo->free(POINTER_OFFSET(block, offset), 1, typeInfo->size);
        }
      }
      memset(POINTER_OFFSET(block, offset), 0, typeInfo->size);
    }
  }

  CustomData_bmesh_asan_poison(data, block);
}

void CustomData_data_set_default_value(const CustomData *data,
                                       const eCustomDataType type,
                                       int n,
                                       void *elem)
{
  const LayerTypeInfo *typeInfo = layerType_getInfo(type);
  int base_idx = data->typemap[type];

  if (typeInfo->set_default_value) {
    typeInfo->set_default_value(elem, 1);
  }
  else if (typeInfo->use_default_data && data->layers[base_idx + n].default_data) {
    memcpy(elem, data->layers[base_idx + n].default_data, typeInfo->size);
  }
  else {
    memset(elem, 0, typeInfo->size);
  }
}

static void CustomData_bmesh_set_default_n(CustomData *data, void **block, const int idx)
{
  const int offset = data->layers[idx].offset;
  int n = idx - data->typemap[data->layers[idx].type];

  CustomData_data_set_default_value(
      data, eCustomDataType(data->layers[idx].type), n, POINTER_OFFSET(*block, offset));
}

void CustomData_bmesh_set_default(CustomData *data, void **block)
{
  if (*block == nullptr) {
    CustomData_bmesh_alloc_block(data, block);
  }

  for (int i = 0; i < data->totlayer; i++) {
    CustomData_bmesh_set_default_n(data, block, i);
  }
}

void CustomData_bmesh_swap_data_simple(CustomData *data, void **block1, void **block2, int cd_id)
{
  CustomData_bmesh_asan_unpoison(data, *block1);
  CustomData_bmesh_asan_unpoison(data, *block2);

  std::swap(*block1, *block2);

  int cd_toolflags = data->typemap[CD_TOOLFLAGS];
  cd_toolflags = cd_toolflags != -1 ? data->layers[cd_toolflags].offset : -1;

  /* Unswap toolflags and/or element IDs if they exist */
  if (*block1 && *block2) {
    if (cd_toolflags != -1) {
      MToolFlags *flags1 = static_cast<MToolFlags *>(POINTER_OFFSET(*block1, cd_toolflags));
      MToolFlags *flags2 = static_cast<MToolFlags *>(POINTER_OFFSET(*block2, cd_toolflags));

      std::swap(*flags1, *flags2);
    }

    if (cd_id != -1) {
      int *id1 = static_cast<int *>(POINTER_OFFSET(*block1, cd_id));
      int *id2 = static_cast<int *>(POINTER_OFFSET(*block2, cd_id));

      std::swap(*id1, *id2);
    }
  }

  CustomData_bmesh_asan_poison(data, *block1);
  CustomData_bmesh_asan_poison(data, *block2);
}

void CustomData_bmesh_swap_data(CustomData *source,
                                CustomData *dest,
                                void *src_block,
                                void **dest_block)
{
  int src_i = 0;
  int dest_i = 0;
  int dest_i_start = 0;

  if (*dest_block == nullptr) {
    CustomData_bmesh_alloc_block(dest, dest_block);

    if (*dest_block) {
      CustomData_bmesh_asan_unpoison(dest, *dest_block);
      memset(*dest_block, 0, dest->totsize);
      CustomData_bmesh_asan_poison(dest, *dest_block);

      CustomData_bmesh_set_default(dest, dest_block);
    }
  }

  for (src_i = 0; src_i < source->totlayer; src_i++) {
    /* find the first dest layer with type >= the source type
     * (this should work because layers are ordered by type)
     */
    while (dest_i_start < dest->totlayer &&
           dest->layers[dest_i_start].type < source->layers[src_i].type) {
      dest_i_start++;
    }

    if (source->layers[src_i].type == CD_TOOLFLAGS) {
      // do not swap toolflags
      continue;
    }

    /* if there are no more dest layers, we're done */
    if (dest_i_start >= dest->totlayer) {
      return;
    }

    dest_i = dest_i_start;

    while (dest_i < dest->totlayer && dest->layers[dest_i].type == source->layers[src_i].type) {
      /* if we found a matching layer, copy the data */
      if (dest->layers[dest_i].type == source->layers[src_i].type &&
          STREQ(dest->layers[dest_i].name, source->layers[src_i].name)) {
        void *src_data = POINTER_OFFSET(src_block, source->layers[src_i].offset);
        void *dest_data = POINTER_OFFSET(*dest_block, dest->layers[dest_i].offset);
        const LayerTypeInfo *typeInfo = layerType_getInfo(
            eCustomDataType(source->layers[src_i].type));
        const uint size = typeInfo->size;

        // swap data
        char *bsrc = (char *)src_data;
        char *bdst = (char *)dest_data;

        for (int j = 0; j < size; j++) {
          char t = *bsrc;
          *bsrc = *bdst;
          *bdst = t;

          bsrc++;
          bdst++;
        }

        break;
      }

      dest_i++;
    }
  }
}

ATTR_NO_OPT void CustomData_bmesh_copy_data_exclude_by_type(const CustomData *source,
                                                            CustomData *dest,
                                                            void *src_block,
                                                            void **dest_block,
                                                            const eCustomDataMask mask_exclude)
{
  /* Note that having a version of this function without a 'mask_exclude'
   * would cause too much duplicate code, so add a check instead. */
  const bool no_mask = (mask_exclude == 0);

  /*
  Note: we don't handle id/toolflag layers as a special case,
  instead relying on CD_ELEM_NO_COPY semantics.

  This is so BM_data_layer_add can reallocate customdata blocks without
  zeroing those two layers.
  */

  bool was_new = false;

  if (*dest_block == nullptr) {
    CustomData_bmesh_alloc_block(dest, dest_block);

    if (*dest_block) {
      CustomData_bmesh_asan_unpoison(dest, *dest_block);
      memset(*dest_block, 0, dest->totsize);
      CustomData_bmesh_asan_poison(dest, *dest_block);

      was_new = true;
    }
  }

  /* copies a layer at a time */
  int dest_i = 0;
  for (int src_i = 0; src_i < source->totlayer; src_i++) {
    if (source->layers[src_i].flag & CD_FLAG_ELEM_NOCOPY) {
      continue;
    }

    /* find the first dest layer with type >= the source type
     * (this should work because layers are ordered by type)
     */
    while (dest_i < dest->totlayer && dest->layers[dest_i].type < source->layers[src_i].type) {
      if (was_new) {
        CustomData_bmesh_set_default_n(dest, dest_block, dest_i);
      }
      dest_i++;
    }

    while (dest_i < dest->totlayer && dest->layers[dest_i].type == source->layers[src_i].type) {
      if (STREQ(dest->layers[dest_i].name, source->layers[src_i].name)) {
        break;
      }
      else if (was_new) {
        CustomData_bmesh_set_default_n(dest, dest_block, dest_i);
      }
      dest_i++;
    }

    /* if there are no more dest layers, we're done */
    if (dest_i >= dest->totlayer) {
      return;
    }

    /* if we found a matching layer, copy the data */
    if (dest->layers[dest_i].type == source->layers[src_i].type &&
        STREQ(dest->layers[dest_i].name, source->layers[src_i].name)) {
      if (no_mask || ((CD_TYPE_AS_MASK(dest->layers[dest_i].type) & mask_exclude) == 0)) {
        const void *src_data = POINTER_OFFSET(src_block, source->layers[src_i].offset);
        void *dest_data = POINTER_OFFSET(*dest_block, dest->layers[dest_i].offset);
        const LayerTypeInfo *typeInfo = layerType_getInfo(
            eCustomDataType(source->layers[src_i].type));
        if (typeInfo->copy) {
          typeInfo->copy(src_data, dest_data, 1);
        }
        else {
          memcpy(dest_data, src_data, typeInfo->size);
        }
      }

      /* if there are multiple source & dest layers of the same type,
       * we don't want to copy all source layers to the same dest, so
       * increment dest_i
       */
      dest_i++;
    }
  }

  /* Initialize the remaining layers if dest_block was newly allocated. */
  while (was_new && dest_i < dest->totlayer) {
    CustomData_bmesh_set_default_n(dest, dest_block, dest_i);
    dest_i++;
  }
}

void CustomData_bmesh_copy_data(const CustomData *source,
                                CustomData *dest,
                                void *src_block,
                                void **dest_block)
{
  CustomData_bmesh_copy_data_exclude_by_type(source, dest, src_block, dest_block, 0);
}

void *CustomData_bmesh_get(const CustomData *data, void *block, const eCustomDataType type)
{
  int layer_index = CustomData_get_active_layer_index(data, type);
  if (layer_index == -1) {
    return nullptr;
  }

  return POINTER_OFFSET(block, data->layers[layer_index].offset);
}

void *CustomData_bmesh_get_n(const CustomData *data,
                             void *block,
                             const eCustomDataType type,
                             const int n)
{
  int layer_index = CustomData_get_layer_index(data, type);
  if (layer_index == -1) {
    return nullptr;
  }

  return POINTER_OFFSET(block, data->layers[layer_index + n].offset);
}

void *CustomData_bmesh_get_layer_n(const CustomData *data, void *block, const int n)
{
  if (n < 0 || n >= data->totlayer) {
    return nullptr;
  }

  return POINTER_OFFSET(block, data->layers[n].offset);
}

bool CustomData_layer_has_math(const CustomData *data, const int layer_n)
{
  const LayerTypeInfo *typeInfo = layerType_getInfo(eCustomDataType(data->layers[layer_n].type));

  if (typeInfo->equal && typeInfo->add && typeInfo->multiply && typeInfo->initminmax &&
      typeInfo->dominmax) {
    return true;
  }

  return false;
}

bool CustomData_layer_has_interp(const CustomData *data, const int layer_n)
{
  const LayerTypeInfo *typeInfo = layerType_getInfo(eCustomDataType(data->layers[layer_n].type));

  if (typeInfo->interp) {
    return true;
  }

  return false;
}

bool CustomData_has_math(const CustomData *data)
{
  /* interpolates a layer at a time */
  for (int i = 0; i < data->totlayer; i++) {
    if (CustomData_layer_has_math(data, i)) {
      return true;
    }
  }

  return false;
}

bool CustomData_bmesh_has_free(const CustomData *data)
{
  for (int i = 0; i < data->totlayer; i++) {
    if (!(data->layers[i].flag & CD_FLAG_NOFREE)) {
      const LayerTypeInfo *typeInfo = layerType_getInfo(eCustomDataType(data->layers[i].type));
      if (typeInfo->free) {
        return true;
      }
    }
  }
  return false;
}

bool CustomData_has_interp(const CustomData *data)
{
  /* interpolates a layer at a time */
  for (int i = 0; i < data->totlayer; i++) {
    if (CustomData_layer_has_interp(data, i)) {
      return true;
    }
  }

  return false;
}

bool CustomData_has_referenced(const CustomData *data)
{
  for (int i = 0; i < data->totlayer; i++) {
    if (data->layers[i].flag & CD_FLAG_NOFREE) {
      return true;
    }
  }
  return false;
}

void CustomData_data_copy_value(const eCustomDataType type, const void *source, void *dest)
{
  const LayerTypeInfo *typeInfo = layerType_getInfo(type);

  if (!dest) {
    return;
  }

  if (typeInfo->copy) {
    typeInfo->copy(source, dest, 1);
  }
  else {
    memcpy(dest, source, typeInfo->size);
  }
}

void CustomData_data_mix_value(const eCustomDataType type,
                               const void *source,
                               void *dest,
                               const int mixmode,
                               const float mixfactor)
{
  const LayerTypeInfo *typeInfo = layerType_getInfo(type);

  if (!dest) {
    return;
  }

  if (typeInfo->copyvalue) {
    typeInfo->copyvalue(source, dest, mixmode, mixfactor);
  }
  else {
    /* Mere copy if no advanced interpolation is supported. */
    memcpy(dest, source, typeInfo->size);
  }
}

bool CustomData_data_equals(const eCustomDataType type, const void *data1, const void *data2)
{
  const LayerTypeInfo *typeInfo = layerType_getInfo(type);

  if (typeInfo->equal) {
    return typeInfo->equal(data1, data2);
  }

  return !memcmp(data1, data2, typeInfo->size);
}

void CustomData_data_initminmax(const eCustomDataType type, void *min, void *max)
{
  const LayerTypeInfo *typeInfo = layerType_getInfo(type);

  if (typeInfo->initminmax) {
    typeInfo->initminmax(min, max);
  }
}

void CustomData_data_dominmax(const eCustomDataType type, const void *data, void *min, void *max)
{
  const LayerTypeInfo *typeInfo = layerType_getInfo(type);

  if (typeInfo->dominmax) {
    typeInfo->dominmax(data, min, max);
  }
}

void CustomData_data_multiply(const eCustomDataType type, void *data, const float fac)
{
  const LayerTypeInfo *typeInfo = layerType_getInfo(type);

  if (typeInfo->multiply) {
    typeInfo->multiply(data, fac);
  }
}

void CustomData_data_add(const eCustomDataType type, void *data1, const void *data2)
{
  const LayerTypeInfo *typeInfo = layerType_getInfo(type);

  if (typeInfo->add) {
    typeInfo->add(data1, data2);
  }
}

void CustomData_bmesh_set(const CustomData *data,
                          void *block,
                          const eCustomDataType type,
                          const void *source)
{
  void *dest = CustomData_bmesh_get(data, block, type);
  const LayerTypeInfo *typeInfo = layerType_getInfo(type);

  if (!dest) {
    return;
  }

  if (typeInfo->copy) {
    typeInfo->copy(source, dest, 1);
  }
  else {
    memcpy(dest, source, typeInfo->size);
  }
}

void CustomData_bmesh_set_n(
    CustomData *data, void *block, const eCustomDataType type, const int n, const void *source)
{
  void *dest = CustomData_bmesh_get_n(data, block, type, n);
  const LayerTypeInfo *typeInfo = layerType_getInfo(type);

  if (!dest) {
    return;
  }

  if (typeInfo->copy) {
    typeInfo->copy(source, dest, 1);
  }
  else {
    memcpy(dest, source, typeInfo->size);
  }
}

void CustomData_bmesh_interp_n(CustomData *data,
                               const void **src_blocks_ofs,
                               const float *weights,
                               const float *sub_weights,
                               int count,
                               void *dst_block_ofs,
                               int n)
{
  BLI_assert(weights != nullptr);
  BLI_assert(count > 0);

  CustomDataLayer *layer = &data->layers[n];
  const LayerTypeInfo *typeInfo = layerType_getInfo(eCustomDataType(layer->type));

  typeInfo->interp(src_blocks_ofs, weights, sub_weights, count, dst_block_ofs);
}

void CustomData_bmesh_interp(CustomData *data,
                             const void **src_blocks,
                             const float *weights,
                             const float *sub_weights,
                             int count,
                             void *dst_block)
{
  if (count <= 0) {
    return;
  }

  void *source_buf[SOURCE_BUF_SIZE];
  const void **sources = (const void **)source_buf;

  /* Slow fallback in case we're interpolating a ridiculous number of elements. */
  if (count > SOURCE_BUF_SIZE) {
    sources = (const void **)MEM_malloc_arrayN(count, sizeof(*sources), __func__);
  }

  /* If no weights are given, generate default ones to produce an average result. */
  float default_weights_buf[SOURCE_BUF_SIZE];
  float *default_weights = nullptr;
  if (weights == nullptr) {
    default_weights = (count > SOURCE_BUF_SIZE) ?
                          (float *)MEM_mallocN(sizeof(*weights) * size_t(count), __func__) :
                          default_weights_buf;
    copy_vn_fl(default_weights, count, 1.0f / count);
    weights = default_weights;
  }

  /* interpolates a layer at a time */
  for (int i = 0; i < data->totlayer; i++) {
    CustomDataLayer *layer = &data->layers[i];

    /* Ignore toolflag layers. */
    if (eCustomDataType(layer->type) == CD_TOOLFLAGS) {
      continue;
    }

    const LayerTypeInfo *typeInfo = layerType_getInfo(eCustomDataType(layer->type));

    if (layer->flag & CD_FLAG_ELEM_NOINTERP) {
      if (layer->flag & CD_FLAG_ELEM_NOCOPY) {
        continue;
      }

      if (typeInfo->copy) {
        typeInfo->copy(POINTER_OFFSET(src_blocks[0], layer->offset),
                       POINTER_OFFSET(dst_block, layer->offset),
                       1);
      }
      else {
        if (layer->default_data && typeInfo->use_default_data) {
          memcpy(POINTER_OFFSET(dst_block, layer->offset), layer->default_data, typeInfo->size);
        }
        else {
          memcpy(POINTER_OFFSET(dst_block, layer->offset),
                 POINTER_OFFSET(src_blocks[0], layer->offset),
                 typeInfo->size);
        }
      }

      continue;
    }

    if (typeInfo->interp) {
      for (int j = 0; j < count; j++) {
        sources[j] = POINTER_OFFSET(src_blocks[j], layer->offset);
      }
      CustomData_bmesh_interp_n(
          data, sources, weights, sub_weights, count, POINTER_OFFSET(dst_block, layer->offset), i);
    }
  }

  if (count > SOURCE_BUF_SIZE) {
    MEM_freeN((void *)sources);
  }
  if (!ELEM(default_weights, nullptr, default_weights_buf)) {
    MEM_freeN(default_weights);
  }
}

void CustomData_file_write_info(const eCustomDataType type,
                                const char **r_struct_name,
                                int *r_struct_num)
{
  const LayerTypeInfo *typeInfo = layerType_getInfo(type);

  *r_struct_name = typeInfo->structname;
  *r_struct_num = typeInfo->structnum;
}

void CustomData_blend_write_prepare(CustomData &data,
                                    Vector<CustomDataLayer, 16> &layers_to_write,
                                    const Set<std::string> &skip_names)
{
  for (const CustomDataLayer &layer : Span(data.layers, data.totlayer)) {
    if (layer.flag & (CD_FLAG_NOCOPY | CD_FLAG_TEMPORARY)) {
      continue;
    }
    if (layer.anonymous_id != nullptr) {
      continue;
    }
    if (skip_names.contains(layer.name)) {
      continue;
    }
    layers_to_write.append(layer);
  }
  data.totlayer = layers_to_write.size();
  data.maxlayer = data.totlayer;
}

int CustomData_sizeof(const eCustomDataType type)
{
  const LayerTypeInfo *typeInfo = layerType_getInfo(type);

  return typeInfo->size;
}

const char *CustomData_layertype_name(const eCustomDataType type)
{
  return layerType_getName(type);
}

bool CustomData_layertype_is_singleton(const eCustomDataType type)
{
  const LayerTypeInfo *typeInfo = layerType_getInfo(type);
  return typeInfo->defaultname == nullptr;
}

bool CustomData_layertype_is_dynamic(const eCustomDataType type)
{
  const LayerTypeInfo *typeInfo = layerType_getInfo(type);

  return (typeInfo->free != nullptr);
}

int CustomData_layertype_layers_max(const eCustomDataType type)
{
  const LayerTypeInfo *typeInfo = layerType_getInfo(type);

  /* Same test as for singleton above. */
  if (typeInfo->defaultname == nullptr) {
    return 1;
  }
  if (typeInfo->layers_max == nullptr) {
    return -1;
  }

  return typeInfo->layers_max();
}

static bool cd_layer_find_dupe(CustomData *data,
                               const char *name,
                               const eCustomDataType type,
                               const int index)
{
  /* see if there is a duplicate */
  for (int i = 0; i < data->totlayer; i++) {
    if (i != index) {
      CustomDataLayer *layer = &data->layers[i];

      if (CD_TYPE_AS_MASK(type) & CD_MASK_PROP_ALL) {
        if ((CD_TYPE_AS_MASK(layer->type) & CD_MASK_PROP_ALL) && STREQ(layer->name, name)) {
          return true;
        }
      }
      else {
        if (i != index && layer->type == type && STREQ(layer->name, name)) {
          return true;
        }
      }
    }
  }

  return false;
}

struct CustomDataUniqueCheckData {
  CustomData *data;
  eCustomDataType type;
  int index;
};

static bool customdata_unique_check(void *arg, const char *name)
{
  CustomDataUniqueCheckData *data_arg = static_cast<CustomDataUniqueCheckData *>(arg);
  return cd_layer_find_dupe(data_arg->data, name, data_arg->type, data_arg->index);
}

int CustomData_name_max_length_calc(const blender::StringRef name)
{
  if (name.startswith(".")) {
    return MAX_CUSTOMDATA_LAYER_NAME_NO_PREFIX;
  }
  for (const blender::StringRef prefix :
       {"." UV_VERTSEL_NAME, UV_EDGESEL_NAME ".", UV_PINNED_NAME "."}) {
    if (name.startswith(prefix)) {
      return MAX_CUSTOMDATA_LAYER_NAME;
    }
  }
  return MAX_CUSTOMDATA_LAYER_NAME_NO_PREFIX;
}

void CustomData_set_layer_unique_name(CustomData *data, const int index)
{
  CustomDataLayer *nlayer = &data->layers[index];
  const LayerTypeInfo *typeInfo = layerType_getInfo(eCustomDataType(nlayer->type));

  CustomDataUniqueCheckData data_arg{data, eCustomDataType(nlayer->type), index};

  if (!typeInfo->defaultname) {
    return;
  }

  const int max_length = CustomData_name_max_length_calc(nlayer->name);

  /* Set default name if none specified. Note we only call DATA_() when
   * needed to avoid overhead of locale lookups in the depsgraph. */
  if (nlayer->name[0] == '\0') {
    STRNCPY(nlayer->name, DATA_(typeInfo->defaultname));
  }

  BLI_uniquename_cb(customdata_unique_check, &data_arg, nullptr, '.', nlayer->name, max_length);
}

void CustomData_validate_layer_name(const CustomData *data,
                                    const eCustomDataType type,
                                    const char *name,
                                    char *outname)
{
  int index = -1;

  /* if a layer name was given, try to find that layer */
  if (name[0]) {
    index = CustomData_get_named_layer_index(data, type, name);
  }

  if (index == -1) {
    /* either no layer was specified, or the layer we want has been
     * deleted, so assign the active layer to name
     */
    index = CustomData_get_active_layer_index(data, type);
    BLI_strncpy(outname, data->layers[index].name, MAX_CUSTOMDATA_LAYER_NAME);
  }
  else {
    BLI_strncpy(outname, name, MAX_CUSTOMDATA_LAYER_NAME);
  }
}

bool CustomData_verify_versions(CustomData *data, const int index)
{
  const LayerTypeInfo *typeInfo;
  CustomDataLayer *layer = &data->layers[index];
  bool keeplayer = true;

  if (layer->type >= CD_NUMTYPES) {
    keeplayer = false; /* unknown layer type from future version */
  }
  else {
    typeInfo = layerType_getInfo(eCustomDataType(layer->type));

    if (!typeInfo->defaultname && (index > 0) && data->layers[index - 1].type == layer->type) {
      keeplayer = false; /* multiple layers of which we only support one */
    }
    /* This is a preemptive fix for cases that should not happen
     * (layers that should not be written in .blend files),
     * but can happen due to bugs (see e.g. #62318).
     * Also for forward compatibility, in future,
     * we may put into `.blend` file some currently un-written data types,
     * this should cover that case as well.
     * Better to be safe here, and fix issue on the fly rather than crash... */
    /* 0 structnum is used in writing code to tag layer types that should not be written. */
    else if (typeInfo->structnum == 0 &&
             /* XXX Not sure why those three are exception, maybe that should be fixed? */
             !ELEM(layer->type,
                   CD_PAINT_MASK,
                   CD_FACEMAP,
                   CD_MTEXPOLY,
                   CD_SCULPT_FACE_SETS,
                   CD_CREASE)) {
      keeplayer = false;
      CLOG_WARN(&LOG, ".blend file read: removing a data layer that should not have been written");
    }
  }

  if (!keeplayer) {
    for (int i = index + 1; i < data->totlayer; i++) {
      data->layers[i - 1] = data->layers[i];
    }
    data->totlayer--;
  }

  return keeplayer;
}

static bool CustomData_layer_ensure_data_exists(CustomDataLayer *layer, size_t count)
{
  BLI_assert(layer);
  const LayerTypeInfo *typeInfo = layerType_getInfo(eCustomDataType(layer->type));
  BLI_assert(typeInfo);

  if (layer->data || count == 0) {
    return false;
  }

  switch (layer->type) {
    /* When more instances of corrupt files are found, add them here. */
    case CD_PROP_BOOL:   /* See #84935. */
    case CD_MLOOPUV:     /* See #90620. */
    case CD_PROP_FLOAT2: /* See #90620. */
      layer->data = MEM_calloc_arrayN(
          count, typeInfo->size, layerType_getName(eCustomDataType(layer->type)));
      BLI_assert(layer->data);
      if (typeInfo->set_default_value) {
        typeInfo->set_default_value(layer->data, count);
      }
      return true;
      break;

    case CD_MTEXPOLY:
      /* TODO: Investigate multiple test failures on cycles, e.g. cycles_shadow_catcher_cpu. */
      break;

    default:
      /* Log an error so we can collect instances of bad files. */
      CLOG_WARN(&LOG, "CustomDataLayer->data is nullptr for type %d.", layer->type);
      break;
  }
  return false;
}

bool CustomData_layer_validate(CustomDataLayer *layer, const uint totitems, const bool do_fixes)
{
  BLI_assert(layer);
  const LayerTypeInfo *typeInfo = layerType_getInfo(eCustomDataType(layer->type));
  BLI_assert(typeInfo);

  if (do_fixes) {
    CustomData_layer_ensure_data_exists(layer, totitems);
  }

  BLI_assert((totitems == 0) || layer->data);
  BLI_assert(MEM_allocN_len(layer->data) >= totitems * typeInfo->size);

  if (typeInfo->validate != nullptr) {
    return typeInfo->validate(layer->data, totitems, do_fixes);
  }

  return false;
}

/** \} */

/* -------------------------------------------------------------------- */
/** \name External Files
 * \{ */

static void customdata_external_filename(char filepath[FILE_MAX],
                                         ID *id,
                                         CustomDataExternal *external)
{
  BLI_strncpy(filepath, external->filepath, FILE_MAX);
  BLI_path_abs(filepath, ID_BLEND_PATH_FROM_GLOBAL(id));
}

void CustomData_external_reload(CustomData *data, ID * /*id*/, eCustomDataMask mask, int totelem)
{
  for (int i = 0; i < data->totlayer; i++) {
    CustomDataLayer *layer = &data->layers[i];
    const LayerTypeInfo *typeInfo = layerType_getInfo(eCustomDataType(layer->type));

    if (!(mask & CD_TYPE_AS_MASK(layer->type))) {
      /* pass */
    }
    else if ((layer->flag & CD_FLAG_EXTERNAL) && (layer->flag & CD_FLAG_IN_MEMORY)) {
      if (typeInfo->free) {
        typeInfo->free(layer->data, totelem, typeInfo->size);
      }
      layer->flag &= ~CD_FLAG_IN_MEMORY;
    }
  }
}

void CustomData_external_read(CustomData *data, ID *id, eCustomDataMask mask, const int totelem)
{
  CustomDataExternal *external = data->external;
  CustomDataLayer *layer;
  char filepath[FILE_MAX];
  int update = 0;

  if (!external) {
    return;
  }

  for (int i = 0; i < data->totlayer; i++) {
    layer = &data->layers[i];
    const LayerTypeInfo *typeInfo = layerType_getInfo(eCustomDataType(layer->type));

    if (!(mask & CD_TYPE_AS_MASK(layer->type))) {
      /* pass */
    }
    else if (layer->flag & CD_FLAG_IN_MEMORY) {
      /* pass */
    }
    else if ((layer->flag & CD_FLAG_EXTERNAL) && typeInfo->read) {
      update = 1;
    }
  }

  if (!update) {
    return;
  }

  customdata_external_filename(filepath, id, external);

  CDataFile *cdf = cdf_create(CDF_TYPE_MESH);
  if (!cdf_read_open(cdf, filepath)) {
    cdf_free(cdf);
    CLOG_ERROR(&LOG,
               "Failed to read %s layer from %s.",
               layerType_getName(eCustomDataType(layer->type)),
               filepath);
    return;
  }

  for (int i = 0; i < data->totlayer; i++) {
    layer = &data->layers[i];
    const LayerTypeInfo *typeInfo = layerType_getInfo(eCustomDataType(layer->type));

    if (!(mask & CD_TYPE_AS_MASK(layer->type))) {
      /* pass */
    }
    else if (layer->flag & CD_FLAG_IN_MEMORY) {
      /* pass */
    }
    else if ((layer->flag & CD_FLAG_EXTERNAL) && typeInfo->read) {
      CDataFileLayer *blay = cdf_layer_find(cdf, layer->type, layer->name);

      if (blay) {
        if (cdf_read_layer(cdf, blay)) {
          if (typeInfo->read(cdf, layer->data, totelem)) {
            /* pass */
          }
          else {
            break;
          }
          layer->flag |= CD_FLAG_IN_MEMORY;
        }
        else {
          break;
        }
      }
    }
  }

  cdf_read_close(cdf);
  cdf_free(cdf);
}

void CustomData_external_write(
    CustomData *data, ID *id, eCustomDataMask mask, const int totelem, const int free)
{
  CustomDataExternal *external = data->external;
  int update = 0;
  char filepath[FILE_MAX];

  if (!external) {
    return;
  }

  /* test if there is anything to write */
  for (int i = 0; i < data->totlayer; i++) {
    CustomDataLayer *layer = &data->layers[i];
    const LayerTypeInfo *typeInfo = layerType_getInfo(eCustomDataType(layer->type));

    if (!(mask & CD_TYPE_AS_MASK(layer->type))) {
      /* pass */
    }
    else if ((layer->flag & CD_FLAG_EXTERNAL) && typeInfo->write) {
      update = 1;
    }
  }

  if (!update) {
    return;
  }

  /* make sure data is read before we try to write */
  CustomData_external_read(data, id, mask, totelem);
  customdata_external_filename(filepath, id, external);

  CDataFile *cdf = cdf_create(CDF_TYPE_MESH);

  for (int i = 0; i < data->totlayer; i++) {
    CustomDataLayer *layer = &data->layers[i];
    const LayerTypeInfo *typeInfo = layerType_getInfo(eCustomDataType(layer->type));

    if ((layer->flag & CD_FLAG_EXTERNAL) && typeInfo->filesize) {
      if (layer->flag & CD_FLAG_IN_MEMORY) {
        cdf_layer_add(
            cdf, layer->type, layer->name, typeInfo->filesize(cdf, layer->data, totelem));
      }
      else {
        cdf_free(cdf);
        return; /* read failed for a layer! */
      }
    }
  }

  if (!cdf_write_open(cdf, filepath)) {
    CLOG_ERROR(&LOG, "Failed to open %s for writing.", filepath);
    cdf_free(cdf);
    return;
  }

  int i;
  for (i = 0; i < data->totlayer; i++) {
    CustomDataLayer *layer = &data->layers[i];
    const LayerTypeInfo *typeInfo = layerType_getInfo(eCustomDataType(layer->type));

    if ((layer->flag & CD_FLAG_EXTERNAL) && typeInfo->write) {
      CDataFileLayer *blay = cdf_layer_find(cdf, layer->type, layer->name);

      if (cdf_write_layer(cdf, blay)) {
        if (typeInfo->write(cdf, layer->data, totelem)) {
          /* pass */
        }
        else {
          break;
        }
      }
      else {
        break;
      }
    }
  }

  if (i != data->totlayer) {
    CLOG_ERROR(&LOG, "Failed to write data to %s.", filepath);
    cdf_write_close(cdf);
    cdf_free(cdf);
    return;
  }

  for (i = 0; i < data->totlayer; i++) {
    CustomDataLayer *layer = &data->layers[i];
    const LayerTypeInfo *typeInfo = layerType_getInfo(eCustomDataType(layer->type));

    if ((layer->flag & CD_FLAG_EXTERNAL) && typeInfo->write) {
      if (free) {
        if (typeInfo->free) {
          typeInfo->free(layer->data, totelem, typeInfo->size);
        }
        layer->flag &= ~CD_FLAG_IN_MEMORY;
      }
    }
  }

  cdf_write_close(cdf);
  cdf_free(cdf);
}

void CustomData_external_add(CustomData *data,
                             ID * /*id*/,
                             const eCustomDataType type,
                             const int /*totelem*/,
                             const char *filepath)
{
  CustomDataExternal *external = data->external;

  int layer_index = CustomData_get_active_layer_index(data, type);
  if (layer_index == -1) {
    return;
  }

  CustomDataLayer *layer = &data->layers[layer_index];

  if (layer->flag & CD_FLAG_EXTERNAL) {
    return;
  }

  if (!external) {
    external = MEM_cnew<CustomDataExternal>(__func__);
    data->external = external;
  }
  BLI_strncpy(external->filepath, filepath, sizeof(external->filepath));

  layer->flag |= CD_FLAG_EXTERNAL | CD_FLAG_IN_MEMORY;
}

void CustomData_external_remove(CustomData *data,
                                ID *id,
                                const eCustomDataType type,
                                const int totelem)
{
  CustomDataExternal *external = data->external;

  int layer_index = CustomData_get_active_layer_index(data, type);
  if (layer_index == -1) {
    return;
  }

  CustomDataLayer *layer = &data->layers[layer_index];

  if (!external) {
    return;
  }

  if (layer->flag & CD_FLAG_EXTERNAL) {
    if (!(layer->flag & CD_FLAG_IN_MEMORY)) {
      CustomData_external_read(data, id, CD_TYPE_AS_MASK(layer->type), totelem);
    }

    layer->flag &= ~CD_FLAG_EXTERNAL;
  }
}

bool CustomData_external_test(CustomData *data, const eCustomDataType type)
{
  int layer_index = CustomData_get_active_layer_index(data, type);
  if (layer_index == -1) {
    return false;
  }

  CustomDataLayer *layer = &data->layers[layer_index];
  return (layer->flag & CD_FLAG_EXTERNAL) != 0;
}

/** \} */

/* -------------------------------------------------------------------- */
/** \name Mesh-to-Mesh Data Transfer
 * \{ */

static void copy_bit_flag(void *dst, const void *src, const size_t data_size, const uint64_t flag)
{
#define COPY_BIT_FLAG(_type, _dst, _src, _f) \
  { \
    const _type _val = *((_type *)(_src)) & ((_type)(_f)); \
    *((_type *)(_dst)) &= ~((_type)(_f)); \
    *((_type *)(_dst)) |= _val; \
  } \
  (void)0

  switch (data_size) {
    case 1:
      COPY_BIT_FLAG(uint8_t, dst, src, flag);
      break;
    case 2:
      COPY_BIT_FLAG(uint16_t, dst, src, flag);
      break;
    case 4:
      COPY_BIT_FLAG(uint32_t, dst, src, flag);
      break;
    case 8:
      COPY_BIT_FLAG(uint64_t, dst, src, flag);
      break;
    default:
      // CLOG_ERROR(&LOG, "Unknown flags-container size (%zu)", datasize);
      break;
  }

#undef COPY_BIT_FLAG
}

static bool check_bit_flag(const void *data, const size_t data_size, const uint64_t flag)
{
  switch (data_size) {
    case 1:
      return ((*((uint8_t *)data) & uint8_t(flag)) != 0);
    case 2:
      return ((*((uint16_t *)data) & uint16_t(flag)) != 0);
    case 4:
      return ((*((uint32_t *)data) & uint32_t(flag)) != 0);
    case 8:
      return ((*((uint64_t *)data) & uint64_t(flag)) != 0);
    default:
      // CLOG_ERROR(&LOG, "Unknown flags-container size (%zu)", datasize);
      return false;
  }
}

static void customdata_data_transfer_interp_generic(const CustomDataTransferLayerMap *laymap,
                                                    void *data_dst,
                                                    const void **sources,
                                                    const float *weights,
                                                    const int count,
                                                    const float mix_factor)
{
  BLI_assert(weights != nullptr);
  BLI_assert(count > 0);

  /* Fake interpolation, we actually copy highest weighted source to dest.
   * Note we also handle bitflags here,
   * in which case we rather choose to transfer value of elements totaling
   * more than 0.5 of weight. */
  int best_src_idx = 0;

  const eCustomDataType data_type = laymap->data_type;
  const int mix_mode = laymap->mix_mode;

  size_t data_size;
  const uint64_t data_flag = laymap->data_flag;

  cd_interp interp_cd = nullptr;
  cd_copy copy_cd = nullptr;

  if (!sources) {
    /* Not supported here, abort. */
    return;
  }

  if (int(data_type) & CD_FAKE) {
    data_size = laymap->data_size;
  }
  else {
    const LayerTypeInfo *type_info = layerType_getInfo(data_type);

    data_size = size_t(type_info->size);
    interp_cd = type_info->interp;
    copy_cd = type_info->copy;
  }

  void *tmp_dst = MEM_mallocN(data_size, __func__);

  if (count > 1 && !interp_cd) {
    if (data_flag) {
      /* Boolean case, we can 'interpolate' in two groups,
       * and choose value from highest weighted group. */
      float tot_weight_true = 0.0f;
      int item_true_idx = -1, item_false_idx = -1;

      for (int i = 0; i < count; i++) {
        if (check_bit_flag(sources[i], data_size, data_flag)) {
          tot_weight_true += weights[i];
          item_true_idx = i;
        }
        else {
          item_false_idx = i;
        }
      }
      best_src_idx = (tot_weight_true >= 0.5f) ? item_true_idx : item_false_idx;
    }
    else {
      /* We just choose highest weighted source. */
      float max_weight = 0.0f;

      for (int i = 0; i < count; i++) {
        if (weights[i] > max_weight) {
          max_weight = weights[i];
          best_src_idx = i;
        }
      }
    }
  }

  BLI_assert(best_src_idx >= 0);

  if (interp_cd) {
    interp_cd(sources, weights, nullptr, count, tmp_dst);
  }
  else if (data_flag) {
    copy_bit_flag(tmp_dst, sources[best_src_idx], data_size, data_flag);
  }
  /* No interpolation, just copy highest weight source element's data. */
  else if (copy_cd) {
    copy_cd(sources[best_src_idx], tmp_dst, 1);
  }
  else {
    memcpy(tmp_dst, sources[best_src_idx], data_size);
  }

  if (data_flag) {
    /* Bool flags, only copy if dest data is set (resp. unset) -
     * only 'advanced' modes we can support here! */
    if (mix_factor >= 0.5f && ((mix_mode == CDT_MIX_TRANSFER) ||
                               (mix_mode == CDT_MIX_REPLACE_ABOVE_THRESHOLD &&
                                check_bit_flag(data_dst, data_size, data_flag)) ||
                               (mix_mode == CDT_MIX_REPLACE_BELOW_THRESHOLD &&
                                !check_bit_flag(data_dst, data_size, data_flag)))) {
      copy_bit_flag(data_dst, tmp_dst, data_size, data_flag);
    }
  }
  else if (!(int(data_type) & CD_FAKE)) {
    CustomData_data_mix_value(data_type, tmp_dst, data_dst, mix_mode, mix_factor);
  }
  /* Else we can do nothing by default, needs custom interp func!
   * Note this is here only for sake of consistency, not expected to be used much actually? */
  else {
    if (mix_factor >= 0.5f) {
      memcpy(data_dst, tmp_dst, data_size);
    }
  }

  MEM_freeN(tmp_dst);
}

void customdata_data_transfer_interp_normal_normals(const CustomDataTransferLayerMap *laymap,
                                                    void *data_dst,
                                                    const void **sources,
                                                    const float *weights,
                                                    const int count,
                                                    const float mix_factor)
{
  BLI_assert(weights != nullptr);
  BLI_assert(count > 0);

  const eCustomDataType data_type = laymap->data_type;
  const int mix_mode = laymap->mix_mode;

  SpaceTransform *space_transform = static_cast<SpaceTransform *>(laymap->interp_data);

  const LayerTypeInfo *type_info = layerType_getInfo(data_type);
  cd_interp interp_cd = type_info->interp;

  float tmp_dst[3];

  BLI_assert(data_type == CD_NORMAL);

  if (!sources) {
    /* Not supported here, abort. */
    return;
  }

  interp_cd(sources, weights, nullptr, count, tmp_dst);
  if (space_transform) {
    /* tmp_dst is in source space so far, bring it back in destination space. */
    BLI_space_transform_invert_normal(space_transform, tmp_dst);
  }

  CustomData_data_mix_value(data_type, tmp_dst, data_dst, mix_mode, mix_factor);
}

void CustomData_data_transfer(const MeshPairRemap *me_remap,
                              const CustomDataTransferLayerMap *laymap)
{
  MeshPairRemapItem *mapit = me_remap->items;
  const int totelem = me_remap->items_num;

  const eCustomDataType data_type = laymap->data_type;
  const void *data_src = laymap->data_src;
  void *data_dst = laymap->data_dst;

  size_t data_step;
  size_t data_size;
  size_t data_offset;

  cd_datatransfer_interp interp = nullptr;

  size_t tmp_buff_size = 32;
  const void **tmp_data_src = nullptr;

  /* NOTE: null data_src may happen and be valid (see vgroups...). */
  if (!data_dst) {
    return;
  }

  if (data_src) {
    tmp_data_src = (const void **)MEM_malloc_arrayN(
        tmp_buff_size, sizeof(*tmp_data_src), __func__);
  }

  if (int(data_type) & CD_FAKE) {
    data_step = laymap->elem_size;
    data_size = laymap->data_size;
    data_offset = laymap->data_offset;
  }
  else {
    const LayerTypeInfo *type_info = layerType_getInfo(data_type);

    /* NOTE: we can use 'fake' CDLayers for crease :/. */
    data_size = size_t(type_info->size);
    data_step = laymap->elem_size ? laymap->elem_size : data_size;
    data_offset = laymap->data_offset;
  }

  interp = laymap->interp ? laymap->interp : customdata_data_transfer_interp_generic;

  for (int i = 0; i < totelem; i++, data_dst = POINTER_OFFSET(data_dst, data_step), mapit++) {
    const int sources_num = mapit->sources_num;
    const float mix_factor = laymap->mix_factor *
                             (laymap->mix_weights ? laymap->mix_weights[i] : 1.0f);

    if (!sources_num) {
      /* No sources for this element, skip it. */
      continue;
    }

    if (tmp_data_src) {
      if (UNLIKELY(sources_num > tmp_buff_size)) {
        tmp_buff_size = size_t(sources_num);
        tmp_data_src = (const void **)MEM_reallocN((void *)tmp_data_src,
                                                   sizeof(*tmp_data_src) * tmp_buff_size);
      }

      for (int j = 0; j < sources_num; j++) {
        const size_t src_idx = size_t(mapit->indices_src[j]);
        tmp_data_src[j] = POINTER_OFFSET(data_src, (data_step * src_idx) + data_offset);
      }
    }

    interp(laymap,
           POINTER_OFFSET(data_dst, data_offset),
           tmp_data_src,
           mapit->weights_src,
           sources_num,
           mix_factor);
  }

  MEM_SAFE_FREE(tmp_data_src);
}

/** \} */

/* -------------------------------------------------------------------- */
/** \name Custom Data IO
 * \{ */

static void write_mdisps(BlendWriter *writer,
                         const int count,
                         const MDisps *mdlist,
                         const int external)
{
  if (mdlist) {
    BLO_write_struct_array(writer, MDisps, count, mdlist);
    for (int i = 0; i < count; i++) {
      const MDisps *md = &mdlist[i];
      if (md->disps) {
        if (!external) {
          BLO_write_float3_array(writer, md->totdisp, &md->disps[0][0]);
        }
      }

      if (md->hidden) {
        BLO_write_raw(writer, BLI_BITMAP_SIZE(md->totdisp), md->hidden);
      }
    }
  }
}

static void write_grid_paint_mask(BlendWriter *writer,
                                  int count,
                                  const GridPaintMask *grid_paint_mask)
{
  if (grid_paint_mask) {
    BLO_write_struct_array(writer, GridPaintMask, count, grid_paint_mask);
    for (int i = 0; i < count; i++) {
      const GridPaintMask *gpm = &grid_paint_mask[i];
      if (gpm->data) {
        const int gridsize = BKE_ccg_gridsize(gpm->level);
        BLO_write_raw(writer, sizeof(*gpm->data) * gridsize * gridsize, gpm->data);
      }
    }
  }
}

void CustomData_blend_write(BlendWriter *writer,
                            CustomData *data,
                            Span<CustomDataLayer> layers_to_write,
                            int count,
                            eCustomDataMask cddata_mask,
                            ID *id)
{
  /* write external customdata (not for undo) */
  if (data->external && !BLO_write_is_undo(writer)) {
    CustomData_external_write(data, id, cddata_mask, count, 0);
  }

  BLO_write_struct_array_at_address(
      writer, CustomDataLayer, data->totlayer, data->layers, layers_to_write.data());

  for (const CustomDataLayer &layer : layers_to_write) {
    const LayerTypeInfo *typeInfo = layerType_getInfo(eCustomDataType(layer.type));

    if (typeInfo->use_default_data && layer.default_data) {
      BLO_write_struct_by_name(writer, typeInfo->structname, layer.default_data);
    }

    switch (layer.type) {
      case CD_MDEFORMVERT:
        BKE_defvert_blend_write(writer, count, static_cast<const MDeformVert *>(layer.data));
        break;
      case CD_MDISPS:
        write_mdisps(
            writer, count, static_cast<const MDisps *>(layer.data), layer.flag & CD_FLAG_EXTERNAL);
        break;
      case CD_PAINT_MASK:
        BLO_write_raw(writer, sizeof(float) * count, static_cast<const float *>(layer.data));
        break;
      case CD_SCULPT_FACE_SETS:
        BLO_write_raw(writer, sizeof(float) * count, static_cast<const float *>(layer.data));
        break;
      case CD_GRID_PAINT_MASK:
        write_grid_paint_mask(writer, count, static_cast<const GridPaintMask *>(layer.data));
        break;
      case CD_FACEMAP:
        BLO_write_raw(writer, sizeof(int) * count, static_cast<const int *>(layer.data));
        break;
      case CD_PROP_BOOL:
        BLO_write_raw(writer, sizeof(bool) * count, static_cast<const bool *>(layer.data));
        break;
      case CD_CREASE:
        BLO_write_raw(writer, sizeof(float) * count, static_cast<const float *>(layer.data));
        break;
      default: {
        const char *structname;
        int structnum;
        CustomData_file_write_info(eCustomDataType(layer.type), &structname, &structnum);
        if (structnum) {
          int datasize = structnum * count;
          BLO_write_struct_array_by_name(writer, structname, datasize, layer.data);
        }
        else if (!BLO_write_is_undo(writer)) { /* Do not warn on undo. */
          printf("%s error: layer '%s':%d - can't be written to file\n",
                 __func__,
                 structname,
                 layer.type);
        }
      }
    }
  }

  if (data->external) {
    BLO_write_struct(writer, CustomDataExternal, data->external);
  }
}

static void blend_read_mdisps(BlendDataReader *reader,
                              const int count,
                              MDisps *mdisps,
                              const int external)
{
  if (mdisps) {
    for (int i = 0; i < count; i++) {
      BLO_read_data_address(reader, &mdisps[i].disps);
      BLO_read_data_address(reader, &mdisps[i].hidden);

      if (mdisps[i].totdisp && !mdisps[i].level) {
        /* this calculation is only correct for loop mdisps;
         * if loading pre-BMesh face mdisps this will be
         * overwritten with the correct value in
         * bm_corners_to_loops() */
        float gridsize = sqrtf(mdisps[i].totdisp);
        mdisps[i].level = int(logf(gridsize - 1.0f) / float(M_LN2)) + 1;
      }

      if (BLO_read_requires_endian_switch(reader) && (mdisps[i].disps)) {
        /* DNA_struct_switch_endian doesn't do endian swap for (*disps)[] */
        /* this does swap for data written at write_mdisps() - readfile.c */
        BLI_endian_switch_float_array(*mdisps[i].disps, mdisps[i].totdisp * 3);
      }
      if (!external && !mdisps[i].disps) {
        mdisps[i].totdisp = 0;
      }
    }
  }
}

static void blend_read_paint_mask(BlendDataReader *reader,
                                  int count,
                                  GridPaintMask *grid_paint_mask)
{
  if (grid_paint_mask) {
    for (int i = 0; i < count; i++) {
      GridPaintMask *gpm = &grid_paint_mask[i];
      if (gpm->data) {
        BLO_read_data_address(reader, &gpm->data);
      }
    }
  }
}

void CustomData_blend_read(BlendDataReader *reader, CustomData *data, const int count)
{
  BLO_read_data_address(reader, &data->layers);

  /* Annoying workaround for bug #31079 loading legacy files with
   * no polygons _but_ have stale custom-data. */
  if (UNLIKELY(count == 0 && data->layers == nullptr && data->totlayer != 0)) {
    CustomData_reset(data);
    return;
  }

  BLO_read_data_address(reader, &data->external);

  int i = 0;
  while (i < data->totlayer) {
    CustomDataLayer *layer = &data->layers[i];
    const LayerTypeInfo *typeInfo = layerType_getInfo(eCustomDataType(layer->type));

    if (layer->default_data && typeInfo->use_default_data) {
      BLO_read_data_address(reader, &layer->default_data);
    }
    else {
      layer->default_data = nullptr;
    }

    if (layer->flag & CD_FLAG_EXTERNAL) {
      layer->flag &= ~CD_FLAG_IN_MEMORY;
    }

    layer->flag &= ~CD_FLAG_NOFREE;

    if (CustomData_verify_versions(data, i)) {
      BLO_read_data_address(reader, &layer->data);
      if (CustomData_layer_ensure_data_exists(layer, count)) {
        /* Under normal operations, this shouldn't happen, but...
         * For a CD_PROP_BOOL example, see #84935.
         * For a CD_MLOOPUV example, see #90620. */
        CLOG_WARN(&LOG,
                  "Allocated custom data layer that was not saved correctly for layer->type = %d.",
                  layer->type);
      }

      if (layer->type == CD_MDISPS) {
        blend_read_mdisps(
            reader, count, static_cast<MDisps *>(layer->data), layer->flag & CD_FLAG_EXTERNAL);
      }
      else if (layer->type == CD_GRID_PAINT_MASK) {
        blend_read_paint_mask(reader, count, static_cast<GridPaintMask *>(layer->data));
      }
      else if (layer->type == CD_MDEFORMVERT) {
        BKE_defvert_blend_read(reader, count, static_cast<MDeformVert *>(layer->data));
      }
      i++;
    }
  }

  /* Ensure allocated size is set to the size of the read array. While this should always be the
   * case (see #CustomData_blend_write_prepare), there can be some corruption in rare cases (e.g.
   * files saved between ff3d535bc2a63092 and 945f32e66d6ada2a). */
  data->maxlayer = data->totlayer;

  CustomData_update_typemap(data);
  CustomData_regen_active_refs(data);  // check for corrupted active layer refs
}

/** \} */

/* -------------------------------------------------------------------- */
/** \name Custom Data Debugging
 * \{ */

#ifndef NDEBUG

void CustomData_debug_info_from_layers(const CustomData *data, const char *indent, DynStr *dynstr)
{
  for (eCustomDataType type = eCustomDataType(0); type < CD_NUMTYPES;
       type = eCustomDataType(type + 1)) {
    if (CustomData_has_layer(data, type)) {
      /* NOTE: doesn't account for multiple layers. */
      const char *name = CustomData_layertype_name(type);
      const int size = CustomData_sizeof(type);
      const void *pt = CustomData_get_layer(data, type);
      const int pt_size = pt ? int(MEM_allocN_len(pt) / size) : 0;
      const char *structname;
      int structnum;
      CustomData_file_write_info(type, &structname, &structnum);
      BLI_dynstr_appendf(
          dynstr,
          "%sdict(name='%s', struct='%s', type=%d, ptr='%p', elem=%d, length=%d),\n",
          indent,
          name,
          structname,
          type,
          (const void *)pt,
          size,
          pt_size);
    }
  }
}

#endif /* NDEBUG */

/** \} */

namespace blender::bke {

/* -------------------------------------------------------------------- */
/** \name Custom Data C++ API
 * \{ */

const blender::CPPType *custom_data_type_to_cpp_type(const eCustomDataType type)
{
  switch (type) {
    case CD_PROP_FLOAT:
      return &CPPType::get<float>();
    case CD_PROP_FLOAT2:
      return &CPPType::get<float2>();
    case CD_PROP_FLOAT3:
      return &CPPType::get<float3>();
    case CD_PROP_INT32:
      return &CPPType::get<int>();
    case CD_PROP_COLOR:
      return &CPPType::get<ColorGeometry4f>();
    case CD_PROP_BOOL:
      return &CPPType::get<bool>();
    case CD_PROP_INT8:
      return &CPPType::get<int8_t>();
    case CD_PROP_BYTE_COLOR:
      return &CPPType::get<ColorGeometry4b>();
    case CD_PROP_STRING:
      return &CPPType::get<MStringProperty>();
    default:
      return nullptr;
  }
}

eCustomDataType cpp_type_to_custom_data_type(const blender::CPPType &type)
{
  if (type.is<float>()) {
    return CD_PROP_FLOAT;
  }
  if (type.is<float2>()) {
    return CD_PROP_FLOAT2;
  }
  if (type.is<float3>()) {
    return CD_PROP_FLOAT3;
  }
  if (type.is<int>()) {
    return CD_PROP_INT32;
  }
  if (type.is<ColorGeometry4f>()) {
    return CD_PROP_COLOR;
  }
  if (type.is<bool>()) {
    return CD_PROP_BOOL;
  }
  if (type.is<int8_t>()) {
    return CD_PROP_INT8;
  }
  if (type.is<ColorGeometry4b>()) {
    return CD_PROP_BYTE_COLOR;
  }
  if (type.is<MStringProperty>()) {
    return CD_PROP_STRING;
  }
  return static_cast<eCustomDataType>(-1);
}

/** \} */

}  // namespace blender::bke

size_t CustomData_get_elem_size(const CustomDataLayer *layer)
{
  return LAYERTYPEINFO[layer->type].size;
}<|MERGE_RESOLUTION|>--- conflicted
+++ resolved
@@ -2236,14 +2236,8 @@
      CD_MASK_ORIGSPACE | CD_MASK_TANGENT | CD_MASK_TESSLOOPNORMAL | CD_MASK_PREVIEW_MCOL |
      CD_MASK_PROP_ALL),
     /*pmask*/
-<<<<<<< HEAD
-    (CD_MASK_MPOLY | CD_MASK_BM_ELEM_PYPTR | CD_MASK_ORIGINDEX | CD_MASK_FACEMAP |
-
-     CD_MASK_FREESTYLE_FACE | CD_MASK_PROP_ALL),
-=======
     (CD_MASK_BM_ELEM_PYPTR | CD_MASK_ORIGINDEX | CD_MASK_FACEMAP | CD_MASK_FREESTYLE_FACE |
      CD_MASK_PROP_ALL),
->>>>>>> 11ba8c6a
     /*lmask*/
     (CD_MASK_BM_ELEM_PYPTR | CD_MASK_MDISPS | CD_MASK_NORMAL | CD_MASK_CUSTOMLOOPNORMAL |
      CD_MASK_MLOOPTANGENT | CD_MASK_PREVIEW_MLOOPCOL | CD_MASK_ORIGSPACE_MLOOP |
