--- conflicted
+++ resolved
@@ -41,12 +41,8 @@
 #include "BLI_rand.h"
 #include "BLI_sort_utils.h"
 #include "BLI_span.hh"
-<<<<<<< HEAD
 #include "BLI_task.h"
 #include "BLI_timeit.hh"
-=======
-#include "BLI_time.h"
->>>>>>> 203f5f9f
 #include "BLI_utildefines.h"
 
 #include "BLI_bounds.hh"
@@ -57,8 +53,8 @@
 #include "BLI_math_vector_types.hh"
 #include "BLI_set.hh"
 #include "BLI_vector.hh"
-
-#include "PIL_time.h"
+#include "BLI_time.h"
+
 #include "atomic_ops.h"
 
 #include "DNA_material_types.h"
@@ -69,7 +65,7 @@
 #include "BKE_context.hh"
 #include "BKE_dyntopo.hh"
 #include "BKE_dyntopo_set.hh"
-#include "BKE_global.h"
+#include "BKE_global.hh"
 #include "BKE_paint.hh"
 #include "BKE_pbvh_api.hh"
 #include "BKE_sculpt.hh"
@@ -82,42 +78,13 @@
 #include "dyntopo_intern.hh"
 #include "pbvh_intern.hh"
 
-<<<<<<< HEAD
 #include <cmath>
 #include <cstdio>
 #include <cstdlib>
-=======
-#include "CLG_log.h"
->>>>>>> 203f5f9f
 
 using blender::Span;
 
-<<<<<<< HEAD
 #include <cstdarg>
-=======
-/* Avoid skinny faces */
-#define USE_EDGEQUEUE_EVEN_SUBDIV
-#ifdef USE_EDGEQUEUE_EVEN_SUBDIV
-#  include "BKE_global.hh"
-#endif
-
-namespace blender::bke::pbvh {
-
-/* Support for only operating on front-faces. */
-#define USE_EDGEQUEUE_FRONTFACE
-
-/* Don't add edges into the queue multiple times. */
-#define USE_EDGEQUEUE_TAG
-/**
- * Ensure we don't have dirty tags for the edge queue, and that they are left cleared.
- * (slow, even for debug mode, so leave disabled for now).
- */
-#if defined(USE_EDGEQUEUE_TAG) && 0
-#  if !defined(NDEBUG)
-#    define USE_EDGEQUEUE_TAG_VERIFY
-#  endif
-#endif
->>>>>>> 203f5f9f
 
 using blender::Bounds;
 using blender::float2;
@@ -2644,16 +2611,22 @@
 bool remesh_topology_nodes(blender::bke::dyntopo::BrushTester *brush_tester,
                            Object *ob,
                            PBVH *pbvh,
-                           bool (*searchcb)(PBVHNode *node, SculptSearchSphereData *data),
+                           bool (*searchcb)(const PBVHNode &node,
+                                            const float3 &location,
+                                            const float radius_sq,
+                                            const bool original),
                            void (*undopush)(PBVHNode *node, void *data),
-                           SculptSearchSphereData *searchdata,
+                           const blender::float3 &location,
+                           const float radius_sq,
+                           const bool original,
                            PBVHTopologyUpdateMode mode,
                            const bool use_frontface,
                            float3 view_normal,
                            bool updatePBVH,
                            DyntopoMaskCB mask_cb,
                            void *mask_cb_data,
-                           float quality)
+                           float quality,
+                           void *searchdata)
 {
   bool modified = false;
   Vector<PBVHNode *> nodes;
@@ -2661,7 +2634,7 @@
   for (int i = 0; i < pbvh->nodes.size(); i++) {
     PBVHNode *node = &pbvh->nodes[i];
 
-    if (!(node->flag & PBVH_Leaf) || !searchcb(node, searchdata)) {
+    if (!(node->flag & PBVH_Leaf) || !searchcb(*node, location, radius_sq, original)) {
       continue;
     }
 
@@ -2961,7 +2934,6 @@
 
   bm->elem_index_dirty |= BM_VERT;
 
-<<<<<<< HEAD
   node->tri_buffers = tribufs;
 
   if (node->tribuf->verts.size()) {
@@ -2972,11 +2944,6 @@
     zero_v3(node->tribuf->min);
     zero_v3(node->tribuf->max);
   }
-=======
-static bool pbvh_bmesh_subdivide_long_edges(EdgeQueueContext *eq_ctx, PBVH *pbvh)
-{
-  const double start_time = BLI_time_now_seconds();
->>>>>>> 203f5f9f
 
   /* Compact memory, does a simple copy. */
   auto compact_vector = [&](auto &vector) {
@@ -3015,17 +2982,12 @@
     //
   };
 
-<<<<<<< HEAD
   auto compact_tribuf = [&compact_vector](PBVHTriBuf *tribuf) {
     compact_vector(tribuf->verts);
     compact_vector(tribuf->edges);
     compact_vector(tribuf->loops);
     compact_vector(tribuf->tris);
   };
-=======
-  CLOG_INFO(
-      &LOG, 2, "Long edge subdivision took %f seconds.", BLI_time_now_seconds() - start_time);
->>>>>>> 203f5f9f
 
   compact_tribuf(node->tribuf);
 
@@ -3234,14 +3196,10 @@
 /* Deletes PBVH_Delete marked nodes. */
 static void pbvh_bmesh_compact_tree(PBVH *bvh)
 {
-<<<<<<< HEAD
   // compact nodes
   int totnode = 0;
   for (int i = 0; i < bvh->nodes.size(); i++) {
     PBVHNode *n = &bvh->nodes[i];
-=======
-  const double start_time = BLI_time_now_seconds();
->>>>>>> 203f5f9f
 
     if (!(n->flag & PBVH_Delete)) {
       if (!(n->flag & PBVH_Leaf)) {
@@ -3300,14 +3258,10 @@
         BKE_pbvh_bmesh_free_tris(bvh, n);
       }
 
-<<<<<<< HEAD
       if (n->bm_unique_verts) {
         MEM_delete(n->bm_unique_verts);
         n->bm_unique_verts = nullptr;
       }
-=======
-  CLOG_INFO(&LOG, 2, "Short edge collapse took %f seconds.", BLI_time_now_seconds() - start_time);
->>>>>>> 203f5f9f
 
       if (n->bm_other_verts) {
         MEM_delete(n->bm_other_verts);
