/* SPDX-FileCopyrightText: 2009 by Nicholas Bishop. All rights reserved.
 *
 * SPDX-License-Identifier: GPL-2.0-or-later */

#pragma once

/** \file
 * \ingroup bke
 */

#include "BLI_array.hh"
#include "BLI_bit_vector.hh"
#include "BLI_bitmap.h"
#include "BLI_compiler_compat.h"
#include "BLI_math_matrix_types.hh"
#include "BLI_math_vector_types.hh"
#include "BLI_offset_indices.hh"
#include "BLI_ordered_edge.hh"
#include "BLI_set.hh"
#include "BLI_utildefines.h"

#include "BLI_math_vector_types.hh"
#include "BLI_offset_indices.hh"
#include "BLI_utildefines.h"
#include "DNA_brush_types.h"

#include "DNA_brush_enums.h"
#include "DNA_customdata_types.h"
#include "DNA_object_enums.h"
#include "DNA_scene_enums.h"

#include "BKE_pbvh.hh"

#include "bmesh.hh"

#include <type_traits>

struct SculptAttribute;
struct BMFace;
struct BMesh;
struct BMIdMap;
struct BMLog;
struct BlendDataReader;
struct BlendLibReader;
struct BlendWriter;
struct Brush;
struct CurveMapping;
struct Depsgraph;
struct EnumPropertyItem;
namespace blender {
namespace bke {
enum class AttrDomain : int8_t;
}
namespace ed::sculpt_paint {
namespace expand {
struct Cache;
}
namespace filter {
struct Cache;
}
struct StrokeCache;
}  // namespace ed::sculpt_paint
}  // namespace blender
struct GHash;
struct GridPaintMask;
struct Image;
struct ImagePool;
struct ImageUser;
struct KeyBlock;
struct ListBase;
struct Main;
struct Mesh;
struct MDeformVert;
struct MLoopCol;
struct MPropCol;
struct MultiresModifierData;
struct Object;
struct PBVH;
struct Paint;
struct PaintCurve;
struct PaintModeSettings;
struct Palette;
struct PaletteColor;
struct RegionView3D;
struct Scene;
struct Sculpt;
struct SculptSession;
struct SubdivCCG;
struct Tex;
struct ToolSettings;
struct UnifiedPaintSettings;
struct View3D;
struct ViewLayer;
struct bContext;
struct bToolRef;
struct tPaletteColorHSV;

extern const uchar PAINT_CURSOR_SCULPT[3];
extern const uchar PAINT_CURSOR_VERTEX_PAINT[3];
extern const uchar PAINT_CURSOR_WEIGHT_PAINT[3];
extern const uchar PAINT_CURSOR_TEXTURE_PAINT[3];
extern const uchar PAINT_CURSOR_SCULPT_CURVES[3];

enum ePaintMode {
  PAINT_MODE_SCULPT = 0,
  /** Vertex color. */
  PAINT_MODE_VERTEX = 1,
  PAINT_MODE_WEIGHT = 2,
  /** 3D view (projection painting). */
  PAINT_MODE_TEXTURE_3D = 3,
  /** Image space (2D painting). */
  PAINT_MODE_TEXTURE_2D = 4,
  PAINT_MODE_SCULPT_UV = 5,
  PAINT_MODE_GPENCIL = 6,
  /* Grease Pencil Vertex Paint */
  PAINT_MODE_VERTEX_GPENCIL = 7,
  PAINT_MODE_SCULPT_GPENCIL = 8,
  PAINT_MODE_WEIGHT_GPENCIL = 9,
  /** Curves. */
  PAINT_MODE_SCULPT_CURVES = 10,

  /** Keep last. */
  PAINT_MODE_INVALID = 11,
};

#define PAINT_MODE_HAS_BRUSH(mode) !ELEM(mode, PAINT_MODE_SCULPT_UV)

/* overlay invalidation */
enum ePaintOverlayControlFlags {
  PAINT_OVERLAY_INVALID_TEXTURE_PRIMARY = 1,
  PAINT_OVERLAY_INVALID_TEXTURE_SECONDARY = (1 << 2),
  PAINT_OVERLAY_INVALID_CURVE = (1 << 3),
  PAINT_OVERLAY_OVERRIDE_CURSOR = (1 << 4),
  PAINT_OVERLAY_OVERRIDE_PRIMARY = (1 << 5),
  PAINT_OVERLAY_OVERRIDE_SECONDARY = (1 << 6),
};
ENUM_OPERATORS(ePaintOverlayControlFlags, PAINT_OVERLAY_OVERRIDE_SECONDARY);

#define PAINT_OVERRIDE_MASK \
  (PAINT_OVERLAY_OVERRIDE_SECONDARY | PAINT_OVERLAY_OVERRIDE_PRIMARY | \
   PAINT_OVERLAY_OVERRIDE_CURSOR)

/**
 * Defines 8 areas resulting of splitting the object space by the XYZ axis planes. This is used to
 * flip or mirror transform values depending on where the vertex is and where the transform
 * operation started to support XYZ symmetry on those operations in a predictable way.
 */
#define PAINT_SYMM_AREA_DEFAULT 0

enum ePaintSymmetryAreas {
  PAINT_SYMM_AREA_X = (1 << 0),
  PAINT_SYMM_AREA_Y = (1 << 1),
  PAINT_SYMM_AREA_Z = (1 << 2),
};
ENUM_OPERATORS(ePaintSymmetryAreas, PAINT_SYMM_AREA_Z);

#define PAINT_SYMM_AREAS 8

void BKE_paint_invalidate_overlay_tex(Scene *scene, ViewLayer *view_layer, const Tex *tex);
void BKE_paint_invalidate_cursor_overlay(Scene *scene, ViewLayer *view_layer, CurveMapping *curve);
void BKE_paint_invalidate_overlay_all();
ePaintOverlayControlFlags BKE_paint_get_overlay_flags();
void BKE_paint_reset_overlay_invalid(ePaintOverlayControlFlags flag);
void BKE_paint_set_overlay_override(enum eOverlayFlags flag);

/* Palettes. */

Palette *BKE_palette_add(Main *bmain, const char *name);
PaletteColor *BKE_palette_color_add(Palette *palette);
bool BKE_palette_is_empty(const Palette *palette);
/**
 * Remove color from palette. Must be certain color is inside the palette!
 */
void BKE_palette_color_remove(Palette *palette, PaletteColor *color);
void BKE_palette_clear(Palette *palette);

void BKE_palette_sort_hsv(tPaletteColorHSV *color_array, int totcol);
void BKE_palette_sort_svh(tPaletteColorHSV *color_array, int totcol);
void BKE_palette_sort_vhs(tPaletteColorHSV *color_array, int totcol);
void BKE_palette_sort_luminance(tPaletteColorHSV *color_array, int totcol);
bool BKE_palette_from_hash(Main *bmain, GHash *color_table, const char *name, bool linear);

/* Paint curves. */

PaintCurve *BKE_paint_curve_add(Main *bmain, const char *name);

/**
 * Call when entering each respective paint mode.
 */
bool BKE_paint_ensure(ToolSettings *ts, Paint **r_paint);
void BKE_paint_init(Main *bmain, Scene *sce, ePaintMode mode, const uchar col[3]);
void BKE_paint_free(Paint *p);
/**
 * Called when copying scene settings, so even if 'src' and 'tar' are the same still do a
 * #id_us_plus(), rather than if we were copying between 2 existing scenes where a matching
 * value should decrease the existing user count as with #paint_brush_set()
 */
void BKE_paint_copy(const Paint *src, Paint *tar, int flag);

void BKE_paint_runtime_init(const ToolSettings *ts, Paint *paint);

void BKE_paint_cavity_curve_preset(Paint *p, int preset);

eObjectMode BKE_paint_object_mode_from_paintmode(ePaintMode mode);
bool BKE_paint_ensure_from_paintmode(Scene *sce, ePaintMode mode);
Paint *BKE_paint_get_active_from_paintmode(Scene *sce, ePaintMode mode);
const EnumPropertyItem *BKE_paint_get_tool_enum_from_paintmode(ePaintMode mode);
const char *BKE_paint_get_tool_enum_translation_context_from_paintmode(ePaintMode mode);
const char *BKE_paint_get_tool_prop_id_from_paintmode(ePaintMode mode);
uint BKE_paint_get_brush_tool_offset_from_paintmode(ePaintMode mode);
Paint *BKE_paint_get_active(Scene *sce, ViewLayer *view_layer);
Paint *BKE_paint_get_active_from_context(const bContext *C);
ePaintMode BKE_paintmode_get_active_from_context(const bContext *C);
ePaintMode BKE_paintmode_get_from_tool(const bToolRef *tref);
Brush *BKE_paint_brush(Paint *paint);
const Brush *BKE_paint_brush_for_read(const Paint *p);
void BKE_paint_brush_set(Paint *paint, Brush *br);
Palette *BKE_paint_palette(Paint *paint);
void BKE_paint_palette_set(Paint *p, Palette *palette);
void BKE_paint_curve_clamp_endpoint_add_index(PaintCurve *pc, int add_index);

/**
 * Return true when in vertex/weight/texture paint + face-select mode?
 */
bool BKE_paint_select_face_test(const Object *ob);
/**
 * Return true when in vertex/weight paint + vertex-select mode?
 */
bool BKE_paint_select_vert_test(const Object *ob);
/**
 * used to check if selection is possible
 * (when we don't care if its face or vert)
 */
bool BKE_paint_select_elem_test(const Object *ob);
/**
 * Checks if face/vertex hiding is always applied in the current mode.
 * Returns true in vertex/weight paint.
 */
bool BKE_paint_always_hide_test(const Object *ob);

/* Partial visibility. */

/**
 * Returns non-zero if any of the corners of the grid
 * face whose inner corner is at (x, y) are hidden, zero otherwise.
 */
bool paint_is_grid_face_hidden(blender::BoundedBitSpan grid_hidden, int gridsize, int x, int y);
/**
 * Return true if face is visible.
 */
bool paint_is_bmesh_face_hidden(const BMFace *f);

/* Paint masks. */

float paint_grid_paint_mask(const GridPaintMask *gpm, uint level, uint x, uint y);

void BKE_paint_face_set_overlay_color_get(int face_set, int seed, uchar r_color[4]);

/* Stroke related. */

bool paint_calculate_rake_rotation(UnifiedPaintSettings *ups,
                                   Brush *brush,
                                   const float mouse_pos[2],
                                   const float initial_mouse_pos[2],
                                   ePaintMode paint_mode,
                                   bool stroke_has_started);
void paint_update_brush_rake_rotation(UnifiedPaintSettings *ups, Brush *brush, float rotation);

void BKE_paint_stroke_get_average(const Scene *scene, const Object *ob, float stroke[3]);

/* Tool slot API. */

void BKE_paint_toolslots_init_from_main(Main *bmain);
void BKE_paint_toolslots_len_ensure(Paint *paint, int len);
void BKE_paint_toolslots_brush_update_ex(Paint *paint, Brush *brush);
void BKE_paint_toolslots_brush_update(Paint *paint);
/**
 * Run this to ensure brush types are set for each slot on entering modes
 * (for new scenes for example).
 */
void BKE_paint_toolslots_brush_validate(Main *bmain, Paint *paint);
Brush *BKE_paint_toolslots_brush_get(Paint *paint, int slot_index);

/* .blend I/O */

void BKE_paint_blend_write(BlendWriter *writer, Paint *paint);
void BKE_paint_blend_read_data(BlendDataReader *reader, const Scene *scene, Paint *paint);

#define SCULPT_FACE_SET_NONE 0

/** Used for both vertex color and weight paint. */
struct SculptVertexPaintGeomMap {
  blender::GroupedSpan<int> vert_to_loop;
  blender::GroupedSpan<int> vert_to_face;
};

/** Pose Brush IK Chain. */
struct SculptPoseIKChainSegment {
  blender::float3 orig;
  blender::float3 head;

  blender::float3 initial_orig;
  blender::float3 initial_head;
  float len;
  blender::float3 scale;
  float rot[4];
  float *weights;

  /* Store a 4x4 transform matrix for each of the possible combinations of enabled XYZ symmetry
   * axis. */
  float trans_mat[PAINT_SYMM_AREAS][4][4];
  float pivot_mat[PAINT_SYMM_AREAS][4][4];
  float pivot_mat_inv[PAINT_SYMM_AREAS][4][4];
};

struct SculptPoseIKChain {
  SculptPoseIKChainSegment *segments;
  int tot_segments;
  blender::float3 grab_delta_offset;
};

/* Cloth Brush */

/* Cloth Simulation. */
enum eSculptClothNodeSimState {
  /* Constraints were not built for this node, so it can't be simulated. */
  SCULPT_CLOTH_NODE_UNINITIALIZED,

  /* There are constraints for the geometry in this node, but it should not be simulated. */
  SCULPT_CLOTH_NODE_INACTIVE,

  /* There are constraints for this node and they should be used by the solver. */
  SCULPT_CLOTH_NODE_ACTIVE,
};

enum eSculptClothConstraintType {
  /* Constraint that creates the structure of the cloth. */
  SCULPT_CLOTH_CONSTRAINT_STRUCTURAL = 0,
  /* Constraint that references the position of a vertex and a position in deformation_pos which
   * can be deformed by the tools. */
  SCULPT_CLOTH_CONSTRAINT_DEFORMATION = 1,
  /* Constraint that references the vertex position and a editable soft-body position for
   * plasticity. */
  SCULPT_CLOTH_CONSTRAINT_SOFTBODY = 2,
  /* Constraint that references the vertex position and its initial position. */
  SCULPT_CLOTH_CONSTRAINT_PIN = 3,
};

struct SculptClothLengthConstraint {
  /* Elements that are affected by the constraint. */
  /* Element a should always be a mesh vertex with the index stored in elem_index_a as it is always
   * deformed. Element b could be another vertex of the same mesh or any other position (arbitrary
   * point, position for a previous state). In that case, elem_index_a and elem_index_b should be
   * the same to avoid affecting two different vertices when solving the constraints.
   * *elem_position points to the position which is owned by the element. */
  int elem_index_a;
  float *elem_position_a;

  int elem_index_b;
  float *elem_position_b;

  float length;
  float strength;

  /* Index in #SculptClothSimulation.node_state of the node from where this constraint was created.
   * This constraints will only be used by the solver if the state is active. */
  int node;

  eSculptClothConstraintType type;
};

struct SculptClothSimulation {
  SculptClothLengthConstraint *length_constraints;
  int tot_length_constraints;
  blender::Set<blender::OrderedEdge> created_length_constraints;
  int capacity_length_constraints;
  float *length_constraint_tweak;

  /* Position anchors for deformation brushes. These positions are modified by the brush and the
   * final positions of the simulated vertices are updated with constraints that use these points
   * as targets. */
  float (*deformation_pos)[3];
  float *deformation_strength;

  float mass;
  float damping;
  float softbody_strength;

  float (*acceleration)[3];
  float (*pos)[3];
  float (*init_pos)[3];
  float (*init_no)[3];
  float (*softbody_pos)[3];
  float (*prev_pos)[3];
  float (*last_iteration_pos)[3];

  ListBase *collider_list;

  int totnode;
  /** #PBVHNode pointer as a key, index in #SculptClothSimulation.node_state as value. */
  GHash *node_state_index;
  eSculptClothNodeSimState *node_state;
};

struct SculptVertexInfo {
  /* Indexed by base mesh vertex index, stores if that vertex is a boundary. */
  blender::BitVector<> boundary;
};

struct SculptBoundaryEditInfo {
  /* Vertex index from where the topology propagation reached this vertex. */
  int original_vertex_i;

  /* How many steps were needed to reach this vertex from the boundary. */
  int propagation_steps_num;

  /* Strength that is used to deform this vertex. */
  float strength_factor;
};

/* Edge for drawing the boundary preview in the cursor. */
struct SculptBoundaryPreviewEdge {
  PBVHVertRef v1;
  PBVHVertRef v2;
};

struct SculptBoundary {
  /* Vertex indices of the active boundary. */
  PBVHVertRef *verts;
  int verts_capacity;
  int verts_num;

  /* Distance from a vertex in the boundary to initial vertex indexed by vertex index, taking into
   * account the length of all edges between them. Any vertex that is not in the boundary will have
   * a distance of 0. */
  float *distance;

  float (*smoothco)[3];
  float *boundary_dist;  // distances from verts to boundary
  float (*boundary_tangents)[3];

  PBVHVertRef *boundary_closest;
  int sculpt_totvert;

  /* Data for drawing the preview. */
  SculptBoundaryPreviewEdge *edges;
  int edges_capacity;
  int edges_num;

  /* True if the boundary loops into itself. */
  bool forms_loop;

  /* Initial vertex in the boundary which is closest to the current sculpt active vertex. */
  PBVHVertRef initial_vertex;
  int initial_vertex_i;

  /* Vertex that at max_propagation_steps from the boundary and closest to the original active
   * vertex that was used to initialize the boundary. This is used as a reference to check how much
   * the deformation will go into the mesh and to calculate the strength of the brushes. */
  PBVHVertRef pivot_vertex;

  /* Stores the initial positions of the pivot and boundary initial vertex as they may be deformed
   * during the brush action. This allows to use them as a reference positions and vectors for some
   * brush effects. */
  blender::float3 initial_vertex_position;
  blender::float3 initial_pivot_position;

  /* Maximum number of topology steps that were calculated from the boundary. */
  int max_propagation_steps;

  /* Indexed by vertex index, contains the topology information needed for boundary deformations.
   */
  SculptBoundaryEditInfo *edit_info;

  /* Bend Deform type. */
  struct {
    float (*pivot_rotation_axis)[3];
    float (*pivot_positions)[4];
  } bend;

  /* Slide Deform type. */
  struct {
    float (*directions)[3];
  } slide;

  /* Twist Deform type. */
  struct {
    blender::float3 rotation_axis;
    blender::float3 pivot_position;
  } twist;

  /* Cicrle Deform type. */
  struct {
    float (*origin)[3];
    float *radius;
  } circle;

  int deform_target;
};

struct SculptFakeNeighbors {
  bool use_fake_neighbors;

  /* Max distance used to calculate neighborhood information. */
  float current_max_distance;

  /* Indexed by vertex, stores the vertex index of its fake neighbor if available. */
  PBVHVertRef *fake_neighbor_index;
};

/* Session data (mode-specific) */

/* Custom Temporary Attributes */

struct SculptAttributeParams {
  /* Allocate a flat array outside the CustomData system.  Cannot be combined with permanent. */
  int simple_array : 1;

  /* Do not mark CustomData layer as temporary.  Cannot be combined with simple_array.  Doesn't
   * work with PBVH_GRIDS.
   */
  int permanent : 1;   /* Cannot be combined with simple_array. */
  int stroke_only : 1; /* Release layer at end of struct */
  int nointerp : 1;
  int nocopy : 1;
};

struct SculptAttribute {
  /* Domain, data type and name */
  blender::bke::AttrDomain domain;
  eCustomDataType proptype;
  char name[MAX_CUSTOMDATA_LAYER_NAME];

  /* Source layer on mesh/bmesh, if any. */
  CustomDataLayer *layer;

  /* Data stored as flat array. */
  void *data;
  int elem_size, elem_num;
  bool data_for_bmesh; /* Temporary data store as array outside of bmesh. */

  /* Data is a flat array outside the CustomData system.
   * This will be true if simple_array is requested in
   * SculptAttributeParams, or the PBVH type is PBVH_GRIDS or PBVH_BMESH.
   */
  bool simple_array;
  /* Data stored per BMesh element. */
  int bmesh_cd_offset;

  /* Sculpt usage */
  SculptAttributeParams params;

  /**
   * Used to keep track of which pre-allocated SculptAttribute instances
   * inside of SculptSession.temp_attribute are used.
   */
  bool used;
  bool is_empty() const
  {
    return !used;
  }
};

#define SCULPT_MAX_ATTRIBUTES 64

/* Get a standard attribute name.  Key must match up with a member
 * of SculptAttributePointers.
 */

#define SCULPT_ATTRIBUTE_NAME(key) \
  (offsetof(SculptAttributePointers, key) >= 0 ? /* Spellcheck name. */ \
       (".sculpt_" #key)                         /* Make name. */ \
       : \
       "You misspelled the layer name key")

/* Convenience pointers for standard sculpt attributes. */

struct SculptAttributePointers {
  SculptAttribute *face_set;

  /* Persistent base. */
  SculptAttribute *persistent_co;
  SculptAttribute *persistent_no;
  SculptAttribute *persistent_disp;

  /* Layer brush. */
  SculptAttribute *layer_displayment;

  /* Precomputed auto-mask factor indexed by vertex, owned by the auto-masking system and
<<<<<<< HEAD
   * initialized in #SCULPT_automasking_cache_init when needed. */
  SculptAttribute *automasking_factor;    /* Stroke only. */
  SculptAttribute *automasking_occlusion; /* CD_PROP_INT8, stroke only */
=======
   * initialized in #auto_mask::cache_init when needed. */
  SculptAttribute *automasking_factor;
  SculptAttribute *automasking_occlusion; /* CD_PROP_INT8. */
>>>>>>> fcbb94ed
  SculptAttribute *automasking_stroke_id;
  SculptAttribute *automasking_cavity; /* Stroke only. */

  SculptAttribute *topology_island_key; /* CD_PROP_INT8 */

  /* BMesh */
  SculptAttribute *dyntopo_node_id_vertex;
  SculptAttribute *dyntopo_node_id_face;
  SculptAttribute *rake_temp;

  SculptAttribute *face_areas;

  SculptAttribute *smooth_bdist;
  SculptAttribute *smooth_vel;

  /* Sculpt utility attributes. */
  SculptAttribute *stroke_id;
  SculptAttribute *boundary_flags;      /* CD_PROP_INT32, vert */
  SculptAttribute *edge_boundary_flags; /* CD_PROP_INT32, vert */
  SculptAttribute *valence;             /* CD_PROP_INT32, vert */
  SculptAttribute *flags;               /* CD_PROP_INT8,  vert */

  SculptAttribute *orig_co, *orig_no; /* CD_PROP_FLOAT3, vert */
  SculptAttribute *orig_fsets;        /* CD_PROP_INT32,  face */
  SculptAttribute *orig_color;        /* CD_PROP_FLOAT4, vert */
  SculptAttribute *orig_mask;         /* CD_PROP_FLOAT   vert */

  SculptAttribute *curvature_dir; /* Curvature direction vectors, CD_PROP_FLOAT3 */

  SculptAttribute *smear_previous;
  SculptAttribute *hide_poly;
  SculptAttribute *limit_surface;

  SculptAttribute *layer_disp;
  SculptAttribute *layer_id;

  SculptAttribute *prefairing_co;
  SculptAttribute *fairing_fade;
  SculptAttribute *fairing_mask;

  /* Stores the displacement produced by the laplacian step of HC smooth */
  SculptAttribute *laplacian_disp;

  /* Enhance Details */
  SculptAttribute *detail_directions; /* Stroke only. */
};

struct SculptSession {
  /* Mesh data (not copied) can come either directly from a Mesh, or from a MultiresDM */
  struct { /* Special handling for multires meshes */
    bool active;
    MultiresModifierData *modifier;
    int level;
  } multires;

  /* Depsgraph for the Cloth Brush solver to get the colliders. */
  Depsgraph *depsgraph;

  /* These are always assigned to base mesh data when using PBVH_FACES and PBVH_GRIDS. */
  blender::MutableSpan<blender::float3> vert_positions;
  blender::Span<blender::int2> edges;
  blender::OffsetIndices<int> faces;
  blender::Span<int> corner_verts;
  blender::Span<int> corner_edges;

  const int *material_index;

  CustomData *vdata, *edata, *ldata, *pdata;

  /* These contain the vertex and poly counts of the final mesh. */
  int totvert, faces_num;

  KeyBlock *shapekey_active;
  MPropCol *vcol;
  MLoopCol *mcol;

  blender::bke::AttrDomain vcol_domain;
  eCustomDataType vcol_type;

  /* Mesh connectivity maps. */
  /* Vertices to adjacent polys. */
  blender::GroupedSpan<int> pmap;

  /* Edges to adjacent faces. */
  blender::Array<int> edge_to_face_offsets;
  blender::Array<int> edge_to_face_indices;
  blender::GroupedSpan<int> epmap;

  /* Vertices to adjacent edges. */
  blender::Array<int> vert_to_edge_offsets;
  blender::Array<int> vert_to_edge_indices;
  blender::GroupedSpan<int> vemap;

  /* Mesh Face Sets */
  /* Total number of faces of the base mesh. */
  int totedges, totloops, totfaces;

  /* The 0 ID is not used by the tools or the visibility system, it is just used when creating new
   * geometry (the trim tool, for example) to detect which geometry was just added, so it can be
   * assigned a valid Face Set after creation. Tools are not intended to run with Face Sets IDs set
<<<<<<< HEAD
   * to 0.
   */
  int *face_sets;
=======
   * to 0. */
  const int *face_sets;
>>>>>>> fcbb94ed
  /**
   * A reference to the ".hide_poly" attribute, to store whether (base) faces are hidden.
   * May be null.
   */
  const bool *hide_poly;

  bool *select_poly;

  /* BMesh for dynamic topology sculpting */
  BMesh *bm;
  BMIdMap *bm_idmap;

  /* TODO: get rid of these cd_ members and use
   * .attrs.XXX.bmesh_cd_offset directly.
   */
  int cd_vert_node_offset;
  int cd_face_node_offset;
  int cd_vcol_offset;
  int cd_vert_mask_offset;
  int cd_faceset_offset;
  int cd_face_areas;

  float *vmask;

  int totuv;

  /* Reproject customdata during smooth. */
  eAttrCorrectMode distort_correction_mode;

  /* Undo/redo log for dynamic topology sculpting */
  BMLog *bm_log;

  /* Limit surface/grids. */
  SubdivCCG *subdiv_ccg;

  /* PBVH acceleration structure */
  PBVH *pbvh;
  PBVH *last_pbvh;

  /* Setting this to true allows a PBVH rebuild when evaluating the object even if the stroke or
   * filter caches are active. */
  bool needs_pbvh_rebuild;

  /* Object is deformed with some modifiers. */
  bool deform_modifiers_active;
  /* Coords of un-deformed mesh. */
  blender::Array<blender::float3> orig_cos;
  /* Coords of deformed mesh but without stroke displacement. */
  blender::Array<blender::float3, 0> deform_cos;
  /* Crazy-space deformation matrices. */
  blender::Array<blender::float3x3, 0> deform_imats;

  /* Pool for texture evaluations. */
  ImagePool *tex_pool;

  blender::ed::sculpt_paint::StrokeCache *cache;
  blender::ed::sculpt_paint::filter::Cache *filter_cache;
  blender::ed::sculpt_paint::expand::Cache *expand_cache;

  /* Cursor data and active vertex for tools */
  PBVHVertRef active_vertex;
  PBVHFaceRef active_face;

  int active_grid_index;

  /* When active, the cursor draws with faded colors, indicating that there is an action
   * enabled.
   */
  bool draw_faded_cursor;
  float cursor_radius;
  blender::float3 cursor_location;
  blender::float3 cursor_normal;
  blender::float3 cursor_sampled_normal;
  blender::float3 cursor_view_normal;

  /* For Sculpt trimming gesture tools, initial ray-cast data from the position of the mouse
   * when
   * the gesture starts (intersection with the surface and if they ray hit the surface or not).
   */
  blender::float3 gesture_initial_back_location;
  blender::float3 gesture_initial_location;
  blender::float3 gesture_initial_normal;
  bool gesture_initial_hit;

  /* TODO(jbakker): Replace rv3d and v3d with ViewContext */
  RegionView3D *rv3d;
  View3D *v3d;
  Scene *scene;
  int cd_origvcol_offset;
  int cd_origco_offset;
  int cd_origno_offset;

  /* Face Sets by topology. */
  int face_set_last_created;
  PBVHFaceRef face_set_last_poly;
  PBVHEdgeRef face_set_last_edge;

  /* Dynamic mesh preview */
  PBVHVertRef *preview_vert_list;
  int preview_vert_count;

  /* Pose Brush Preview */
  blender::float3 pose_origin;
  SculptPoseIKChain *pose_ik_chain_preview;

  /* Boundary Brush Preview */
  SculptBoundary *boundary_preview;

  SculptVertexInfo vertex_info;
  SculptFakeNeighbors fake_neighbors;

  /* Transform operator */
  blender::float3 pivot_pos;
  float pivot_rot[4];
  blender::float3 pivot_scale;

  blender::float3 init_pivot_pos;
  float init_pivot_rot[4];
  blender::float3 init_pivot_scale;

  blender::float3 prev_pivot_pos;
  float prev_pivot_rot[4];
  blender::float3 prev_pivot_scale;

  struct {
    struct {
      SculptVertexPaintGeomMap gmap;
    } vpaint;

    struct {
      SculptVertexPaintGeomMap gmap;
      /* Keep track of how much each vertex has been painted (non-airbrush only). */
      float *alpha_weight;

      /* Needed to continuously re-apply over the same weights (BRUSH_ACCUMULATE disabled).
       * Lazy initialize as needed (flag is set to 1 to tag it as uninitialized). */
      MDeformVert *dvert_prev;
    } wpaint;

    /* TODO: identify sculpt-only fields */
    // struct { ... } sculpt;
  } mode;
  eObjectMode mode_type;

  /* This flag prevents PBVH from being freed when creating the vp_handle for texture paint. */
  bool building_vp_handle;

  /**
   * ID data is older than sculpt-mode data.
   * Set #Main.is_memfile_undo_flush_needed when enabling.
   */
  char needs_flush_to_id;

  /* This is a fixed-size array so we can pass pointers to its elements
   * to client code. This is important to keep bmesh offsets up to date.
   */
  SculptAttribute temp_attributes[SCULPT_MAX_ATTRIBUTES];

  /* Convenience #SculptAttribute pointers. */
  SculptAttributePointers attrs;

  /**
   * Some tools follows the shading chosen by the last used tool canvas.
   * When not set the viewport shading color would be used.
   *
   * NOTE: This setting is temporarily until paint mode is added.
   */
  bool sticky_shading_color;

  ushort stroke_id;

  /**
   * Last used painting canvas key.
   */
  char *last_paint_canvas_key;
  blender::float3 last_normal;

  /* Used to derive initial tip rotation. */
  float last_grab_delta[3];

  blender::Span<blender::float3> poly_normals;

  int last_automasking_settings_hash;
  uchar last_automask_stroke_id;
  bool *sharp_edge;
  bool *seam_edge;
  bool islands_valid; /* Is attrs.topology_island_key valid? */

  bool hard_edge_mode;
  DynTopoSettings cached_dyntopo;
  float sharp_angle_limit;
  eSculptBoundary smooth_boundary_flag;
};

void BKE_sculptsession_free(Object *ob);
void BKE_sculptsession_free_deformMats(SculptSession *ss);
void BKE_sculptsession_free_vwpaint_data(SculptSession *ss);

void BKE_sculptsession_bm_to_me(Object *ob, bool reorder);
void BKE_sculptsession_bm_to_me_for_render(Object *object);
int BKE_sculptsession_vertex_count(const SculptSession *ss);

void BKE_sculpt_ensure_idmap(Object *ob);

void BKE_sculpt_ensure_origco(Object *ob);
void BKE_sculpt_ensure_origmask(Object *ob);
void BKE_sculpt_ensure_origcolor(Object *ob);
void BKE_sculpt_ensure_origfset(Object *ob);
void BKE_sculpt_ensure_curvature_dir(Object *ob);

/* Ensures Sculpt_flags and sculpt_valence layers. */
void BKE_sculpt_ensure_sculpt_layers(Object *ob);

/* Ensure an attribute layer exists. */
SculptAttribute *BKE_sculpt_attribute_ensure(Object *ob,
                                             blender::bke::AttrDomain domain,
                                             eCustomDataType proptype,
                                             const char *name,
                                             const SculptAttributeParams *params);

/* Returns nullptr if attribute does not exist. */
SculptAttribute *BKE_sculpt_attribute_get(Object *ob,
                                          blender::bke::AttrDomain domain,
                                          eCustomDataType proptype,
                                          const char *name);

bool BKE_sculpt_attribute_destroy(Object *ob, SculptAttribute *attr);

/* Destroy all attributes and pseudo-attributes created by sculpt mode. */
void BKE_sculpt_attribute_destroy_temporary_all(Object *ob);

/* Destroy attributes that were marked as stroke only in SculptAttributeParams. */
void BKE_sculpt_attributes_destroy_temporary_stroke(Object *ob);

/* Release a SculptAttribute ref without destroying the underlying attribute. */
void BKE_sculpt_attribute_release_ref(Object *ob, SculptAttribute *attr);

SculptAttribute BKE_sculpt_find_attribute(Object *ob, const char *name);

bool BKE_sculpt_init_flags_valence(Object *ob, PBVH *pbvh, int totvert, bool reset_flags);

BMesh *BKE_sculptsession_empty_bmesh_create(void);
void BKE_sculptsession_bmesh_attr_update_internal(Object *ob);

<<<<<<< HEAD
/* Ensures non-temporary attributes in me exist in the sculpt mesh, or vice
 * versa if load_to_mesh is true.
 */
void BKE_sculptsession_sync_attributes(Object *ob, Mesh *me, bool load_to_mesh);

void BKE_sculptsession_bmesh_add_layers(Object *ob);
void BKE_sculptsession_update_attr_refs(Object *ob);

int BKE_sculptsession_get_totvert(const SculptSession *ss);

void BKE_sculpt_distort_correction_set(Object *ob, eAttrCorrectMode value);
void BKE_sculptsession_free_attribute_refs(Object *ob);

=======
>>>>>>> fcbb94ed
/**
 * Create new color layer on object if it doesn't have one and if experimental feature set has
 * sculpt vertex color enabled. Returns truth if new layer has been added, false otherwise.
 */

void BKE_sculpt_color_layer_create_if_needed(Object *object);

/**
 * \warning Expects a fully evaluated depsgraph.
 */
void BKE_sculpt_update_object_for_edit(Depsgraph *depsgraph, Object *ob_orig, bool is_paint_tool);
void BKE_sculpt_update_object_before_eval(Object *ob_eval);
void BKE_sculpt_update_object_after_eval(Depsgraph *depsgraph, Object *ob_eval);

/**
 * Sculpt mode handles multi-res differently from regular meshes, but only if
 * it's the last modifier on the stack and it is not on the first level.
 */
MultiresModifierData *BKE_sculpt_multires_active(const Scene *scene, Object *ob);
/**
 * Update the pointer to the ".hide_poly" attribute. This is necessary because it is dynamically
 * created, removed, and made mutable.
 */
<<<<<<< HEAD
bool *BKE_sculpt_hide_poly_ensure(Object *ob);
=======
void BKE_sculpt_hide_poly_pointer_update(Object &object);
>>>>>>> fcbb94ed

/**
 * Ensures a mask layer exists. If depsgraph and bmain are non-null,
 * a mask doesn't exist and the object has a multi-resolution modifier
 * then the scene depsgraph will be evaluated to update the runtime
 * subdivision data.
 *
 * \note always call *before* #BKE_sculpt_update_object_for_edit.
 */
void BKE_sculpt_mask_layers_ensure(Depsgraph *depsgraph,
                                   Main *bmain,
                                   Object *ob,
                                   MultiresModifierData *mmd);
void BKE_sculpt_toolsettings_data_ensure(Scene *scene);

PBVH *BKE_sculpt_object_pbvh_ensure(Depsgraph *depsgraph, Object *ob);

void BKE_sculpt_bvh_update_from_ccg(PBVH *pbvh, SubdivCCG *subdiv_ccg);

void BKE_sculpt_sync_face_visibility_to_grids(Mesh *mesh, SubdivCCG *subdiv_ccg);

/**
 * Test if PBVH can be used directly for drawing, which is faster than
 * drawing the mesh and all updates that come with it.
 */
bool BKE_sculptsession_use_pbvh_draw(const Object *ob, const RegionView3D *rv3d);

char BKE_get_fset_boundary_symflag(Object *object);

bool BKE_sculpt_has_persistent_base(SculptSession *ss);

/**
 * Sets ob->sculpt->bm.  The PBVH will be recreated if it exists
 * (if it's of type PBVH_BMESH) as will ob->sculpt->bm_idmap.
 *
 * Note: BMLog (ob->sculpt->bm_log) doesn't need to be reallocated.
 */
void BKE_sculpt_set_bmesh(Object *ob, BMesh *bm, bool free_existing = true);

enum {
  SCULPT_MASK_LAYER_CALC_VERT = (1 << 0),
  SCULPT_MASK_LAYER_CALC_LOOP = (1 << 1),
};

/* paint_vertex.cc */

/**
 * Fills the object's active color attribute layer with the fill color.
 *
 * \param only_selected: Limit the fill to selected faces or vertices.
 *
 * \return #true if successful.
 */
bool BKE_object_attributes_active_color_fill(Object *ob,
                                             const float fill_color[4],
                                             bool only_selected);

/** C accessor for #Object::sculpt::pbvh. */
PBVH *BKE_object_sculpt_pbvh_get(Object *object);
bool BKE_object_sculpt_use_dyntopo(const Object *object);

/* paint_canvas.cc */

/**
 * Create a key that can be used to compare with previous ones to identify changes.
 * The resulting 'string' is owned by the caller.
 */
char *BKE_paint_canvas_key_get(PaintModeSettings *settings, Object *ob);

bool BKE_paint_canvas_image_get(PaintModeSettings *settings,
                                Object *ob,
                                Image **r_image,
                                ImageUser **r_image_user);
int BKE_paint_canvas_uvmap_layer_index_get(const PaintModeSettings *settings, Object *ob);
void BKE_sculpt_check_cavity_curves(Sculpt *sd);
CurveMapping *BKE_sculpt_default_cavity_curve(void);

namespace blender::bke::paint {

/* Base implementation for vertex_attr_*** and face_attr_*** methods.
 * Returns a pointer to the attribute data (as defined by attr) for elem.
 */
template<typename T, typename ElemRef = PBVHVertRef>
static T *elem_attr_ptr(const ElemRef elem, const SculptAttribute *attr)
{
  void *ptr = nullptr;

  if (attr->data) {
    char *p = (char *)attr->data;
    int idx = (int)elem.i;

    if (attr->data_for_bmesh) {
      BMElem *e = (BMElem *)elem.i;
      idx = e->head.index;
    }

    ptr = p + attr->elem_size * (int)idx;
  }
  else {
    BMElem *v = (BMElem *)elem.i;
    ptr = BM_ELEM_CD_GET_VOID_P(v, attr->bmesh_cd_offset);
  }

  return static_cast<T *>(ptr);
}

/*
 * Get a pointer to attribute data at vertex.
 *
 * Example: float *persistent_co = vertex_attr_ptr<float>(vertex, ss->attrs.persistent_co);
 */
template<typename T>
static T *vertex_attr_ptr(const PBVHVertRef vertex, const SculptAttribute *attr)
{
  return elem_attr_ptr<T, PBVHVertRef>(vertex, attr);
}

/*
 * Get attribute data at vertex.
 *
 * Example: float weight = vertex_attr_get<float>(vertex, ss->attrs.automasking_factor);
 */
template<typename T>
static T vertex_attr_get(const PBVHVertRef vertex, const SculptAttribute *attr)
{
  return *vertex_attr_ptr<T>(vertex, attr);
}

/*
 * Set attribute data at vertex.
 *
 * vertex_attr_set<float>(vertex, ss->attrs.automasking_factor, 1.0f);
 */
template<typename T>
static void vertex_attr_set(const PBVHVertRef vertex, const SculptAttribute *attr, T data)
{
  *vertex_attr_ptr<T>(vertex, attr) = data;
}

/*
 * Get a pointer to attribute data at vertex.
 *
 * Example: float *persistent_co = vertex_attr_ptr<float>(vertex, ss->attrs.persistent_co);
 */
template<typename T> static T *edge_attr_ptr(const PBVHEdgeRef edge, const SculptAttribute *attr)
{
  return elem_attr_ptr<T, PBVHEdgeRef>(edge, attr);
}
/*
 * Get attribute data at vertex.
 *
 * Example: float weight = vertex_attr_get<float>(vertex, ss->attrs.automasking_factor);
 */
template<typename T> static T edge_attr_get(const PBVHEdgeRef edge, const SculptAttribute *attr)
{
  return *edge_attr_ptr<T>(edge, attr);
}

/*
 * Set attribute data at vertex.
 *
 * vertex_attr_set<float>(vertex, ss->attrs.automasking_factor, 1.0f);
 */
template<typename T>
static void edge_attr_set(const PBVHEdgeRef edge, const SculptAttribute *attr, T data)
{
  *edge_attr_ptr<T>(edge, attr) = data;
}

template<typename T> static T *face_attr_ptr(const PBVHFaceRef face, const SculptAttribute *attr)
{
  return elem_attr_ptr<T, PBVHFaceRef>(face, attr);
}

template<typename T> static T face_attr_get(const PBVHFaceRef face, const SculptAttribute *attr)
{
  return *face_attr_ptr<T>(face, attr);
}

template<typename T>
static void face_attr_set(const PBVHFaceRef face, const SculptAttribute *attr, T data)
{
  *face_attr_ptr<T>(face, attr) = data;
}

bool get_original_vertex(SculptSession *ss,
                         PBVHVertRef vertex,
                         float **r_co,
                         float **r_no,
                         float **r_color,
                         float **r_mask);
void load_all_original(Object *ob);
}  // namespace blender::bke::paint

template<typename PBVHElemRef = PBVHVertRef>
inline void BKE_sculpt_boundary_flag_update(SculptSession *ss,
                                            PBVHElemRef elem,
                                            bool flag_vert_edges = false)
{
  int *flags;

  if constexpr (std::is_same_v<PBVHElemRef, PBVHVertRef>) {
    PBVHVertRef vertex = {elem.i};
    flags = blender::bke::paint::vertex_attr_ptr<int>(elem, ss->attrs.boundary_flags);

    if (flag_vert_edges) {
      switch (BKE_pbvh_type(ss->pbvh)) {
        case PBVH_BMESH: {
          BMVert *v = reinterpret_cast<BMVert *>(vertex.i);
          if (!v->e) {
            break;
          }

          BMEdge *e = v->e;
          do {
            PBVHEdgeRef edge = {reinterpret_cast<intptr_t>(e)};
            *blender::bke::paint::edge_attr_ptr<int>(
                edge, ss->attrs.edge_boundary_flags) |= SCULPT_BOUNDARY_NEEDS_UPDATE |
                                                        SCULPT_BOUNDARY_UPDATE_SHARP_ANGLE;
          } while ((e = BM_DISK_EDGE_NEXT(e, v)) != v->e);

          break;
        }
        case PBVH_FACES:
          /* If we have a vertex to edge map use it. */
          if (!ss->vemap.is_empty()) {
            for (int edge_i : ss->vemap[vertex.i]) {
              *blender::bke::paint::edge_attr_ptr<int>(
                  {edge_i}, ss->attrs.edge_boundary_flags) |= SCULPT_BOUNDARY_NEEDS_UPDATE |
                                                              SCULPT_BOUNDARY_UPDATE_SHARP_ANGLE;
            }
          }
          else { /* Otherwise use vertex to poly map. */
            for (int poly_i : ss->pmap[vertex.i]) {
              for (int loop_i : ss->faces[poly_i]) {
                if (ss->corner_verts[loop_i] == vertex.i) {
                  int edge_i = ss->corner_edges[loop_i];
                  *blender::bke::paint::edge_attr_ptr<int>(
                      {edge_i},
                      ss->attrs.edge_boundary_flags) |= SCULPT_BOUNDARY_NEEDS_UPDATE |
                                                        SCULPT_BOUNDARY_UPDATE_SHARP_ANGLE;
                }
              }
            }
          }
          break;
        case PBVH_GRIDS:
          /* Not supported. */
          break;
      }
    }
  }
  else {
    flags = blender::bke::paint::edge_attr_ptr<int>(elem, ss->attrs.edge_boundary_flags);
  }

  *flags |= SCULPT_BOUNDARY_NEEDS_UPDATE | SCULPT_BOUNDARY_UPDATE_SHARP_ANGLE;
}

template<typename PBVHElemRef = PBVHVertRef>
inline void BKE_sculpt_boundary_flag_uv_update(SculptSession *ss, PBVHElemRef elem)
{
  int *flags;

  if constexpr (std::is_same_v<PBVHElemRef, PBVHVertRef>) {
    flags = blender::bke::paint::vertex_attr_ptr<int>(elem, ss->attrs.boundary_flags);
  }
  else {
    flags = blender::bke::paint::edge_attr_ptr<int>(elem, ss->attrs.edge_boundary_flags);
  }

  *flags |= SCULPT_BOUNDARY_UPDATE_UV;
}

template<typename PBVHElemRef = PBVHVertRef>
inline void BKE_sculpt_sharp_boundary_flag_update(SculptSession *ss,
                                                  PBVHElemRef elem,
                                                  bool update_ring = false)
{
  int *flags;

  if constexpr (std::is_same_v<PBVHElemRef, PBVHVertRef>) {
    flags = blender::bke::paint::vertex_attr_ptr<int>(elem, ss->attrs.boundary_flags);
  }
  else {
    flags = blender::bke::paint::edge_attr_ptr<int>(elem, ss->attrs.edge_boundary_flags);
  }

  *flags |= SCULPT_BOUNDARY_UPDATE_SHARP_ANGLE;

  if constexpr (std::is_same_v<PBVHElemRef, PBVHVertRef>) {
    if (update_ring && ss->bm) {
      BMVert *v = reinterpret_cast<BMVert *>(elem.i);
      if (!v->e) {
        return;
      }

      BMEdge *e = v->e;
      do {
        PBVHVertRef vertex2 = {reinterpret_cast<intptr_t>(BM_edge_other_vert(e, v))};

        int *flags2 = blender::bke::paint::vertex_attr_ptr<int>(vertex2, ss->attrs.boundary_flags);
        *flags2 |= SCULPT_BOUNDARY_UPDATE_SHARP_ANGLE;
      } while ((e = BM_DISK_EDGE_NEXT(e, v)) != v->e);
    }
  }
}<|MERGE_RESOLUTION|>--- conflicted
+++ resolved
@@ -587,15 +587,9 @@
   SculptAttribute *layer_displayment;
 
   /* Precomputed auto-mask factor indexed by vertex, owned by the auto-masking system and
-<<<<<<< HEAD
-   * initialized in #SCULPT_automasking_cache_init when needed. */
+   * initialized in #auto_mask::cache_init when needed. */
   SculptAttribute *automasking_factor;    /* Stroke only. */
   SculptAttribute *automasking_occlusion; /* CD_PROP_INT8, stroke only */
-=======
-   * initialized in #auto_mask::cache_init when needed. */
-  SculptAttribute *automasking_factor;
-  SculptAttribute *automasking_occlusion; /* CD_PROP_INT8. */
->>>>>>> fcbb94ed
   SculptAttribute *automasking_stroke_id;
   SculptAttribute *automasking_cavity; /* Stroke only. */
 
@@ -696,19 +690,14 @@
   /* The 0 ID is not used by the tools or the visibility system, it is just used when creating new
    * geometry (the trim tool, for example) to detect which geometry was just added, so it can be
    * assigned a valid Face Set after creation. Tools are not intended to run with Face Sets IDs set
-<<<<<<< HEAD
    * to 0.
    */
   int *face_sets;
-=======
-   * to 0. */
-  const int *face_sets;
->>>>>>> fcbb94ed
   /**
    * A reference to the ".hide_poly" attribute, to store whether (base) faces are hidden.
    * May be null.
    */
-  const bool *hide_poly;
+  bool *hide_poly;
 
   bool *select_poly;
 
@@ -948,7 +937,6 @@
 BMesh *BKE_sculptsession_empty_bmesh_create(void);
 void BKE_sculptsession_bmesh_attr_update_internal(Object *ob);
 
-<<<<<<< HEAD
 /* Ensures non-temporary attributes in me exist in the sculpt mesh, or vice
  * versa if load_to_mesh is true.
  */
@@ -962,8 +950,6 @@
 void BKE_sculpt_distort_correction_set(Object *ob, eAttrCorrectMode value);
 void BKE_sculptsession_free_attribute_refs(Object *ob);
 
-=======
->>>>>>> fcbb94ed
 /**
  * Create new color layer on object if it doesn't have one and if experimental feature set has
  * sculpt vertex color enabled. Returns truth if new layer has been added, false otherwise.
@@ -987,11 +973,8 @@
  * Update the pointer to the ".hide_poly" attribute. This is necessary because it is dynamically
  * created, removed, and made mutable.
  */
-<<<<<<< HEAD
 bool *BKE_sculpt_hide_poly_ensure(Object *ob);
-=======
 void BKE_sculpt_hide_poly_pointer_update(Object &object);
->>>>>>> fcbb94ed
 
 /**
  * Ensures a mask layer exists. If depsgraph and bmain are non-null,
@@ -1298,4 +1281,6 @@
       } while ((e = BM_DISK_EDGE_NEXT(e, v)) != v->e);
     }
   }
-}+}
+
+int *BKE_sculpt_face_sets_ensure(Object *ob);