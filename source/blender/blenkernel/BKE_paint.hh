/* SPDX-FileCopyrightText: 2009 by Nicholas Bishop. All rights reserved.
 *
 * SPDX-License-Identifier: GPL-2.0-or-later */

#pragma once

/** \file
 * \ingroup bke
 */

#include "BLI_array.hh"
#include "BLI_bit_vector.hh"
#include "BLI_math_matrix_types.hh"
#include "BLI_math_vector_types.hh"
#include "BLI_offset_indices.hh"
#include "BLI_ordered_edge.hh"
#include "BLI_set.hh"

#include "BLI_math_vector_types.hh"
#include "BLI_offset_indices.hh"
#include "BLI_utildefines.h"
#include "DNA_brush_types.h"

#include "DNA_brush_enums.h"
#include "DNA_customdata_types.h"
#include "DNA_object_enums.h"
#include "DNA_scene_enums.h"

#include "BKE_pbvh.hh"

#include "bmesh.hh"

#include <type_traits>

struct SculptAttribute;
struct BMFace;
struct BMLog;
struct BMesh;
struct BMIdMap;
struct BMLog;
struct BlendDataReader;
struct BlendLibReader;
struct BlendWriter;
struct Brush;
struct CustomDataLayer;
struct CurveMapping;
struct Depsgraph;
struct EnumPropertyItem;
namespace blender {
namespace bke {
enum class AttrDomain : int8_t;
}
namespace ed::sculpt_paint {
namespace expand {
struct Cache;
}
namespace filter {
struct Cache;
}
struct StrokeCache;
}  // namespace ed::sculpt_paint
}  // namespace blender
struct GHash;
struct GridPaintMask;
struct Image;
struct ImagePool;
struct ImageUser;
struct KeyBlock;
struct ListBase;
struct Main;
struct Mesh;
struct MDeformVert;
struct MLoopCol;
struct MPropCol;
struct MultiresModifierData;
struct Object;
struct PBVH;
struct Paint;
struct PaintCurve;
struct PaintModeSettings;
struct Palette;
struct PaletteColor;
struct RegionView3D;
struct Scene;
struct Sculpt;
struct SculptSession;
struct SubdivCCG;
struct Tex;
struct ToolSettings;
struct UnifiedPaintSettings;
struct View3D;
struct ViewLayer;
struct bContext;
struct bToolRef;
struct tPaletteColorHSV;

extern const uchar PAINT_CURSOR_SCULPT[3];
extern const uchar PAINT_CURSOR_VERTEX_PAINT[3];
extern const uchar PAINT_CURSOR_WEIGHT_PAINT[3];
extern const uchar PAINT_CURSOR_TEXTURE_PAINT[3];
extern const uchar PAINT_CURSOR_SCULPT_CURVES[3];

enum class PaintMode : int8_t {
  Sculpt = 0,
  /** Vertex color. */
  Vertex = 1,
  Weight = 2,
  /** 3D view (projection painting). */
  Texture3D = 3,
  /** Image space (2D painting). */
  Texture2D = 4,
  SculptUV = 5,
  GPencil = 6,
  /* Grease Pencil Vertex Paint */
  VertexGPencil = 7,
  SculptGPencil = 8,
  WeightGPencil = 9,
  /** Curves. */
  SculptCurves = 10,

  /** Keep last. */
  Invalid = 11,
};

#define PAINT_MODE_HAS_BRUSH(mode) !ELEM(mode, PaintMode::SculptUV)

/* overlay invalidation */
enum ePaintOverlayControlFlags {
  PAINT_OVERLAY_INVALID_TEXTURE_PRIMARY = 1,
  PAINT_OVERLAY_INVALID_TEXTURE_SECONDARY = (1 << 2),
  PAINT_OVERLAY_INVALID_CURVE = (1 << 3),
  PAINT_OVERLAY_OVERRIDE_CURSOR = (1 << 4),
  PAINT_OVERLAY_OVERRIDE_PRIMARY = (1 << 5),
  PAINT_OVERLAY_OVERRIDE_SECONDARY = (1 << 6),
};
ENUM_OPERATORS(ePaintOverlayControlFlags, PAINT_OVERLAY_OVERRIDE_SECONDARY);

#define PAINT_OVERRIDE_MASK \
  (PAINT_OVERLAY_OVERRIDE_SECONDARY | PAINT_OVERLAY_OVERRIDE_PRIMARY | \
   PAINT_OVERLAY_OVERRIDE_CURSOR)

/**
 * Defines 8 areas resulting of splitting the object space by the XYZ axis planes. This is used to
 * flip or mirror transform values depending on where the vertex is and where the transform
 * operation started to support XYZ symmetry on those operations in a predictable way.
 */
#define PAINT_SYMM_AREA_DEFAULT 0

enum ePaintSymmetryAreas {
  PAINT_SYMM_AREA_X = (1 << 0),
  PAINT_SYMM_AREA_Y = (1 << 1),
  PAINT_SYMM_AREA_Z = (1 << 2),
};
ENUM_OPERATORS(ePaintSymmetryAreas, PAINT_SYMM_AREA_Z);

#define PAINT_SYMM_AREAS 8

void BKE_paint_invalidate_overlay_tex(Scene *scene, ViewLayer *view_layer, const Tex *tex);
void BKE_paint_invalidate_cursor_overlay(Scene *scene, ViewLayer *view_layer, CurveMapping *curve);
void BKE_paint_invalidate_overlay_all();
ePaintOverlayControlFlags BKE_paint_get_overlay_flags();
void BKE_paint_reset_overlay_invalid(ePaintOverlayControlFlags flag);
void BKE_paint_set_overlay_override(enum eOverlayFlags flag);

/* Palettes. */

Palette *BKE_palette_add(Main *bmain, const char *name);
PaletteColor *BKE_palette_color_add(Palette *palette);
bool BKE_palette_is_empty(const Palette *palette);
/**
 * Remove color from palette. Must be certain color is inside the palette!
 */
void BKE_palette_color_remove(Palette *palette, PaletteColor *color);
void BKE_palette_clear(Palette *palette);

void BKE_palette_sort_hsv(tPaletteColorHSV *color_array, int totcol);
void BKE_palette_sort_svh(tPaletteColorHSV *color_array, int totcol);
void BKE_palette_sort_vhs(tPaletteColorHSV *color_array, int totcol);
void BKE_palette_sort_luminance(tPaletteColorHSV *color_array, int totcol);
bool BKE_palette_from_hash(Main *bmain, GHash *color_table, const char *name, bool linear);

/* Paint curves. */

PaintCurve *BKE_paint_curve_add(Main *bmain, const char *name);

/**
 * Call when entering each respective paint mode.
 */
bool BKE_paint_ensure(ToolSettings *ts, Paint **r_paint);
void BKE_paint_init(Main *bmain, Scene *sce, PaintMode mode, const uchar col[3]);
void BKE_paint_free(Paint *p);
/**
 * Called when copying scene settings, so even if 'src' and 'tar' are the same still do a
 * #id_us_plus(), rather than if we were copying between 2 existing scenes where a matching
 * value should decrease the existing user count as with #paint_brush_set()
 */
void BKE_paint_copy(const Paint *src, Paint *tar, int flag);

void BKE_paint_runtime_init(const ToolSettings *ts, Paint *paint);

void BKE_paint_cavity_curve_preset(Paint *p, int preset);

eObjectMode BKE_paint_object_mode_from_paintmode(PaintMode mode);
bool BKE_paint_ensure_from_paintmode(Scene *sce, PaintMode mode);
Paint *BKE_paint_get_active_from_paintmode(Scene *sce, PaintMode mode);
const EnumPropertyItem *BKE_paint_get_tool_enum_from_paintmode(PaintMode mode);
const char *BKE_paint_get_tool_enum_translation_context_from_paintmode(PaintMode mode);
const char *BKE_paint_get_tool_prop_id_from_paintmode(PaintMode mode);
uint BKE_paint_get_brush_tool_offset_from_paintmode(PaintMode mode);
Paint *BKE_paint_get_active(Scene *sce, ViewLayer *view_layer);
Paint *BKE_paint_get_active_from_context(const bContext *C);
PaintMode BKE_paintmode_get_active_from_context(const bContext *C);
PaintMode BKE_paintmode_get_from_tool(const bToolRef *tref);
Brush *BKE_paint_brush(Paint *paint);
const Brush *BKE_paint_brush_for_read(const Paint *p);
void BKE_paint_brush_set(Paint *paint, Brush *br);
Palette *BKE_paint_palette(Paint *paint);
void BKE_paint_palette_set(Paint *p, Palette *palette);
void BKE_paint_curve_clamp_endpoint_add_index(PaintCurve *pc, int add_index);

/**
 * Return true when in vertex/weight/texture paint + face-select mode?
 */
bool BKE_paint_select_face_test(const Object *ob);
/**
 * Return true when in vertex/weight paint + vertex-select mode?
 */
bool BKE_paint_select_vert_test(const Object *ob);
/**
 * used to check if selection is possible
 * (when we don't care if its face or vert)
 */
bool BKE_paint_select_elem_test(const Object *ob);
/**
 * Checks if face/vertex hiding is always applied in the current mode.
 * Returns true in vertex/weight paint.
 */
bool BKE_paint_always_hide_test(const Object *ob);

/* Partial visibility. */

/**
 * Returns non-zero if any of the corners of the grid
 * face whose inner corner is at (x, y) are hidden, zero otherwise.
 */
bool paint_is_grid_face_hidden(blender::BoundedBitSpan grid_hidden, int gridsize, int x, int y);
/**
 * Return true if face is visible.
 */
bool paint_is_bmesh_face_hidden(const BMFace *f);

/* Paint masks. */

float paint_grid_paint_mask(const GridPaintMask *gpm, uint level, uint x, uint y);

void BKE_paint_face_set_overlay_color_get(int face_set, int seed, uchar r_color[4]);

/* Stroke related. */

bool paint_calculate_rake_rotation(UnifiedPaintSettings *ups,
                                   Brush *brush,
                                   const float mouse_pos[2],
<<<<<<< HEAD
                                   const float initial_mouse_pos[2],
                                   ePaintMode paint_mode,
=======
                                   PaintMode paint_mode,
>>>>>>> 203f5f9f
                                   bool stroke_has_started);
void paint_update_brush_rake_rotation(UnifiedPaintSettings *ups, Brush *brush, float rotation);

void BKE_paint_stroke_get_average(const Scene *scene, const Object *ob, float stroke[3]);

/* Tool slot API. */

void BKE_paint_toolslots_init_from_main(Main *bmain);
void BKE_paint_toolslots_len_ensure(Paint *paint, int len);
void BKE_paint_toolslots_brush_update_ex(Paint *paint, Brush *brush);
void BKE_paint_toolslots_brush_update(Paint *paint);
/**
 * Run this to ensure brush types are set for each slot on entering modes
 * (for new scenes for example).
 */
void BKE_paint_toolslots_brush_validate(Main *bmain, Paint *paint);
Brush *BKE_paint_toolslots_brush_get(Paint *paint, int slot_index);

/* .blend I/O */

void BKE_paint_blend_write(BlendWriter *writer, Paint *paint);
void BKE_paint_blend_read_data(BlendDataReader *reader, const Scene *scene, Paint *paint);

#define SCULPT_FACE_SET_NONE 0

/** Used for both vertex color and weight paint. */
struct SculptVertexPaintGeomMap {
  blender::GroupedSpan<int> vert_to_loop;
  blender::GroupedSpan<int> vert_to_face;
};

/** Pose Brush IK Chain. */
struct SculptPoseIKChainSegment {
  blender::float3 orig;
  blender::float3 head;

  blender::float3 initial_orig;
  blender::float3 initial_head;
  float len;
  blender::float3 scale;
  float rot[4];
  float *weights;

  /* Store a 4x4 transform matrix for each of the possible combinations of enabled XYZ symmetry
   * axis. */
  float trans_mat[PAINT_SYMM_AREAS][4][4];
  float pivot_mat[PAINT_SYMM_AREAS][4][4];
  float pivot_mat_inv[PAINT_SYMM_AREAS][4][4];
};

struct SculptPoseIKChain {
  SculptPoseIKChainSegment *segments;
  int tot_segments;
  blender::float3 grab_delta_offset;
};

struct SculptVertexInfo {
  /* Indexed by base mesh vertex index, stores if that vertex is a boundary. */
  blender::BitVector<> boundary;
};

struct SculptBoundaryEditInfo {
  /* Vertex index from where the topology propagation reached this vertex. */
  int original_vertex_i;

  /* How many steps were needed to reach this vertex from the boundary. */
  int propagation_steps_num;

  /* Strength that is used to deform this vertex. */
  float strength_factor;
};

/* Edge for drawing the boundary preview in the cursor. */
struct SculptBoundaryPreviewEdge {
  PBVHVertRef v1;
  PBVHVertRef v2;
};

struct SculptBoundary {
  /* Vertex indices of the active boundary. */
  PBVHVertRef *verts;
  int verts_capacity;
  int verts_num;

  /* Distance from a vertex in the boundary to initial vertex indexed by vertex index, taking into
   * account the length of all edges between them. Any vertex that is not in the boundary will have
   * a distance of 0. */
  float *distance;

  float (*smoothco)[3];
  float *boundary_dist;  // distances from verts to boundary
  float (*boundary_tangents)[3];

  PBVHVertRef *boundary_closest;
  int sculpt_totvert;

  /* Data for drawing the preview. */
  SculptBoundaryPreviewEdge *edges;
  int edges_capacity;
  int edges_num;

  /* True if the boundary loops into itself. */
  bool forms_loop;

  /* Initial vertex in the boundary which is closest to the current sculpt active vertex. */
  PBVHVertRef initial_vertex;
  int initial_vertex_i;

  /* Vertex that at max_propagation_steps from the boundary and closest to the original active
   * vertex that was used to initialize the boundary. This is used as a reference to check how much
   * the deformation will go into the mesh and to calculate the strength of the brushes. */
  PBVHVertRef pivot_vertex;

  /* Stores the initial positions of the pivot and boundary initial vertex as they may be deformed
   * during the brush action. This allows to use them as a reference positions and vectors for some
   * brush effects. */
  blender::float3 initial_vertex_position;
  blender::float3 initial_pivot_position;

  /* Maximum number of topology steps that were calculated from the boundary. */
  int max_propagation_steps;

  /* Indexed by vertex index, contains the topology information needed for boundary deformations.
   */
  SculptBoundaryEditInfo *edit_info;

  /* Bend Deform type. */
  struct {
    float (*pivot_rotation_axis)[3];
    float (*pivot_positions)[4];
  } bend;

  /* Slide Deform type. */
  struct {
    float (*directions)[3];
  } slide;

  /* Twist Deform type. */
  struct {
    blender::float3 rotation_axis;
    blender::float3 pivot_position;
  } twist;

  /* Cicrle Deform type. */
  struct {
    float (*origin)[3];
    float *radius;
  } circle;

  int deform_target;
};

struct SculptFakeNeighbors {
  bool use_fake_neighbors;

  /* Max distance used to calculate neighborhood information. */
  float current_max_distance;

  /* Indexed by vertex, stores the vertex index of its fake neighbor if available. */
  PBVHVertRef *fake_neighbor_index;
};

/* Session data (mode-specific) */

/* Custom Temporary Attributes */

struct SculptAttributeParams {
  /* Allocate a flat array outside the CustomData system.  Cannot be combined with permanent. */
  int simple_array : 1;

  /* Do not mark CustomData layer as temporary.  Cannot be combined with simple_array.  Doesn't
   * work with PBVH_GRIDS.
   */
  int permanent : 1;   /* Cannot be combined with simple_array. */
  int stroke_only : 1; /* Release layer at end of struct */
  int nointerp : 1;
  int nocopy : 1;
};

struct SculptAttribute {
  /* Domain, data type and name */
  blender::bke::AttrDomain domain;
  eCustomDataType proptype;
  char name[MAX_CUSTOMDATA_LAYER_NAME];

  /* Source layer on mesh/bmesh, if any. */
  CustomDataLayer *layer;

  /* Data stored as flat array. */
  void *data;
  int elem_size, elem_num;
  bool data_for_bmesh; /* Temporary data store as array outside of bmesh. */

  /* Data is a flat array outside the CustomData system.
   * This will be true if simple_array is requested in
   * SculptAttributeParams, or the PBVH type is PBVH_GRIDS or PBVH_BMESH.
   */
  bool simple_array;
  /* Data stored per BMesh element. */
  int bmesh_cd_offset;

  /* Sculpt usage */
  SculptAttributeParams params;

  /**
   * Used to keep track of which pre-allocated SculptAttribute instances
   * inside of SculptSession.temp_attribute are used.
   */
  bool used;
  bool is_empty() const
  {
    return !used;
  }
};

#define SCULPT_MAX_ATTRIBUTES 64

/* Get a standard attribute name.  Key must match up with a member
 * of SculptAttributePointers.
 */

#define SCULPT_ATTRIBUTE_NAME(key) \
  (offsetof(SculptAttributePointers, key) >= 0 ? /* Spellcheck name. */ \
       (".sculpt_" #key)                         /* Make name. */ \
       : \
       "You misspelled the layer name key")

/* Convenience pointers for standard sculpt attributes. */

struct SculptAttributePointers {
  SculptAttribute *face_set;

  /* Persistent base. */
  SculptAttribute *persistent_co;
  SculptAttribute *persistent_no;
  SculptAttribute *persistent_disp;

  /* Layer brush. */
  SculptAttribute *layer_displayment;

  /* Precomputed auto-mask factor indexed by vertex, owned by the auto-masking system and
   * initialized in #auto_mask::cache_init when needed. */
  SculptAttribute *automasking_factor;    /* Stroke only. */
  SculptAttribute *automasking_occlusion; /* CD_PROP_INT8, stroke only */
  SculptAttribute *automasking_stroke_id;
  SculptAttribute *automasking_cavity; /* Stroke only. */

  SculptAttribute *topology_island_key; /* CD_PROP_INT8 */

  /* BMesh */
  SculptAttribute *dyntopo_node_id_vertex;
  SculptAttribute *dyntopo_node_id_face;
  SculptAttribute *rake_temp;

  SculptAttribute *face_areas;

  SculptAttribute *smooth_bdist;
  SculptAttribute *smooth_vel;

  /* Sculpt utility attributes. */
  SculptAttribute *stroke_id;
  SculptAttribute *boundary_flags;      /* CD_PROP_INT32, vert */
  SculptAttribute *edge_boundary_flags; /* CD_PROP_INT32, vert */
  SculptAttribute *valence;             /* CD_PROP_INT32, vert */
  SculptAttribute *flags;               /* CD_PROP_INT8,  vert */

  SculptAttribute *orig_co, *orig_no; /* CD_PROP_FLOAT3, vert */
  SculptAttribute *orig_fsets;        /* CD_PROP_INT32,  face */
  SculptAttribute *orig_color;        /* CD_PROP_FLOAT4, vert */
  SculptAttribute *orig_mask;         /* CD_PROP_FLOAT   vert */

  SculptAttribute *curvature_dir; /* Curvature direction vectors, CD_PROP_FLOAT3 */

  SculptAttribute *smear_previous;
  SculptAttribute *hide_poly;
  SculptAttribute *limit_surface;

  SculptAttribute *layer_disp;
  SculptAttribute *layer_id;

  SculptAttribute *prefairing_co;
  SculptAttribute *fairing_fade;
  SculptAttribute *fairing_mask;

  /* Stores the displacement produced by the laplacian step of HC smooth */
  SculptAttribute *laplacian_disp;

  /* Enhance Details */
  SculptAttribute *detail_directions; /* Stroke only. */
};

struct SculptSession {
  /* Mesh data (not copied) can come either directly from a Mesh, or from a MultiresDM */
  struct { /* Special handling for multires meshes */
    bool active;
    MultiresModifierData *modifier;
    int level;
  } multires;

  /* Depsgraph for the Cloth Brush solver to get the colliders. */
  Depsgraph *depsgraph;

  /* These are always assigned to base mesh data when using PBVH_FACES and PBVH_GRIDS. */
  blender::MutableSpan<blender::float3> vert_positions;
  blender::Span<blender::int2> edges;
  blender::OffsetIndices<int> faces;
  blender::Span<int> corner_verts;
  blender::Span<int> corner_edges;

  const int *material_index;

  CustomData *vdata, *edata, *ldata, *pdata;

  /* These contain the vertex and poly counts of the final mesh. */
  int totvert, faces_num;

  KeyBlock *shapekey_active;
  MPropCol *vcol;
  MLoopCol *mcol;

  blender::bke::AttrDomain vcol_domain;
  eCustomDataType vcol_type;

  /* Mesh connectivity maps. */
  /* Vertices to adjacent polys. */
  blender::GroupedSpan<int> vert_to_face_map;

  /* Edges to adjacent faces. */
  blender::Array<int> edge_to_face_offsets;
  blender::Array<int> edge_to_face_indices;
  blender::GroupedSpan<int> edge_to_face_map;

  /* Vertices to adjacent edges. */
  blender::Array<int> vert_to_edge_offsets;
  blender::Array<int> vert_to_edge_indices;
  blender::GroupedSpan<int> vert_to_edge_map;

  /* Mesh Face Sets */
  /* Total number of faces of the base mesh. */
  int totedges, totloops, totfaces;

  /* The 0 ID is not used by the tools or the visibility system, it is just used when creating new
   * geometry (the trim tool, for example) to detect which geometry was just added, so it can be
   * assigned a valid Face Set after creation. Tools are not intended to run with Face Sets IDs set
   * to 0.
   */
  int *face_sets;
  /**
   * A reference to the ".hide_poly" attribute, to store whether (base) faces are hidden.
   * May be null.
   */
  bool *hide_poly;

  bool *select_poly;

  /* BMesh for dynamic topology sculpting */
  BMesh *bm;
  BMIdMap *bm_idmap;

  /* TODO: get rid of these cd_ members and use
   * .attrs.XXX.bmesh_cd_offset directly.
   */
  int cd_vert_node_offset;
  int cd_face_node_offset;
  int cd_vcol_offset;
  int cd_vert_mask_offset;
  int cd_faceset_offset;
  int cd_face_areas;

  float *vmask;

  int totuv;

  /* Reproject customdata during smooth. */
  eAttrCorrectMode distort_correction_mode;

  /* Undo/redo log for dynamic topology sculpting */
  BMLog *bm_log;

  /* Limit surface/grids. */
  SubdivCCG *subdiv_ccg;

  /* PBVH acceleration structure */
  PBVH *pbvh;
  PBVH *last_pbvh;

  /* Setting this to true allows a PBVH rebuild when evaluating the object even if the stroke or
   * filter caches are active. */
  bool needs_pbvh_rebuild;

  /* Object is deformed with some modifiers. */
  bool deform_modifiers_active;
  /* Coords of un-deformed mesh. */
  blender::Array<blender::float3> orig_cos;
  /* Coords of deformed mesh but without stroke displacement. */
  blender::Array<blender::float3, 0> deform_cos;
  /* Crazy-space deformation matrices. */
  blender::Array<blender::float3x3, 0> deform_imats;

  /* Pool for texture evaluations. */
  ImagePool *tex_pool;

  blender::ed::sculpt_paint::StrokeCache *cache;
  blender::ed::sculpt_paint::filter::Cache *filter_cache;
  blender::ed::sculpt_paint::expand::Cache *expand_cache;

  /* Cursor data and active vertex for tools */
  PBVHVertRef active_vertex;
  PBVHFaceRef active_face;

  int active_grid_index;

  /* When active, the cursor draws with faded colors, indicating that there is an action
   * enabled.
   */
  bool draw_faded_cursor;
  float cursor_radius;
  blender::float3 cursor_location;
  blender::float3 cursor_normal;
  blender::float3 cursor_sampled_normal;
  blender::float3 cursor_view_normal;

  /* For Sculpt trimming gesture tools, initial ray-cast data from the position of the mouse
   * when
   * the gesture starts (intersection with the surface and if they ray hit the surface or not).
   */
  blender::float3 gesture_initial_back_location;
  blender::float3 gesture_initial_location;
  blender::float3 gesture_initial_normal;
  bool gesture_initial_hit;

  /* TODO(jbakker): Replace rv3d and v3d with ViewContext */
  RegionView3D *rv3d;
  View3D *v3d;
  Scene *scene;
  int cd_origvcol_offset;
  int cd_origco_offset;
  int cd_origno_offset;

  /* Face Sets by topology. */
  int face_set_last_created;
  PBVHFaceRef face_set_last_poly;
  PBVHEdgeRef face_set_last_edge;

  /* Dynamic mesh preview */
  PBVHVertRef *preview_vert_list;
  int preview_vert_count;

  /* Pose Brush Preview */
  blender::float3 pose_origin;
  SculptPoseIKChain *pose_ik_chain_preview;

  /* Boundary Brush Preview */
  SculptBoundary *boundary_preview;

  SculptVertexInfo vertex_info;
  SculptFakeNeighbors fake_neighbors;

  /* Transform operator */
  blender::float3 pivot_pos;
  float pivot_rot[4];
  blender::float3 pivot_scale;

  blender::float3 init_pivot_pos;
  float init_pivot_rot[4];
  blender::float3 init_pivot_scale;

  blender::float3 prev_pivot_pos;
  float prev_pivot_rot[4];
  blender::float3 prev_pivot_scale;

  struct {
    struct {
      SculptVertexPaintGeomMap gmap;
    } vpaint;

    struct {
      SculptVertexPaintGeomMap gmap;
      /* Keep track of how much each vertex has been painted (non-airbrush only). */
      float *alpha_weight;

      /* Needed to continuously re-apply over the same weights (BRUSH_ACCUMULATE disabled).
       * Lazy initialize as needed (flag is set to 1 to tag it as uninitialized). */
      MDeformVert *dvert_prev;
    } wpaint;

    /* TODO: identify sculpt-only fields */
    // struct { ... } sculpt;
  } mode;
  eObjectMode mode_type;

  /* This flag prevents PBVH from being freed when creating the vp_handle for texture paint. */
  bool building_vp_handle;

  /**
   * ID data is older than sculpt-mode data.
   * Set #Main.is_memfile_undo_flush_needed when enabling.
   */
  char needs_flush_to_id;

  /* This is a fixed-size array so we can pass pointers to its elements
   * to client code. This is important to keep bmesh offsets up to date.
   */
  SculptAttribute temp_attributes[SCULPT_MAX_ATTRIBUTES];

  /* Convenience #SculptAttribute pointers. */
  SculptAttributePointers attrs;

  /**
   * Some tools follows the shading chosen by the last used tool canvas.
   * When not set the viewport shading color would be used.
   *
   * NOTE: This setting is temporarily until paint mode is added.
   */
  bool sticky_shading_color;

  ushort stroke_id;

  /**
   * Last used painting canvas key.
   */
  char *last_paint_canvas_key;
  blender::float3 last_normal;

  /* Used to derive initial tip rotation. */
  float last_grab_delta[3];

  blender::Span<blender::float3> poly_normals;

  int last_automasking_settings_hash;
  uchar last_automask_stroke_id;
  bool *sharp_edge;
  bool *seam_edge;
  bool islands_valid; /* Is attrs.topology_island_key valid? */

  bool hard_edge_mode;
  DynTopoSettings cached_dyntopo;
  float sharp_angle_limit;
  eSculptBoundary smooth_boundary_flag;
};

void BKE_sculptsession_free(Object *ob);
void BKE_sculptsession_free_deformMats(SculptSession *ss);
void BKE_sculptsession_free_vwpaint_data(SculptSession *ss);

void BKE_sculptsession_bm_to_me(Object *ob, bool reorder);
void BKE_sculptsession_bm_to_me_for_render(Object *object);
int BKE_sculptsession_vertex_count(const SculptSession *ss);

void BKE_sculpt_ensure_idmap(Object *ob);

void BKE_sculpt_ensure_origco(Object *ob);
void BKE_sculpt_ensure_origmask(Object *ob);
void BKE_sculpt_ensure_origcolor(Object *ob);
void BKE_sculpt_ensure_origfset(Object *ob);
void BKE_sculpt_ensure_curvature_dir(Object *ob);

/* Ensures Sculpt_flags and sculpt_valence layers. */
void BKE_sculpt_ensure_sculpt_layers(Object *ob);

/* Ensure an attribute layer exists. */
SculptAttribute *BKE_sculpt_attribute_ensure(Object *ob,
                                             blender::bke::AttrDomain domain,
                                             eCustomDataType proptype,
                                             const char *name,
                                             const SculptAttributeParams *params);

/* Returns nullptr if attribute does not exist. */
SculptAttribute *BKE_sculpt_attribute_get(Object *ob,
                                          blender::bke::AttrDomain domain,
                                          eCustomDataType proptype,
                                          const char *name);

bool BKE_sculpt_attribute_destroy(Object *ob, SculptAttribute *attr);

/* Destroy all attributes and pseudo-attributes created by sculpt mode. */
void BKE_sculpt_attribute_destroy_temporary_all(Object *ob);

/* Destroy attributes that were marked as stroke only in SculptAttributeParams. */
void BKE_sculpt_attributes_destroy_temporary_stroke(Object *ob);

/* Release a SculptAttribute ref without destroying the underlying attribute. */
void BKE_sculpt_attribute_release_ref(Object *ob, SculptAttribute *attr);

SculptAttribute BKE_sculpt_find_attribute(Object *ob, const char *name);

bool BKE_sculpt_init_flags_valence(Object *ob, PBVH *pbvh, int totvert, bool reset_flags);

BMesh *BKE_sculptsession_empty_bmesh_create(void);
void BKE_sculptsession_bmesh_attr_update_internal(Object *ob);

/* Ensures non-temporary attributes in me exist in the sculpt mesh, or vice
 * versa if load_to_mesh is true.
 */
void BKE_sculptsession_sync_attributes(Object *ob, Mesh *me, bool load_to_mesh);

void BKE_sculptsession_bmesh_add_layers(Object *ob);
void BKE_sculptsession_update_attr_refs(Object *ob);

int BKE_sculptsession_get_totvert(const SculptSession *ss);

void BKE_sculpt_distort_correction_set(Object *ob, eAttrCorrectMode value);
void BKE_sculptsession_free_attribute_refs(Object *ob);

/**
 * Create new color layer on object if it doesn't have one and if experimental feature set has
 * sculpt vertex color enabled. Returns truth if new layer has been added, false otherwise.
 */

void BKE_sculpt_color_layer_create_if_needed(Object *object);

/**
 * \warning Expects a fully evaluated depsgraph.
 */
void BKE_sculpt_update_object_for_edit(Depsgraph *depsgraph, Object *ob_orig, bool is_paint_tool);
void BKE_sculpt_update_object_before_eval(Object *ob_eval);
void BKE_sculpt_update_object_after_eval(Depsgraph *depsgraph, Object *ob_eval);

/**
 * Sculpt mode handles multi-res differently from regular meshes, but only if
 * it's the last modifier on the stack and it is not on the first level.
 */
MultiresModifierData *BKE_sculpt_multires_active(const Scene *scene, Object *ob);
/**
 * Update the pointer to the ".hide_poly" attribute. This is necessary because it is dynamically
 * created, removed, and made mutable.
 */
bool *BKE_sculpt_hide_poly_ensure(Object *ob);
void BKE_sculpt_hide_poly_pointer_update(Object &object);

/**
 * Ensures a mask layer exists. If depsgraph and bmain are non-null,
 * a mask doesn't exist and the object has a multi-resolution modifier
 * then the scene depsgraph will be evaluated to update the runtime
 * subdivision data.
 *
 * \note always call *before* #BKE_sculpt_update_object_for_edit.
 */
void BKE_sculpt_mask_layers_ensure(Depsgraph *depsgraph,
                                   Main *bmain,
                                   Object *ob,
                                   MultiresModifierData *mmd);
void BKE_sculpt_toolsettings_data_ensure(Scene *scene);

PBVH *BKE_sculpt_object_pbvh_ensure(Depsgraph *depsgraph, Object *ob);

void BKE_sculpt_bvh_update_from_ccg(PBVH *pbvh, SubdivCCG *subdiv_ccg);

void BKE_sculpt_sync_face_visibility_to_grids(Mesh *mesh, SubdivCCG *subdiv_ccg);

/**
 * Test if PBVH can be used directly for drawing, which is faster than
 * drawing the mesh and all updates that come with it.
 */
bool BKE_sculptsession_use_pbvh_draw(const Object *ob, const RegionView3D *rv3d);

char BKE_get_fset_boundary_symflag(Object *object);

bool BKE_sculpt_has_persistent_base(SculptSession *ss);

/**
 * Sets ob->sculpt->bm.  The PBVH will be recreated if it exists
 * (if it's of type PBVH_BMESH) as will ob->sculpt->bm_idmap.
 *
 * Note: BMLog (ob->sculpt->bm_log) doesn't need to be reallocated.
 */
void BKE_sculpt_set_bmesh(Object *ob, BMesh *bm, bool free_existing = true);

enum {
  SCULPT_MASK_LAYER_CALC_VERT = (1 << 0),
  SCULPT_MASK_LAYER_CALC_LOOP = (1 << 1),
};

/* paint_vertex.cc */

/**
 * Fills the object's active color attribute layer with the fill color.
 *
 * \param only_selected: Limit the fill to selected faces or vertices.
 *
 * \return #true if successful.
 */
bool BKE_object_attributes_active_color_fill(Object *ob,
                                             const float fill_color[4],
                                             bool only_selected);

/** C accessor for #Object::sculpt::pbvh. */
PBVH *BKE_object_sculpt_pbvh_get(Object *object);
bool BKE_object_sculpt_use_dyntopo(const Object *object);

/* paint_canvas.cc */

/**
 * Create a key that can be used to compare with previous ones to identify changes.
 * The resulting 'string' is owned by the caller.
 */
char *BKE_paint_canvas_key_get(PaintModeSettings *settings, Object *ob);

bool BKE_paint_canvas_image_get(PaintModeSettings *settings,
                                Object *ob,
                                Image **r_image,
                                ImageUser **r_image_user);
int BKE_paint_canvas_uvmap_layer_index_get(const PaintModeSettings *settings, Object *ob);
void BKE_sculpt_check_cavity_curves(Sculpt *sd);
CurveMapping *BKE_sculpt_default_cavity_curve(void);

namespace blender::bke::paint {

/* Base implementation for vertex_attr_*** and face_attr_*** methods.
 * Returns a pointer to the attribute data (as defined by attr) for elem.
 */
template<typename T, typename ElemRef = PBVHVertRef>
static T *elem_attr_ptr(const ElemRef elem, const SculptAttribute *attr)
{
  void *ptr = nullptr;

  if (attr->data) {
    char *p = (char *)attr->data;
    int idx = (int)elem.i;

    if (attr->data_for_bmesh) {
      BMElem *e = (BMElem *)elem.i;
      idx = e->head.index;
    }

    ptr = p + attr->elem_size * (int)idx;
  }
  else {
    BMElem *v = (BMElem *)elem.i;
    ptr = BM_ELEM_CD_GET_VOID_P(v, attr->bmesh_cd_offset);
  }

  return static_cast<T *>(ptr);
}

/*
 * Get a pointer to attribute data at vertex.
 *
 * Example: float *persistent_co = vertex_attr_ptr<float>(vertex, ss->attrs.persistent_co);
 */
template<typename T>
static T *vertex_attr_ptr(const PBVHVertRef vertex, const SculptAttribute *attr)
{
  return elem_attr_ptr<T, PBVHVertRef>(vertex, attr);
}

/*
 * Get attribute data at vertex.
 *
 * Example: float weight = vertex_attr_get<float>(vertex, ss->attrs.automasking_factor);
 */
template<typename T>
static T vertex_attr_get(const PBVHVertRef vertex, const SculptAttribute *attr)
{
  return *vertex_attr_ptr<T>(vertex, attr);
}

/*
 * Set attribute data at vertex.
 *
 * vertex_attr_set<float>(vertex, ss->attrs.automasking_factor, 1.0f);
 */
template<typename T>
static void vertex_attr_set(const PBVHVertRef vertex, const SculptAttribute *attr, T data)
{
  *vertex_attr_ptr<T>(vertex, attr) = data;
}

/*
 * Get a pointer to attribute data at vertex.
 *
 * Example: float *persistent_co = vertex_attr_ptr<float>(vertex, ss->attrs.persistent_co);
 */
template<typename T> static T *edge_attr_ptr(const PBVHEdgeRef edge, const SculptAttribute *attr)
{
  return elem_attr_ptr<T, PBVHEdgeRef>(edge, attr);
}
/*
 * Get attribute data at vertex.
 *
 * Example: float weight = vertex_attr_get<float>(vertex, ss->attrs.automasking_factor);
 */
template<typename T> static T edge_attr_get(const PBVHEdgeRef edge, const SculptAttribute *attr)
{
  return *edge_attr_ptr<T>(edge, attr);
}

/*
 * Set attribute data at vertex.
 *
 * vertex_attr_set<float>(vertex, ss->attrs.automasking_factor, 1.0f);
 */
template<typename T>
static void edge_attr_set(const PBVHEdgeRef edge, const SculptAttribute *attr, T data)
{
  *edge_attr_ptr<T>(edge, attr) = data;
}

template<typename T> static T *face_attr_ptr(const PBVHFaceRef face, const SculptAttribute *attr)
{
  return elem_attr_ptr<T, PBVHFaceRef>(face, attr);
}

template<typename T> static T face_attr_get(const PBVHFaceRef face, const SculptAttribute *attr)
{
  return *face_attr_ptr<T>(face, attr);
}

template<typename T>
static void face_attr_set(const PBVHFaceRef face, const SculptAttribute *attr, T data)
{
  *face_attr_ptr<T>(face, attr) = data;
}

bool get_original_vertex(SculptSession *ss,
                         PBVHVertRef vertex,
                         float **r_co,
                         float **r_no,
                         float **r_color,
                         float **r_mask);
void load_all_original(Object *ob);
}  // namespace blender::bke::paint

template<typename PBVHElemRef = PBVHVertRef>
inline void BKE_sculpt_boundary_flag_update(SculptSession *ss,
                                            PBVHElemRef elem,
                                            bool flag_vert_edges = false)
{
  int *flags;

  if constexpr (std::is_same_v<PBVHElemRef, PBVHVertRef>) {
    PBVHVertRef vertex = {elem.i};
    flags = blender::bke::paint::vertex_attr_ptr<int>(elem, ss->attrs.boundary_flags);

    if (flag_vert_edges) {
      switch (BKE_pbvh_type(ss->pbvh)) {
        case PBVH_BMESH: {
          BMVert *v = reinterpret_cast<BMVert *>(vertex.i);
          if (!v->e) {
            break;
          }

          BMEdge *e = v->e;
          do {
            PBVHEdgeRef edge = {reinterpret_cast<intptr_t>(e)};
            *blender::bke::paint::edge_attr_ptr<int>(
                edge, ss->attrs.edge_boundary_flags) |= SCULPT_BOUNDARY_NEEDS_UPDATE |
                                                        SCULPT_BOUNDARY_UPDATE_SHARP_ANGLE;
          } while ((e = BM_DISK_EDGE_NEXT(e, v)) != v->e);

          break;
        }
        case PBVH_FACES:
          /* If we have a vertex to edge map use it. */
          if (!ss->vert_to_edge_map.is_empty()) {
            for (int edge_i : ss->vert_to_edge_map[vertex.i]) {
              *blender::bke::paint::edge_attr_ptr<int>(
                  {edge_i}, ss->attrs.edge_boundary_flags) |= SCULPT_BOUNDARY_NEEDS_UPDATE |
                                                              SCULPT_BOUNDARY_UPDATE_SHARP_ANGLE;
            }
          }
          else { /* Otherwise use vertex to poly map. */
            for (int poly_i : ss->vert_to_face_map[vertex.i]) {
              for (int loop_i : ss->faces[poly_i]) {
                if (ss->corner_verts[loop_i] == vertex.i) {
                  int edge_i = ss->corner_edges[loop_i];
                  *blender::bke::paint::edge_attr_ptr<int>(
                      {edge_i},
                      ss->attrs.edge_boundary_flags) |= SCULPT_BOUNDARY_NEEDS_UPDATE |
                                                        SCULPT_BOUNDARY_UPDATE_SHARP_ANGLE;
                }
              }
            }
          }
          break;
        case PBVH_GRIDS:
          /* Not supported. */
          break;
      }
    }
  }
  else {
    flags = blender::bke::paint::edge_attr_ptr<int>(elem, ss->attrs.edge_boundary_flags);
  }

  *flags |= SCULPT_BOUNDARY_NEEDS_UPDATE | SCULPT_BOUNDARY_UPDATE_SHARP_ANGLE;
}

template<typename PBVHElemRef = PBVHVertRef>
inline void BKE_sculpt_boundary_flag_uv_update(SculptSession *ss, PBVHElemRef elem)
{
  int *flags;

  if constexpr (std::is_same_v<PBVHElemRef, PBVHVertRef>) {
    flags = blender::bke::paint::vertex_attr_ptr<int>(elem, ss->attrs.boundary_flags);
  }
  else {
    flags = blender::bke::paint::edge_attr_ptr<int>(elem, ss->attrs.edge_boundary_flags);
  }

  *flags |= SCULPT_BOUNDARY_UPDATE_UV;
}

template<typename PBVHElemRef = PBVHVertRef>
inline void BKE_sculpt_sharp_boundary_flag_update(SculptSession *ss,
                                                  PBVHElemRef elem,
                                                  bool update_ring = false)
{
  int *flags;

  if constexpr (std::is_same_v<PBVHElemRef, PBVHVertRef>) {
    flags = blender::bke::paint::vertex_attr_ptr<int>(elem, ss->attrs.boundary_flags);
  }
  else {
    flags = blender::bke::paint::edge_attr_ptr<int>(elem, ss->attrs.edge_boundary_flags);
  }

  *flags |= SCULPT_BOUNDARY_UPDATE_SHARP_ANGLE;

  if constexpr (std::is_same_v<PBVHElemRef, PBVHVertRef>) {
    if (update_ring && ss->bm) {
      BMVert *v = reinterpret_cast<BMVert *>(elem.i);
      if (!v->e) {
        return;
      }

      BMEdge *e = v->e;
      do {
        PBVHVertRef vertex2 = {reinterpret_cast<intptr_t>(BM_edge_other_vert(e, v))};

        int *flags2 = blender::bke::paint::vertex_attr_ptr<int>(vertex2, ss->attrs.boundary_flags);
        *flags2 |= SCULPT_BOUNDARY_UPDATE_SHARP_ANGLE;
      } while ((e = BM_DISK_EDGE_NEXT(e, v)) != v->e);
    }
  }
}

int *BKE_sculpt_face_sets_ensure(Object *ob);<|MERGE_RESOLUTION|>--- conflicted
+++ resolved
@@ -15,13 +15,10 @@
 #include "BLI_offset_indices.hh"
 #include "BLI_ordered_edge.hh"
 #include "BLI_set.hh"
-
-#include "BLI_math_vector_types.hh"
-#include "BLI_offset_indices.hh"
 #include "BLI_utildefines.h"
+
+#include "DNA_brush_enums.h"
 #include "DNA_brush_types.h"
-
-#include "DNA_brush_enums.h"
 #include "DNA_customdata_types.h"
 #include "DNA_object_enums.h"
 #include "DNA_scene_enums.h"
@@ -260,12 +257,8 @@
 bool paint_calculate_rake_rotation(UnifiedPaintSettings *ups,
                                    Brush *brush,
                                    const float mouse_pos[2],
-<<<<<<< HEAD
                                    const float initial_mouse_pos[2],
-                                   ePaintMode paint_mode,
-=======
                                    PaintMode paint_mode,
->>>>>>> 203f5f9f
                                    bool stroke_has_started);
 void paint_update_brush_rake_rotation(UnifiedPaintSettings *ups, Brush *brush, float rotation);
 
