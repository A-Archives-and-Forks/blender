/* SPDX-License-Identifier: GPL-2.0-or-later
 * Copyright 2006 Blender Foundation. All rights reserved. */

/** \file
 * \ingroup bke
 * \brief Generic geometry attributes built on CustomData.
 */

#pragma once

#include "BLI_sys_types.h"

#include "BKE_customdata.h"

#ifdef __cplusplus
extern "C" {
#endif

struct CustomData;
struct CustomDataLayer;
struct ID;
struct ReportList;

/** #Attribute.domain */
typedef enum eAttrDomain {
  ATTR_DOMAIN_AUTO = -1,    /* Use for nodes to choose automatically based on other data. */
  ATTR_DOMAIN_POINT = 0,    /* Mesh, Curve or Point Cloud Point */
  ATTR_DOMAIN_EDGE = 1,     /* Mesh Edge */
  ATTR_DOMAIN_FACE = 2,     /* Mesh Face */
  ATTR_DOMAIN_CORNER = 3,   /* Mesh Corner */
  ATTR_DOMAIN_CURVE = 4,    /* A single curve in a larger curve data-block */
  ATTR_DOMAIN_INSTANCE = 5, /* Instance */
} eAttrDomain;
#define ATTR_DOMAIN_NUM 6

<<<<<<< HEAD
  ATTR_DOMAIN_NUM
} eAttrDomain;

typedef enum AttributeDomainMask {
=======
typedef enum eAttrDomainMask {
>>>>>>> 1fb36e9a
  ATTR_DOMAIN_MASK_POINT = (1 << 0),
  ATTR_DOMAIN_MASK_EDGE = (1 << 1),
  ATTR_DOMAIN_MASK_FACE = (1 << 2),
  ATTR_DOMAIN_MASK_CORNER = (1 << 3),
  ATTR_DOMAIN_MASK_CURVE = (1 << 4),
  ATTR_DOMAIN_MASK_ALL = (1 << 5) - 1
} eAttrDomainMask;

#define ATTR_DOMAIN_AS_MASK(domain) ((eAttrDomainMask)((1 << (int)(domain))))

/* All domains that support color attributes. */
#define ATTR_DOMAIN_MASK_COLOR \
  ((eAttrDomainMask)((ATTR_DOMAIN_MASK_POINT | ATTR_DOMAIN_MASK_CORNER)))

/* Attributes. */

bool BKE_id_attributes_supported(struct ID *id);
bool BKE_attribute_allow_procedural_access(const char *attribute_name);

/**  Create a new attribute layer.
 */
struct CustomDataLayer *BKE_id_attribute_new(
    struct ID *id, const char *name, int type, eAttrDomain domain, struct ReportList *reports);
bool BKE_id_attribute_remove(struct ID *id,
                             struct CustomDataLayer *layer,
                             struct ReportList *reports);

struct CustomDataLayer *BKE_id_attribute_find(const struct ID *id,
                                              const char *name,
                                              int type,
                                              eAttrDomain domain);
<<<<<<< HEAD
=======

struct CustomDataLayer *BKE_id_attribute_search(const struct ID *id,
                                                const char *name,
                                                eCustomDataMask type,
                                                eAttrDomainMask domain_mask);
>>>>>>> 1fb36e9a

eAttrDomain BKE_id_attribute_domain(const struct ID *id, const struct CustomDataLayer *layer);
int BKE_id_attribute_data_length(struct ID *id, struct CustomDataLayer *layer);
bool BKE_id_attribute_required(struct ID *id, struct CustomDataLayer *layer);
bool BKE_id_attribute_rename(struct ID *id,
                             struct CustomDataLayer *layer,
                             const char *new_name,
                             struct ReportList *reports);

int BKE_id_attributes_length(const struct ID *id,
<<<<<<< HEAD
                             AttributeDomainMask domain_mask,
                             eCustomDataMask mask,
                             bool skip_temporary);
=======
                             eAttrDomainMask domain_mask,
                             eCustomDataMask mask);
>>>>>>> 1fb36e9a

struct CustomDataLayer *BKE_id_attributes_active_get(struct ID *id);
void BKE_id_attributes_active_set(struct ID *id, struct CustomDataLayer *layer);
int *BKE_id_attributes_active_index_p(struct ID *id);

CustomData *BKE_id_attributes_iterator_next_domain(struct ID *id, struct CustomDataLayer *layers);
CustomDataLayer *BKE_id_attribute_from_index(struct ID *id,
                                             int lookup_index,
<<<<<<< HEAD
                                             AttributeDomainMask domain_mask,
=======
                                             eAttrDomainMask domain_mask,
>>>>>>> 1fb36e9a
                                             eCustomDataMask layer_mask);

/** Layer is allowed to be nullptr; if so -1 (layer not found) will be returned. */
int BKE_id_attribute_to_index(const struct ID *id,
                              const CustomDataLayer *layer,
<<<<<<< HEAD
                              AttributeDomainMask domain_mask,
=======
                              eAttrDomainMask domain_mask,
>>>>>>> 1fb36e9a
                              eCustomDataMask layer_mask);

struct CustomDataLayer *BKE_id_attribute_subset_active_get(const struct ID *id,
                                                           int active_flag,
<<<<<<< HEAD
                                                           AttributeDomainMask domain_mask,
=======
                                                           eAttrDomainMask domain_mask,
>>>>>>> 1fb36e9a
                                                           eCustomDataMask mask);
void BKE_id_attribute_subset_active_set(struct ID *id,
                                        struct CustomDataLayer *layer,
                                        int active_flag,
<<<<<<< HEAD
                                        AttributeDomainMask domain_mask,
=======
                                        eAttrDomainMask domain_mask,
>>>>>>> 1fb36e9a
                                        eCustomDataMask mask);

/**
 * Sets up a temporary ID with arbitrary CustomData domains.  r_id will
 * be zero initialized with ID type id_type and any non-nullptr
 * CustomData parameter will be copied into the appropriate struct members.
 *
 * \param r_id Pointer to storage sufficient for ID typecode id_type.
 */
void BKE_id_attribute_copy_domains_temp(short id_type,
                                        const struct CustomData *vdata,
                                        const struct CustomData *edata,
                                        const struct CustomData *ldata,
                                        const struct CustomData *pdata,
                                        const struct CustomData *cdata,
                                        struct ID *r_id);

struct CustomDataLayer *BKE_id_attributes_active_color_get(const struct ID *id);
void BKE_id_attributes_active_color_set(struct ID *id, struct CustomDataLayer *active_layer);
struct CustomDataLayer *BKE_id_attributes_render_color_get(const struct ID *id);
void BKE_id_attributes_render_color_set(struct ID *id, struct CustomDataLayer *active_layer);

bool BKE_id_attribute_calc_unique_name(struct ID *id, const char *name, char *outname);
struct CustomDataLayer *BKE_id_attributes_color_find(const struct ID *id, const char *name);

#ifdef __cplusplus
}
#endif<|MERGE_RESOLUTION|>--- conflicted
+++ resolved
@@ -33,14 +33,7 @@
 } eAttrDomain;
 #define ATTR_DOMAIN_NUM 6
 
-<<<<<<< HEAD
-  ATTR_DOMAIN_NUM
-} eAttrDomain;
-
-typedef enum AttributeDomainMask {
-=======
 typedef enum eAttrDomainMask {
->>>>>>> 1fb36e9a
   ATTR_DOMAIN_MASK_POINT = (1 << 0),
   ATTR_DOMAIN_MASK_EDGE = (1 << 1),
   ATTR_DOMAIN_MASK_FACE = (1 << 2),
@@ -72,14 +65,11 @@
                                               const char *name,
                                               int type,
                                               eAttrDomain domain);
-<<<<<<< HEAD
-=======
 
 struct CustomDataLayer *BKE_id_attribute_search(const struct ID *id,
                                                 const char *name,
                                                 eCustomDataMask type,
                                                 eAttrDomainMask domain_mask);
->>>>>>> 1fb36e9a
 
 eAttrDomain BKE_id_attribute_domain(const struct ID *id, const struct CustomDataLayer *layer);
 int BKE_id_attribute_data_length(struct ID *id, struct CustomDataLayer *layer);
@@ -90,14 +80,9 @@
                              struct ReportList *reports);
 
 int BKE_id_attributes_length(const struct ID *id,
-<<<<<<< HEAD
-                             AttributeDomainMask domain_mask,
+                             eAttrDomainMask domain_mask,
                              eCustomDataMask mask,
                              bool skip_temporary);
-=======
-                             eAttrDomainMask domain_mask,
-                             eCustomDataMask mask);
->>>>>>> 1fb36e9a
 
 struct CustomDataLayer *BKE_id_attributes_active_get(struct ID *id);
 void BKE_id_attributes_active_set(struct ID *id, struct CustomDataLayer *layer);
@@ -106,39 +91,23 @@
 CustomData *BKE_id_attributes_iterator_next_domain(struct ID *id, struct CustomDataLayer *layers);
 CustomDataLayer *BKE_id_attribute_from_index(struct ID *id,
                                              int lookup_index,
-<<<<<<< HEAD
-                                             AttributeDomainMask domain_mask,
-=======
                                              eAttrDomainMask domain_mask,
->>>>>>> 1fb36e9a
                                              eCustomDataMask layer_mask);
 
 /** Layer is allowed to be nullptr; if so -1 (layer not found) will be returned. */
 int BKE_id_attribute_to_index(const struct ID *id,
                               const CustomDataLayer *layer,
-<<<<<<< HEAD
-                              AttributeDomainMask domain_mask,
-=======
                               eAttrDomainMask domain_mask,
->>>>>>> 1fb36e9a
                               eCustomDataMask layer_mask);
 
 struct CustomDataLayer *BKE_id_attribute_subset_active_get(const struct ID *id,
                                                            int active_flag,
-<<<<<<< HEAD
-                                                           AttributeDomainMask domain_mask,
-=======
                                                            eAttrDomainMask domain_mask,
->>>>>>> 1fb36e9a
                                                            eCustomDataMask mask);
 void BKE_id_attribute_subset_active_set(struct ID *id,
                                         struct CustomDataLayer *layer,
                                         int active_flag,
-<<<<<<< HEAD
-                                        AttributeDomainMask domain_mask,
-=======
                                         eAttrDomainMask domain_mask,
->>>>>>> 1fb36e9a
                                         eCustomDataMask mask);
 
 /**
