--- conflicted
+++ resolved
@@ -9,21 +9,19 @@
  * \brief A BVH for high poly meshes.
  */
 
+#include "BKE_attribute.h"
+#include "BKE_attribute.hh"
 #include "BKE_dyntopo_set.hh"
 
 #include <optional>
 #include <string>
 
-<<<<<<< HEAD
+#include "BLI_bit_group_vector.hh"
 #include "BLI_bit_vector.hh"
-#include "BLI_bitmap.h"
-=======
-#include "BLI_bit_group_vector.hh"
+#include "BLI_bounds.hh"
 #include "BLI_bounds_types.hh"
->>>>>>> fcbb94ed
 #include "BLI_compiler_compat.h"
 #include "BLI_function_ref.hh"
-#include "BLI_index_mask.hh"
 #include "BLI_math_vector_types.hh"
 #include "BLI_offset_indices.hh"
 #include "BLI_span.hh"
@@ -33,35 +31,37 @@
 #include "DNA_customdata_types.h"
 
 /* For embedding CCGKey in iterator. */
+#include "BKE_attribute.h"
 #include "BKE_ccg.h"
 #include "BKE_pbvh.hh"
 
-<<<<<<< HEAD
-#include "bmesh.h"
+#include "bmesh.hh"
 #include "bmesh_log.hh"
 
 #include <stdint.h>
-=======
-#include "bmesh.hh"
->>>>>>> fcbb94ed
-
-struct BMesh;
-struct BMVert;
-struct BMEdge;
-struct BMFace;
-struct BMIdMap;
+
 struct Scene;
 struct CCGElem;
 struct CCGKey;
 struct CustomData;
+struct DMFlagMat;
 struct IsectRayPrecalc;
+struct MLoopTri;
 struct Mesh;
 struct PBVH;
 struct PBVHNode;
+struct SculptSession;
 struct SubdivCCG;
+struct TaskParallelSettings;
 struct Image;
 struct ImageUser;
-<<<<<<< HEAD
+
+namespace blender::draw::pbvh {
+struct PBVH_GPU_Args;
+}
+
+using blender::bke::AttrDomain;
+using blender::draw::pbvh::PBVH_GPU_Args;
 
 struct PBVHTri {
   int v[3];      /* References into PBVHTriBuf->verts. */
@@ -97,17 +97,6 @@
  * to be vertices.  This is not true of edges or faces which are pulled from
  * the base mesh.
  */
-=======
-namespace blender {
-namespace bke {
-enum class AttrDomain : int8_t;
-}
-namespace draw::pbvh {
-struct PBVHBatches;
-struct PBVH_GPU_Args;
-}  // namespace draw::pbvh
-}  // namespace blender
->>>>>>> fcbb94ed
 
 struct PBVHProxyNode {
   blender::Vector<blender::float3> co;
@@ -131,6 +120,16 @@
   void *node_data = nullptr;
 };
 
+class PBVHAttrReq {
+ public:
+  PBVHAttrReq() = default;
+  PBVHAttrReq(const AttrDomain domain, const eCustomDataType type) : domain(domain), type(type) {}
+
+  std::string name;
+  AttrDomain domain;
+  eCustomDataType type;
+};
+
 struct PBVHFrustumPlanes {
   float (*planes)[4];
   int num_planes;
@@ -146,6 +145,18 @@
 BLI_INLINE PBVHVertRef BKE_pbvh_make_vref(intptr_t i)
 {
   PBVHVertRef ret = {i};
+  return ret;
+}
+
+BLI_INLINE PBVHEdgeRef BKE_pbvh_make_eref(intptr_t i)
+{
+  PBVHEdgeRef ret = {i};
+  return ret;
+}
+
+BLI_INLINE PBVHFaceRef BKE_pbvh_make_fref(intptr_t i)
+{
+  PBVHFaceRef ret = {i};
   return ret;
 }
 
@@ -169,95 +180,146 @@
   return BKE_pbvh_make_vref(PBVH_REF_NONE);
 }
 
+BLI_INLINE int BKE_pbvh_edge_to_index(PBVH *pbvh, PBVHEdgeRef e)
+{
+  return (BKE_pbvh_type(pbvh) == PBVH_BMESH && e.i != PBVH_REF_NONE ?
+              BM_elem_index_get((BMEdge *)(e.i)) :
+              (e.i));
+}
+
+BLI_INLINE PBVHEdgeRef BKE_pbvh_index_to_edge(PBVH *pbvh, int index)
+{
+  switch (BKE_pbvh_type(pbvh)) {
+    case PBVH_FACES:
+    case PBVH_GRIDS:
+      return BKE_pbvh_make_eref(index);
+    case PBVH_BMESH:
+      return BKE_pbvh_make_eref((intptr_t)BKE_pbvh_get_bmesh(pbvh)->etable[index]);
+  }
+
+  return BKE_pbvh_make_eref(PBVH_REF_NONE);
+}
+
+BLI_INLINE int BKE_pbvh_face_to_index(PBVH *pbvh, PBVHFaceRef f)
+{
+  return (BKE_pbvh_type(pbvh) == PBVH_BMESH && f.i != PBVH_REF_NONE ?
+              BM_elem_index_get((BMFace *)(f.i)) :
+              (f.i));
+}
+
+BLI_INLINE PBVHFaceRef BKE_pbvh_index_to_face(PBVH *pbvh, int index)
+{
+  switch (BKE_pbvh_type(pbvh)) {
+    case PBVH_FACES:
+    case PBVH_GRIDS:
+      return BKE_pbvh_make_fref(index);
+    case PBVH_BMESH:
+      return BKE_pbvh_make_fref((intptr_t)BKE_pbvh_get_bmesh(pbvh)->ftable[index]);
+  }
+
+  return BKE_pbvh_make_fref(PBVH_REF_NONE);
+}
+
 /* Callbacks */
 
-<<<<<<< HEAD
 /**
  * Returns true if the search should continue from this node, false otherwise.
  */
 
-typedef void (*BKE_pbvh_HitCallback)(PBVHNode *node, void *data);
-typedef void (*BKE_pbvh_HitOccludedCallback)(PBVHNode *node, void *data, float *tmin);
-
-typedef void (*BKE_pbvh_SearchNearestCallback)(PBVHNode *node, void *data, float *tmin);
+typedef void (*BKE_pbvh_HitCallback)(PBVHNode &node, void *data);
+typedef void (*BKE_pbvh_HitOccludedCallback)(PBVHNode &node, void *data, float *tmin);
+
+typedef void (*BKE_pbvh_SearchNearestCallback)(PBVHNode &node, void *data, float *tmin);
 
 PBVHNode *BKE_pbvh_get_node(PBVH *pbvh, int node);
 
 /* Building */
 
 PBVH *BKE_pbvh_new(PBVHType type);
-=======
-namespace blender::bke::pbvh {
->>>>>>> fcbb94ed
 
 /**
  * Do a full rebuild with on Mesh data structure.
  */
-<<<<<<< HEAD
 void BKE_pbvh_build_mesh(PBVH *pbvh, Mesh *mesh);
 void BKE_pbvh_update_mesh_pointers(PBVH *pbvh, Mesh *mesh);
 
-/**
- * Do a full rebuild with on Grids data structure.
- */
-void BKE_pbvh_build_grids(PBVH *pbvh,
-                          CCGElem **grids,
-                          int totgrid,
-                          CCGKey *key,
-                          blender::Span<int> grid_to_face_map,
-                          DMFlagMat *flagmats,
-                          unsigned int **grid_hidden,
-                          float *face_areas,
-                          Mesh *me,
-                          SubdivCCG *subdiv_ccg);
+namespace blender::bke::pbvh {
+PBVH *build_grids(const CCGKey *key, Mesh *mesh, SubdivCCG *subdiv_ccg);
+PBVH *build_mesh(Mesh *mesh);
+
 /**
  * Build a PBVH from a BMesh.
  */
-void BKE_pbvh_build_bmesh(PBVH *pbvh,
-                          Mesh *me,
-                          BMesh *bm,
-                          BMLog *log,
-                          BMIdMap *idmap,
-                          const int cd_vert_node_offset,
-                          const int cd_face_node_offset,
-                          const int cd_face_areas,
-                          const int cd_boundary_flag,
-                          const int cd_edge_boundary,
-                          const int cd_flag,
-                          const int cd_valence,
-                          const int cd_origco,
-                          const int cd_origno);
-
-void BKE_pbvh_set_idmap(PBVH *pbvh, BMIdMap *idmap);
-
-void BKE_pbvh_update_offsets(PBVH *pbvh,
-                             const int cd_vert_node_offset,
-                             const int cd_face_node_offset,
-                             const int cd_face_areas,
-                             const int cd_boudnary_flags,
-                             const int cd_edge_boundary,
-                             const int cd_flag,
-                             const int cd_valence,
-                             const int cd_origco,
-                             const int cd_origno,
-                             const int cd_curvature_dir);
-=======
-PBVH *build_mesh(Mesh *mesh);
-void update_mesh_pointers(PBVH *pbvh, Mesh *mesh);
-/**
- * Do a full rebuild with on Grids data structure.
- */
-PBVH *build_grids(const CCGKey *key, Mesh *mesh, SubdivCCG *subdiv_ccg);
-/**
- * Build a PBVH from a BMesh.
- */
-PBVH *build_bmesh(BMesh *bm, BMLog *log, int cd_vert_node_offset, int cd_face_node_offset);
->>>>>>> fcbb94ed
-
-void update_bmesh_offsets(PBVH *pbvh, int cd_vert_node_offset, int cd_face_node_offset);
+void build_bmesh(PBVH *pbvh,
+                 Mesh *me,
+                 BMesh *bm,
+                 BMLog *log,
+                 BMIdMap *idmap,
+                 const int cd_vert_node_offset,
+                 const int cd_face_node_offset,
+                 const int cd_face_areas,
+                 const int cd_boundary_flag,
+                 const int cd_edge_boundary,
+                 const int cd_flag,
+                 const int cd_valence,
+                 const int cd_origco,
+                 const int cd_origno);
+
+void set_idmap(PBVH *pbvh, BMIdMap *idmap);
+
+void update_offsets(PBVH *pbvh,
+                    const int cd_vert_node_offset,
+                    const int cd_face_node_offset,
+                    const int cd_face_areas,
+                    const int cd_boudnary_flags,
+                    const int cd_edge_boundary,
+                    const int cd_flag,
+                    const int cd_valence,
+                    const int cd_origco,
+                    const int cd_origno,
+                    const int cd_curvature_dir);
+
+float bmesh_detail_size_avg_get(PBVH *pbvh);
 
 void build_pixels(PBVH *pbvh, Mesh *mesh, Image *image, ImageUser *image_user);
 void free(PBVH *pbvh);
+
+/* Hierarchical Search in the BVH, two methods:
+ * - For each hit calling a callback.
+ * - Gather nodes in an array (easy to multi-thread) see blender::bke::pbvh::search_gather.
+ */
+
+void search_callback(PBVH &pbvh,
+                     FunctionRef<bool(PBVHNode &)> filter_fn,
+                     FunctionRef<void(PBVHNode &)> hit_fn);
+
+/* Ray-cast
+ * the hit callback is called for all leaf nodes intersecting the ray;
+ * it's up to the callback to find the primitive within the leaves that is
+ * hit first */
+
+void raycast(PBVH *pbvh,
+             const FunctionRef<void(PBVHNode &node, float *tmin)> cb,
+             const float ray_start[3],
+             const float ray_normal[3],
+             bool original,
+             int stroke_id);
+
+bool node_raycast(SculptSession *ss,
+                  PBVH *pbvh,
+                  PBVHNode *node,
+                  float (*origco)[3],
+                  bool use_origco,
+                  const float ray_start[3],
+                  const float ray_normal[3],
+                  IsectRayPrecalc *isect_precalc,
+                  int *hit_count,
+                  float *depth,
+                  PBVHVertRef *active_vertex_index,
+                  PBVHFaceRef *active_face_grid_index,
+                  float *face_normal,
+                  int stroke_id);
+}  // namespace blender::bke::pbvh
 
 void BKE_pbvh_set_bm_log(PBVH *pbvh, BMLog *log);
 BMLog *BKE_pbvh_get_bm_log(PBVH *pbvh);
@@ -272,45 +334,6 @@
 /** used so pbvh can differentiate between different strokes,
     see BKE_pbvh_bmesh_check_origdata */
 void BKE_pbvh_set_stroke_id(PBVH *pbvh, int stroke_id);
-
-/* Hierarchical Search in the BVH, two methods:
- * - For each hit calling a callback.
- * - Gather nodes in an array (easy to multi-thread) see blender::bke::pbvh::search_gather.
- */
-
-void search_callback(PBVH &pbvh,
-                     FunctionRef<bool(PBVHNode &)> filter_fn,
-                     FunctionRef<void(PBVHNode &)> hit_fn);
-
-/* Ray-cast
- * the hit callback is called for all leaf nodes intersecting the ray;
- * it's up to the callback to find the primitive within the leaves that is
- * hit first */
-
-<<<<<<< HEAD
-void BKE_pbvh_raycast(PBVH *pbvh,
-                      BKE_pbvh_HitOccludedCallback cb,
-                      void *data,
-                      const float ray_start[3],
-                      const float ray_normal[3],
-                      bool original,
-                      int stroke_id);
-
-bool BKE_pbvh_node_raycast(SculptSession *ss,
-                           PBVH *pbvh,
-                           PBVHNode *node,
-                           float (*origco)[3],
-                           bool use_origco,
-                           const float ray_start[3],
-                           const float ray_normal[3],
-                           IsectRayPrecalc *isect_precalc,
-                           int *hit_count,
-                           float *depth,
-                           float *back_depth,
-                           PBVHVertRef *active_vertex_index,
-                           PBVHFaceRef *active_face_grid_index,
-                           float *face_normal,
-                           int stroke_id);
 
 bool BKE_pbvh_bmesh_node_raycast_detail(PBVH *pbvh,
                                         PBVHNode *node,
@@ -318,34 +341,8 @@
                                         IsectRayPrecalc *isect_precalc,
                                         float *depth,
                                         float *r_edge_length);
-=======
-void raycast(PBVH *pbvh,
-             FunctionRef<void(PBVHNode &node, float *tmin)> cb,
-             const float ray_start[3],
-             const float ray_normal[3],
-             bool original);
-
-bool raycast_node(PBVH *pbvh,
-                  PBVHNode *node,
-                  float (*origco)[3],
-                  bool use_origco,
-                  Span<int> corner_verts,
-                  Span<bool> hide_poly,
-                  const float ray_start[3],
-                  const float ray_normal[3],
-                  IsectRayPrecalc *isect_precalc,
-                  float *depth,
-                  PBVHVertRef *active_vertex,
-                  int *active_face_grid_index,
-                  float *face_normal);
-
-bool bmesh_node_raycast_detail(PBVHNode *node,
-                               const float ray_start[3],
-                               IsectRayPrecalc *isect_precalc,
-                               float *depth,
-                               float *r_edge_length);
->>>>>>> fcbb94ed
-
+
+namespace blender::bke::pbvh {
 /**
  * For orthographic cameras, project the far away ray segment points to the root node so
  * we can have better precision.
@@ -359,113 +356,70 @@
 void clip_ray_ortho(
     PBVH *pbvh, bool original, float ray_start[3], float ray_end[3], float ray_normal[3]);
 
-<<<<<<< HEAD
-void BKE_pbvh_find_nearest_to_ray(PBVH *pbvh,
-                                  BKE_pbvh_HitOccludedCallback cb,
-                                  void *data,
-                                  const float ray_start[3],
-                                  const float ray_normal[3],
-                                  bool original);
-
-bool BKE_pbvh_node_find_nearest_to_ray(SculptSession *ss,
-                                       PBVH *pbvh,
-                                       PBVHNode *node,
-                                       float (*origco)[3],
-                                       bool use_origco,
-                                       const float ray_start[3],
-                                       const float ray_normal[3],
-                                       float *depth,
-                                       float *dist_sq,
-                                       int stroke_id);
-=======
 void find_nearest_to_ray(PBVH *pbvh,
                          const FunctionRef<void(PBVHNode &node, float *tmin)> fn,
                          const float ray_start[3],
                          const float ray_normal[3],
                          bool original);
 
-bool find_nearest_to_ray_node(PBVH *pbvh,
+bool find_nearest_to_ray_node(SculptSession *ss,
+                              PBVH *pbvh,
                               PBVHNode *node,
                               float (*origco)[3],
                               bool use_origco,
-                              Span<int> corner_verts,
-                              Span<bool> hide_poly,
                               const float ray_start[3],
                               const float ray_normal[3],
                               float *depth,
-                              float *dist_sq);
->>>>>>> fcbb94ed
-
+                              float *dist_sq,
+                              int stroke_id);
 /* Drawing */
 void set_frustum_planes(PBVH *pbvh, PBVHFrustumPlanes *planes);
-void get_frustum_planes(const PBVH *pbvh, PBVHFrustumPlanes *planes);
+void get_frustum_planes(PBVH *pbvh, PBVHFrustumPlanes *planes);
 
 void draw_cb(const Mesh &mesh,
              PBVH *pbvh,
              bool update_only_visible,
-             const PBVHFrustumPlanes &update_frustum,
-             const PBVHFrustumPlanes &draw_frustum,
-             FunctionRef<void(draw::pbvh::PBVHBatches *batches,
-                              const draw::pbvh::PBVH_GPU_Args &args)> draw_fn);
+             PBVHFrustumPlanes &update_frustum,
+             PBVHFrustumPlanes &draw_frustum,
+             const FunctionRef<void(draw::pbvh::PBVHBatches *batches,
+                                    const draw::pbvh::PBVH_GPU_Args &args)> draw_fn);
 
 }  // namespace blender::bke::pbvh
 
+/* PBVH Access */
+
+bool BKE_pbvh_has_faces(const PBVH *pbvh);
+
 /**
  * Get the PBVH root's bounding box.
  */
 blender::Bounds<blender::float3> BKE_pbvh_bounding_box(const PBVH *pbvh);
 
-void BKE_pbvh_sync_visibility_from_verts(PBVH *pbvh, Mesh *mesh);
+/**
+ * Multi-res hidden data, only valid for type == PBVH_GRIDS.
+ */
+blender::BitGroupVector<> *BKE_pbvh_grid_hidden(const PBVH *pbvh);
+
+void BKE_pbvh_sync_visibility_from_verts(PBVH *pbvh, Mesh *me);
 
 namespace blender::bke::pbvh {
-
-/**
- * Returns the number of visible quads in the nodes' grids.
- */
 int count_grid_quads(const BitGroupVector<> &grid_visibility,
                      Span<int> grid_indices,
                      int gridsize,
                      int display_gridsize);
 
-}  // namespace blender::bke::pbvh
+}
 
 /**
  * Multi-res level, only valid for type == #PBVH_GRIDS.
  */
 const CCGKey *BKE_pbvh_get_grid_key(const PBVH *pbvh);
 
+CCGElem **BKE_pbvh_get_grids(const PBVH *pbvh);
+blender::BitGroupVector<> *BKE_pbvh_get_grid_visibility(const PBVH *pbvh);
 int BKE_pbvh_get_grid_num_verts(const PBVH *pbvh);
 int BKE_pbvh_get_grid_num_faces(const PBVH *pbvh);
 
-<<<<<<< HEAD
-=======
-/**
- * Only valid for type == #PBVH_BMESH.
- */
-void BKE_pbvh_bmesh_detail_size_set(PBVH *pbvh, float detail_size);
-
-enum PBVHTopologyUpdateMode {
-  PBVH_Subdivide = 1,
-  PBVH_Collapse = 2,
-};
-ENUM_OPERATORS(PBVHTopologyUpdateMode, PBVH_Collapse);
-
-namespace blender::bke::pbvh {
-
-/**
- * Collapse short edges, subdivide long edges.
- */
-bool bmesh_update_topology(PBVH *pbvh,
-                           PBVHTopologyUpdateMode mode,
-                           const float center[3],
-                           const float view_normal[3],
-                           float radius,
-                           bool use_frontface,
-                           bool use_projected);
-
-}  // namespace blender::bke::pbvh
-
->>>>>>> fcbb94ed
 /* Node Access */
 
 void BKE_pbvh_check_tri_areas(PBVH *pbvh, PBVHNode *node);
@@ -496,82 +450,79 @@
 void BKE_pbvh_node_fully_hidden_set(PBVHNode *node, int fully_hidden);
 bool BKE_pbvh_node_fully_hidden_get(const PBVHNode *node);
 void BKE_pbvh_node_fully_masked_set(PBVHNode *node, int fully_masked);
-bool BKE_pbvh_node_fully_masked_get(const PBVHNode *node);
+bool BKE_pbvh_node_fully_masked_get(PBVHNode *node);
 void BKE_pbvh_node_fully_unmasked_set(PBVHNode *node, int fully_masked);
-<<<<<<< HEAD
 bool BKE_pbvh_node_fully_unmasked_get(PBVHNode *node);
 void BKE_pbvh_node_mark_curvature_update(PBVHNode *node);
-=======
-bool BKE_pbvh_node_fully_unmasked_get(const PBVHNode *node);
->>>>>>> fcbb94ed
 
 void BKE_pbvh_mark_rebuild_pixels(PBVH *pbvh);
 void BKE_pbvh_vert_tag_update_normal(PBVH *pbvh, PBVHVertRef vertex);
 
 blender::Span<int> BKE_pbvh_node_get_grid_indices(const PBVHNode &node);
 
+void BKE_pbvh_node_get_grids(PBVH *pbvh,
+                             PBVHNode *node,
+                             const int **grid_indices,
+                             int *totgrid,
+                             int *maxgrid,
+                             int *gridsize,
+                             CCGElem ***r_griddata);
+void BKE_pbvh_node_num_verts(const PBVH *pbvh,
+                             const PBVHNode *node,
+                             int *r_uniquevert,
+                             int *r_totvert);
 int BKE_pbvh_node_num_unique_verts(const PBVH &pbvh, const PBVHNode &node);
 blender::Span<int> BKE_pbvh_node_get_vert_indices(const PBVHNode *node);
 blender::Span<int> BKE_pbvh_node_get_unique_vert_indices(const PBVHNode *node);
-blender::Span<int> BKE_pbvh_node_get_loops(const PBVHNode *node);
-
-namespace blender::bke::pbvh {
-
-/**
- * Gather the indices of all faces (not triangles) used by the node.
- * For convenience, pass a reference to the data in the result.
- */
-Span<int> node_face_indices_calc_mesh(const PBVH &pbvh, const PBVHNode &node, Vector<int> &faces);
-
-/**
- * Gather the indices of all base mesh faces in the node.
- * For convenience, pass a reference to the data in the result.
- */
-Span<int> node_face_indices_calc_grids(const PBVH &pbvh, const PBVHNode &node, Vector<int> &faces);
-
-}  // namespace blender::bke::pbvh
-
+void BKE_pbvh_node_get_loops(PBVH *pbvh,
+                             PBVHNode *node,
+                             const int **r_loop_indices,
+                             const int **r_corner_verts);
 blender::Vector<int> BKE_pbvh_node_calc_face_indices(const PBVH &pbvh, const PBVHNode &node);
 
-blender::Bounds<blender::float3> BKE_pbvh_node_get_BB(const PBVHNode *node);
-blender::Bounds<blender::float3> BKE_pbvh_node_get_original_BB(const PBVHNode *node);
-
-float BKE_pbvh_node_get_tmin(const PBVHNode *node);
+/* Get number of faces in the mesh; for PBVH_GRIDS the
+ * number of base mesh faces is returned.
+ */
+int BKE_pbvh_num_faces(const PBVH *pbvh);
+
+blender::Bounds<blender::float3> BKE_pbvh_node_get_BB(PBVHNode *node);
+blender::Bounds<blender::float3> BKE_pbvh_node_get_original_BB(PBVHNode *node);
+
+float BKE_pbvh_node_get_tmin(PBVHNode *node);
 
 /**
  * Test if AABB is at least partially inside the #PBVHFrustumPlanes volume.
  */
-bool BKE_pbvh_node_frustum_contain_AABB(const PBVHNode *node, const PBVHFrustumPlanes *frustum);
+bool BKE_pbvh_node_frustum_contain_AABB(PBVHNode *node, PBVHFrustumPlanes *frustum);
 /**
  * Test if AABB is at least partially outside the #PBVHFrustumPlanes volume.
  */
-bool BKE_pbvh_node_frustum_exclude_AABB(const PBVHNode *node, const PBVHFrustumPlanes *frustum);
-
-blender::bke::dyntopo::DyntopoSet<BMVert> *BKE_pbvh_bmesh_node_unique_verts(PBVHNode *node);
-blender::bke::dyntopo::DyntopoSet<BMVert> *BKE_pbvh_bmesh_node_other_verts(PBVHNode *node);
-blender::bke::dyntopo::DyntopoSet<BMFace> *BKE_pbvh_bmesh_node_faces(PBVHNode *node);
+bool BKE_pbvh_node_frustum_exclude_AABB(PBVHNode *node, PBVHFrustumPlanes *frustum);
+
+blender::bke::dyntopo::DyntopoSet<BMVert> &BKE_pbvh_bmesh_node_unique_verts(PBVHNode *node);
+blender::bke::dyntopo::DyntopoSet<BMVert> &BKE_pbvh_bmesh_node_other_verts(PBVHNode *node);
+blender::bke::dyntopo::DyntopoSet<BMFace> &BKE_pbvh_bmesh_node_faces(PBVHNode *node);
 
 void BKE_pbvh_bmesh_regen_node_verts(PBVH *pbvh, bool report);
 void BKE_pbvh_bmesh_mark_node_regen(PBVH *pbvh, PBVHNode *node);
 
 void BKE_pbvh_bmesh_after_stroke(PBVH *pbvh);
 
-<<<<<<< HEAD
 /* Update Bounding Box/Redraw and clear flags. */
 
-void BKE_pbvh_update_bounds(PBVH *pbvh, int flags);
-void BKE_pbvh_update_mask(PBVH *pbvh);
-void BKE_pbvh_update_vertex_data(PBVH *pbvh, int flags);
-void BKE_pbvh_update_visibility(PBVH *pbvh);
-void BKE_pbvh_update_normals(PBVH *pbvh, SubdivCCG *subdiv_ccg);
-void BKE_pbvh_redraw_BB(PBVH *pbvh, float bb_min[3], float bb_max[3]);
+namespace blender::bke::pbvh {
+void update_bounds(PBVH &pbvh, int flags);
+
+void update_mask(PBVH &pbvh);
+void update_vertex_data(PBVH &pbvh, int flags);
+void update_visibility(PBVH &pbvh);
+void update_normals(PBVH &pbvh, SubdivCCG *subdiv_ccg);
+
+}  // namespace blender::bke::pbvh
+blender::Bounds<blender::float3> BKE_pbvh_redraw_BB(PBVH *pbvh);
+
 void BKE_pbvh_get_grid_updates(PBVH *pbvh, bool clear, void ***r_gridfaces, int *r_totface);
-void BKE_pbvh_grids_update(PBVH *pbvh,
-                           CCGElem **grids,
-                           blender::Span<int> grid_to_face_map,
-                           DMFlagMat *flagmats,
-                           unsigned int **grid_hidden,
-                           CCGKey *key);
+void BKE_pbvh_grids_update(PBVH *pbvh, const CCGKey *key);
 void BKE_pbvh_subdiv_ccg_set(PBVH *pbvh, SubdivCCG *subdiv_ccg);
 void BKE_pbvh_face_sets_set(PBVH *pbvh, int *face_sets);
 
@@ -580,26 +531,11 @@
  * to update the references to those attributes, since they are only added when necessary.
  */
 void BKE_pbvh_update_hide_attributes_from_mesh(PBVH *pbvh);
-=======
-namespace blender::bke::pbvh {
-void update_bounds(PBVH &pbvh, int flags);
-void update_mask(PBVH &pbvh);
-void update_visibility(PBVH &pbvh);
-void update_normals(PBVH &pbvh, SubdivCCG *subdiv_ccg);
-}  // namespace blender::bke::pbvh
->>>>>>> fcbb94ed
-
-blender::Bounds<blender::float3> BKE_pbvh_redraw_BB(PBVH *pbvh);
-namespace blender::bke::pbvh {
-IndexMask nodes_to_face_selection_grids(const SubdivCCG &subdiv_ccg,
-                                        Span<const PBVHNode *> nodes,
-                                        IndexMaskMemory &memory);
-}
-void BKE_pbvh_grids_update(PBVH *pbvh, const CCGKey *key);
-void BKE_pbvh_subdiv_cgg_set(PBVH *pbvh, SubdivCCG *subdiv_ccg);
+
+/* Vertex Deformer. */
 
 void BKE_pbvh_vert_coords_apply(PBVH *pbvh, blender::Span<blender::float3> vert_positions);
-bool BKE_pbvh_is_deformed(const PBVH *pbvh);
+bool BKE_pbvh_is_deformed(PBVH *pbvh);
 
 /* Vertex Iterator. */
 
@@ -625,10 +561,10 @@
 
   /* grid */
   CCGKey key;
-  CCGElem *const *grids;
+  CCGElem **grids;
   CCGElem *grid;
-  const blender::BitGroupVector<> *grid_hidden;
-  std::optional<blender::BoundedBitSpan> gh;
+  blender::BitGroupVector<> *grid_hidden;
+  blender::BoundedBitSpan gh;
   const int *grid_indices;
   int totgrid;
   int gridsize;
@@ -674,12 +610,7 @@
       vi.index = vi.vertex.i = vi.grid_indices[vi.g] * vi.key.grid_area - 1; \
       vi.grid = CCG_elem_offset(&vi.key, vi.grids[vi.grid_indices[vi.g]], -1); \
       if (mode == PBVH_ITER_UNIQUE) { \
-        if (vi.grid_hidden) { \
-          vi.gh.emplace((*vi.grid_hidden)[vi.grid_indices[vi.g]]); \
-        } \
-        else { \
-          vi.gh.reset(); \
-        } \
+        vi.gh = (*vi.grid_hidden)[vi.grid_indices[vi.g]]; \
       } \
     } \
     else { \
@@ -697,8 +628,8 @@
           vi.index++; \
           vi.vertex.i++; \
           vi.visible = true; \
-          if (vi.gh) { \
-            if ((*vi.gh)[vi.gy * vi.gridsize + vi.gx]) { \
+          if (!vi.gh.is_empty()) { \
+            if (vi.gh[vi.gy * vi.gridsize + vi.gx]) { \
               continue; \
             } \
           } \
@@ -808,11 +739,13 @@
  */
 bool BKE_pbvh_node_has_vert_with_normal_update_tag(PBVH *pbvh, PBVHNode *node);
 
+// void BKE_pbvh_node_BB_reset(PBVHNode *node);
+// void BKE_pbvh_node_BB_expand(PBVHNode *node, float co[3]);
+
 bool pbvh_has_mask(const PBVH *pbvh);
 
 bool pbvh_has_face_sets(PBVH *pbvh);
 
-<<<<<<< HEAD
 void pbvh_show_mask_set(PBVH *pbvh, bool show_mask);
 void pbvh_show_face_sets_set(PBVH *pbvh, bool show_face_sets);
 
@@ -837,18 +770,7 @@
 bool BKE_pbvh_get_color_layer(PBVH *pbvh,
                               Mesh *me,
                               CustomDataLayer **r_layer,
-                              eAttrDomain *r_domain);
-=======
-blender::Span<blender::float3> BKE_pbvh_get_vert_positions(const PBVH *pbvh);
-blender::MutableSpan<blender::float3> BKE_pbvh_get_vert_positions(PBVH *pbvh);
-blender::Span<blender::float3> BKE_pbvh_get_vert_normals(const PBVH *pbvh);
-
-PBVHColorBufferNode *BKE_pbvh_node_color_buffer_get(PBVHNode *node);
-void BKE_pbvh_node_color_buffer_free(PBVH *pbvh);
-bool BKE_pbvh_get_color_layer(Mesh *mesh,
-                              CustomDataLayer **r_layer,
-                              blender::bke::AttrDomain *r_domain);
->>>>>>> fcbb94ed
+                              AttrDomain *r_domain);
 
 /* Swaps colors at each element in indices (of domain pbvh->vcol_domain)
  * with values in colors. PBVH_FACES only.*/
@@ -869,12 +791,16 @@
 
 bool BKE_pbvh_is_drawing(const PBVH *pbvh);
 
+/* Do not call in PBVH_GRIDS mode */
+void BKE_pbvh_node_num_loops(PBVH *pbvh, PBVHNode *node, int *r_totloop);
+
 void BKE_pbvh_update_active_vcol(PBVH *pbvh, Mesh *mesh);
 
 void BKE_pbvh_vertex_color_set(PBVH *pbvh, PBVHVertRef vertex, const float color[4]);
 void BKE_pbvh_vertex_color_get(const PBVH *pbvh, PBVHVertRef vertex, float r_color[4]);
 
 void BKE_pbvh_ensure_node_loops(PBVH *pbvh);
+bool BKE_pbvh_draw_cache_invalid(const PBVH *pbvh);
 int BKE_pbvh_debug_draw_gen_get(PBVHNode *node);
 
 int BKE_pbvh_get_node_index(PBVH *pbvh, PBVHNode *node);
@@ -950,6 +876,11 @@
 #include "BLI_math_vector.hh"
 
 namespace blender::bke::pbvh {
+
+void node_update_visibility_mesh(Span<bool> hide_vert, PBVHNode &node);
+void node_update_visibility_grids(const BitGroupVector<> &grid_hidden, PBVHNode &node);
+void node_update_visibility_bmesh(PBVHNode &node);
+void update_visibility(PBVH &pbvh);
 
 void set_flags_valence(PBVH *pbvh, uint8_t *flags, int *valence);
 void set_original(PBVH *pbvh, Span<float3> origco, Span<float3> origno);
@@ -1018,15 +949,20 @@
                                 float sharp_angle_limit,
                                 blender::Span<int> corner_verts,
                                 blender::Span<int> corner_edges);
-void update_vert_boundary_grids(PBVH *pbvh, int vertex, int *face_sets);
-
-bool check_vert_boundary(PBVH *pbvh, PBVHVertRef vertex, int *face_sets);
-bool check_edge_boundary(PBVH *pbvh, PBVHEdgeRef edge, int *face_sets);
+void update_vert_boundary_grids(PBVH *pbvh, int vertex, const int *face_sets);
+
+bool check_vert_boundary(PBVH *pbvh, PBVHVertRef vertex, const int *face_sets);
+bool check_edge_boundary(PBVH *pbvh, PBVHEdgeRef edge, const int *face_sets);
 
 Vector<PBVHNode *> search_gather(PBVH *pbvh,
                                  FunctionRef<bool(PBVHNode &)> scb,
                                  PBVHNodeFlags leaf_flag = PBVH_Leaf);
 Vector<PBVHNode *> gather_proxies(PBVH *pbvh);
+
+void node_update_mask_mesh(const Span<float> mask, PBVHNode &node);
+void node_update_mask_grids(const CCGKey &key, Span<CCGElem *> grids, PBVHNode &node);
+void node_update_mask_bmesh(int mask_offset, PBVHNode &node);
+
 Vector<PBVHNode *> get_flagged_nodes(PBVH *pbvh, int flag);
 void set_pmap(PBVH *pbvh, GroupedSpan<int> pmap);
 void set_vemap(PBVH *pbvh, GroupedSpan<int> vemap);
@@ -1046,16 +982,4 @@
 void set_vert_boundary_map(PBVH *pbvh, blender::BitVector<> *vert_boundary_map);
 void on_stroke_start(PBVH *pbvh);
 
-void node_update_mask_mesh(Span<float> mask, PBVHNode &node);
-void node_update_mask_grids(const CCGKey &key, Span<CCGElem *> grids, PBVHNode &node);
-void node_update_mask_bmesh(int mask_offset, PBVHNode &node);
-
-void node_update_visibility_mesh(Span<bool> hide_vert, PBVHNode &node);
-void node_update_visibility_grids(const BitGroupVector<> &grid_hidden, PBVHNode &node);
-void node_update_visibility_bmesh(PBVHNode &node);
-
-void update_node_bounds_mesh(Span<float3> positions, PBVHNode &node);
-void update_node_bounds_grids(const CCGKey &key, Span<CCGElem *> grids, PBVHNode &node);
-void update_node_bounds_bmesh(PBVHNode &node);
-
 }  // namespace blender::bke::pbvh