/*
 * This program is free software; you can redistribute it and/or
 * modify it under the terms of the GNU General Public License
 * as published by the Free Software Foundation; either version 2
 * of the License, or (at your option) any later version.
 *
 * This program is distributed in the hope that it will be useful,
 * but WITHOUT ANY WARRANTY; without even the implied warranty of
 * MERCHANTABILITY or FITNESS FOR A PARTICULAR PURPOSE.  See the
 * GNU General Public License for more details.
 *
 * You should have received a copy of the GNU General Public License
 * along with this program; if not, write to the Free Software Foundation,
 * Inc., 51 Franklin Street, Fifth Floor, Boston, MA 02110-1301, USA.
 */

#pragma once

/** \file
 * \ingroup bke
 * \brief A BVH for high poly meshes.
 */

#include "BLI_bitmap.h"
#include "BLI_compiler_compat.h"
#include "BLI_ghash.h"

/* For embedding CCGKey in iterator. */
#include "BKE_attribute.h"
#include "BKE_ccg.h"
#include <stdint.h>

//#define DEFRAGMENT_MEMORY

#ifdef __cplusplus
extern "C" {
#endif

// experimental feature to detect quad diagonals and mark (but not dissolve) them
//#define SCULPT_DIAGONAL_EDGE_MARKS

/*
   These structs represent logical verts/edges/faces.
   for PBVH_GRIDS and PBVH_FACES they store integer
   offsets, PBVH_BMESH stores pointers.

   The idea is to enforce stronger type checking by encapsulating
   intptr_t's in structs.*/
typedef struct SculptElemRef {
  intptr_t i;
} SculptElemRef;

typedef struct SculptVertRef {
  intptr_t i;
} SculptVertRef;

typedef struct SculptEdgeRef {
  intptr_t i;
} SculptEdgeRef;

typedef struct SculptFaceRef {
  intptr_t i;
} SculptFaceRef;

#define SCULPT_REF_NONE ((intptr_t)-1)

#if 0
typedef struct SculptLoopRef {
  intptr_t i;
} SculptLoopRef;
#endif

BLI_INLINE SculptVertRef BKE_pbvh_make_vref(intptr_t i)
{
  SculptVertRef ret = {i};
  return ret;
}

BLI_INLINE SculptEdgeRef BKE_pbvh_make_eref(intptr_t i)
{
  SculptEdgeRef ret = {i};
  return ret;
}

BLI_INLINE SculptFaceRef BKE_pbvh_make_fref(intptr_t i)
{
  SculptFaceRef ret = {i};
  return ret;
}

#ifdef DEFRAGMENT_MEMORY
#  include "BLI_smallhash.h"
#endif

typedef struct PBVHTri {
  int v[3];       // references into PBVHTriBuf->verts
  intptr_t l[3];  // loops
  int eflag;      // bitmask of which edges in the tri are real edges in the mesh

  float no[3];
  SculptFaceRef f;
} PBVHTri;

typedef struct PBVHTriBuf {
  PBVHTri *tris;
  SculptVertRef *verts;
  int *edges;
  int totvert, totedge, tottri;
  int verts_size, edges_size, tris_size;

  SmallHash vertmap;  // maps vertex ptrs to indices within verts

  // private field
  intptr_t *loops;
  int totloop, mat_nr;
  float min[3], max[3];
} PBVHTriBuf;

struct BMLog;
struct BMesh;
struct BMVert;
struct BMEdge;
struct BMFace;
struct Scene;
struct CCGElem;
struct MeshElemMap;
struct CCGKey;
struct CustomData;
struct TableGSet;
struct DMFlagMat;
struct GPU_PBVH_Buffers;
struct IsectRayPrecalc;
struct MLoop;
struct MLoopTri;
struct MSculptVert;
struct MPoly;
struct MVert;
struct Mesh;
struct PBVH;
struct MEdge;
struct PBVHNode;
struct SubdivCCG;
struct TaskParallelSettings;

typedef struct PBVH PBVH;
typedef struct PBVHNode PBVHNode;

//#define PROXY_ADVANCED

// experimental performance test of "data-based programming" approach
#ifdef PROXY_ADVANCED
typedef struct ProxyKey {
  int node;
  int pindex;
} ProxyKey;

#  define MAX_PROXY_NEIGHBORS 12

typedef struct ProxyVertArray {
  float **ownerco;
  short **ownerno;
  float (*co)[3];
  float (*fno)[3];
  short (*no)[3];
  float *mask, **ownermask;
  SculptVertRef *index;
  float **ownercolor, (*color)[4];

  ProxyKey (*neighbors)[MAX_PROXY_NEIGHBORS];

  int size;
  int datamask;
  bool neighbors_dirty;

  GHash *indexmap;
} ProxyVertArray;

typedef enum {
  PV_OWNERCO = 1,
  PV_OWNERNO = 2,
  PV_CO = 4,
  PV_NO = 8,
  PV_MASK = 16,
  PV_OWNERMASK = 32,
  PV_INDEX = 64,
  PV_OWNERCOLOR = 128,
  PV_COLOR = 256,
  PV_NEIGHBORS = 512
} ProxyVertField;

typedef struct ProxyVertUpdateRec {
  float *co, *no, *mask, *color;
  SculptVertRef index, newindex;
} ProxyVertUpdateRec;

#  define PBVH_PROXY_DEFAULT CO | INDEX | MASK

struct SculptSession;

void BKE_pbvh_ensure_proxyarrays(
    struct SculptSession *ss, PBVH *pbvh, PBVHNode **nodes, int totnode, int mask);
void BKE_pbvh_load_proxyarrays(PBVH *pbvh, PBVHNode **nodes, int totnode, int mask);

void BKE_pbvh_ensure_proxyarray(
    struct SculptSession *ss,
    struct PBVH *pbvh,
    struct PBVHNode *node,
    int mask,
    struct GHash
        *vert_node_map,  // vert_node_map maps vertex SculptVertRefs to PBVHNode indices; optional
    bool check_indexmap,
    bool force_update);
void BKE_pbvh_gather_proxyarray(PBVH *pbvh, PBVHNode **nodes, int totnode);

void BKE_pbvh_free_proxyarray(struct PBVH *pbvh, struct PBVHNode *node);
void BKE_pbvh_update_proxyvert(struct PBVH *pbvh, struct PBVHNode *node, ProxyVertUpdateRec *rec);
ProxyVertArray *BKE_pbvh_get_proxyarrays(struct PBVH *pbvh, struct PBVHNode *node);

#endif

typedef struct {
  float (*co)[3];
} PBVHProxyNode;

typedef struct {
  float (*color)[4];
  int size;
} PBVHColorBufferNode;

typedef enum {
  PBVH_Leaf = 1 << 0,

  PBVH_UpdateNormals = 1 << 1,
  PBVH_UpdateBB = 1 << 2,
  PBVH_UpdateOriginalBB = 1 << 3,
  PBVH_UpdateDrawBuffers = 1 << 4,
  PBVH_UpdateRedraw = 1 << 5,
  PBVH_UpdateMask = 1 << 6,
  PBVH_UpdateVisibility = 1 << 8,

  PBVH_RebuildDrawBuffers = 1 << 9,
  PBVH_FullyHidden = 1 << 10,
  PBVH_FullyMasked = 1 << 11,
  PBVH_FullyUnmasked = 1 << 12,

  PBVH_UpdateTopology = 1 << 13,
  PBVH_UpdateColor = 1 << 14,
  PBVH_Delete = 1 << 15,
  PBVH_UpdateCurvatureDir = 1 << 16,
  PBVH_UpdateTris = 1 << 17,
  PBVH_RebuildNodeVerts = 1 << 18,

  /* tri areas are not guaranteed to be up to date, tools should
     update all nodes on first step of brush*/
  PBVH_UpdateTriAreas = 1 << 19,
  PBVH_UpdateOtherVerts = 1 << 20
} PBVHNodeFlags;

typedef struct PBVHFrustumPlanes {
  float (*planes)[4];
  int num_planes;
} PBVHFrustumPlanes;

void BKE_pbvh_set_frustum_planes(PBVH *pbvh, PBVHFrustumPlanes *planes);
void BKE_pbvh_get_frustum_planes(PBVH *pbvh, PBVHFrustumPlanes *planes);

/* Callbacks */

/**
 * Returns true if the search should continue from this node, false otherwise.
 */
typedef bool (*BKE_pbvh_SearchCallback)(PBVHNode *node, void *data);

typedef void (*BKE_pbvh_HitCallback)(PBVHNode *node, void *data);
typedef void (*BKE_pbvh_HitOccludedCallback)(PBVHNode *node, void *data, float *tmin);

typedef void (*BKE_pbvh_SearchNearestCallback)(PBVHNode *node, void *data, float *tmin);

void BKE_pbvh_get_nodes(PBVH *pbvh, int flag, PBVHNode ***r_array, int *r_totnode);
PBVHNode *BKE_pbvh_get_node(PBVH *pbvh, int node);

/* Building */

PBVH *BKE_pbvh_new(void);
/**
 * Do a full rebuild with on Mesh data structure.
 *
 * \note Unlike mpoly/mloop/verts, looptri is *totally owned* by PBVH
 * (which means it may rewrite it if needed, see #BKE_pbvh_vert_coords_apply().
 */
void BKE_pbvh_build_mesh(PBVH *pbvh,
                         struct Mesh *mesh,
                         const struct MPoly *mpoly,
                         const struct MLoop *mloop,
                         struct MVert *verts,
                         struct MSculptVert *mdyntopo_verts,
                         int totvert,
                         struct CustomData *vdata,
                         struct CustomData *ldata,
                         struct CustomData *pdata,
                         const struct MLoopTri *looptri,
                         int looptri_num,
                         bool fast_draw,
                         float *face_areas,
                         struct MeshElemMap *pmap);
/**
 * Do a full rebuild with on Grids data structure.
 */
void BKE_pbvh_build_grids(PBVH *pbvh,
                          struct CCGElem **grids,
                          int totgrid,
                          struct CCGKey *key,
                          void **gridfaces,
                          struct DMFlagMat *flagmats,
                          unsigned int **grid_hidden,
                          bool fast_draw,
                          float *face_areas);
/**
 * Build a PBVH from a BMesh.
 */
void BKE_pbvh_build_bmesh(PBVH *pbvh,
                          struct Mesh *me,
                          struct BMesh *bm,
                          bool smooth_shading,
                          struct BMLog *log,
<<<<<<< HEAD
                          const int cd_vert_node_offset,
                          const int cd_face_node_offset,
                          const int cd_sculpt_vert,
                          const int cd_face_areas,
                          bool fast_draw,
                          bool update_sculptverts);
void BKE_pbvh_update_offsets(PBVH *pbvh,
                             const int cd_vert_node_offset,
                             const int cd_face_node_offset,
                             const int cd_sculpt_vert,
                             const int cd_face_areas);
=======
                          int cd_vert_node_offset,
                          int cd_face_node_offset);
>>>>>>> cea588b9
void BKE_pbvh_free(PBVH *pbvh);

void BKE_pbvh_set_bm_log(PBVH *pbvh, struct BMLog *log);

/* update MSculptVerts, doesn't take pbvh argument to allow usage if pbvh doesn't currently exist
 */
void BKE_pbvh_update_sculpt_verts(struct BMesh *bm,
                                  const int cd_sculpt_vert,
                                  const int cd_faceset_offset,
                                  const int cd_vert_node_offset,
                                  const int cd_face_node_offset,
                                  const int boundary_symmetry,
                                  const int vcol_type,
                                  const AttributeDomain vcol_domain,
                                  const int cd_vcol_offset,
                                  bool do_uvs);

/** update original data, only data whose r_** parameters are passed in will be updated*/
void BKE_pbvh_bmesh_update_origvert(
    PBVH *pbvh, struct BMVert *v, float **r_co, float **r_no, float **r_color, bool log_undo);
void BKE_pbvh_update_origcolor_bmesh(PBVH *pbvh, PBVHNode *node);
void BKE_pbvh_update_origco_bmesh(PBVH *pbvh, PBVHNode *node);

/**
checks if original data needs to be updated for v, and if so updates it.  Stroke_id
is provided by the sculpt code and is used to detect updates.  The reason we do it
inside the verts and not in the nodes is to allow splitting of the pbvh during the stroke.
*/
bool BKE_pbvh_bmesh_check_origdata(PBVH *pbvh, struct BMVert *v, int stroke_id);

/** used so pbvh can differentiate between different strokes,
    see BKE_pbvh_bmesh_check_origdata */
void BKE_pbvh_set_stroke_id(PBVH *pbvh, int stroke_id);

/* Hierarchical Search in the BVH, two methods:
 * - For each hit calling a callback.
 * - Gather nodes in an array (easy to multi-thread). */

void BKE_pbvh_search_callback(PBVH *pbvh,
                              BKE_pbvh_SearchCallback scb,
                              void *search_data,
                              BKE_pbvh_HitCallback hcb,
                              void *hit_data);

void BKE_pbvh_search_gather(
    PBVH *pbvh, BKE_pbvh_SearchCallback scb, void *search_data, PBVHNode ***array, int *tot);

/* Ray-cast
 * the hit callback is called for all leaf nodes intersecting the ray;
 * it's up to the callback to find the primitive within the leaves that is
 * hit first */

void BKE_pbvh_raycast(PBVH *pbvh,
                      BKE_pbvh_HitOccludedCallback cb,
                      void *data,
                      const float ray_start[3],
                      const float ray_normal[3],
                      bool original,
                      int stroke_id);

bool BKE_pbvh_node_raycast(PBVH *pbvh,
                           PBVHNode *node,
                           float (*origco)[3],
                           bool use_origco,
                           const float ray_start[3],
                           const float ray_normal[3],
                           struct IsectRayPrecalc *isect_precalc,
                           int *hit_count,
                           float *depth,
                           float *back_depth,
                           SculptVertRef *active_vertex_index,
                           SculptFaceRef *active_face_grid_index,
                           float *face_normal,
                           int stroke_id);

bool BKE_pbvh_bmesh_node_raycast_detail(PBVH *pbvh,
                                        PBVHNode *node,
                                        const float ray_start[3],
                                        struct IsectRayPrecalc *isect_precalc,
                                        float *depth,
                                        float *r_edge_length);

/**
 * For orthographic cameras, project the far away ray segment points to the root node so
 * we can have better precision.
 */
void BKE_pbvh_raycast_project_ray_root(
    PBVH *pbvh, bool original, float ray_start[3], float ray_end[3], float ray_normal[3]);

void BKE_pbvh_find_nearest_to_ray(PBVH *pbvh,
                                  BKE_pbvh_HitOccludedCallback cb,
                                  void *data,
                                  const float ray_start[3],
                                  const float ray_normal[3],
                                  bool original);

bool BKE_pbvh_node_find_nearest_to_ray(PBVH *pbvh,
                                       PBVHNode *node,
                                       float (*origco)[3],
                                       bool use_origco,
                                       const float ray_start[3],
                                       const float ray_normal[3],
                                       float *depth,
                                       float *dist_sq,
                                       int stroke_id);

/* Drawing */

void BKE_pbvh_draw_cb(PBVH *pbvh,
                      struct Mesh *me,
                      bool update_only_visible,
                      PBVHFrustumPlanes *update_frustum,
                      PBVHFrustumPlanes *draw_frustum,
                      void (*draw_fn)(void *user_data, struct GPU_PBVH_Buffers *buffers),
                      void *user_data);

void BKE_pbvh_draw_debug_cb(PBVH *pbvh,
                            void (*draw_fn)(void *user_data,
                                            const float bmin[3],
                                            const float bmax[3],
                                            PBVHNodeFlags flag,
                                            int depth),
                            void *user_data);

/* PBVH Access */
typedef enum {
  PBVH_FACES,
  PBVH_GRIDS,
  PBVH_BMESH,
} PBVHType;

PBVHType BKE_pbvh_type(const PBVH *pbvh);
bool BKE_pbvh_has_faces(const PBVH *pbvh);

/**
 * Get the PBVH root's bounding box.
 */
void BKE_pbvh_bounding_box(const PBVH *pbvh, float min[3], float max[3]);

/**
 * Multi-res hidden data, only valid for type == PBVH_GRIDS.
 */
unsigned int **BKE_pbvh_grid_hidden(const PBVH *pbvh);

/**
 * Returns the number of visible quads in the nodes' grids.
 */
int BKE_pbvh_count_grid_quads(BLI_bitmap **grid_hidden,
                              const int *grid_indices,
                              int totgrid,
                              int gridsize);

void BKE_pbvh_sync_face_sets_to_grids(PBVH *pbvh);

/**
 * Multi-res level, only valid for type == #PBVH_GRIDS.
 */
const struct CCGKey *BKE_pbvh_get_grid_key(const PBVH *pbvh);

struct CCGElem **BKE_pbvh_get_grids(const PBVH *pbvh);
BLI_bitmap **BKE_pbvh_get_grid_visibility(const PBVH *pbvh);
int BKE_pbvh_get_grid_num_vertices(const PBVH *pbvh);
int BKE_pbvh_get_grid_num_faces(const PBVH *pbvh);

/**
 * Only valid for type == #PBVH_BMESH.
 */
struct BMesh *BKE_pbvh_get_bmesh(PBVH *pbvh);
void BKE_pbvh_bmesh_detail_size_set(PBVH *pbvh, float detail_size, float detail_range);

typedef enum {
  PBVH_Subdivide = 1 << 0,
  PBVH_Collapse = 1 << 1,
  PBVH_Cleanup = 1 << 2,  // dissolve verts surrounded by either 3 or 4 triangles then triangulate
  PBVH_LocalSubdivide = 1 << 3,
  PBVH_LocalCollapse = 1 << 4
} PBVHTopologyUpdateMode;
<<<<<<< HEAD
=======
/**
 * Collapse short edges, subdivide long edges.
 */
bool BKE_pbvh_bmesh_update_topology(PBVH *pbvh,
                                    PBVHTopologyUpdateMode mode,
                                    const float center[3],
                                    const float view_normal[3],
                                    float radius,
                                    bool use_frontface,
                                    bool use_projected);
>>>>>>> cea588b9

typedef float (*DyntopoMaskCB)(SculptVertRef vertex, void *userdata);

bool BKE_pbvh_bmesh_update_topology(
    PBVH *pbvh,
    PBVHTopologyUpdateMode mode,
    const float center[3],
    const float view_normal[3],
    float radius,
    const bool use_frontface,
    const bool use_projected,
    int symaxis,
    bool updatePBVH,
    DyntopoMaskCB mask_cb,
    void *mask_cb_data,
    int custom_max_steps,  // if 0, will use defaul hueristics for max steps
    bool disable_surface_relax);

bool BKE_pbvh_bmesh_update_topology_nodes(PBVH *pbvh,
                                          bool (*searchcb)(PBVHNode *node, void *data),
                                          void (*undopush)(PBVHNode *node, void *data),
                                          void *searchdata,
                                          PBVHTopologyUpdateMode mode,
                                          const float center[3],
                                          const float view_normal[3],
                                          float radius,
                                          const bool use_frontface,
                                          const bool use_projected,
                                          int sym_axis,
                                          bool updatePBVH,
                                          DyntopoMaskCB mask_cb,
                                          void *mask_cb_data,
                                          bool disable_surface_relax);
/* Node Access */

void BKE_pbvh_check_tri_areas(PBVH *pbvh, PBVHNode *node);
void BKE_pbvh_face_areas_begin(PBVH *pbvh);

// updates boundaries and valences for whole mesh
void BKE_pbvh_bmesh_on_mesh_change(PBVH *pbvh);
bool BKE_pbvh_bmesh_check_valence(PBVH *pbvh, SculptVertRef vertex);
void BKE_pbvh_bmesh_update_valence(int cd_sculpt_vert, SculptVertRef vertex);
void BKE_pbvh_bmesh_update_all_valence(PBVH *pbvh);
void BKE_pbvh_bmesh_flag_all_disk_sort(PBVH *pbvh);
bool BKE_pbvh_bmesh_mark_update_valence(PBVH *pbvh, SculptVertRef vertex);

/* if pbvh uses a split index buffer, will call BKE_pbvh_node_mark_update_triangulation;
   otherwise does nothing.  returns true if BKE_pbvh_node_mark_update_triangulation was
   called.*/
bool BKE_pbvh_node_mark_update_index_buffer(PBVH *pbvh, PBVHNode *node);
void BKE_pbvh_node_mark_update_triangulation(PBVHNode *node);
void BKE_pbvh_node_mark_original_update(PBVHNode *node);
void BKE_pbvh_node_mark_update_tri_area(PBVHNode *node);
void BKE_pbvh_update_all_tri_areas(PBVH *pbvh);
void BKE_pbvh_node_mark_update(PBVHNode *node);
void BKE_pbvh_node_mark_update_mask(PBVHNode *node);
void BKE_pbvh_node_mark_update_color(PBVHNode *node);
void BKE_pbvh_node_mark_update_visibility(PBVHNode *node);
void BKE_pbvh_node_mark_rebuild_draw(PBVHNode *node);
void BKE_pbvh_node_mark_redraw(PBVHNode *node);
void BKE_pbvh_node_mark_normals_update(PBVHNode *node);
void BKE_pbvh_node_mark_topology_update(PBVHNode *node);
void BKE_pbvh_node_fully_hidden_set(PBVHNode *node, int fully_hidden);
bool BKE_pbvh_node_fully_hidden_get(PBVHNode *node);
void BKE_pbvh_node_fully_masked_set(PBVHNode *node, int fully_masked);
bool BKE_pbvh_node_fully_masked_get(PBVHNode *node);
void BKE_pbvh_node_fully_unmasked_set(PBVHNode *node, int fully_masked);
bool BKE_pbvh_node_fully_unmasked_get(PBVHNode *node);

void BKE_pbvh_node_get_grids(PBVH *pbvh,
                             PBVHNode *node,
                             int **grid_indices,
                             int *totgrid,
                             int *maxgrid,
                             int *gridsize,
                             struct CCGElem ***r_griddata);
void BKE_pbvh_node_num_verts(PBVH *pbvh, PBVHNode *node, int *r_uniquevert, int *r_totvert);
void BKE_pbvh_node_get_verts(PBVH *pbvh,
                             PBVHNode *node,
                             const int **r_vert_indices,
                             struct MVert **r_verts);

void BKE_pbvh_node_get_BB(PBVHNode *node, float bb_min[3], float bb_max[3]);
void BKE_pbvh_node_get_original_BB(PBVHNode *node, float bb_min[3], float bb_max[3]);

float BKE_pbvh_node_get_tmin(PBVHNode *node);

/**
 * Test if AABB is at least partially inside the #PBVHFrustumPlanes volume.
 */
bool BKE_pbvh_node_frustum_contain_AABB(PBVHNode *node, void *frustum);
/**
 * Test if AABB is at least partially outside the #PBVHFrustumPlanes volume.
 */
bool BKE_pbvh_node_frustum_exclude_AABB(PBVHNode *node, void *frustum);

struct TableGSet *BKE_pbvh_bmesh_node_unique_verts(PBVHNode *node);
struct TableGSet *BKE_pbvh_bmesh_node_other_verts(PBVHNode *node);
struct TableGSet *BKE_pbvh_bmesh_node_faces(PBVHNode *node);

void BKE_pbvh_bmesh_regen_node_verts(PBVH *pbvh);
void BKE_pbvh_bmesh_mark_node_regen(PBVH *pbvh, PBVHNode *node);

void BKE_pbvh_bmesh_after_stroke(PBVH *pbvh, bool force_balance);

/* Update Bounding Box/Redraw and clear flags. */

void BKE_pbvh_update_bounds(PBVH *pbvh, int flags);
void BKE_pbvh_update_vertex_data(PBVH *pbvh, int flags);
void BKE_pbvh_update_visibility(PBVH *pbvh);
void BKE_pbvh_update_normals(PBVH *pbvh, struct SubdivCCG *subdiv_ccg);
void BKE_pbvh_redraw_BB(PBVH *pbvh, float bb_min[3], float bb_max[3]);
void BKE_pbvh_get_grid_updates(PBVH *pbvh, bool clear, void ***r_gridfaces, int *r_totface);
void BKE_pbvh_grids_update(PBVH *pbvh,
                           struct CCGElem **grids,
                           void **gridfaces,
                           struct DMFlagMat *flagmats,
                           unsigned int **grid_hidden);
void BKE_pbvh_subdiv_cgg_set(PBVH *pbvh, struct SubdivCCG *subdiv_ccg);
void BKE_pbvh_face_sets_set(PBVH *pbvh, int *face_sets);

void BKE_pbvh_face_sets_color_set(PBVH *pbvh, int seed, int color_default);

void BKE_pbvh_respect_hide_set(PBVH *pbvh, bool respect_hide);

/* Vertex Deformer. */

float (*BKE_pbvh_vert_coords_alloc(struct PBVH *pbvh))[3];
void BKE_pbvh_vert_coords_apply(struct PBVH *pbvh, const float (*vertCos)[3], int totvert);
bool BKE_pbvh_is_deformed(struct PBVH *pbvh);

/* Vertex Iterator. */

/* This iterator has quite a lot of code, but it's designed to:
 * - allow the compiler to eliminate dead code and variables
 * - spend most of the time in the relatively simple inner loop */

/* NOTE: PBVH_ITER_ALL does not skip hidden vertices,
 * PBVH_ITER_UNIQUE does */
#define PBVH_ITER_ALL 0
#define PBVH_ITER_UNIQUE 1

typedef struct PBVHVertexIter {
  /* iteration */
  int g;
  int width;
  int height;
  int gx;
  int gy;
  int i;
  int index;
  SculptVertRef vertex;
  bool respect_hide;

  /* grid */
  struct CCGKey key;
  struct CCGElem **grids;
  struct CCGElem *grid;
  BLI_bitmap **grid_hidden, *gh;
  int *grid_indices;
  int totgrid;
  int gridsize;

  /* mesh */
  struct MVert *mverts;
  float (*vert_normals)[3];
  int totvert;
  const int *vert_indices;
  float *vmask;

  /* bmesh */
  int bi;
  struct TableGSet *bm_cur_set;
  struct TableGSet *bm_unique_verts, *bm_other_verts;

  struct CustomData *bm_vdata;
  int cd_sculpt_vert;
  int cd_vert_mask_offset;
  int cd_vcol_offset;

  /* result: these are all computed in the macro, but we assume
   * that compiler optimization's will skip the ones we don't use */
  struct MVert *mvert;
  struct BMVert *bm_vert;
  float *co;
  float *no;
  float *fno;
  float *mask;
  bool visible;
} PBVHVertexIter;

#define BKE_PBVH_SCULPTVERT(cd_sculpt_vert, v) \
  ((MSculptVert *)BM_ELEM_CD_GET_VOID_P(v, cd_sculpt_vert))

void pbvh_vertex_iter_init(PBVH *pbvh, PBVHNode *node, PBVHVertexIter *vi, int mode);

#define BKE_pbvh_vertex_iter_begin(pbvh, node, vi, mode) \
  pbvh_vertex_iter_init(pbvh, node, &vi, mode); \
\
  for (vi.i = 0, vi.g = 0; vi.g < vi.totgrid; vi.g++) { \
    if (vi.grids) { \
      vi.width = vi.gridsize; \
      vi.height = vi.gridsize; \
      vi.vertex.i = vi.index = vi.grid_indices[vi.g] * vi.key.grid_area - 1; \
      vi.grid = vi.grids[vi.grid_indices[vi.g]]; \
      if (mode == PBVH_ITER_UNIQUE) { \
        vi.gh = vi.grid_hidden[vi.grid_indices[vi.g]]; \
      } \
    } \
    else { \
      vi.width = vi.totvert; \
      vi.height = 1; \
    } \
\
    for (vi.gy = 0; vi.gy < vi.height; vi.gy++) { \
      for (vi.gx = 0; vi.gx < vi.width; vi.gx++, vi.i++) { \
        if (vi.grid) { \
          vi.co = CCG_elem_co(&vi.key, vi.grid); \
          vi.fno = CCG_elem_no(&vi.key, vi.grid); \
          vi.mask = vi.key.has_mask ? CCG_elem_mask(&vi.key, vi.grid) : NULL; \
          vi.grid = CCG_elem_next(&vi.key, vi.grid); \
          vi.index++; \
          vi.vertex.i++; \
          vi.visible = true; \
          if (vi.gh) { \
            if (BLI_BITMAP_TEST(vi.gh, vi.gy * vi.gridsize + vi.gx)) { \
              continue; \
            } \
          } \
        } \
        else if (vi.mverts) { \
          vi.mvert = &vi.mverts[vi.vert_indices[vi.gx]]; \
          if (vi.respect_hide) { \
            vi.visible = !(vi.mvert->flag & ME_HIDE); \
            if (mode == PBVH_ITER_UNIQUE && !vi.visible) { \
              continue; \
            } \
          } \
          else { \
            BLI_assert(vi.visible); \
          } \
          vi.co = vi.mvert->co; \
<<<<<<< HEAD
          vi.no = vi.mvert->no; \
          vi.index = vi.vertex.i = vi.vert_indices[vi.i]; \
=======
          vi.no = vi.vert_normals[vi.vert_indices[vi.gx]]; \
          vi.index = vi.vert_indices[vi.i]; \
>>>>>>> cea588b9
          if (vi.vmask) { \
            vi.mask = &vi.vmask[vi.index]; \
          } \
        } \
        else { \
          BMVert *bv = NULL; \
          while (!bv) { \
            if (!vi.bm_cur_set->elems || vi.bi >= vi.bm_cur_set->cur) { \
              if (vi.bm_cur_set != vi.bm_other_verts && mode != PBVH_ITER_UNIQUE) { \
                vi.bm_cur_set = vi.bm_other_verts; \
                vi.bi = 0; \
                if (!vi.bm_cur_set->elems || vi.bi >= vi.bm_other_verts->cur) { \
                  break; \
                } \
              } \
              else { \
                break; \
              } \
            } \
            else { \
              bv = vi.bm_cur_set->elems[vi.bi++]; \
            } \
          } \
          if (!bv) { \
            continue; \
          } \
          vi.bm_vert = bv; \
          vi.vertex.i = (intptr_t)bv; \
          vi.index = BM_elem_index_get(vi.bm_vert); \
          vi.visible = !BM_elem_flag_test_bool(vi.bm_vert, BM_ELEM_HIDDEN); \
          if (mode == PBVH_ITER_UNIQUE && !vi.visible) { \
            continue; \
          } \
          vi.co = vi.bm_vert->co; \
          vi.fno = vi.bm_vert->no; \
          vi.mask = (float *)BM_ELEM_CD_GET_VOID_P(vi.bm_vert, vi.cd_vert_mask_offset); \
        }

#define BKE_pbvh_vertex_iter_end \
  } \
  } \
  } \
  ((void)0)

#define BKE_pbvh_vertex_index_to_table(pbvh, v) \
  (BKE_pbvh_type(pbvh) == PBVH_BMESH && v.i != -1 ? BM_elem_index_get((BMVert *)(v.i)) : (v.i))
SculptVertRef BKE_pbvh_table_index_to_vertex(PBVH *pbvh, int idx);

#define BKE_pbvh_edge_index_to_table(pbvh, v) \
  (BKE_pbvh_type(pbvh) == PBVH_BMESH && v.i != -1 ? BM_elem_index_get((BMEdge *)(v.i)) : (v.i))
SculptEdgeRef BKE_pbvh_table_index_to_edge(PBVH *pbvh, int idx);

#define BKE_pbvh_face_index_to_table(pbvh, v) \
  (BKE_pbvh_type(pbvh) == PBVH_BMESH && v.i != -1 ? BM_elem_index_get((BMFace *)(v.i)) : (v.i))
SculptFaceRef BKE_pbvh_table_index_to_face(PBVH *pbvh, int idx);

void BKE_pbvh_node_get_proxies(PBVHNode *node, PBVHProxyNode **proxies, int *proxy_count);
void BKE_pbvh_node_free_proxies(PBVHNode *node);
PBVHProxyNode *BKE_pbvh_node_add_proxy(PBVH *pbvh, PBVHNode *node);
void BKE_pbvh_gather_proxies(PBVH *pbvh, PBVHNode ***r_array, int *r_tot);

/**
 * \note doing a full search on all vertices here seems expensive,
 * however this is important to avoid having to recalculate bound-box & sync the buffers to the
 * GPU (which is far more expensive!) See: T47232.
 */
bool BKE_pbvh_node_vert_update_check_any(PBVH *pbvh, PBVHNode *node);

// void BKE_pbvh_node_BB_reset(PBVHNode *node);
// void BKE_pbvh_node_BB_expand(PBVHNode *node, float co[3]);

bool BKE_pbvh_draw_mask(const PBVH *pbvh);
void pbvh_show_mask_set(PBVH *pbvh, bool show_mask);

bool BKE_pbvh_draw_face_sets(PBVH *pbvh);
void pbvh_show_face_sets_set(PBVH *pbvh, bool show_face_sets);

/* Parallelization. */

void BKE_pbvh_parallel_range_settings(struct TaskParallelSettings *settings,
                                      bool use_threading,
                                      int totnode);

struct MVert *BKE_pbvh_get_verts(const PBVH *pbvh);
const float (*BKE_pbvh_get_vert_normals(const PBVH *pbvh))[3];

PBVHColorBufferNode *BKE_pbvh_node_color_buffer_get(PBVHNode *node);
void BKE_pbvh_node_color_buffer_free(PBVH *pbvh);

/* updates pbvh->vcol_domain, vcol_type too */
bool BKE_pbvh_get_color_layer(PBVH *pbvh,
                              const struct Mesh *me,
                              CustomDataLayer **cl_out,
                              AttributeDomain *attr_out);

int BKE_pbvh_get_node_index(PBVH *pbvh, PBVHNode *node);
int BKE_pbvh_get_node_id(PBVH *pbvh, PBVHNode *node);
void BKE_pbvh_set_flat_vcol_shading(PBVH *pbvh, bool value);

#define DYNTOPO_CD_INTERP

void SCULPT_update_flat_vcol_shading(struct Object *ob, struct Scene *scene);

void BKE_pbvh_curvature_update_set(PBVHNode *node, bool state);
bool BKE_pbvh_curvature_update_get(PBVHNode *node);

int BKE_pbvh_get_totnodes(PBVH *pbvh);

bool BKE_pbvh_bmesh_check_tris(PBVH *pbvh, PBVHNode *node);
PBVHTriBuf *BKE_pbvh_bmesh_get_tris(PBVH *pbvh, PBVHNode *node);
void BKE_pbvh_bmesh_free_tris(PBVH *pbvh, PBVHNode *node);

/*recalculates boundary flags for *all* vertices.  used by
  symmetrize.*/
void BKE_pbvh_recalc_bmesh_boundary(PBVH *pbvh);

/* saves all bmesh references to internal indices, to be restored later */
void BKE_pbvh_bmesh_save_indices(PBVH *pbvh);

/* restore bmesh references from previously indices saved by BKE_pbvh_bmesh_save_indices */
void BKE_pbvh_bmesh_from_saved_indices(PBVH *pbvh);

/* wraps calls to BM_mesh_toolflags_set in BKE_pbvh_bmesh_save_indices and
 * BKE_pbvh_bmesh_from_saved_indices */
void BKE_pbvh_bmesh_set_toolflags(PBVH *pbvh, bool use_toolflags);

void BKE_pbvh_bmesh_remove_face(PBVH *pbvh, struct BMFace *f, bool log_face);
void BKE_pbvh_bmesh_remove_edge(PBVH *pbvh, struct BMEdge *e, bool log_vert);
void BKE_pbvh_bmesh_remove_vertex(PBVH *pbvh, struct BMVert *v, bool log_vert);

void BKE_pbvh_bmesh_add_face(PBVH *pbvh, struct BMFace *f, bool log_face, bool force_tree_walk);

// note that e_tri and f_example are allowed to be NULL
struct BMFace *BKE_pbvh_face_create_bmesh(PBVH *pbvh,
                                          struct BMVert *v_tri[3],
                                          struct BMEdge *e_tri[3],
                                          const struct BMFace *f_example);

// if node is NULL, one will be foudn in the pbvh, which potentially can be slow
struct BMVert *BKE_pbvh_vert_create_bmesh(
    PBVH *pbvh, float co[3], float no[3], PBVHNode *node, struct BMVert *v_example);
PBVHNode *BKE_pbvh_node_from_face_bmesh(PBVH *pbvh, struct BMFace *f);
PBVHNode *BKE_pbvh_node_from_index(PBVH *pbvh, int node_i);

struct BMesh *BKE_pbvh_reorder_bmesh(PBVH *pbvh);
void BKE_pbvh_update_vert_boundary(int cd_sculpt_vert,
                                   int cd_faceset_offset,
                                   int cd_vert_node_offset,
                                   int cd_face_node_offset,
                                   int cd_vcol,
                                   struct BMVert *v,
                                   int bound_symmetry,
                                   const CustomData *ldata,
                                   const int totuv,
                                   const bool do_uvs);

#define DYNTOPO_DYNAMIC_TESS

PBVHNode *BKE_pbvh_get_node_leaf_safe(PBVH *pbvh, int i);

void BKE_pbvh_get_vert_face_areas(PBVH *pbvh, SculptVertRef vertex, float *r_areas, int valence);
void BKE_pbvh_set_symmetry(PBVH *pbvh, int symmetry, int boundary_symmetry);

#if 0
typedef enum {
  SCULPT_TEXTURE_UV = 1 << 0,  // per-uv
  SCULPT_TEXTURE_GRIDS = 1<<1
} SculptTextureType;

typedef int TexLayerRef;

/*
Texture points are texels projected into 3d.
*/
typedef intptr_t TexPointRef;

void *BKE_pbvh_get_tex_settings(PBVH *pbvh, PBVHNode *node, TexLayerRef vdm);
void *BKE_pbvh_get_tex_data(PBVH *pbvh, PBVHNode *node, TexPointRef vdm);

typedef struct SculptTextureDef {
  SculptTextureType type;
  int settings_size;

  void (*build_begin)(PBVH *pbvh, PBVHNode *node, TexLayerRef vdm);

  void (*calc_bounds)(PBVH *pbvh, PBVHNode *node, float r_min[3], float r_max[3], TexLayerRef vdm);

  /*vdms can cache data per node, which is freed to maintain memory limit.
    they store cache in the same structure they return in buildNodeData.*/
  void (*freeCachedData)(PBVH *pbvh, PBVHNode *node, TexLayerRef vdm);
  void (*ensuredCachedData)(PBVH *pbvh, PBVHNode *node, TexLayerRef vdm);

  /*builds all data that isn't cached.*/
  void *(*buildNodeData)(PBVH *pbvh, PBVHNode *node);
  bool (*validate)(PBVH *pbvh, TexLayerRef vdm);

  void (*setVertexCos)(PBVH *pbvh, PBVHNode *node, SculptVertRef *verts, int totvert, TexLayerRef vdm);

  void (*getPointsFromNode)(PBVH *pbvh,
                            PBVHNode *node,
                            TexLayerRef vdm,
                            TexPointRef **r_ids,
                            float ***r_cos,
                            float ***r_nos,
                            int *r_totpoint);
  void (*releaseNodePoints)(
      PBVH *pbvh, PBVHNode *node, TexLayerRef vdm, TexPointRef *ids, float **cos, float **nos);

#  if 0
  int (*getTrisFromNode)(PBVH *pbvh,
                         PBVHNode *node,
                         TexLayerRef vdm,
                         TexPointRef *((*r_tris)[3]),
                         TexPointRef **r_ids,
                         int tottri,
                         int totid);
  void (*getTriInterpWeightsFromNode)(PBVH *pbvh,
                                      PBVHNode *node,
                                      TexLayerRef vdm,
                                      float *((*r_tris)[3]),
                                      SculptLoopRef ***r_src_loops,
                                      int tottri,
                                      int totloop);
  int (*getTriCount)(PBVH *pbvh, PBVHNode *node, TexLayerRef vdm);
#  endif

  void (*getPointNeighbors)(PBVH *pbvh,
                            PBVHNode *node,
                            TexLayerRef vdm,
                            TexPointRef id,
                            TexPointRef **r_neighbor_ids,
                            int *r_totneighbor,
                            int maxneighbors,
                            TexPointRef **r_duplicates_id,
                            int r_totduplicate,
                            int maxduplicates);
  void (*getPointValence)(PBVH *pbvh, PBVHNode *node, TexLayerRef vdm, TexPointRef id);
  void (*freeNodeData)(PBVH *pbvh, PBVHNode *node, TexLayerRef vdm, void *settings);

  void (*getPointsFromIds)(
      PBVH *pbvh, PBVHNode *node, TexLayerRef vdm, TexPointRef *ids, int totid);

  /*displacement texture stuff*/
  // can be tangent, object space displacement
  void (*worldToDelta)(PBVH *pbvh, PBVHNode *node, TexLayerRef vdm, TexPointRef *ids, int totid);
  void (*deltaToWorld)(PBVH *pbvh, PBVHNode *node, TexLayerRef vdm, TexPointRef *ids, int totid);
} SculptDisplacementDef;

typedef struct SculptLayerEntry {
  char name[64];
  int type;
  void *settings;
  float factor;
  struct SculptLayerEntry *parent;
} SculptLayerEntry;

#endif

int BKE_pbvh_do_fset_symmetry(int fset, const int symflag, const float *co);
bool BKE_pbvh_check_vert_boundary(PBVH *pbvh, struct BMVert *v);

void BKE_pbvh_update_vert_boundary_faces(int *face_sets,
                                         struct MVert *mvert,
                                         struct MEdge *medge,
                                         struct MLoop *mloop,
                                         struct MPoly *mpoly,
                                         struct MSculptVert *mdyntopo_verts,
                                         struct MeshElemMap *pmap,
                                         SculptVertRef vertex);
void BKE_pbvh_update_vert_boundary_grids(PBVH *pbvh,
                                         struct SubdivCCG *subdiv_ccg,
                                         SculptVertRef vertex);

void BKE_pbvh_set_mdyntopo_verts(PBVH *pbvh, struct MSculptVert *mdyntopoverts);

#if 0
#  include "DNA_meshdata_types.h"
ATTR_NO_OPT static void MV_ADD_FLAG(MSculptVert *mv, int flag)
{
  if (flag & SCULPTVERT_NEED_BOUNDARY) {
    flag |= flag;
  }

  mv->flag |= flag;
}
#else
#  define MV_ADD_FLAG(mv, flag1) (mv)->flag |= (flag1)
#endif
#ifdef __cplusplus
}
#endif

#if 1
#  include "atomic_ops.h"
#  include <float.h>
#  include <math.h>

/*why is atomic_ops defining near & far macros?*/
#  ifdef near
#    undef near
#  endif
#  ifdef far
#    undef far
#  endif

// static global to limit the number of reports per source file
static int _bke_pbvh_report_count = 0;

#  define PBVH_NAN_REPORT_LIMIT 16

// for debugging NaNs that don't appear on developer's machines
BLI_INLINE bool _pbvh_nan_check(const float *co, const char *func, const char *file, int line)
{
  bool bad = false;

  if (_bke_pbvh_report_count > PBVH_NAN_REPORT_LIMIT) {
    return false;
  }

  for (int i = 0; i < 3; i++) {
    if (isnan(co[i]) || !isfinite(co[i])) {
      const char *type = !isfinite(co[i]) ? "infinity" : "nan";
      printf("float corruption (vector[%d] was %s): %s:%d\n\t%s\n", i, type, func, line, file);
      bad = true;
    }
  }

  if (bad) {
    atomic_add_and_fetch_int32(&_bke_pbvh_report_count, 1);
  }

  return bad;
}
#  define PBVH_CHECK_NAN(co) _pbvh_nan_check(co, __func__, __FILE__, __LINE__)
#else
#  define PBVH_CHECK_NAN(co)
#endif

typedef struct DynTopoState DynTopoState;

typedef struct DynRemeshParams {
  float edge_size;
  float detail_range;
  float relax_strength;
} DynRemeshParams;

/*
Simple wrapper api to use the dyntopo remesher in
non-sculpt contexts.

existing_pbvh can be NULL.

Note that all the sculpt customdata layers will be created
if they don't exist, so cd_vert/face_node_offset, cd_mask_offset,
cd_sculpt_vert, etc*/
DynTopoState *BKE_dyntopo_init(struct BMesh *bm, PBVH *existing_pbvh);
void BKE_dyntopo_free(DynTopoState *ds);
void BKE_dyntopo_default_params(DynRemeshParams *params, float edge_size);
void BKE_dyntopo_remesh(DynTopoState *ds,
                        DynRemeshParams *params,
                        int steps,
                        PBVHTopologyUpdateMode mode);
void BKE_pbvh_bmesh_get_vcol(
    struct BMVert *v, float color[4], int vcol_type, AttributeDomain vcol_domain, int vcol_offset);
/*

use pmap to build an array of edge indices surrounding vertex
r_edges, r_edges_size, heap_alloc define an existing array to put data in.

final array is similarly put in these pointers.  note that calling code
may pass a stack allocated array (*heap_alloc should be false), and must
check if heap_alloc is true afterwards and free *r_edges.

r_polys is an array of integer pairs and must be same logical size as r_edges
*/
void BKE_pbvh_pmap_to_edges(PBVH *pbvh,
                            SculptVertRef vertex,
                            int **r_edges,
                            int *r_edges_size,
                            bool *heap_alloc,
                            int **r_polys);
void BKE_pbvh_set_vemap(PBVH *pbvh, struct MeshElemMap *vemap);

void BKE_pbvh_ignore_uvs_set(PBVH *pbvh, bool value);<|MERGE_RESOLUTION|>--- conflicted
+++ resolved
@@ -323,7 +323,6 @@
                           struct BMesh *bm,
                           bool smooth_shading,
                           struct BMLog *log,
-<<<<<<< HEAD
                           const int cd_vert_node_offset,
                           const int cd_face_node_offset,
                           const int cd_sculpt_vert,
@@ -335,10 +334,6 @@
                              const int cd_face_node_offset,
                              const int cd_sculpt_vert,
                              const int cd_face_areas);
-=======
-                          int cd_vert_node_offset,
-                          int cd_face_node_offset);
->>>>>>> cea588b9
 void BKE_pbvh_free(PBVH *pbvh);
 
 void BKE_pbvh_set_bm_log(PBVH *pbvh, struct BMLog *log);
@@ -516,19 +511,6 @@
   PBVH_LocalSubdivide = 1 << 3,
   PBVH_LocalCollapse = 1 << 4
 } PBVHTopologyUpdateMode;
-<<<<<<< HEAD
-=======
-/**
- * Collapse short edges, subdivide long edges.
- */
-bool BKE_pbvh_bmesh_update_topology(PBVH *pbvh,
-                                    PBVHTopologyUpdateMode mode,
-                                    const float center[3],
-                                    const float view_normal[3],
-                                    float radius,
-                                    bool use_frontface,
-                                    bool use_projected);
->>>>>>> cea588b9
 
 typedef float (*DyntopoMaskCB)(SculptVertRef vertex, void *userdata);
 
@@ -771,13 +753,8 @@
             BLI_assert(vi.visible); \
           } \
           vi.co = vi.mvert->co; \
-<<<<<<< HEAD
-          vi.no = vi.mvert->no; \
+          vi.no = vi.vert_normals[vi.vert_indices[vi.gx]]; \
           vi.index = vi.vertex.i = vi.vert_indices[vi.i]; \
-=======
-          vi.no = vi.vert_normals[vi.vert_indices[vi.gx]]; \
-          vi.index = vi.vert_indices[vi.i]; \
->>>>>>> cea588b9
           if (vi.vmask) { \
             vi.mask = &vi.vmask[vi.index]; \
           } \
@@ -1070,7 +1047,7 @@
 }
 #endif
 
-#if 1
+#if 0
 #  include "atomic_ops.h"
 #  include <float.h>
 #  include <math.h>
