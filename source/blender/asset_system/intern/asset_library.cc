--- conflicted
+++ resolved
@@ -185,8 +185,6 @@
   service->foreach_loaded_asset_library(fn, include_all_library);
 }
 
-<<<<<<< HEAD
-=======
 void AssetLibrary::load_or_reload_catalogs()
 {
   {
@@ -209,7 +207,6 @@
   }
 }
 
->>>>>>> 8fdeebbc
 AssetCatalogService &AssetLibrary::catalog_service() const
 {
   return *catalog_service_;
