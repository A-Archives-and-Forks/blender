--- conflicted
+++ resolved
@@ -174,61 +174,6 @@
 using blender::Span;
 using blender::StringRef;
 
-<<<<<<< HEAD
-void BM_mesh_cd_flag_ensure(BMesh *bm, Mesh *mesh, const char cd_flag)
-{
-  const char cd_flag_all = BM_mesh_cd_flag_from_bmesh(bm) | cd_flag;
-  BM_mesh_cd_flag_apply(bm, cd_flag_all);
-  if (mesh) {
-    mesh->cd_flag = cd_flag_all;
-  }
-}
-
-void BM_mesh_cd_flag_apply(BMesh *bm, const char cd_flag)
-{
-  /* CustomData_bmesh_init_pool() must run first */
-  BLI_assert(bm->vdata.totlayer == 0 || bm->vdata.pool != nullptr);
-  BLI_assert(bm->edata.totlayer == 0 || bm->edata.pool != nullptr);
-  BLI_assert(bm->pdata.totlayer == 0 || bm->pdata.pool != nullptr);
-
-  if (cd_flag & ME_CDFLAG_VERT_CREASE) {
-    if (!CustomData_has_layer(&bm->vdata, CD_CREASE)) {
-      BM_data_layer_add(bm, &bm->vdata, CD_CREASE);
-    }
-  }
-  else {
-    if (CustomData_has_layer(&bm->vdata, CD_CREASE)) {
-      BM_data_layer_free(bm, &bm->vdata, CD_CREASE);
-    }
-  }
-
-  if (cd_flag & ME_CDFLAG_EDGE_CREASE) {
-    if (!CustomData_has_layer(&bm->edata, CD_CREASE)) {
-      BM_data_layer_add(bm, &bm->edata, CD_CREASE);
-    }
-  }
-  else {
-    if (CustomData_has_layer(&bm->edata, CD_CREASE)) {
-      BM_data_layer_free(bm, &bm->edata, CD_CREASE);
-    }
-  }
-}
-
-char BM_mesh_cd_flag_from_bmesh(BMesh *bm)
-{
-  char cd_flag = 0;
-  if (CustomData_has_layer(&bm->vdata, CD_CREASE)) {
-    cd_flag |= ME_CDFLAG_VERT_CREASE;
-  }
-  if (CustomData_has_layer(&bm->edata, CD_CREASE)) {
-    cd_flag |= ME_CDFLAG_EDGE_CREASE;
-  }
-
-  return cd_flag;
-}
-
-=======
->>>>>>> 46076e48
 /* Static function for alloc (duplicate in modifiers_bmesh.c) */
 static BMFace *bm_face_create_from_mpoly(BMesh &bm,
                                          Span<MLoop> loops,
@@ -524,12 +469,6 @@
     CustomData_bmesh_init_pool_ex(&bm->edata, me->totedge, BM_EDGE, __func__);
     CustomData_bmesh_init_pool_ex(&bm->ldata, me->totloop, BM_LOOP, __func__);
     CustomData_bmesh_init_pool_ex(&bm->pdata, me->totpoly, BM_FACE, __func__);
-
-    BM_mesh_cd_flag_apply(bm, me->cd_flag);
-  }
-<<<<<<< HEAD
-  else {
-    BM_mesh_cd_flag_ensure(bm, nullptr, me->cd_flag);
   }
 
 #define IS_GARBAGE_ID(id) ((id) < 0 || (id) > id_garbage_threshold)
@@ -568,39 +507,27 @@
 
   id_garbage_threshold *= 5;
 
+  int *cd_shape_key_offset = static_cast<int *>(
+      tot_shape_keys ? MEM_mallocN(sizeof(int) * tot_shape_keys, "cd_shape_key_offset") : nullptr);
+
   /* Only copy these values over if the source mesh is flagged to be using them.
    * Even if `bm` has these layers, they may have been added from another mesh, when `!is_new`. */
-  const int cd_edge_crease_offset = (me->cd_flag & ME_CDFLAG_EDGE_CREASE) ?
-                                        CustomData_get_offset(&bm->edata, CD_CREASE) :
-                                        -1;
-  int *cd_shape_key_offset = static_cast<int *>(
-      tot_shape_keys ? MEM_mallocN(sizeof(int) * tot_shape_keys, "cd_shape_key_offset") : nullptr);
-
-=======
-
-  /* Only copy these values over if the source mesh is flagged to be using them.
-   * Even if `bm` has these layers, they may have been added from another mesh, when `!is_new`. */
-  const int cd_shape_key_offset = tot_shape_keys ? CustomData_get_offset(&bm->vdata, CD_SHAPEKEY) :
                                                    -1;
->>>>>>> 46076e48
   const int cd_shape_keyindex_offset = is_new && (tot_shape_keys || params->add_key_index) ?
                                            CustomData_get_offset(&bm->vdata, CD_SHAPE_KEYINDEX) :
                                            -1;
 
-<<<<<<< HEAD
   for (int i = 0; i < tot_shape_keys; i++) {
     int idx = CustomData_get_layer_index_n(&bm->vdata, CD_SHAPEKEY, i);
     cd_shape_key_offset[i] = bm->vdata.layers[idx].offset;
   }
 
-=======
   const bool *select_vert = (const bool *)CustomData_get_layer_named(
       &me->vdata, CD_PROP_BOOL, ".select_vert");
   const bool *select_edge = (const bool *)CustomData_get_layer_named(
       &me->edata, CD_PROP_BOOL, ".select_edge");
   const bool *select_poly = (const bool *)CustomData_get_layer_named(
       &me->pdata, CD_PROP_BOOL, ".select_poly");
->>>>>>> 46076e48
   const bool *hide_vert = (const bool *)CustomData_get_layer_named(
       &me->vdata, CD_PROP_BOOL, ".hide_vert");
   const bool *hide_edge = (const bool *)CustomData_get_layer_named(
@@ -678,7 +605,6 @@
 
     /* Copy Custom Data */
     CustomData_to_bmesh_block(&me->edata, &bm->edata, i, &e->head.data, true);
-<<<<<<< HEAD
 
     bm_elem_check_toolflags(bm, (BMElem *)e);
 
@@ -690,12 +616,6 @@
         bm_alloc_id(bm, (BMElem *)e);
       }
     }
-
-    if (cd_edge_crease_offset != -1) {
-      BM_ELEM_CD_SET_FLOAT(e, cd_edge_crease_offset, (float)medge[i].crease / 255.0f);
-    }
-=======
->>>>>>> 46076e48
   }
   if (is_new) {
     bm->elem_index_dirty &= ~BM_EDGE; /* Added in order, clear dirty flag. */
@@ -1484,7 +1404,8 @@
   }
 }
 
-void BM_mesh_bm_to_me(Main *bmain, Object *ob, BMesh *bm, Mesh *me, const struct BMeshToMeshParams *params)
+void BM_mesh_bm_to_me(
+    Main *bmain, Object *ob, BMesh *bm, Mesh *me, const struct BMeshToMeshParams *params)
 {
   BMVert *v, *eve;
   BMEdge *e;
@@ -1492,7 +1413,6 @@
   BMIter iter;
   int i, j;
 
-<<<<<<< HEAD
   CustomData *srcdatas[] = {&bm->vdata, &bm->edata, &bm->ldata, &bm->pdata};
 
   if (params->copy_temp_cdlayers) {
@@ -1504,9 +1424,6 @@
     BM_enter_multires_space(ob, bm, MULTIRES_SPACE_TANGENT);
   }
 
-  const int cd_edge_crease_offset = CustomData_get_offset(&bm->edata, CD_CREASE);
-=======
->>>>>>> 46076e48
   const int cd_shape_keyindex_offset = CustomData_get_offset(&bm->vdata, CD_SHAPE_KEYINDEX);
 
   const int ototvert = me->totvert;
@@ -1517,7 +1434,7 @@
     /* Use the array in-place instead of duplicating the array. */
 #if 0
 #  if 0
-  oldverts = MEM_dupallocN(me->mvert);
+  oldverts = MEM_dupallocN(me->verts().data());
 #  else
     oldverts = me->mvert;
     me->mvert = nullptr;
