--- conflicted
+++ resolved
@@ -382,22 +382,16 @@
 	}
 }
 
-<<<<<<< HEAD
-void DepsgraphNodeBuilder::build_group(Group *group)
-=======
 void DepsgraphNodeBuilder::build_id(ID* id) {
 	if (id == NULL) {
 		return;
 	}
 	switch (GS(id->name)) {
-		case ID_SCE:
-			build_scene((Scene *)id);
-			break;
 		case ID_GR:
-			build_group(NULL, (Group *)id);
+			build_group((Group *)id);
 			break;
 		case ID_OB:
-			build_object(NULL, (Object *)id);
+			build_object(-1, (Object *)id, DEG_ID_LINKED_INDIRECTLY);
 			break;
 		case ID_NT:
 			build_nodetree((bNodeTree *)id);
@@ -425,8 +419,7 @@
 	}
 }
 
-void DepsgraphNodeBuilder::build_group(Base *base, Group *group)
->>>>>>> 047950db
+void DepsgraphNodeBuilder::build_group(Group *group)
 {
 	if (built_map_.checkIsBuiltAndTag(group)) {
 		return;
