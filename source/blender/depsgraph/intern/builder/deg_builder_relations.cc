/*
 * ***** BEGIN GPL LICENSE BLOCK *****
 *
 * This program is free software; you can redistribute it and/or
 * modify it under the terms of the GNU General Public License
 * as published by the Free Software Foundation; either version 2
 * of the License, or (at your option) any later version.
 *
 * This program is distributed in the hope that it will be useful,
 * but WITHOUT ANY WARRANTY; without even the implied warranty of
 * MERCHANTABILITY or FITNESS FOR A PARTICULAR PURPOSE.  See the
 * GNU General Public License for more details.
 *
 * You should have received a copy of the GNU General Public License
 * along with this program; if not, write to the Free Software Foundation,
 * Inc., 51 Franklin Street, Fifth Floor, Boston, MA 02110-1301, USA.
 *
 * The Original Code is Copyright (C) 2013 Blender Foundation.
 * All rights reserved.
 *
 * Original Author: Joshua Leung
 * Contributor(s): Based on original depsgraph.c code - Blender Foundation (2005-2013)
 *
 * ***** END GPL LICENSE BLOCK *****
 */

/** \file blender/depsgraph/intern/builder/deg_builder_relations.cc
 *  \ingroup depsgraph
 *
 * Methods for constructing depsgraph
 */

#include "intern/builder/deg_builder_relations.h"

#include <stdio.h>
#include <stdlib.h>
#include <cstring>  /* required for STREQ later on. */

#include "MEM_guardedalloc.h"

#include "BLI_utildefines.h"
#include "BLI_blenlib.h"

extern "C" {
#include "DNA_action_types.h"
#include "DNA_anim_types.h"
#include "DNA_armature_types.h"
#include "DNA_camera_types.h"
#include "DNA_cachefile_types.h"
#include "DNA_constraint_types.h"
#include "DNA_curve_types.h"
#include "DNA_effect_types.h"
#include "DNA_gpencil_types.h"
#include "DNA_group_types.h"
#include "DNA_key_types.h"
#include "DNA_lamp_types.h"
#include "DNA_material_types.h"
#include "DNA_mask_types.h"
#include "DNA_mesh_types.h"
#include "DNA_meta_types.h"
#include "DNA_movieclip_types.h"
#include "DNA_node_types.h"
#include "DNA_particle_types.h"
#include "DNA_lightprobe_types.h"
#include "DNA_object_types.h"
#include "DNA_rigidbody_types.h"
#include "DNA_scene_types.h"
#include "DNA_texture_types.h"
#include "DNA_world_types.h"
#include "DNA_object_force_types.h"

#include "BKE_action.h"
#include "BKE_armature.h"
#include "BKE_animsys.h"
#include "BKE_constraint.h"
#include "BKE_curve.h"
#include "BKE_effect.h"
#include "BKE_collision.h"
#include "BKE_fcurve.h"
#include "BKE_group.h"
#include "BKE_key.h"
#include "BKE_library.h"
#include "BKE_main.h"
#include "BKE_material.h"
#include "BKE_mball.h"
#include "BKE_modifier.h"
#include "BKE_node.h"
#include "BKE_object.h"
#include "BKE_particle.h"
#include "BKE_rigidbody.h"
#include "BKE_sound.h"
#include "BKE_tracking.h"
#include "BKE_world.h"

#include "RNA_access.h"
#include "RNA_types.h"
} /* extern "C" */

#include "DEG_depsgraph.h"
#include "DEG_depsgraph_build.h"

#include "intern/builder/deg_builder.h"
#include "intern/builder/deg_builder_pchanmap.h"

#include "intern/nodes/deg_node.h"
#include "intern/nodes/deg_node_component.h"
#include "intern/nodes/deg_node_id.h"
#include "intern/nodes/deg_node_operation.h"
#include "intern/nodes/deg_node_time.h"

#include "intern/depsgraph_intern.h"
#include "intern/depsgraph_types.h"

#include "util/deg_util_foreach.h"

namespace DEG {

namespace {

struct BuilderWalkUserData {
	DepsgraphRelationBuilder *builder;
};

void modifier_walk(void *user_data,
                   struct Object * /*object*/,
                   struct Object **obpoin,
                   int /*cb_flag*/)
{
	BuilderWalkUserData *data = (BuilderWalkUserData *)user_data;
	if (*obpoin) {
		data->builder->build_object(NULL, *obpoin);
	}
}

void constraint_walk(bConstraint * /*con*/,
                     ID **idpoin,
                     bool /*is_reference*/,
                     void *user_data)
{
	BuilderWalkUserData *data = (BuilderWalkUserData *)user_data;
	if (*idpoin) {
		ID *id = *idpoin;
		if (GS(id->name) == ID_OB) {
			data->builder->build_object(NULL, (Object *)id);
		}
	}
}

}  /* namespace */

/* ***************** */
/* Relations Builder */

/* TODO(sergey): This is somewhat weak, but we don't want neither false-positive
 * time dependencies nor special exceptions in the depsgraph evaluation.
 */
static bool python_driver_depends_on_time(ChannelDriver *driver)
{
	if (driver->expression[0] == '\0') {
		/* Empty expression depends on nothing. */
		return false;
	}
	if (strchr(driver->expression, '(') != NULL) {
		/* Function calls are considered dependent on a time. */
		return true;
	}
	if (strstr(driver->expression, "frame") != NULL) {
		/* Variable `frame` depends on time. */
		/* TODO(sergey): This is a bit weak, but not sure about better way of
		 * handling this.
		 */
		return true;
	}
	/* Possible indirect time relation s should be handled via variable
	 * targets.
	 */
	return false;
}

static bool particle_system_depends_on_time(ParticleSystem *psys)
{
	ParticleSettings *part = psys->part;
	/* Non-hair particles we always consider dependent on time. */
	if (part->type != PART_HAIR) {
		return true;
	}
	/* Dynamics always depends on time. */
	if (psys->flag & PSYS_HAIR_DYNAMICS) {
		return true;
	}
	/* TODO(sergey): Check what else makes hair dependent on time. */
	return false;
}

static bool object_particles_depends_on_time(Object *object)
{
	LISTBASE_FOREACH (ParticleSystem *, psys, &object->particlesystem) {
		if (particle_system_depends_on_time(psys)) {
			return true;
		}
	}
	return false;
}

/* **** General purpose functions ****  */

DepsgraphRelationBuilder::DepsgraphRelationBuilder(Main *bmain,
                                                   Depsgraph *graph)
    : bmain_(bmain),
      graph_(graph),
      scene_(NULL)
{
}

TimeSourceDepsNode *DepsgraphRelationBuilder::get_node(
        const TimeSourceKey &key) const
{
	if (key.id) {
		/* XXX TODO */
		return NULL;
	}
	else {
		return graph_->time_source;
	}
}

ComponentDepsNode *DepsgraphRelationBuilder::get_node(
        const ComponentKey &key) const
{
	IDDepsNode *id_node = graph_->find_id_node(key.id);
	if (!id_node) {
		fprintf(stderr, "find_node component: Could not find ID %s\n",
		        (key.id != NULL) ? key.id->name : "<null>");
		return NULL;
	}

	ComponentDepsNode *node = id_node->find_component(key.type, key.name);
	return node;
}

OperationDepsNode *DepsgraphRelationBuilder::get_node(
        const OperationKey &key) const
{
	OperationDepsNode *op_node = find_node(key);
	if (op_node == NULL) {
		fprintf(stderr, "find_node_operation: Failed for (%s, '%s')\n",
		        DEG_OPNAMES[key.opcode], key.name);
	}
	return op_node;
}

DepsNode *DepsgraphRelationBuilder::get_node(const RNAPathKey &key) const
{
	return graph_->find_node_from_pointer(&key.ptr, key.prop);
}

OperationDepsNode *DepsgraphRelationBuilder::find_node(
        const OperationKey &key) const
{
	IDDepsNode *id_node = graph_->find_id_node(key.id);
	if (!id_node) {
		return NULL;
	}
	ComponentDepsNode *comp_node = id_node->find_component(key.component_type,
	                                                       key.component_name);
	if (!comp_node) {
		return NULL;
	}
	return comp_node->find_operation(key.opcode, key.name, key.name_tag);
}

bool DepsgraphRelationBuilder::has_node(const OperationKey &key) const
{
	return find_node(key) != NULL;
}

void DepsgraphRelationBuilder::add_time_relation(TimeSourceDepsNode *timesrc,
                                                 DepsNode *node_to,
                                                 const char *description,
                                                 bool check_unique)
{
	if (timesrc && node_to) {
		graph_->add_new_relation(timesrc, node_to, description, check_unique);
	}
	else {
		DEG_DEBUG_PRINTF(BUILD, "add_time_relation(%p = %s, %p = %s, %s) Failed\n",
		                 timesrc,   (timesrc) ? timesrc->identifier().c_str() : "<None>",
		                 node_to,   (node_to) ? node_to->identifier().c_str() : "<None>",
		                 description);
	}
}

void DepsgraphRelationBuilder::add_operation_relation(
        OperationDepsNode *node_from,
        OperationDepsNode *node_to,
        const char *description,
        bool check_unique)
{
	if (node_from && node_to) {
		graph_->add_new_relation(node_from, node_to, description, check_unique);
	}
	else {
		DEG_DEBUG_PRINTF(BUILD, "add_operation_relation(%p = %s, %p = %s, %s) Failed\n",
		                 node_from, (node_from) ? node_from->identifier().c_str() : "<None>",
		                 node_to,   (node_to)   ? node_to->identifier().c_str() : "<None>",
		                 description);
	}
}

void DepsgraphRelationBuilder::add_collision_relations(
        const OperationKey &key,
        Scene *scene,
        Object *object,
        Group *group,
        bool dupli,
        const char *name)
{
	unsigned int numcollobj;
	Object **collobjs = get_collisionobjects_ext(scene,
	                                             object,
	                                             group,
	                                             &numcollobj,
	                                             eModifierType_Collision,
	                                             dupli);
	for (unsigned int i = 0; i < numcollobj; i++) {
		Object *ob1 = collobjs[i];

		ComponentKey trf_key(&ob1->id, DEG_NODE_TYPE_TRANSFORM);
		add_relation(trf_key, key, name);

		ComponentKey coll_key(&ob1->id, DEG_NODE_TYPE_GEOMETRY);
		add_relation(coll_key, key, name);
	}
	if (collobjs != NULL) {
		MEM_freeN(collobjs);
	}
}

void DepsgraphRelationBuilder::add_forcefield_relations(
        const OperationKey &key,
        Scene *scene,
        Object *object,
        ParticleSystem *psys,
        EffectorWeights *eff,
        bool add_absorption,
        const char *name)
{
	ListBase *effectors = pdInitEffectors(NULL, scene, object, psys, eff, false);
	if (effectors != NULL) {
		LISTBASE_FOREACH (EffectorCache *, eff, effectors) {
			if (eff->ob != object) {
				ComponentKey eff_key(&eff->ob->id, DEG_NODE_TYPE_TRANSFORM);
				add_relation(eff_key, key, name);
			}
			if (eff->psys != NULL) {
				if (eff->ob != object) {
					ComponentKey eff_key(&eff->ob->id, DEG_NODE_TYPE_EVAL_PARTICLES);
					add_relation(eff_key, key, name);

					/* TODO: remove this when/if EVAL_PARTICLES is sufficient
					 * for up to date particles.
					 */
					ComponentKey mod_key(&eff->ob->id, DEG_NODE_TYPE_GEOMETRY);
					add_relation(mod_key, key, name);
				}
				else if (eff->psys != psys) {
					OperationKey eff_key(&eff->ob->id,
					                     DEG_NODE_TYPE_EVAL_PARTICLES,
					                     DEG_OPCODE_PARTICLE_SYSTEM_EVAL,
					                     eff->psys->name);
					add_relation(eff_key, key, name);
				}
			}
			if (eff->pd->forcefield == PFIELD_SMOKEFLOW && eff->pd->f_source) {
				ComponentKey trf_key(&eff->pd->f_source->id,
				                     DEG_NODE_TYPE_TRANSFORM);
				add_relation(trf_key, key, "Smoke Force Domain");

				ComponentKey eff_key(&eff->pd->f_source->id,
				                     DEG_NODE_TYPE_GEOMETRY);
				add_relation(eff_key, key, "Smoke Force Domain");
			}
			if (add_absorption && (eff->pd->flag & PFIELD_VISIBILITY)) {
				add_collision_relations(key,
				                        scene,
				                        object,
				                        NULL,
				                        true,
				                        "Force Absorption");
			}
		}
	}

	pdEndEffectors(&effectors);
}

Depsgraph *DepsgraphRelationBuilder::getGraph()
{
	return graph_;
}

/* **** Functions to build relations between entities  **** */

void DepsgraphRelationBuilder::begin_build()
{
}

void DepsgraphRelationBuilder::build_group(Object *object, Group *group)
{
	const bool group_done = built_map_.checkIsBuiltAndTag(group);
	OperationKey object_local_transform_key(object != NULL ? &object->id : NULL,
	                                        DEG_NODE_TYPE_TRANSFORM,
	                                        DEG_OPCODE_TRANSFORM_LOCAL);
	if (!group_done) {
		LISTBASE_FOREACH (Base *, base, &group->view_layer->object_bases) {
			build_object(NULL, base->object);
		}
	}
	if (object != NULL) {
		LISTBASE_FOREACH (Base *, base, &group->view_layer->object_bases) {
			ComponentKey dupli_transform_key(&base->object->id, DEG_NODE_TYPE_TRANSFORM);
			add_relation(dupli_transform_key, object_local_transform_key, "Dupligroup");
		}
	}
}

void DepsgraphRelationBuilder::build_object(Base *base, Object *object)
{
	if (built_map_.checkIsBuiltAndTag(object)) {
		if (base != NULL) {
			build_object_flags(base, object);
		}
		return;
	}
	/* Object Transforms */
	eDepsOperation_Code base_op = (object->parent) ? DEG_OPCODE_TRANSFORM_PARENT
	                                               : DEG_OPCODE_TRANSFORM_LOCAL;
	OperationKey base_op_key(&object->id, DEG_NODE_TYPE_TRANSFORM, base_op);
	OperationKey local_transform_key(&object->id,
	                                 DEG_NODE_TYPE_TRANSFORM,
	                                 DEG_OPCODE_TRANSFORM_LOCAL);
	OperationKey parent_transform_key(&object->id,
	                                  DEG_NODE_TYPE_TRANSFORM,
	                                  DEG_OPCODE_TRANSFORM_PARENT);
	OperationKey final_transform_key(&object->id,
	                                 DEG_NODE_TYPE_TRANSFORM,
	                                 DEG_OPCODE_TRANSFORM_FINAL);
	OperationKey ob_ubereval_key(&object->id,
	                             DEG_NODE_TYPE_TRANSFORM,
	                             DEG_OPCODE_TRANSFORM_OBJECT_UBEREVAL);
	/* Various flags, flushing from bases/collections. */
	build_object_flags(base, object);
	/* Parenting. */
	if (object->parent != NULL) {
		/* Parent relationship. */
		build_object_parent(object);
		/* Local -> parent. */
		add_relation(local_transform_key,
		             parent_transform_key,
		             "ObLocal -> ObParent");
	}
	/* Modifiers. */
	if (object->modifiers.first != NULL) {
		BuilderWalkUserData data;
		data.builder = this;
		modifiers_foreachObjectLink(object, modifier_walk, &data);
	}
	/* Constraints. */
	if (object->constraints.first != NULL) {
		BuilderWalkUserData data;
		data.builder = this;
		BKE_constraints_id_loop(&object->constraints, constraint_walk, &data);
	}
	/* Object constraints. */
	if (object->constraints.first != NULL) {
		OperationKey constraint_key(&object->id,
		                            DEG_NODE_TYPE_TRANSFORM,
		                            DEG_OPCODE_TRANSFORM_CONSTRAINTS);
		/* Constraint relations. */
		build_constraints(&object->id,
		                  DEG_NODE_TYPE_TRANSFORM,
		                  "",
		                  &object->constraints,
		                  NULL);
		/* operation order */
		add_relation(base_op_key, constraint_key, "ObBase-> Constraint Stack");
		add_relation(constraint_key, final_transform_key, "ObConstraints -> Done");
		// XXX
		add_relation(constraint_key, ob_ubereval_key, "Temp Ubereval");
		add_relation(ob_ubereval_key, final_transform_key, "Temp Ubereval");
	}
	else {
		/* NOTE: Keep an eye here, we skip some relations here to "streamline"
		 * dependencies and avoid transitive relations which causes overhead.
		 * But once we get rid of uber eval node this will need reconsideration.
		 */
		if (object->rigidbody_object == NULL) {
			/* Rigid body will hook up another node inbetween, so skip
			 * relation here to avoid transitive relation.
			 */
			add_relation(base_op_key, ob_ubereval_key, "Temp Ubereval");
		}
		add_relation(ob_ubereval_key, final_transform_key, "Temp Ubereval");
	}
	/* Animation data */
	build_animdata(&object->id);
	/* Object data. */
	build_object_data(object);
	/* Particle systems. */
	if (object->particlesystem.first != NULL) {
		build_particles(object);
	}
	/* Grease pencil. */
	if (object->gpd != NULL) {
		build_gpencil(object->gpd);
	}
	/* Object that this is a proxy for. */
	if (object->proxy != NULL) {
		object->proxy->proxy_from = object;
		build_object(NULL, object->proxy);
		/* TODO(sergey): This is an inverted relation, matches old depsgraph
		 * behavior and need to be investigated if it still need to be inverted.
		 */
		ComponentKey ob_pose_key(&object->id, DEG_NODE_TYPE_EVAL_POSE);
		ComponentKey proxy_pose_key(&object->proxy->id, DEG_NODE_TYPE_EVAL_POSE);
		add_relation(ob_pose_key, proxy_pose_key, "Proxy");
	}
	/* Object dupligroup. */
	if (object->dup_group != NULL) {
		build_group(object, object->dup_group);
	}
}

void DepsgraphRelationBuilder::build_object_flags(Base *base, Object *object)
{
	if (base == NULL) {
		return;
	}
	OperationKey view_layer_done_key(&scene_->id,
	                                 DEG_NODE_TYPE_LAYER_COLLECTIONS,
	                                 DEG_OPCODE_VIEW_LAYER_DONE);
	OperationKey object_flags_key(&object->id,
	                              DEG_NODE_TYPE_LAYER_COLLECTIONS,
	                              DEG_OPCODE_OBJECT_BASE_FLAGS);
	add_relation(view_layer_done_key, object_flags_key, "Base flags flush");
}

void DepsgraphRelationBuilder::build_object_data(Object *object)
{
	if (object->data == NULL) {
		return;
	}
	ID *obdata_id = (ID *)object->data;
	/* Object data animation. */
	build_animdata(obdata_id);
	/* type-specific data. */
	switch (object->type) {
		case OB_MESH:
		case OB_CURVE:
		case OB_FONT:
		case OB_SURF:
		case OB_MBALL:
		case OB_LATTICE:
		{
			build_obdata_geom(object);
			break;
		}
		case OB_ARMATURE:
			if (ID_IS_LINKED(object) && object->proxy_from != NULL) {
				build_proxy_rig(object);
			}
			else {
				build_rig(object);
			}
			break;
		case OB_LAMP:
			build_lamp(object);
			break;
		case OB_CAMERA:
			build_camera(object);
			break;
		case OB_LIGHTPROBE:
			build_lightprobe(object);
			break;
	}
	Key *key = BKE_key_from_object(object);
	if (key != NULL) {
		ComponentKey geometry_key((ID *)object->data, DEG_NODE_TYPE_GEOMETRY);
		ComponentKey key_key(&key->id, DEG_NODE_TYPE_GEOMETRY);
		add_relation(key_key, geometry_key, "Shapekeys");
	}
}

void DepsgraphRelationBuilder::build_object_parent(Object *object)
{
	/* XXX: for now, need to use the component key (not just direct to the parent op),
	 * or else the matrix doesn't get reset/
	 */
	// XXX: @sergey - it would be good if we got that backwards flushing working
	// when tagging for updates.
	//OperationKey ob_key(&object->id, DEG_NODE_TYPE_TRANSFORM, DEG_OPCODE_TRANSFORM_PARENT);
	ComponentKey ob_key(&object->id, DEG_NODE_TYPE_TRANSFORM);

	/* type-specific links */
	switch (object->partype) {
		case PARSKEL:  /* Armature Deform (Virtual Modifier) */
		{
			ComponentKey parent_key(&object->parent->id, DEG_NODE_TYPE_TRANSFORM);
			add_relation(parent_key, ob_key, "Armature Deform Parent");
			break;
		}

		case PARVERT1: /* Vertex Parent */
		case PARVERT3:
		{
			ComponentKey parent_key(&object->parent->id, DEG_NODE_TYPE_GEOMETRY);
			add_relation(parent_key, ob_key, "Vertex Parent");

			/* XXX not sure what this is for or how you could be done properly - lukas */
			OperationDepsNode *parent_node = find_operation_node(parent_key);
			if (parent_node != NULL) {
				parent_node->customdata_mask |= CD_MASK_ORIGINDEX;
			}

			ComponentKey transform_key(&object->parent->id, DEG_NODE_TYPE_TRANSFORM);
			add_relation(transform_key, ob_key, "Vertex Parent TFM");
			break;
		}

		case PARBONE: /* Bone Parent */
		{
			ComponentKey parent_bone_key(&object->parent->id,
			                             DEG_NODE_TYPE_BONE,
			                             object->parsubstr);
			OperationKey parent_transform_key(&object->parent->id,
			                                  DEG_NODE_TYPE_TRANSFORM,
			                                  DEG_OPCODE_TRANSFORM_FINAL);
			add_relation(parent_bone_key, ob_key, "Bone Parent");
			add_relation(parent_transform_key, ob_key, "Armature Parent");
			break;
		}

		default:
		{
			if (object->parent->type == OB_LATTICE) {
				/* Lattice Deform Parent - Virtual Modifier */
				// XXX: no virtual modifiers should be left!
				ComponentKey parent_key(&object->parent->id, DEG_NODE_TYPE_TRANSFORM);
				ComponentKey geom_key(&object->parent->id, DEG_NODE_TYPE_GEOMETRY);

				add_relation(parent_key, ob_key, "Lattice Deform Parent");
				add_relation(geom_key, ob_key, "Lattice Deform Parent Geom");
			}
			else if (object->parent->type == OB_CURVE) {
				Curve *cu = (Curve *)object->parent->data;

				if (cu->flag & CU_PATH) {
					/* Follow Path */
					ComponentKey parent_key(&object->parent->id, DEG_NODE_TYPE_GEOMETRY);
					add_relation(parent_key, ob_key, "Curve Follow Parent");

					ComponentKey transform_key(&object->parent->id, DEG_NODE_TYPE_TRANSFORM);
					add_relation(transform_key, ob_key, "Curve Follow TFM");
				}
				else {
					/* Standard Parent */
					ComponentKey parent_key(&object->parent->id, DEG_NODE_TYPE_TRANSFORM);
					add_relation(parent_key, ob_key, "Curve Parent");
				}
			}
			else {
				/* Standard Parent */
				ComponentKey parent_key(&object->parent->id, DEG_NODE_TYPE_TRANSFORM);
				add_relation(parent_key, ob_key, "Parent");
			}
			break;
		}
	}

	/* exception case: parent is duplivert */
	if ((object->type == OB_MBALL) && (object->parent->transflag & OB_DUPLIVERTS)) {
		//dag_add_relation(dag, node2, node, DAG_RL_DATA_DATA | DAG_RL_OB_OB, "Duplivert");
	}
}

void DepsgraphRelationBuilder::build_constraints(ID *id,
                                                 eDepsNode_Type component_type,
                                                 const char *component_subdata,
                                                 ListBase *constraints,
                                                 RootPChanMap *root_map)
{
	OperationKey constraint_op_key(
	        id,
	        component_type,
	        component_subdata,
	        (component_type == DEG_NODE_TYPE_BONE)
	                ? DEG_OPCODE_BONE_CONSTRAINTS
	                : DEG_OPCODE_TRANSFORM_CONSTRAINTS);
	/* Add dependencies for each constraint in turn. */
	for (bConstraint *con = (bConstraint *)constraints->first; con; con = con->next) {
		const bConstraintTypeInfo *cti = BKE_constraint_typeinfo_get(con);
		/* Invalid constraint type. */
		if (cti == NULL) {
			continue;
		}
		/* Special case for camera tracking -- it doesn't use targets to
		 * define relations.
		 */
		/* TODO: we can now represent dependencies in a much richer manner,
		 * so review how this is done.
		 */
		if (ELEM(cti->type,
		         CONSTRAINT_TYPE_FOLLOWTRACK,
		         CONSTRAINT_TYPE_CAMERASOLVER,
		         CONSTRAINT_TYPE_OBJECTSOLVER))
		{
			bool depends_on_camera = false;
			if (cti->type == CONSTRAINT_TYPE_FOLLOWTRACK) {
				bFollowTrackConstraint *data = (bFollowTrackConstraint *)con->data;
				if (((data->clip) ||
				     (data->flag & FOLLOWTRACK_ACTIVECLIP)) && data->track[0])
				{
					depends_on_camera = true;
				}
				if (data->depth_ob) {
					ComponentKey depth_transform_key(&data->depth_ob->id,
					                                 DEG_NODE_TYPE_TRANSFORM);
					ComponentKey depth_geometry_key(&data->depth_ob->id,
					                                DEG_NODE_TYPE_GEOMETRY);
					add_relation(depth_transform_key, constraint_op_key, cti->name);
					add_relation(depth_geometry_key, constraint_op_key, cti->name);
				}
			}
			else if (cti->type == CONSTRAINT_TYPE_OBJECTSOLVER) {
				depends_on_camera = true;
			}
			if (depends_on_camera && scene_->camera != NULL) {
				ComponentKey camera_key(&scene_->camera->id, DEG_NODE_TYPE_TRANSFORM);
				add_relation(camera_key, constraint_op_key, cti->name);
			}
			/* TODO(sergey): This is more a TimeSource -> MovieClip ->
			 * Constraint dependency chain.
			 */
			TimeSourceKey time_src_key;
			add_relation(time_src_key, constraint_op_key, "TimeSrc -> Animation");
		}
		else if (cti->type == CONSTRAINT_TYPE_TRANSFORM_CACHE) {
			/* TODO(kevin): This is more a TimeSource -> CacheFile -> Constraint
			 * dependency chain.
			 */
			TimeSourceKey time_src_key;
			add_relation(time_src_key, constraint_op_key, "TimeSrc -> Animation");
			bTransformCacheConstraint *data = (bTransformCacheConstraint *)con->data;
			if (data->cache_file) {
				ComponentKey cache_key(&data->cache_file->id, DEG_NODE_TYPE_CACHE);
				add_relation(cache_key, constraint_op_key, cti->name);
			}
		}
		else if (cti->get_constraint_targets) {
			ListBase targets = {NULL, NULL};
			cti->get_constraint_targets(con, &targets);
			LISTBASE_FOREACH (bConstraintTarget *, ct, &targets) {
				if (ct->tar == NULL) {
					continue;
				}
				if (ELEM(con->type,
				         CONSTRAINT_TYPE_KINEMATIC,
				         CONSTRAINT_TYPE_SPLINEIK))
				{
					/* Ignore IK constraints - these are handled separately
					 * (on pose level).
					 */
				}
				else if (ELEM(con->type,
				              CONSTRAINT_TYPE_FOLLOWPATH,
				              CONSTRAINT_TYPE_CLAMPTO))
				{
					/* These constraints require path geometry data. */
					ComponentKey target_key(&ct->tar->id, DEG_NODE_TYPE_GEOMETRY);
					add_relation(target_key, constraint_op_key, cti->name);
					ComponentKey target_transform_key(&ct->tar->id,
					                                  DEG_NODE_TYPE_TRANSFORM);
					add_relation(target_transform_key, constraint_op_key, cti->name);
				}
				else if ((ct->tar->type == OB_ARMATURE) && (ct->subtarget[0])) {
					/* bone */
					if (&ct->tar->id == id) {
						/* same armature  */
						eDepsOperation_Code target_key_opcode;
						/* Using "done" here breaks in-chain deps, while using
						 * "ready" here breaks most production rigs instead.
						 * So, we do a compromise here, and only do this when an
						 * IK chain conflict may occur.
						 */
						if (root_map->has_common_root(component_subdata,
						                              ct->subtarget))
						{
							target_key_opcode = DEG_OPCODE_BONE_READY;
						}
						else {
							target_key_opcode = DEG_OPCODE_BONE_DONE;
						}
						OperationKey target_key(&ct->tar->id,
						                        DEG_NODE_TYPE_BONE,
						                        ct->subtarget,
						                        target_key_opcode);
						add_relation(target_key, constraint_op_key, cti->name);
					}
					else {
						/* Different armature - we can safely use the result
						 * of that.
						 */
						OperationKey target_key(&ct->tar->id,
						                        DEG_NODE_TYPE_BONE,
						                        ct->subtarget,
						                        DEG_OPCODE_BONE_DONE);
						add_relation(target_key, constraint_op_key, cti->name);
					}
				}
				else if (ELEM(ct->tar->type, OB_MESH, OB_LATTICE) &&
				         (ct->subtarget[0]))
				{
					/* Vertex group. */
					/* NOTE: for now, we don't need to represent vertex groups
					 * separately.
					 */
					ComponentKey target_key(&ct->tar->id, DEG_NODE_TYPE_GEOMETRY);
					add_relation(target_key, constraint_op_key, cti->name);
					if (ct->tar->type == OB_MESH) {
						OperationDepsNode *node2 = find_operation_node(target_key);
						if (node2 != NULL) {
							node2->customdata_mask |= CD_MASK_MDEFORMVERT;
						}
					}
				}
				else if (con->type == CONSTRAINT_TYPE_SHRINKWRAP) {
					/* Constraints which requires the target object surface. */
					ComponentKey target_key(&ct->tar->id, DEG_NODE_TYPE_GEOMETRY);
					add_relation(target_key, constraint_op_key, cti->name);
					/* NOTE: obdata eval now doesn't necessarily depend on the
					 * object's transform.
					 */
					ComponentKey target_transform_key(&ct->tar->id,
					                                  DEG_NODE_TYPE_TRANSFORM);
					add_relation(target_transform_key, constraint_op_key, cti->name);
				}
				else {
					/* Standard object relation. */
					// TODO: loc vs rot vs scale?
					if (&ct->tar->id == id) {
						/* Constraint targetting own object:
						 * - This case is fine IFF we're dealing with a bone
						 *   constraint pointing to its own armature. In that
						 *   case, it's just transform -> bone.
						 * - If however it is a real self targetting case, just
						 *   make it depend on the previous constraint (or the
						 *   pre-constraint state).
						 */
						if ((ct->tar->type == OB_ARMATURE) &&
						    (component_type == DEG_NODE_TYPE_BONE))
						{
							OperationKey target_key(&ct->tar->id,
							                        DEG_NODE_TYPE_TRANSFORM,
							                        DEG_OPCODE_TRANSFORM_FINAL);
							add_relation(target_key, constraint_op_key, cti->name);
						}
						else {
							OperationKey target_key(&ct->tar->id,
							                        DEG_NODE_TYPE_TRANSFORM,
							                        DEG_OPCODE_TRANSFORM_LOCAL);
							add_relation(target_key, constraint_op_key, cti->name);
						}
					}
					else {
						/* Normal object dependency. */
						OperationKey target_key(&ct->tar->id,
						                        DEG_NODE_TYPE_TRANSFORM,
						                        DEG_OPCODE_TRANSFORM_FINAL);
						add_relation(target_key, constraint_op_key, cti->name);
					}
				}
				/* Constraints which needs world's matrix for transform.
				 * TODO(sergey): More constraints here?
				 */
				if (ELEM(con->type,
				         CONSTRAINT_TYPE_ROTLIKE,
				         CONSTRAINT_TYPE_SIZELIKE,
				         CONSTRAINT_TYPE_LOCLIKE,
				         CONSTRAINT_TYPE_TRANSLIKE))
				{
					/* TODO(sergey): Add used space check. */
					ComponentKey target_transform_key(&ct->tar->id,
					                                  DEG_NODE_TYPE_TRANSFORM);
					add_relation(target_transform_key, constraint_op_key, cti->name);
				}
			}
			if (cti->flush_constraint_targets) {
				cti->flush_constraint_targets(con, &targets, 1);
			}
		}
	}
}

void DepsgraphRelationBuilder::build_animdata(ID *id)
{
	/* Animation curves and NLA. */
	build_animdata_curves(id);
	/* Drivers. */
	build_animdata_drivers(id);
}

void DepsgraphRelationBuilder::build_animdata_curves(ID *id)
{
	AnimData *adt = BKE_animdata_from_id(id);
	if (adt == NULL) {
		return;
	}
	if (adt->action == NULL && adt->nla_tracks.first == NULL) {
		return;
	}
	/* Wire up dependency to time source. */
	ComponentKey adt_key(id, DEG_NODE_TYPE_ANIMATION);
	TimeSourceKey time_src_key;
	add_relation(time_src_key, adt_key, "TimeSrc -> Animation");
	/* Get source operations. */
	DepsNode *node_from = get_node(adt_key);
	BLI_assert(node_from != NULL);
	if (node_from == NULL) {
		return;
	}
	OperationDepsNode *operation_from = node_from->get_exit_operation();
	BLI_assert(operation_from != NULL);
	/* Build relations from animation operation to properties it changes. */
	if (adt->action != NULL) {
		build_animdata_curves_targets(id, adt_key,
	                              operation_from,
	                              &adt->action->curves);
	}
	LISTBASE_FOREACH(NlaTrack *, nlt, &adt->nla_tracks) {
		build_animdata_nlastrip_targets(id, adt_key,
		                                operation_from,
		                                &nlt->strips);
	}
}

void DepsgraphRelationBuilder::build_animdata_curves_targets(
        ID *id, ComponentKey &adt_key,
        OperationDepsNode *operation_from,
        ListBase *curves)
{
	/* Iterate over all curves and build relations. */
	PointerRNA id_ptr;
	RNA_id_pointer_create(id, &id_ptr);
	LISTBASE_FOREACH(FCurve *, fcu, curves) {
		PointerRNA ptr;
		PropertyRNA *prop;
		int index;
		if (!RNA_path_resolve_full(&id_ptr, fcu->rna_path,
		                           &ptr, &prop, &index))
		{
			continue;
		}
		DepsNode *node_to = graph_->find_node_from_pointer(&ptr, prop);
		if (node_to == NULL) {
			continue;
		}
		OperationDepsNode *operation_to = node_to->get_entry_operation();
		/* NOTE: Special case for bones, avoid relation from animation to
		 * each of the bones. Bone evaluation could only start from pose
		 * init anyway.
		 */
		if (operation_to->opcode == DEG_OPCODE_BONE_LOCAL) {
			OperationKey pose_init_key(id,
			                           DEG_NODE_TYPE_EVAL_POSE,
			                           DEG_OPCODE_POSE_INIT);
			add_relation(adt_key, pose_init_key, "Animation -> Prop", true);
			continue;
		}
		graph_->add_new_relation(operation_from, operation_to,
		                         "Animation -> Prop",
		                         true);
		/* It is possible that animation is writing to a nested ID datablock,
		 * need to make sure animation is evaluated after target ID is copied.
		 */
		if (DEG_depsgraph_use_copy_on_write()) {
			const IDDepsNode *id_node_from = operation_from->owner->owner;
			const IDDepsNode *id_node_to = operation_to->owner->owner;
			if (id_node_from != id_node_to) {
				ComponentKey cow_key(id_node_to->id_orig,
				                     DEG_NODE_TYPE_COPY_ON_WRITE);
				add_relation(cow_key, adt_key, "Target CoW -> Animation", true);
			}
		}
	}
}

void DepsgraphRelationBuilder::build_animdata_nlastrip_targets(
        ID *id, ComponentKey &adt_key,
        OperationDepsNode *operation_from,
        ListBase *strips)
{
	LISTBASE_FOREACH(NlaStrip *, strip, strips) {
		if (strip->act != NULL) {
			build_animdata_curves_targets(id, adt_key,
			                              operation_from,
			                              &strip->act->curves);
		}
		else if (strip->strips.first != NULL) {
			build_animdata_nlastrip_targets(id, adt_key,
			                                operation_from,
			                                &strip->strips);
		}
	}
}

void DepsgraphRelationBuilder::build_animdata_drivers(ID *id)
{
	AnimData *adt = BKE_animdata_from_id(id);
	if (adt == NULL) {
		return;
	}
	ComponentKey adt_key(id, DEG_NODE_TYPE_ANIMATION);
	LISTBASE_FOREACH (FCurve *, fcu, &adt->drivers) {
		OperationKey driver_key(id,
		                        DEG_NODE_TYPE_PARAMETERS,
		                        DEG_OPCODE_DRIVER,
		                        fcu->rna_path ? fcu->rna_path : "",
		                        fcu->array_index);

		/* create the driver's relations to targets */
		build_driver(id, fcu);
		/* Special case for array drivers: we can not multithread them because
		 * of the way how they work internally: animation system will write the
		 * whole array back to RNA even when changing individual array value.
		 *
		 * Some tricky things here:
		 * - array_index is -1 for single channel drivers, meaning we only have
		 *   to do some magic when array_index is not -1.
		 * - We do relation from next array index to a previous one, so we don't
		 *   have to deal with array index 0.
		 *
		 * TODO(sergey): Avoid liner lookup somehow.
		 */
		if (fcu->array_index > 0) {
			FCurve *fcu_prev = NULL;
			LISTBASE_FOREACH (FCurve *, fcu_candidate, &adt->drivers) {
				/* Writing to different RNA paths is  */
				const char *rna_path = fcu->rna_path ? fcu->rna_path : "";
				if (!STREQ(fcu_candidate->rna_path, rna_path)) {
					continue;
				}
				/* We only do relation from previous fcurve to previous one. */
				if (fcu_candidate->array_index >= fcu->array_index) {
					continue;
				}
				/* Choose fcurve with highest possible array index. */
				if (fcu_prev == NULL ||
				    fcu_candidate->array_index > fcu_prev->array_index)
				{
					fcu_prev = fcu_candidate;
				}
			}
			if (fcu_prev != NULL) {
				OperationKey prev_driver_key(id,
				                             DEG_NODE_TYPE_PARAMETERS,
				                             DEG_OPCODE_DRIVER,
				                             fcu_prev->rna_path ? fcu_prev->rna_path : "",
				                             fcu_prev->array_index);
				OperationKey driver_key(id,
				                        DEG_NODE_TYPE_PARAMETERS,
				                        DEG_OPCODE_DRIVER,
				                        fcu->rna_path ? fcu->rna_path : "",
				                        fcu->array_index);
				add_relation(prev_driver_key, driver_key, "Driver Order");
			}
		}

		/* prevent driver from occurring before own animation... */
		if (adt->action || adt->nla_tracks.first) {
			add_relation(adt_key, driver_key, "AnimData Before Drivers");
		}
	}
}

void DepsgraphRelationBuilder::build_driver(ID *id, FCurve *fcu)
{
	ChannelDriver *driver = fcu->driver;
	OperationKey driver_key(id,
	                        DEG_NODE_TYPE_PARAMETERS,
	                        DEG_OPCODE_DRIVER,
	                        fcu->rna_path ? fcu->rna_path : "",
	                        fcu->array_index);
	/* Driver -> data components (for interleaved evaluation
	 * bones/constraints/modifiers).
	 */
	build_driver_data(id, fcu);
	/* Loop over variables to get the target relationships. */
	build_driver_variables(id, fcu);
	/* It's quite tricky to detect if the driver actually depends on time or
	 * not, so for now we'll be quite conservative here about optimization and
	 * consider all python drivers to be depending on time.
	 */
	if ((driver->type == DRIVER_TYPE_PYTHON) &&
	    python_driver_depends_on_time(driver))
	{
		TimeSourceKey time_src_key;
		add_relation(time_src_key, driver_key, "TimeSrc -> Driver");
	}
}

void DepsgraphRelationBuilder::build_driver_data(ID *id, FCurve *fcu)
{
	OperationKey driver_key(id,
	                        DEG_NODE_TYPE_PARAMETERS,
	                        DEG_OPCODE_DRIVER,
	                        fcu->rna_path ? fcu->rna_path : "",
	                        fcu->array_index);
	const char *rna_path = fcu->rna_path ? fcu->rna_path : "";
	const RNAPathKey self_key(id, rna_path);
	if (GS(id->name) == ID_AR && strstr(rna_path, "bones[")) {
		/* Drivers on armature-level bone settings (i.e. bbone stuff),
		 * which will affect the evaluation of corresponding pose bones.
		 */
		IDDepsNode *arm_node = graph_->find_id_node(id);
		char *bone_name = BLI_str_quoted_substrN(rna_path, "bones[");
		if (arm_node != NULL && bone_name != NULL) {
			/* Find objects which use this, and make their eval callbacks
			 * depend on this.
			 */
			foreach (DepsRelation *rel, arm_node->outlinks) {
				IDDepsNode *to_node = (IDDepsNode *)rel->to;
				/* We only care about objects with pose data which use this. */
				if (GS(to_node->id_orig->name) == ID_OB) {
					Object *object = (Object *)to_node->id_orig;
					// NOTE: object->pose may be NULL
					bPoseChannel *pchan = BKE_pose_channel_find_name(object->pose,
					                                                 bone_name);
					if (pchan != NULL) {
						OperationKey bone_key(&object->id,
						                      DEG_NODE_TYPE_BONE,
						                      pchan->name,
						                      DEG_OPCODE_BONE_LOCAL);
						add_relation(driver_key,
						             bone_key,
						             "Arm Bone -> Driver -> Bone");
					}
				}
			}
			/* Free temp data. */
			MEM_freeN(bone_name);
			bone_name = NULL;
		}
		else {
			fprintf(stderr,
			        "Couldn't find armature bone name for driver path - '%s'\n",
			        rna_path);
		}
	}
	else {
		RNAPathKey target_key(id, rna_path);
<<<<<<< HEAD
		add_relation(driver_key, target_key, "Driver -> Target");
		/* Similar to the case with f-curves, driver might drive a nested
		 * datablock, which means driver execution should wait for that
		 * datablock to be copied.
		 */
		if (DEG_depsgraph_use_copy_on_write()) {
			PointerRNA id_ptr;
			PointerRNA ptr;
			RNA_id_pointer_create(id, &id_ptr);
			if (RNA_path_resolve_full(&id_ptr, fcu->rna_path, &ptr, NULL, NULL)) {
				if (id_ptr.id.data != ptr.id.data) {
					ComponentKey cow_key((ID *)ptr.id.data,
					                     DEG_NODE_TYPE_COPY_ON_WRITE);
					add_relation(cow_key,
					             driver_key,
					             "Target CoW -> Driver",
					             true);
				}
			}
=======
		if (RNA_pointer_is_null(&target_key.ptr)) {
			/* TODO(sergey): This would only mean that driver is broken.
			 * so we can't create relation anyway. However, we need to avoid
			 * adding drivers which are known to be buggy to a dependency
			 * graph, in order to save computational power.
			 */
		}
		else {
			if (target_key.prop != NULL &&
			    RNA_property_is_idprop(target_key.prop))
			{
				OperationKey parameters_key(id,
				                            DEG_NODE_TYPE_PARAMETERS,
				                            DEG_OPCODE_PARAMETERS_EVAL);
				add_relation(target_key,
				             parameters_key,
				             "Driver Target -> Properties");
			}
			add_relation(driver_key, target_key, "Driver -> Target");
>>>>>>> f76d49ed
		}
	}
}

void DepsgraphRelationBuilder::build_driver_variables(ID *id, FCurve *fcu)
{
	ChannelDriver *driver = fcu->driver;
	OperationKey driver_key(id,
	                        DEG_NODE_TYPE_PARAMETERS,
	                        DEG_OPCODE_DRIVER,
	                        fcu->rna_path ? fcu->rna_path : "",
	                        fcu->array_index);
	const char *rna_path = fcu->rna_path ? fcu->rna_path : "";
	const RNAPathKey self_key(id, rna_path);

	LISTBASE_FOREACH (DriverVar *, dvar, &driver->variables) {
		/* Only used targets. */
		DRIVER_TARGETS_USED_LOOPER(dvar)
		{
			if (dtar->id == NULL) {
				continue;
			}
			/* Special handling for directly-named bones. */
			if ((dtar->flag & DTAR_FLAG_STRUCT_REF) &&
			    (((Object *)dtar->id)->type == OB_ARMATURE) &&
			    (dtar->pchan_name[0]))
			{
				Object *object = (Object *)dtar->id;
				bPoseChannel *target_pchan =
				        BKE_pose_channel_find_name(object->pose,
				                                   dtar->pchan_name);
				if (target_pchan == NULL) {
					continue;
				}
				OperationKey variable_key(dtar->id,
				                          DEG_NODE_TYPE_BONE,
				                          target_pchan->name,
				                          DEG_OPCODE_BONE_DONE);
				if (is_same_bone_dependency(variable_key, self_key)) {
					continue;
				}
				add_relation(variable_key, driver_key, "Bone Target -> Driver");
			}
			else if (dtar->flag & DTAR_FLAG_STRUCT_REF) {
				/* Get node associated with the object's transforms. */
				if (dtar->id == id) {
					/* Ignore input dependency if we're driving properties of
					 * the same ID, otherwise we'll be ending up in a cyclic
					 * dependency here.
					 */
					continue;
				}
				OperationKey target_key(dtar->id,
				                        DEG_NODE_TYPE_TRANSFORM,
				                        DEG_OPCODE_TRANSFORM_FINAL);
				add_relation(target_key, driver_key, "Target -> Driver");
			}
			else if (dtar->rna_path) {
				RNAPathKey variable_key(dtar->id, dtar->rna_path);
				if (RNA_pointer_is_null(&variable_key.ptr)) {
					continue;
				}
				if (is_same_bone_dependency(variable_key, self_key) ||
				    is_same_nodetree_node_dependency(variable_key, self_key) ||
				    is_same_shapekey_dependency(variable_key, self_key))
				{
					continue;
				}
				add_relation(variable_key, driver_key, "RNA Target -> Driver");
			}
			else {
				if (dtar->id == id) {
					/* Ignore input dependency if we're driving properties of
					 * the same ID, otherwise we'll be ending up in a cyclic
					 * dependency here.
					 */
					continue;
				}
				/* Resolve path to get node. */
				RNAPathKey target_key(dtar->id,
				                      dtar->rna_path ? dtar->rna_path : "");
				add_relation(target_key, driver_key, "RNA Target -> Driver");
			}
		}
		DRIVER_TARGETS_LOOPER_END
	}
}

void DepsgraphRelationBuilder::build_world(World *world)
{
	if (built_map_.checkIsBuiltAndTag(world)) {
		return;
	}
	build_animdata(&world->id);
	/* TODO: other settings? */
	/* textures */
	build_texture_stack(world->mtex);
	/* world's nodetree */
	if (world->nodetree != NULL) {
		build_nodetree(world->nodetree);
		ComponentKey ntree_key(&world->nodetree->id, DEG_NODE_TYPE_SHADING);
		ComponentKey world_key(&world->id, DEG_NODE_TYPE_SHADING);
		add_relation(ntree_key, world_key, "NTree->World Shading Update");
	}
}

void DepsgraphRelationBuilder::build_rigidbody(Scene *scene)
{
	RigidBodyWorld *rbw = scene->rigidbody_world;

	OperationKey init_key(&scene->id, DEG_NODE_TYPE_TRANSFORM, DEG_OPCODE_RIGIDBODY_REBUILD);
	OperationKey sim_key(&scene->id, DEG_NODE_TYPE_TRANSFORM, DEG_OPCODE_RIGIDBODY_SIM);

	/* rel between the two sim-nodes */
	add_relation(init_key, sim_key, "Rigidbody [Init -> SimStep]");

	/* set up dependencies between these operations and other builtin nodes --------------- */

	/* time dependency */
	TimeSourceKey time_src_key;
	add_relation(time_src_key, init_key, "TimeSrc -> Rigidbody Reset/Rebuild (Optional)");

	/* objects - simulation participants */
	if (rbw->group) {
		LISTBASE_FOREACH (Base *, base, &rbw->group->view_layer->object_bases) {
			Object *object = base->object;
			if (object == NULL || object->type != OB_MESH) {
				continue;
			}

			/* hook up evaluation order...
			 * 1) flushing rigidbody results follows base transforms being applied
			 * 2) rigidbody flushing can only be performed after simulation has been run
			 *
			 * 3) simulation needs to know base transforms to figure out what to do
			 *    XXX: there's probably a difference between passive and active
			 *         - passive don't change, so may need to know full transform...
			 */
			OperationKey rbo_key(&object->id, DEG_NODE_TYPE_TRANSFORM, DEG_OPCODE_RIGIDBODY_TRANSFORM_COPY);

			eDepsOperation_Code trans_opcode = object->parent ? DEG_OPCODE_TRANSFORM_PARENT : DEG_OPCODE_TRANSFORM_LOCAL;
			OperationKey trans_op(&object->id, DEG_NODE_TYPE_TRANSFORM, trans_opcode);

			add_relation(sim_key, rbo_key, "Rigidbody Sim Eval -> RBO Sync");

			/* if constraints exist, those depend on the result of the rigidbody sim
			 * - This allows constraints to modify the result of the sim (i.e. clamping)
			 *   while still allowing the sim to depend on some changes to the objects.
			 *   Also, since constraints are hooked up to the final nodes, this link
			 *   means that we can also fit in there too...
			 * - Later, it might be good to include a constraint in the stack allowing us
			 *   to control whether rigidbody eval gets interleaved into the constraint stack
			 */
			if (object->constraints.first) {
				OperationKey constraint_key(&object->id,
				                            DEG_NODE_TYPE_TRANSFORM,
				                            DEG_OPCODE_TRANSFORM_CONSTRAINTS);
				add_relation(rbo_key, constraint_key, "RBO Sync -> Ob Constraints");
			}
			else {
				/* Final object transform depends on rigidbody.
				 *
				 * NOTE: Currently we consider final here an ubereval node.
				 * If it is gone we'll need to reconsider relation here.
				 */
				OperationKey uber_key(&object->id,
				                      DEG_NODE_TYPE_TRANSFORM,
				                      DEG_OPCODE_TRANSFORM_OBJECT_UBEREVAL);
				add_relation(rbo_key, uber_key, "RBO Sync -> Uber (Temp)");
			}

			/* Needed to get correct base values. */
			add_relation(trans_op, sim_key, "Base Ob Transform -> Rigidbody Sim Eval");
		}
	}

	/* constraints */
	if (rbw->constraints) {
		LISTBASE_FOREACH (Base *, base, &rbw->constraints->view_layer->object_bases) {
			Object *object = base->object;
			if (object == NULL || !object->rigidbody_constraint) {
				continue;
			}

			RigidBodyCon *rbc = object->rigidbody_constraint;

			/* final result of the constraint object's transform controls how the
			 * constraint affects the physics sim for these objects
			 */
			ComponentKey trans_key(&object->id, DEG_NODE_TYPE_TRANSFORM);
			OperationKey ob1_key(&rbc->ob1->id, DEG_NODE_TYPE_TRANSFORM, DEG_OPCODE_RIGIDBODY_TRANSFORM_COPY);
			OperationKey ob2_key(&rbc->ob2->id, DEG_NODE_TYPE_TRANSFORM, DEG_OPCODE_RIGIDBODY_TRANSFORM_COPY);

			/* - constrained-objects sync depends on the constraint-holder */
			add_relation(trans_key, ob1_key, "RigidBodyConstraint -> RBC.Object_1");
			add_relation(trans_key, ob2_key, "RigidBodyConstraint -> RBC.Object_2");

			/* - ensure that sim depends on this constraint's transform */
			add_relation(trans_key, sim_key, "RigidBodyConstraint Transform -> RB Simulation");
		}
	}
}

void DepsgraphRelationBuilder::build_particles(Object *object)
{
	TimeSourceKey time_src_key;
	OperationKey obdata_ubereval_key(&object->id,
	                                 DEG_NODE_TYPE_GEOMETRY,
	                                 DEG_OPCODE_GEOMETRY_UBEREVAL);
	OperationKey eval_init_key(&object->id,
	                           DEG_NODE_TYPE_EVAL_PARTICLES,
	                           DEG_OPCODE_PARTICLE_SYSTEM_EVAL_INIT);

	/* Particle systems. */
	LISTBASE_FOREACH (ParticleSystem *, psys, &object->particlesystem) {
		ParticleSettings *part = psys->part;

		/* Build particle settings relations.
		 *
		 * NOTE: The call itself ensures settings are only build once.
		 */
		build_particle_settings(part);

		/* This particle system. */
		OperationKey psys_key(&object->id,
		                      DEG_NODE_TYPE_EVAL_PARTICLES,
		                      DEG_OPCODE_PARTICLE_SYSTEM_EVAL,
		                      psys->name);

		/* Update particle system when settings changes. */
		OperationKey particle_settings_key(&part->id,
		                                   DEG_NODE_TYPE_PARAMETERS,
		                                   DEG_OPCODE_PARTICLE_SETTINGS_EVAL);
		OperationKey particle_settings_recalc_clear_key(
		        &part->id,
		        DEG_NODE_TYPE_PARAMETERS,
		        DEG_OPCODE_PARTICLE_SETTINGS_RECALC_CLEAR);
		OperationKey psys_settings_key(&object->id,
		                               DEG_NODE_TYPE_EVAL_PARTICLES,
		                               DEG_OPCODE_PARTICLE_SETTINGS_EVAL,
		                               psys->name);
		add_relation(particle_settings_key, psys_settings_key, "Particle Settings Change");
		add_relation(psys_settings_key, psys_key, "Particle Settings Update");
		add_relation(psys_key,
		             particle_settings_recalc_clear_key,
		             "Particle Settings Recalc Clear");
		add_relation(eval_init_key, psys_key, "Init -> PSys");
		/* TODO(sergey): Currently particle update is just a placeholder,
		 * hook it to the ubereval node so particle system is getting updated
		 * on playback.
		 */
		add_relation(psys_key, obdata_ubereval_key, "PSys -> UberEval");
		/* Collisions */
		if (part->type != PART_HAIR) {
			add_collision_relations(psys_key,
			                        scene_,
			                        object,
			                        part->collision_group,
			                        true,
			                        "Particle Collision");
		}
		else if ((psys->flag & PSYS_HAIR_DYNAMICS) &&
		         psys->clmd != NULL &&
		         psys->clmd->coll_parms != NULL)
		{
			add_collision_relations(psys_key,
			                        scene_,
			                        object,
			                        psys->clmd->coll_parms->group,
			                        true,
			                        "Hair Collision");
		}
		/* Effectors. */
		add_forcefield_relations(psys_key,
		                         scene_,
		                         object,
		                         psys,
		                         part->effector_weights,
		                         part->type == PART_HAIR,
		                         "Particle Field");
		/* Boids .*/
		if (part->boids) {
			LISTBASE_FOREACH (BoidState *, state, &part->boids->states) {
				LISTBASE_FOREACH (BoidRule *, rule, &state->rules) {
					Object *ruleob = NULL;
					if (rule->type == eBoidRuleType_Avoid) {
						ruleob = ((BoidRuleGoalAvoid *)rule)->ob;
					}
					else if (rule->type == eBoidRuleType_FollowLeader) {
						ruleob = ((BoidRuleFollowLeader *)rule)->ob;
					}
					if (ruleob) {
						ComponentKey ruleob_key(&ruleob->id,
						                        DEG_NODE_TYPE_TRANSFORM);
						add_relation(ruleob_key, psys_key, "Boid Rule");
					}
				}
			}
		}
		switch (part->ren_as) {
			case PART_DRAW_OB:
				if (part->dup_ob != NULL) {
					/* Make sure object's relations are all built.  */
					build_object(NULL, part->dup_ob);
					/* Build relation for the particle visualization. */
					build_particles_visualization_object(object,
					                                     psys,
					                                     part->dup_ob);
				}
				break;
			case PART_DRAW_GR:
				if (part->dup_group != NULL) {
					build_group(NULL, part->dup_group);
					LISTBASE_FOREACH (GroupObject *, go, &part->dup_group->gobject) {
						build_particles_visualization_object(object,
						                                     psys,
						                                     go->ob);
					}
				}
				break;
		}
	}

	/* Particle depends on the object transform, so that channel is to be ready
	 * first.
	 *
	 * TODO(sergey): This relation should be altered once real granular update
	 * is implemented.
	 */
	ComponentKey transform_key(&object->id, DEG_NODE_TYPE_TRANSFORM);
	add_relation(transform_key, obdata_ubereval_key, "Partcile Eval");

	OperationKey point_cache_reset_key(&object->id,
	                                   DEG_NODE_TYPE_CACHE,
	                                   DEG_OPCODE_POINT_CACHE_RESET);
	add_relation(transform_key, point_cache_reset_key, "Object Transform -> Point Cache Reset");
	add_relation(point_cache_reset_key, obdata_ubereval_key, "Point Cache Reset -> UberEval");
}

void DepsgraphRelationBuilder::build_particle_settings(ParticleSettings *part)
{
	if (built_map_.checkIsBuiltAndTag(part)) {
		return;
	}
	/* Animation data relations. */
	build_animdata(&part->id);

	OperationKey eval_key(&part->id,
	                      DEG_NODE_TYPE_PARAMETERS,
	                      DEG_OPCODE_PARTICLE_SETTINGS_EVAL);
	OperationKey recalc_clear_key(&part->id,
	                             DEG_NODE_TYPE_PARAMETERS,
	                             DEG_OPCODE_PARTICLE_SETTINGS_RECALC_CLEAR);
	add_relation(eval_key, recalc_clear_key, "Particle Settings Clear Recalc");
}

void DepsgraphRelationBuilder::build_particles_visualization_object(
        Object *object,
        ParticleSystem *psys,
        Object *draw_object)
{
	OperationKey psys_key(&object->id,
	                      DEG_NODE_TYPE_EVAL_PARTICLES,
	                      DEG_OPCODE_PARTICLE_SYSTEM_EVAL,
	                      psys->name);
	OperationKey obdata_ubereval_key(&object->id,
	                                 DEG_NODE_TYPE_GEOMETRY,
	                                 DEG_OPCODE_GEOMETRY_UBEREVAL);
	ComponentKey dup_ob_key(&draw_object->id, DEG_NODE_TYPE_TRANSFORM);
	add_relation(dup_ob_key, psys_key, "Particle Object Visualization");
	if (draw_object->type == OB_MBALL) {
		ComponentKey dup_geometry_key(&draw_object->id, DEG_NODE_TYPE_GEOMETRY);
		add_relation(obdata_ubereval_key,
		             dup_geometry_key,
		             "Particle MBall Visualization");
	}
}

void DepsgraphRelationBuilder::build_cloth(Object *object,
                                           ModifierData * /*md*/)
{
	OperationKey cache_key(&object->id,
	                       DEG_NODE_TYPE_CACHE,
	                       DEG_OPCODE_GEOMETRY_CLOTH_MODIFIER);
	/* Cache component affects on modifier. */
	OperationKey modifier_key(&object->id,
	                          DEG_NODE_TYPE_GEOMETRY,
	                          DEG_OPCODE_GEOMETRY_UBEREVAL);
	add_relation(cache_key, modifier_key, "Cloth Cache -> Cloth");
}

/* Shapekeys */
void DepsgraphRelationBuilder::build_shapekeys(ID *obdata, Key *key)
{
	ComponentKey obdata_key(obdata, DEG_NODE_TYPE_GEOMETRY);

	/* attach animdata to geometry */
	build_animdata(&key->id);

	if (key->adt) {
		// TODO: this should really be handled in build_animdata, since many of these cases will need it
		if (key->adt->action || key->adt->nla_tracks.first) {
			ComponentKey adt_key(&key->id, DEG_NODE_TYPE_ANIMATION);
			add_relation(adt_key, obdata_key, "Animation");
		}

		/* NOTE: individual shapekey drivers are handled above already */
	}

	/* attach to geometry */
	// XXX: aren't shapekeys now done as a pseudo-modifier on object?
	//ComponentKey key_key(&key->id, DEG_NODE_TYPE_GEOMETRY); // FIXME: this doesn't exist
	//add_relation(key_key, obdata_key, "Shapekeys");
}

/**
 * ObData Geometry Evaluation
 * ==========================
 *
 * The evaluation of geometry on objects is as follows:
 * - The actual evaluated of the derived geometry (e.g. DerivedMesh, DispList, etc.)
 *   occurs in the Geometry component of the object which references this. This includes
 *   modifiers, and the temporary "ubereval" for geometry.
 * - Therefore, each user of a piece of shared geometry data ends up evaluating its own
 *   version of the stuff, complete with whatever modifiers it may use.
 *
 * - The datablocks for the geometry data - "obdata" (e.g. ID_ME, ID_CU, ID_LT, etc.) are used for
 *     1) calculating the bounding boxes of the geometry data,
 *     2) aggregating inward links from other objects (e.g. for text on curve, etc.)
 *        and also for the links coming from the shapekey datablocks
 * - Animation/Drivers affecting the parameters of the geometry are made to trigger
 *   updates on the obdata geometry component, which then trigger downstream
 *   re-evaluation of the individual instances of this geometry.
 */
// TODO: Materials and lighting should probably get their own component, instead of being lumped under geometry?
void DepsgraphRelationBuilder::build_obdata_geom(Object *object)
{
	ID *obdata = (ID *)object->data;

	/* Init operation of object-level geometry evaluation. */
	OperationKey geom_init_key(&object->id, DEG_NODE_TYPE_GEOMETRY, DEG_OPCODE_PLACEHOLDER, "Eval Init");

	/* get nodes for result of obdata's evaluation, and geometry evaluation on object */
	ComponentKey obdata_geom_key(obdata, DEG_NODE_TYPE_GEOMETRY);
	ComponentKey geom_key(&object->id, DEG_NODE_TYPE_GEOMETRY);

	/* link components to each other */
	add_relation(obdata_geom_key, geom_key, "Object Geometry Base Data");

	OperationKey obdata_ubereval_key(&object->id,
	                                 DEG_NODE_TYPE_GEOMETRY,
	                                 DEG_OPCODE_GEOMETRY_UBEREVAL);

	/* Special case: modifiers and DerivedMesh creation queries scene for various
	 * things like data mask to be used. We add relation here to ensure object is
	 * never evaluated prior to Scene's CoW is ready.
	 */
	OperationKey scene_key(&scene_->id,
	                       DEG_NODE_TYPE_PARAMETERS,
	                       DEG_OPCODE_PLACEHOLDER,
	                       "Scene Eval");
	add_relation(scene_key, obdata_ubereval_key, "CoW Relation");

	/* Modifiers */
	if (object->modifiers.first != NULL) {
		ModifierUpdateDepsgraphContext ctx = {};
		ctx.scene = scene_;
		ctx.object = object;

		LISTBASE_FOREACH (ModifierData *, md, &object->modifiers) {
			const ModifierTypeInfo *mti = modifierType_getInfo((ModifierType)md->type);
			if (mti->updateDepsgraph) {
				DepsNodeHandle handle = create_node_handle(obdata_ubereval_key);
				ctx.node = reinterpret_cast< ::DepsNodeHandle* >(&handle);
				mti->updateDepsgraph(md, &ctx);
			}
			if (BKE_object_modifier_use_time(object, md)) {
				TimeSourceKey time_src_key;
				add_relation(time_src_key, obdata_ubereval_key, "Time Source");
			}
			if (md->type == eModifierType_Cloth) {
				build_cloth(object, md);
			}
		}
	}

	/* materials */
	if (object->totcol) {
		for (int a = 1; a <= object->totcol; a++) {
			Material *ma = give_current_material(object, a);
			if (ma != NULL) {
				build_material(ma);

				if (object->type == OB_MESH) {
					OperationKey material_key(&ma->id,
					                          DEG_NODE_TYPE_SHADING,
					                          DEG_OPCODE_MATERIAL_UPDATE);
					OperationKey shading_key(&object->id, DEG_NODE_TYPE_SHADING, DEG_OPCODE_SHADING);
					add_relation(material_key, shading_key, "Material Update");
				}
			}
		}
	}

	/* geometry collision */
	if (ELEM(object->type, OB_MESH, OB_CURVE, OB_LATTICE)) {
		// add geometry collider relations
	}

	/* Make sure uber update is the last in the dependencies.
	 *
	 * TODO(sergey): Get rid of this node.
	 */
	if (object->type != OB_ARMATURE) {
		/* Armatures does no longer require uber node. */
		OperationKey obdata_ubereval_key(&object->id, DEG_NODE_TYPE_GEOMETRY, DEG_OPCODE_GEOMETRY_UBEREVAL);
		add_relation(geom_init_key, obdata_ubereval_key, "Object Geometry UberEval");
	}

	if (built_map_.checkIsBuiltAndTag(obdata)) {
		return;
	}

	/* Link object data evaluation node to exit operation. */
	OperationKey obdata_geom_eval_key(obdata, DEG_NODE_TYPE_GEOMETRY, DEG_OPCODE_PLACEHOLDER, "Geometry Eval");
	OperationKey obdata_geom_done_key(obdata, DEG_NODE_TYPE_GEOMETRY, DEG_OPCODE_PLACEHOLDER, "Eval Done");
	add_relation(obdata_geom_eval_key, obdata_geom_done_key, "ObData Geom Eval Done");

	/* type-specific node/links */
	switch (object->type) {
		case OB_MESH:
			/* NOTE: This is compatibility code to support particle systems
			 *
			 * for viewport being properly rendered in final render mode.
			 * This relation is similar to what dag_object_time_update_flags()
			 * was doing for mesh objects with particle system.
			 *
			 * Ideally we need to get rid of this relation.
			 */
			if (object_particles_depends_on_time(object)) {
				TimeSourceKey time_key;
				OperationKey obdata_ubereval_key(&object->id,
				                                 DEG_NODE_TYPE_GEOMETRY,
				                                 DEG_OPCODE_GEOMETRY_UBEREVAL);
				add_relation(time_key, obdata_ubereval_key, "Legacy particle time");
			}
			break;

		case OB_MBALL:
		{
			Object *mom = BKE_mball_basis_find(scene_, object);
			ComponentKey mom_geom_key(&mom->id, DEG_NODE_TYPE_GEOMETRY);
			/* motherball - mom depends on children! */
			if (mom == object) {
				ComponentKey mom_transform_key(&mom->id,
				                               DEG_NODE_TYPE_TRANSFORM);
				add_relation(mom_transform_key,
				             mom_geom_key,
				             "Metaball Motherball Transform -> Geometry");
			}
			else {
				ComponentKey transform_key(&object->id, DEG_NODE_TYPE_TRANSFORM);
				add_relation(geom_key, mom_geom_key, "Metaball Motherball");
				add_relation(transform_key, mom_geom_key, "Metaball Motherball");
			}
			break;
		}

		case OB_CURVE:
		case OB_FONT:
		{
			Curve *cu = (Curve *)obdata;

			/* curve's dependencies */
			// XXX: these needs geom data, but where is geom stored?
			if (cu->bevobj) {
				ComponentKey bevob_key(&cu->bevobj->id, DEG_NODE_TYPE_GEOMETRY);
				build_object(NULL, cu->bevobj);
				add_relation(bevob_key, geom_key, "Curve Bevel");
			}
			if (cu->taperobj) {
				ComponentKey taperob_key(&cu->taperobj->id, DEG_NODE_TYPE_GEOMETRY);
				build_object(NULL, cu->taperobj);
				add_relation(taperob_key, geom_key, "Curve Taper");
			}
			if (object->type == OB_FONT) {
				if (cu->textoncurve) {
					ComponentKey textoncurve_key(&cu->textoncurve->id, DEG_NODE_TYPE_GEOMETRY);
					build_object(NULL, cu->textoncurve);
					add_relation(textoncurve_key, geom_key, "Text on Curve");
				}
			}
			break;
		}

		case OB_SURF: /* Nurbs Surface */
		{
			break;
		}

		case OB_LATTICE: /* Lattice */
		{
			break;
		}
	}

	/* ShapeKeys */
	Key *key = BKE_key_from_object(object);
	if (key) {
		build_shapekeys(obdata, key);
	}
}

/* Cameras */
// TODO: Link scene-camera links in somehow...
void DepsgraphRelationBuilder::build_camera(Object *object)
{
	Camera *camera = (Camera *)object->data;
	if (built_map_.checkIsBuiltAndTag(camera)) {
		return;
	}

	ComponentKey object_parameters_key(&object->id, DEG_NODE_TYPE_PARAMETERS);
	ComponentKey camera_parameters_key(&camera->id, DEG_NODE_TYPE_PARAMETERS);

	add_relation(camera_parameters_key, object_parameters_key,
	             "Camera -> Object");

	/* DOF */
	if (camera->dof_ob != NULL) {
		ComponentKey dof_ob_key(&camera->dof_ob->id, DEG_NODE_TYPE_TRANSFORM);
		add_relation(dof_ob_key, object_parameters_key, "Camera DOF");
	}
}

/* Lamps */
void DepsgraphRelationBuilder::build_lamp(Object *object)
{
	Lamp *lamp = (Lamp *)object->data;
	if (built_map_.checkIsBuiltAndTag(lamp)) {
		return;
	}

	ComponentKey object_parameters_key(&object->id, DEG_NODE_TYPE_PARAMETERS);
	ComponentKey lamp_parameters_key(&lamp->id, DEG_NODE_TYPE_PARAMETERS);

	add_relation(lamp_parameters_key, object_parameters_key,
	             "Lamp -> Object");

	/* lamp's nodetree */
	if (lamp->nodetree != NULL) {
		build_nodetree(lamp->nodetree);
		ComponentKey nodetree_key(&lamp->nodetree->id, DEG_NODE_TYPE_SHADING);
		add_relation(nodetree_key, lamp_parameters_key, "NTree->Lamp Parameters");
	}
	/* textures */
	build_texture_stack(lamp->mtex);

	if (DEG_depsgraph_use_copy_on_write()) {
		/* Make sure copy on write of lamp data is always properly updated for
		 * visible lamps.
		 */
		OperationKey ob_copy_on_write_key(&object->id,
		                                  DEG_NODE_TYPE_COPY_ON_WRITE,
		                                  DEG_OPCODE_COPY_ON_WRITE);
		OperationKey lamp_copy_on_write_key(&lamp->id,
		                                    DEG_NODE_TYPE_COPY_ON_WRITE,
		                                    DEG_OPCODE_COPY_ON_WRITE);
		add_relation(lamp_copy_on_write_key, ob_copy_on_write_key, "Eval Order");
	}
}

void DepsgraphRelationBuilder::build_nodetree(bNodeTree *ntree)
{
	if (ntree == NULL) {
		return;
	}
	if (built_map_.checkIsBuiltAndTag(ntree)) {
		return;
	}
	build_animdata(&ntree->id);
	ComponentKey shading_key(&ntree->id, DEG_NODE_TYPE_SHADING);
	/* nodetree's nodes... */
	LISTBASE_FOREACH (bNode *, bnode, &ntree->nodes) {
		ID *id = bnode->id;
		if (id == NULL) {
			continue;
		}
		ID_Type id_type = GS(id->name);
		if (id_type == ID_MA) {
			build_material((Material *)bnode->id);
		}
		else if (id_type == ID_TE) {
			build_texture((Tex *)bnode->id);
		}
		else if (id_type == ID_IM) {
			/* nothing for now. */
		}
		else if (id_type == ID_OB) {
			build_object(NULL, (Object *)id);
		}
		else if (id_type == ID_SCE) {
			/* Scenes are used by compositor trees, and handled by render
			 * pipeline. No need to build dependencies for them here.
			 */
		}
		else if (id_type == ID_TXT) {
			/* Ignore script nodes. */
		}
		else if (bnode->type == NODE_GROUP) {
			bNodeTree *group_ntree = (bNodeTree *)id;
			build_nodetree(group_ntree);
			ComponentKey group_shading_key(&group_ntree->id,
			                               DEG_NODE_TYPE_SHADING);
			add_relation(group_shading_key, shading_key, "Group Node");
		}
		else {
			BLI_assert(!"Unknown ID type used for node");
		}
	}

	OperationKey shading_update_key(&ntree->id,
	                                DEG_NODE_TYPE_SHADING,
	                                DEG_OPCODE_MATERIAL_UPDATE);
	OperationKey shading_parameters_key(&ntree->id,
	                                    DEG_NODE_TYPE_SHADING_PARAMETERS,
	                                    DEG_OPCODE_MATERIAL_UPDATE);
	add_relation(shading_parameters_key, shading_update_key, "NTree Shading Parameters");
}

/* Recursively build graph for material */
void DepsgraphRelationBuilder::build_material(Material *material)
{
	if (built_map_.checkIsBuiltAndTag(material)) {
		return;
	}
	/* animation */
	build_animdata(&material->id);
	/* textures */
	build_texture_stack(material->mtex);
	/* material's nodetree */
	if (material->nodetree != NULL) {
		build_nodetree(material->nodetree);
		OperationKey ntree_key(&material->nodetree->id,
		                       DEG_NODE_TYPE_SHADING,
		                       DEG_OPCODE_MATERIAL_UPDATE);
		OperationKey material_key(&material->id,
		                          DEG_NODE_TYPE_SHADING,
		                          DEG_OPCODE_MATERIAL_UPDATE);
		add_relation(ntree_key, material_key, "Material's NTree");
	}
}

/* Recursively build graph for texture */
void DepsgraphRelationBuilder::build_texture(Tex *texture)
{
	if (built_map_.checkIsBuiltAndTag(texture)) {
		return;
	}
	/* texture itself */
	build_animdata(&texture->id);
	/* texture's nodetree */
	build_nodetree(texture->nodetree);
}

/* Texture-stack attached to some shading datablock */
void DepsgraphRelationBuilder::build_texture_stack(MTex **texture_stack)
{
	/* for now assume that all texture-stacks have same number of max items */
	for (int i = 0; i < MAX_MTEX; i++) {
		MTex *mtex = texture_stack[i];
		if (mtex && mtex->tex)
			build_texture(mtex->tex);
	}
}

void DepsgraphRelationBuilder::build_compositor(Scene *scene)
{
	/* For now, just a plain wrapper? */
	build_nodetree(scene->nodetree);
}

void DepsgraphRelationBuilder::build_gpencil(bGPdata *gpd)
{
	/* animation */
	build_animdata(&gpd->id);

	// TODO: parent object (when that feature is implemented)
}

void DepsgraphRelationBuilder::build_cachefile(CacheFile *cache_file)
{
	/* Animation. */
	build_animdata(&cache_file->id);
}

void DepsgraphRelationBuilder::build_mask(Mask *mask)
{
	ID *mask_id = &mask->id;
	/* F-Curve animation. */
	build_animdata(mask_id);
	/* Own mask animation. */
	OperationKey mask_animation_key(mask_id,
	                                DEG_NODE_TYPE_ANIMATION,
	                                DEG_OPCODE_MASK_ANIMATION);
	TimeSourceKey time_src_key;
	add_relation(time_src_key, mask_animation_key, "TimeSrc -> Mask Animation");
	/* Final mask evaluation. */
	ComponentKey parameters_key(mask_id, DEG_NODE_TYPE_PARAMETERS);
	add_relation(mask_animation_key, parameters_key, "Mask Animation -> Mask Eval");
}

void DepsgraphRelationBuilder::build_movieclip(MovieClip *clip)
{
	/* Animation. */
	build_animdata(&clip->id);
}

void DepsgraphRelationBuilder::build_lightprobe(Object *object)
{
	LightProbe *probe = (LightProbe *)object->data;
	if (built_map_.checkIsBuiltAndTag(probe)) {
		return;
	}
	build_animdata(&probe->id);

	OperationKey probe_key(&probe->id,
	                       DEG_NODE_TYPE_PARAMETERS,
	                       DEG_OPCODE_PLACEHOLDER,
	                       "LightProbe Eval");
	OperationKey object_key(&object->id,
	                        DEG_NODE_TYPE_PARAMETERS,
	                        DEG_OPCODE_PLACEHOLDER,
	                        "LightProbe Eval");
	add_relation(probe_key, object_key, "LightProbe Update");
}

void DepsgraphRelationBuilder::build_copy_on_write_relations()
{
	foreach (IDDepsNode *id_node, graph_->id_nodes) {
		build_copy_on_write_relations(id_node);
	}
}

void DepsgraphRelationBuilder::build_copy_on_write_relations(IDDepsNode *id_node)
{
	ID *id_orig = id_node->id_orig;

	TimeSourceKey time_source_key;
	OperationKey copy_on_write_key(id_orig,
	                               DEG_NODE_TYPE_COPY_ON_WRITE,
	                               DEG_OPCODE_COPY_ON_WRITE);
	/* XXX: This is a quick hack to make Alt-A to work. */
	// add_relation(time_source_key, copy_on_write_key, "Fluxgate capacitor hack");
	/* Resat of code is using rather low level trickery, so need to get some
	 * explicit pointers.
	 */
	DepsNode *node_cow = find_node(copy_on_write_key);
	OperationDepsNode *op_cow = node_cow->get_exit_operation();
	/* Plug any other components to this one. */
	GHASH_FOREACH_BEGIN(ComponentDepsNode *, comp_node, id_node->components)
	{
		if (comp_node->type == DEG_NODE_TYPE_COPY_ON_WRITE) {
			/* Copy-on-write component never depends on itself. */
			continue;
		}
		if (!comp_node->depends_on_cow()) {
			/* Component explicitly requests to not add relation. */
			continue;
		}
		/* All entry operations of each component should wait for a proper
		 * copy of ID.
		 */
		OperationDepsNode *op_entry = comp_node->get_entry_operation();
		if (op_entry != NULL) {
			graph_->add_new_relation(op_cow, op_entry, "CoW Dependency");
		}
		/* All dangling operations should also be executed after copy-on-write. */
		GHASH_FOREACH_BEGIN(OperationDepsNode *, op_node, comp_node->operations_map)
		{
			if (op_node->inlinks.size() == 0) {
				graph_->add_new_relation(op_cow, op_node, "CoW Dependency");
			}
			else {
				bool has_same_id_dependency = false;
				foreach (DepsRelation *rel, op_node->inlinks) {
					if (rel->from->type != DEG_NODE_TYPE_OPERATION) {
						continue;
					}
					OperationDepsNode *op_node_from = (OperationDepsNode *)rel->from;
					if (op_node_from->owner->owner == op_node->owner->owner) {
						has_same_id_dependency = true;
						break;
					}
				}
				if (!has_same_id_dependency) {
					graph_->add_new_relation(op_cow, op_node, "CoW Dependency");
				}
			}
		}
		GHASH_FOREACH_END();
		/* NOTE: We currently ignore implicit relations to an external
		 * datablocks for copy-on-write operations. This means, for example,
		 * copy-on-write component of Object will not wait for copy-on-write
		 * component of it's Mesh. This is because pointers are all known
		 * already so remapping will happen all correct. And then If some object
		 * evaluation step needs geometry, it will have transitive dependency
		 * to Mesh copy-on-write already.
		 */
	}
	GHASH_FOREACH_END();
	/* TODO(sergey): This solves crash for now, but causes too many
	 * updates potentially.
	 */
	if (GS(id_orig->name) == ID_OB) {
		Object *object = (Object *)id_orig;
		ID *object_data_id = (ID *)object->data;
		if (object_data_id != NULL) {
			OperationKey data_copy_on_write_key(object_data_id,
			                                    DEG_NODE_TYPE_COPY_ON_WRITE,
			                                    DEG_OPCODE_COPY_ON_WRITE);
			add_relation(data_copy_on_write_key, copy_on_write_key, "Eval Order");
		}
		else {
			BLI_assert(object->type == OB_EMPTY);
		}
	}
}

}  // namespace DEG<|MERGE_RESOLUTION|>--- conflicted
+++ resolved
@@ -1158,7 +1158,6 @@
 	}
 	else {
 		RNAPathKey target_key(id, rna_path);
-<<<<<<< HEAD
 		add_relation(driver_key, target_key, "Driver -> Target");
 		/* Similar to the case with f-curves, driver might drive a nested
 		 * datablock, which means driver execution should wait for that
@@ -1178,7 +1177,7 @@
 					             true);
 				}
 			}
-=======
+		}
 		if (RNA_pointer_is_null(&target_key.ptr)) {
 			/* TODO(sergey): This would only mean that driver is broken.
 			 * so we can't create relation anyway. However, we need to avoid
@@ -1198,7 +1197,6 @@
 				             "Driver Target -> Properties");
 			}
 			add_relation(driver_key, target_key, "Driver -> Target");
->>>>>>> f76d49ed
 		}
 	}
 }
