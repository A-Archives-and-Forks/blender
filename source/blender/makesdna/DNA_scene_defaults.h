--- conflicted
+++ resolved
@@ -383,7 +383,6 @@
 
 #define _DNA_DEFAULT_Sculpt \
   { \
-<<<<<<< HEAD
     .automasking_start_normal_limit = 0.34906585f, /* 20 / 180 * pi */ \
     .automasking_start_normal_falloff = 0.25f, \
     .automasking_view_normal_limit = 1.570796, /* 0.5 * pi */ \
@@ -392,23 +391,9 @@
     .dyntopo = _DNA_DEFAULT_DynTopoSettings,\
     .paint = {\
       .symmetry_flags = PAINT_SYMMETRY_FEATHER,\
-    }\
-  }\
-=======
-    .detail_size = 12,\
-    .detail_percent = 25,\
-    .constant_detail = 3.0f,\
-    .automasking_start_normal_limit = 0.34906585f, /* 20 / 180 * pi. */ \
-    .automasking_start_normal_falloff = 0.25f, \
-    .automasking_view_normal_limit = 1.570796, /* 0.5 * pi. */ \
-    .automasking_view_normal_falloff = 0.25f, \
-    .flags = SCULPT_DYNTOPO_SUBDIVIDE | SCULPT_DYNTOPO_COLLAPSE,\
-    .paint = {\
-      .symmetry_flags = PAINT_SYMMETRY_FEATHER,\
       .tile_offset = {1.0f, 1.0f, 1.0f},\
     }\
   }
->>>>>>> d70b36fa
 /* clang-format off */
 
 /** \} */