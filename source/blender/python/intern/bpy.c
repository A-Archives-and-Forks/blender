--- conflicted
+++ resolved
@@ -53,11 +53,9 @@
 
 #include "AUD_PyInit.h"
 
-<<<<<<< HEAD
 #include "BPy_Freestyle.h"
-=======
+
 PyObject *bpy_package_py= NULL;
->>>>>>> 2f0d93ba
 
 static char bpy_script_paths_doc[] =
 ".. function:: script_paths()\n"
@@ -176,7 +174,7 @@
 	else {
 		PyErr_Print();
 		PyErr_Clear();
-	}
+	}	
 
 	return mod;
 }
