/* SPDX-License-Identifier: GPL-2.0-or-later
 * Adapted from the Blender Alembic importer implementation.
 * Modifications Copyright 2021 Tangent Animation and. NVIDIA Corporation. All rights reserved. */
#pragma once

#include "BLI_span.hh"

#include "usd.h"
#include "usd_reader_geom.h"

#include "pxr/usd/usdGeom/mesh.h"

namespace blender::io::usd {

class USDMeshReader : public USDGeomReader {
 private:
  pxr::UsdGeomMesh mesh_prim_;

  std::unordered_map<std::string, pxr::TfToken> uv_token_map_;
  std::map<const pxr::TfToken, bool> primvar_varying_map_;

  /* TODO(makowalski): Is it the best strategy to cache the
   * mesh geometry in the following members? It appears these
   * arrays are never cleared, so this might bloat memory. */
  pxr::VtIntArray face_indices_;
  pxr::VtIntArray face_counts_;
  pxr::VtVec3fArray positions_;
  pxr::VtVec3fArray normals_;

  pxr::TfToken normal_interpolation_;
  pxr::TfToken orientation_;
  bool is_left_handed_;
  bool has_uvs_;
  bool is_time_varying_;

  /* This is to ensure we load all data once, because we reuse the read_mesh function
   * in the mesh seq modifier, and in initial load. Ideally, a better fix would be
   * implemented.  Note this will break if faces or positions vary. */
  bool is_initial_load_;

 public:
  USDMeshReader(const pxr::UsdPrim &prim,
                const USDImportParams &import_params,
                const ImportSettings &settings);

  bool valid() const override;

  void create_object(Main *bmain, double motionSampleTime) override;
  void read_object_data(Main *bmain, double motionSampleTime) override;

  struct Mesh *read_mesh(struct Mesh *existing_mesh,
                         USDMeshReadParams params,
                         const char **err_str) override;

  bool topology_changed(const Mesh *existing_mesh, double motionSampleTime) override;

  std::string get_skeleton_path() const;

 private:
  void process_normals_vertex_varying(Mesh *mesh);
  void process_normals_face_varying(Mesh *mesh);
  /** Set USD uniform (per-face) normals as Blender loop normals. */
  void process_normals_uniform(Mesh *mesh);
  void readFaceSetsSample(Main *bmain, Mesh *mesh, double motionSampleTime);
  void assign_facesets_to_material_indices(double motionSampleTime,
                                           MutableSpan<int> material_indices,
                                           std::map<pxr::SdfPath, int> *r_mat_map);

  void read_mpolys(Mesh *mesh);
  void read_uvs(Mesh *mesh, double motionSampleTime, bool load_uvs = false);
<<<<<<< HEAD
  void read_colors(Mesh *mesh, double motionSampleTime);
  void read_colors(Mesh *mesh, pxr::UsdGeomPrimvar &color_primvar, double motionSampleTime);
=======
>>>>>>> e858aa71
  void read_vertex_creases(Mesh *mesh, double motionSampleTime);

  void read_mesh_sample(ImportSettings *settings,
                        Mesh *mesh,
                        double motionSampleTime,
                        bool new_mesh);

<<<<<<< HEAD
  bool get_local_usd_xform(pxr::GfMatrix4d *r_xform,
                           bool *r_is_constant,
                           const float time) const override;

  bool get_geom_bind_xform_correction(const pxr::GfMatrix4d &bind_xf,
                                      pxr::GfMatrix4d *r_xform,
                                      const float time) const;
=======
  void read_custom_data(const ImportSettings *settings, Mesh *mesh, double motionSampleTime);

  void read_color_data_all_primvars(Mesh *mesh, const double motionSampleTime);
  void read_color_data_primvar(Mesh *mesh,
                               const pxr::UsdGeomPrimvar &color_primvar,
                               const double motionSampleTime);
>>>>>>> e858aa71
};

}  // namespace blender::io::usd<|MERGE_RESOLUTION|>--- conflicted
+++ resolved
@@ -68,11 +68,7 @@
 
   void read_mpolys(Mesh *mesh);
   void read_uvs(Mesh *mesh, double motionSampleTime, bool load_uvs = false);
-<<<<<<< HEAD
-  void read_colors(Mesh *mesh, double motionSampleTime);
-  void read_colors(Mesh *mesh, pxr::UsdGeomPrimvar &color_primvar, double motionSampleTime);
-=======
->>>>>>> e858aa71
+
   void read_vertex_creases(Mesh *mesh, double motionSampleTime);
 
   void read_mesh_sample(ImportSettings *settings,
@@ -80,7 +76,6 @@
                         double motionSampleTime,
                         bool new_mesh);
 
-<<<<<<< HEAD
   bool get_local_usd_xform(pxr::GfMatrix4d *r_xform,
                            bool *r_is_constant,
                            const float time) const override;
@@ -88,14 +83,13 @@
   bool get_geom_bind_xform_correction(const pxr::GfMatrix4d &bind_xf,
                                       pxr::GfMatrix4d *r_xform,
                                       const float time) const;
-=======
+
   void read_custom_data(const ImportSettings *settings, Mesh *mesh, double motionSampleTime);
 
   void read_color_data_all_primvars(Mesh *mesh, const double motionSampleTime);
   void read_color_data_primvar(Mesh *mesh,
                                const pxr::UsdGeomPrimvar &color_primvar,
                                const double motionSampleTime);
->>>>>>> e858aa71
 };
 
 }  // namespace blender::io::usd