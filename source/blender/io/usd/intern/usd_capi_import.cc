/* SPDX-License-Identifier: GPL-2.0-or-later
 * Copyright 2019 Blender Foundation. All rights reserved. */

#include "IO_types.h"
#include "usd.h"
#include "usd_common.h"
#include "usd_hierarchy_iterator.h"

#include "usd_light_convert.h"
#include "usd_reader_geom.h"
#include "usd_reader_instance.h"
#include "usd_reader_prim.h"
#include "usd_reader_stage.h"

#include <pxr/base/plug/registry.h>

#include "usd_writer_material.h"

#include <pxr/pxr.h>
#include <pxr/usd/usd/stage.h>
#include <pxr/usd/usdGeom/metrics.h>
#include <pxr/usd/usdGeom/scope.h>
#include <pxr/usd/usdGeom/tokens.h>
#include <pxr/usd/usdGeom/xformCommonAPI.h>
#include <pxr/usd/usdLux/domeLight.h>
#include <pxr/usd/usdShade/materialBindingAPI.h>

#include "MEM_guardedalloc.h"

#include "DEG_depsgraph.h"
#include "DEG_depsgraph_build.h"
#include "DEG_depsgraph_query.h"

#include "DNA_cachefile_types.h"

#include "DNA_collection_types.h"

#include "DNA_node_types.h"
#include "DNA_scene_types.h"
#include "DNA_world_types.h"

#include "BKE_appdir.h"
#include "BKE_blender_version.h"
#include "BKE_cachefile.h"
#include "BKE_cdderivedmesh.h"
#include "BKE_context.h"
#include "BKE_global.h"
#include "BKE_layer.h"
#include "BKE_lib_id.h"
#include "BKE_library.h"
#include "BKE_main.h"
#include "BKE_node.h"
#include "BKE_object.h"
#include "BKE_scene.h"
#include "BKE_world.h"

#include "BLI_fileops.h"
#include "BLI_listbase.h"
#include "BLI_math_matrix.h"
#include "BLI_math_rotation.h"
#include "BLI_path_util.h"
#include "BLI_string.h"
#include "BLI_timeit.hh"

#include "DEG_depsgraph.h"
#include "DEG_depsgraph_build.h"
#include "DEG_depsgraph_query.h"

#include "DNA_cachefile_types.h"
#include "DNA_collection_types.h"
#include "DNA_node_types.h"
#include "DNA_scene_types.h"
#include "DNA_world_types.h"

#include "MEM_guardedalloc.h"

#include "WM_api.h"
#include "WM_types.h"

#include <pxr/usd/usd/stage.h>
#include <pxr/usd/usdGeom/metrics.h>
#include <pxr/usd/usdGeom/scope.h>
#include <pxr/usd/usdGeom/tokens.h>
#include <pxr/usd/usdGeom/xformCommonAPI.h>

#include <iostream>

namespace blender::io::usd {

static CacheArchiveHandle *handle_from_stage_reader(USDStageReader *reader)
{
  return reinterpret_cast<CacheArchiveHandle *>(reader);
}

static USDStageReader *stage_reader_from_handle(CacheArchiveHandle *handle)
{
  return reinterpret_cast<USDStageReader *>(handle);
}

static bool gather_objects_paths(const pxr::UsdPrim &object, ListBase *object_paths)
{
  if (!object.IsValid()) {
    return false;
  }

  for (const pxr::UsdPrim &childPrim : object.GetChildren()) {
    gather_objects_paths(childPrim, object_paths);
  }

  void *usd_path_void = MEM_callocN(sizeof(CacheObjectPath), "CacheObjectPath");
  CacheObjectPath *usd_path = static_cast<CacheObjectPath *>(usd_path_void);

  BLI_strncpy(usd_path->path, object.GetPrimPath().GetString().c_str(), sizeof(usd_path->path));
  BLI_addtail(object_paths, usd_path);

  return true;
}

/* Create a collection with the given parent and name. */
static Collection *create_collection(Main *bmain, Collection *parent, const char *name)
{
  if (!bmain) {
    return nullptr;
  }

  Collection *coll = BKE_collection_add(bmain, parent, name);

  if (coll) {
    id_fake_user_set(&coll->id);
    DEG_id_tag_update(&coll->id, ID_RECALC_COPY_ON_WRITE);
  }

  return coll;
}

/* Set the instance collection on the given instance reader.
 *  The collection is assigned from the given map based on
 *  the prototype (maser) prim path. */
static void set_instance_collection(
    USDInstanceReader *instance_reader,
    const std::map<pxr::SdfPath, Collection *> &proto_collection_map)
{
  if (!instance_reader) {
    return;
  }

  pxr::SdfPath proto_path = instance_reader->proto_path();

  std::map<pxr::SdfPath, Collection *>::const_iterator it = proto_collection_map.find(proto_path);

  if (it != proto_collection_map.end()) {
    instance_reader->set_instance_collection(it->second);
  }
  else {
    std::cerr << "WARNING: Couldn't find prototype collection for " << instance_reader->prim_path()
              << std::endl;
  }
}

/* Create instance collections for the USD instance readers. */
static void create_proto_collections(Main *bmain,
                                     ViewLayer *view_layer,
                                     Collection *parent_collection,
                                     const ProtoReaderMap &proto_readers,
                                     const std::vector<USDPrimReader *> &readers)
{
  Collection *all_protos_collection = create_collection(bmain, parent_collection, "prototypes");

  if (all_protos_collection) {
    all_protos_collection->flag |= COLLECTION_HIDE_VIEWPORT;
    all_protos_collection->flag |= COLLECTION_HIDE_RENDER;
  }

  std::map<pxr::SdfPath, Collection *> proto_collection_map;

  for (const auto &pair : proto_readers) {

    std::string proto_collection_name = pair.first.GetString();

    // TODO(makowalski): Is it acceptable to have slashes in the collection names? Or should we
    // replace them with another character, like an underscore, as in the following?
    // std::replace(proto_collection_name.begin(), proto_collection_name.end(), '/', '_');

    Collection *proto_collection = create_collection(
        bmain, all_protos_collection, proto_collection_name.c_str());

    proto_collection_map.insert(std::make_pair(pair.first, proto_collection));
  }

  // Set the instance collections on the readers, including the prototype
  // readers, as instancing may be recursive.

  for (const auto &pair : proto_readers) {
    for (USDPrimReader *reader : pair.second) {
      if (USDInstanceReader *instance_reader = dynamic_cast<USDInstanceReader *>(reader)) {
        set_instance_collection(instance_reader, proto_collection_map);
      }
    }
  }

  for (USDPrimReader *reader : readers) {
    if (USDInstanceReader *instance_reader = dynamic_cast<USDInstanceReader *>(reader)) {
      set_instance_collection(instance_reader, proto_collection_map);
    }
  }

  // Add the prototype objects to the collections.
  for (const auto &pair : proto_readers) {

    std::map<pxr::SdfPath, Collection *>::const_iterator it = proto_collection_map.find(
        pair.first);

    if (it == proto_collection_map.end()) {
      std::cerr << "WARNING: Couldn't find collection when adding objects for prototype "
                << pair.first << std::endl;
      continue;
    }

    for (USDPrimReader *reader : pair.second) {
      Object *ob = reader->object();

      if (!ob) {
        continue;
      }

      Collection *coll = it->second;

      BKE_collection_object_add(bmain, coll, ob);

      DEG_id_tag_update(&coll->id, ID_RECALC_COPY_ON_WRITE);
      DEG_id_tag_update_ex(bmain,
                           &ob->id,
                           ID_RECALC_TRANSFORM | ID_RECALC_GEOMETRY | ID_RECALC_ANIMATION |
                               ID_RECALC_BASE_FLAGS);
    }
  }
}

/* Update the given import settings with the global rotation matrix to orient
 * imported objects with Z-up, if necessary */
static void convert_to_z_up(pxr::UsdStageRefPtr stage, ImportSettings *r_settings)
{
  if (!stage || pxr::UsdGeomGetStageUpAxis(stage) == pxr::UsdGeomTokens->z) {
    return;
  }

  if (!r_settings) {
    return;
  }

  r_settings->do_convert_mat = true;

  /* Rotate 90 degrees about the X-axis. */
  float rmat[3][3];
  float axis[3] = {1.0f, 0.0f, 0.0f};
  axis_angle_normalized_to_mat3(rmat, axis, M_PI_2);

  unit_m4(r_settings->conversion_mat);
  copy_m4_m3(r_settings->conversion_mat, rmat);
}

enum {
  USD_NO_ERROR = 0,
  USD_ARCHIVE_FAIL,
};

struct ImportJobData {
  Main *bmain;
  Scene *scene;
  ViewLayer *view_layer;
  wmWindowManager *wm;

  char filepath[1024];
  USDImportParams params;
  ImportSettings settings;

  USDStageReader *archive;

  bool *stop;
  bool *do_update;
  float *progress;

  char error_code;
  bool was_canceled;
  bool import_ok;
  timeit::TimePoint start_time;

  wmJob *wm_job;
};

static void main_thread_lock_acquire(ImportJobData *data)
{
  if (data->wm_job) {
    WM_job_main_thread_lock_acquire(data->wm_job);
  }
}

static void main_thread_lock_release(ImportJobData *data)
{
  if (data->wm_job) {
    WM_job_main_thread_lock_release(data->wm_job);
  }
}


static CacheFile *create_cache_file(const ImportJobData *data)
{
  if (!data) {
    return nullptr;
  }

  CacheFile *cache_file = static_cast<CacheFile *>(
      BKE_cachefile_add(data->bmain, BLI_path_basename(data->filepath)));

  /* Decrement the ID ref-count because it is going to be incremented for each
   * modifier and constraint that it will be attached to, so since currently
   * it is not used by anyone, its use count will off by one. */
  id_us_min(&cache_file->id);

  cache_file->is_sequence = data->params.is_sequence;
  cache_file->scale = data->params.scale;
  STRNCPY(cache_file->filepath, data->filepath);

  cache_file->scale = data->settings.scale;

  return cache_file;
}

/* Apply the given cache file to the given reader, if needed.  Will create a cache file
 * and return it in the r_cache_file out prameter, if needed. */
static void apply_cache_file(USDPrimReader *reader,
                             const ImportJobData *data,
                             CacheFile **r_cache_file)
{
  if (!(reader && reader->needs_cachefile())) {
    return;
  }

  if (!(data && r_cache_file)) {
    return;
  }

  if (*r_cache_file == nullptr) {
    *r_cache_file = create_cache_file(data);
  }

  reader->apply_cache_file(*r_cache_file);
}

static void report_job_duration(const ImportJobData *data)
{
  timeit::Nanoseconds duration = timeit::Clock::now() - data->start_time;
  std::cout << "USD import of '" << data->filepath << "' took ";
  timeit::print_duration(duration);
  std::cout << '\n';
}

static void import_startjob(void *customdata, bool *stop, bool *do_update, float *progress)
{
  ImportJobData *data = static_cast<ImportJobData *>(customdata);

  data->stop = stop;
  data->do_update = do_update;
  data->progress = progress;
  data->was_canceled = false;
  data->archive = nullptr;
  data->start_time = timeit::Clock::now();

  WM_set_locked_interface(data->wm, true);
  G.is_break = false;

  if (data->params.create_collection) {
    char display_name[1024];
    BLI_path_to_display_name(
        display_name, strlen(data->filepath), BLI_path_basename(data->filepath));
    Collection *import_collection = BKE_collection_add(
        data->bmain, data->scene->master_collection, display_name);
    id_fake_user_set(&import_collection->id);

    DEG_id_tag_update(&import_collection->id, ID_RECALC_COPY_ON_WRITE);
    DEG_relations_tag_update(data->bmain);

    WM_main_add_notifier(NC_SCENE | ND_LAYER, nullptr);

    data->view_layer->active_collection = BKE_layer_collection_first_from_scene_collection(
        data->view_layer, import_collection);
  }

  BLI_path_abs(data->filepath, BKE_main_blendfile_path_from_global());

  *data->do_update = true;
  *data->progress = 0.05f;

  if (G.is_break) {
    data->was_canceled = true;
    return;
  }

  *data->do_update = true;
  *data->progress = 0.1f;

  std::string prim_path_mask(data->params.prim_path_mask);
  pxr::UsdStagePopulationMask pop_mask;
  if (!prim_path_mask.empty()) {
    const std::vector<std::string> mask_tokens = pxr::TfStringTokenize(prim_path_mask, " ,;");
    for (const std::string &tok : mask_tokens) {
      pxr::SdfPath prim_path(tok);
      if (!prim_path.IsEmpty()) {
        pop_mask.Add(prim_path);
      }
    }
  }

  pxr::UsdStageRefPtr stage = pop_mask.IsEmpty() ?
                                  pxr::UsdStage::Open(data->filepath) :
                                  pxr::UsdStage::OpenMasked(data->filepath, pop_mask);
  if (!stage) {
    WM_reportf(RPT_ERROR, "USD Import: unable to open stage to read %s", data->filepath);
    data->import_ok = false;
    data->error_code = USD_ARCHIVE_FAIL;
    return;
  }

  convert_to_z_up(stage, &data->settings);
  data->settings.stage_meters_per_unit = UsdGeomGetStageMetersPerUnit(stage);

  if (data->params.apply_unit_conversion_scale) {
    const double meters_per_unit = pxr::UsdGeomGetStageMetersPerUnit(stage);
    data->settings.scale *= meters_per_unit;
  }

  /* Set up the stage for animated data. */
  if (data->params.set_frame_range) {
    data->scene->r.sfra = stage->GetStartTimeCode();
    data->scene->r.efra = stage->GetEndTimeCode();
  }

  *data->do_update = true;
  *data->progress = 0.15f;

  USDStageReader *archive = new USDStageReader(stage, data->params, data->settings);

  data->archive = archive;

  archive->collect_readers(data->bmain);

<<<<<<< HEAD
  if (data->params.import_lights && data->params.create_background_shader &&
      !archive->dome_lights().empty()) {
    dome_light_to_world_material(
        data->params, data->settings, data->scene, data->bmain, archive->dome_lights().front());
=======
  if (data->params.import_materials && data->params.import_all_materials) {
    archive->import_all_materials(data->bmain);
>>>>>>> e1a29b58
  }

  *data->do_update = true;
  *data->progress = 0.2f;

  const float size = float(archive->readers().size());
  size_t i = 0;

  /* Read data, set prenting and create a cache file, if needed. */

  /* We defer creating a cache file until we know that we need
   * one. This is not only more efficient, but also avoids
   * the problem where we can't overwrite the USD the
   * cachefile is referencing because it has a pointer to the
   * open stage for the lifetime of the scene. */
  CacheFile *cache_file = nullptr;

  /* Handle instance prototypes.
   * TODO(makowalski): Move this logic inside USDReaderStage? */

  /* Create prototype objects.
   * TODO(makowalski): Sort prototype objects by name, as below? */
  for (const auto &pair : archive->proto_readers()) {
    for (USDPrimReader *reader : pair.second) {
      if (reader) {
        reader->create_object(data->bmain, 0.0);
      }   
    }
  }

  for (const auto &pair : archive->proto_readers()) {

    for (USDPrimReader *reader : pair.second) {

      if (!reader) {
        continue;
      }

      /* TODO(makowalski): Here and below, should we call
       * read_object_data() with the actual time? */
      reader->read_object_data(data->bmain, 0.0);

      apply_cache_file(reader, data, &cache_file);

      Object *ob = reader->object();

      if (!ob) {
        continue;
      }

      const USDPrimReader *parent_reader = reader->parent();

      ob->parent = parent_reader ? parent_reader->object() : nullptr;

      /* TODO(makowalski): Handle progress update. */
    }
  }

  /* Sort readers by name: when creating a lot of objects in Blender,
   * it is much faster if the order is sorted by name. */
  archive->sort_readers();
  *data->do_update = true;
  *data->progress = 0.25f;

  /* Create blender objects. */
  for (USDPrimReader *reader : archive->readers()) {
    if (!reader) {
      continue;
    }
    reader->create_object(data->bmain, 0.0);
    if ((++i & 1023) == 0) {
      *data->do_update = true;
      *data->progress = 0.25f + 0.25f * (i / size);
    }
  }

  *data->do_update = true;
  *data->progress = 0.5f;

  /* Reading materials may trigger adding event notifiers, which
   * isn't thread safe when the importer is invoked in a background
   * job.  We therefore acquire the main thread lock before reading
   * object data, to avoid possible crashes when events are added
   * in job timers for progress updates in the main thread.
   * (See wm_jobs_timer()). */
  main_thread_lock_acquire(data);

  /* Setup parenthood and read actual object data. */
  i = 0;
  for (USDPrimReader *reader : archive->readers()) {

    if (!reader) {
      continue;
    }

    Object *ob = reader->object();

    reader->read_object_data(data->bmain, 0.0);

    apply_cache_file(reader, data, &cache_file);

    USDPrimReader *parent = reader->parent();

    if (parent == nullptr) {
      ob->parent = nullptr;
    }
    else {
      ob->parent = parent->object();
    }

    if ((++i & 255) == 0) {
      main_thread_lock_release(data);
      *data->progress = 0.5f + 0.5f * (i / size);
      *data->do_update = true;
      main_thread_lock_acquire(data);
    }

    if (G.is_break) {
      data->was_canceled = true;
      main_thread_lock_release(data);
      return;
    }
  }

  main_thread_lock_release(data);

  if (data->params.import_skeletons) {
    archive->process_armature_modifiers();
  }

  data->import_ok = !data->was_canceled;

  *progress = 1.0f;
  *do_update = true;
}

static void import_endjob(void *customdata)
{
  ImportJobData *data = static_cast<ImportJobData *>(customdata);

  /* Delete objects on cancellation. */
  if (data->was_canceled && data->archive) {

    for (USDPrimReader *reader : data->archive->readers()) {

      if (!reader) {
        continue;
      }

      /* It's possible that cancellation occurred between the creation of
       * the reader and the creation of the Blender object. */
      if (Object *ob = reader->object()) {
        BKE_id_free_us(data->bmain, ob);
      }
    }

    for (const auto &pair : data->archive->proto_readers()) {
      for (USDPrimReader *reader : pair.second) {

        /* It's possible that cancellation occurred between the creation of
         * the reader and the creation of the Blender object. */
        if (Object *ob = reader->object()) {
          BKE_id_free_us(data->bmain, ob);
        }
      }
    }
  }
  else if (data->archive) {
    Base *base;
    LayerCollection *lc;
    const Scene *scene = data->scene;
    ViewLayer *view_layer = data->view_layer;

    BKE_view_layer_base_deselect_all(scene, view_layer);

    lc = BKE_layer_collection_get_active(view_layer);

    if (!data->archive->proto_readers().empty()) {
      create_proto_collections(data->bmain,
                               view_layer,
                               lc->collection,
                               data->archive->proto_readers(),
                               data->archive->readers());
    }

    /* Add all objects to the collection. */
    for (USDPrimReader *reader : data->archive->readers()) {
      if (!reader) {
        continue;
      }
      Object *ob = reader->object();
      if (!ob) {
        continue;
      }
      BKE_collection_object_add(data->bmain, lc->collection, ob);
    }

    /* Sync and do the view layer operations. */
    BKE_view_layer_synced_ensure(scene, view_layer);
    for (USDPrimReader *reader : data->archive->readers()) {
      if (!reader) {
        continue;
      }
      Object *ob = reader->object();
      if (!ob) {
        continue;
      }
      base = BKE_view_layer_base_find(view_layer, ob);
      /* TODO: is setting active needed? */
      BKE_view_layer_base_select_and_set_active(view_layer, base);

      DEG_id_tag_update(&lc->collection->id, ID_RECALC_COPY_ON_WRITE);
      DEG_id_tag_update_ex(data->bmain,
                           &ob->id,
                           ID_RECALC_TRANSFORM | ID_RECALC_GEOMETRY | ID_RECALC_ANIMATION |
                               ID_RECALC_BASE_FLAGS);
    }

    DEG_id_tag_update(&data->scene->id, ID_RECALC_BASE_FLAGS);
    if (!data->archive->dome_lights().empty()) {
      DEG_id_tag_update(&data->scene->world->id, ID_RECALC_COPY_ON_WRITE);
    }
    DEG_relations_tag_update(data->bmain);

    if (data->params.import_materials && data->params.import_all_materials) {
      data->archive->fake_users_for_unused_materials();
    }
  }

  WM_set_locked_interface(data->wm, false);

  switch (data->error_code) {
    default:
    case USD_NO_ERROR:
      data->import_ok = !data->was_canceled;
      break;
    case USD_ARCHIVE_FAIL:
      WM_report(RPT_ERROR, "Could not open USD archive for reading! See console for detail.");
      break;
  }

  MEM_freeN(data->params.prim_path_mask);

  WM_main_add_notifier(NC_SCENE | ND_FRAME, data->scene);
  report_job_duration(data);
}

static void import_freejob(void *user_data)
{
  ImportJobData *data = static_cast<ImportJobData *>(user_data);

  delete data->archive;
  delete data;
}

}  // namespace blender::io::usd

using namespace blender::io::usd;

void USD_ensure_plugin_path_registered()
{
  blender::io::usd::ensure_usd_plugin_path_registered();
}

bool USD_import(struct bContext *C,
                const char *filepath,
                const USDImportParams *params,
                bool as_background_job)
{
  /* Using new here since `MEM_*` functions do not call constructor to properly initialize data. */
  ImportJobData *job = new ImportJobData();
  job->bmain = CTX_data_main(C);
  job->scene = CTX_data_scene(C);
  job->view_layer = CTX_data_view_layer(C);
  job->wm = CTX_wm_manager(C);
  job->import_ok = false;
  BLI_strncpy(job->filepath, filepath, 1024);

  job->settings.scale = params->scale;
  job->settings.sequence_offset = params->offset;
  job->settings.is_sequence = params->is_sequence;
  job->settings.sequence_len = params->sequence_len;
  job->settings.validate_meshes = params->validate_meshes;
  job->settings.sequence_len = params->sequence_len;
  job->error_code = USD_NO_ERROR;
  job->was_canceled = false;
  job->archive = nullptr;

  job->params = *params;

  G.is_break = false;

  bool import_ok = false;
  if (as_background_job) {
    wmJob *wm_job = WM_jobs_get(CTX_wm_manager(C),
                                CTX_wm_window(C),
                                job->scene,
                                "USD Import",
                                WM_JOB_PROGRESS,
                                WM_JOB_TYPE_ALEMBIC);

    job->wm_job = wm_job;

    /* setup job */
    WM_jobs_customdata_set(wm_job, job, import_freejob);
    WM_jobs_timer(wm_job, 0.1, NC_SCENE, NC_SCENE);
    WM_jobs_callbacks(wm_job, import_startjob, nullptr, nullptr, import_endjob);

    WM_jobs_start(CTX_wm_manager(C), wm_job);
  }
  else {
    /* Fake a job context, so that we don't need NULL pointer checks while importing. */
    bool stop = false, do_update = false;
    float progress = 0.0f;

    import_startjob(job, &stop, &do_update, &progress);
    import_endjob(job);
    import_ok = job->import_ok;

    import_freejob(job);
  }

  return import_ok;
}

/* TODO(makowalski): Extend this function with basic validation that the
 * USD reader is compatible with the type of the given (currently unused) 'ob'
 * Object parameter, similar to the logic in get_abc_reader() in the
 * Alembic importer code. */
static USDPrimReader *get_usd_reader(CacheReader *reader,
                                     const Object * /* ob */,
                                     const char **err_str)
{
  USDPrimReader *usd_reader = reinterpret_cast<USDPrimReader *>(reader);
  pxr::UsdPrim iobject = usd_reader->prim();

  if (!iobject.IsValid()) {
    *err_str = "Invalid object: verify object path";
    return nullptr;
  }

  return usd_reader;
}

struct Mesh *USD_read_mesh(struct CacheReader *reader,
                           struct Object *ob,
                           struct Mesh *existing_mesh,
                           const double time,
                           const char **err_str,
                           const int read_flag)
{
  USDGeomReader *usd_reader = dynamic_cast<USDGeomReader *>(get_usd_reader(reader, ob, err_str));

  if (usd_reader == nullptr) {
    return nullptr;
  }

  return usd_reader->read_mesh(existing_mesh, time, read_flag, err_str);
}

bool USD_mesh_topology_changed(CacheReader *reader,
                               const Object *ob,
                               const Mesh *existing_mesh,
                               const double time,
                               const char **err_str)
{
  USDGeomReader *usd_reader = dynamic_cast<USDGeomReader *>(get_usd_reader(reader, ob, err_str));

  if (usd_reader == nullptr) {
    return false;
  }

  return usd_reader->topology_changed(existing_mesh, time);
}

void USD_CacheReader_incref(CacheReader *reader)
{
  USDPrimReader *usd_reader = reinterpret_cast<USDPrimReader *>(reader);
  usd_reader->incref();
}

CacheReader *CacheReader_open_usd_object(CacheArchiveHandle *handle,
                                         CacheReader *reader,
                                         Object *object,
                                         const char *object_path)
{
  if (object_path[0] == '\0') {
    return reader;
  }

  USDStageReader *archive = stage_reader_from_handle(handle);

  if (!archive || !archive->valid()) {
    return reader;
  }

  pxr::UsdPrim prim = archive->stage()->GetPrimAtPath(pxr::SdfPath(object_path));

  if (reader) {
    USD_CacheReader_free(reader);
  }

  /* TODO(makowalski): The handle does not have the proper import params or settings. */
  pxr::UsdGeomXformCache xf_cache;
  USDPrimReader *usd_reader = archive->create_reader(prim, &xf_cache);

  if (usd_reader == nullptr) {
    /* This object is not supported */
    return nullptr;
  }
  usd_reader->object(object);
  usd_reader->incref();

  return reinterpret_cast<CacheReader *>(usd_reader);
}

void USD_CacheReader_free(CacheReader *reader)
{
  USDPrimReader *usd_reader = reinterpret_cast<USDPrimReader *>(reader);
  usd_reader->decref();

  if (usd_reader->refcount() == 0) {
    delete usd_reader;
  }
}

CacheArchiveHandle *USD_create_handle(struct Main * /*bmain*/,
                                      const char *filepath,
                                      ListBase *object_paths)
{
  pxr::UsdStageRefPtr stage = pxr::UsdStage::Open(filepath);

  if (!stage) {
    return nullptr;
  }

  USDImportParams params{};

  blender::io::usd::ImportSettings settings{};
  convert_to_z_up(stage, &settings);

  USDStageReader *stage_reader = new USDStageReader(stage, params, settings);

  if (object_paths) {
    gather_objects_paths(stage->GetPseudoRoot(), object_paths);
  }

  return handle_from_stage_reader(stage_reader);
}

void USD_free_handle(CacheArchiveHandle *handle)
{
  USDStageReader *stage_reader = stage_reader_from_handle(handle);
  delete stage_reader;
}

void USD_get_transform(struct CacheReader *reader,
                       float r_mat_world[4][4],
                       float time,
                       float scale)
{
  if (!reader) {
    return;
  }
  USDXformReader *usd_reader = reinterpret_cast<USDXformReader *>(reader);

  bool is_constant = false;

  /* Convert from the local matrix we obtain from USD to world coordinates
   * for Blender. This conversion is done here rather than by Blender due to
   * work around the non-standard interpretation of CONSTRAINT_SPACE_LOCAL in
   * BKE_constraint_mat_convertspace(). */
  Object *object = usd_reader->object();
  if (object->parent == nullptr) {
    /* No parent, so local space is the same as world space. */
    usd_reader->read_matrix(r_mat_world, time, scale, &is_constant);
    return;
  }

  float mat_parent[4][4];
  BKE_object_get_parent_matrix(object, object->parent, mat_parent);

  float mat_local[4][4];
  usd_reader->read_matrix(mat_local, time, scale, &is_constant);
  mul_m4_m4m4(r_mat_world, mat_parent, object->parentinv);
  mul_m4_m4m4(r_mat_world, r_mat_world, mat_local);
}<|MERGE_RESOLUTION|>--- conflicted
+++ resolved
@@ -444,15 +444,14 @@
 
   archive->collect_readers(data->bmain);
 
-<<<<<<< HEAD
   if (data->params.import_lights && data->params.create_background_shader &&
       !archive->dome_lights().empty()) {
     dome_light_to_world_material(
         data->params, data->settings, data->scene, data->bmain, archive->dome_lights().front());
-=======
+  }
+
   if (data->params.import_materials && data->params.import_all_materials) {
     archive->import_all_materials(data->bmain);
->>>>>>> e1a29b58
   }
 
   *data->do_update = true;
