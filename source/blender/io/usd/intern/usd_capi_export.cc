/* SPDX-FileCopyrightText: 2019 Blender Authors
 *
 * SPDX-License-Identifier: GPL-2.0-or-later */

#include "usd.h"
<<<<<<< HEAD

#include "usd_asset_utils.h"
#include "usd_hierarchy_iterator.h"
#include "usd_light_convert.h"
#include "usd_umm.h"
#include "usd_writer_material.h"
#include "usd_writer_skel_root.h"
=======
#include "usd.hh"
#include "usd_hierarchy_iterator.h"
#include "usd_hook.h"
>>>>>>> d421ebac

#include <pxr/base/plug/registry.h>
#include <pxr/pxr.h>
#include <pxr/usd/kind/registry.h>
#include <pxr/usd/usd/modelAPI.h>
#include <pxr/usd/usd/prim.h>
#include <pxr/usd/usd/primRange.h>
#include <pxr/usd/usd/stage.h>
#include <pxr/usd/usdGeom/metrics.h>
#include <pxr/usd/usdGeom/scope.h>
#include <pxr/usd/usdGeom/tokens.h>
#include <pxr/usd/usdGeom/xform.h>
#include <pxr/usd/usdGeom/xformCommonAPI.h>
#include <pxr/usd/usdUtils/dependencies.h>

#include "MEM_guardedalloc.h"

#include "DEG_depsgraph.h"
#include "DEG_depsgraph_build.h"
#include "DEG_depsgraph_query.h"

#include "DNA_scene_types.h"

#include "BKE_appdir.h"
#include "BKE_blender_version.h"
#include "BKE_context.h"
#include "BKE_global.h"
#include "BKE_main.h"
#include "BKE_scene.h"
#include "BKE_image.h"
#include "BKE_image_save.h"
#include "BKE_image_format.h"
#include "BKE_lib_id.h"

#include "BLI_fileops.h"
#include "BLI_math_matrix.h"
#include "BLI_math_rotation.h"
#include "BLI_math_vector.h"
#include "BLI_path_util.h"
#include "BLI_string.h"
#include "BLI_timeit.hh"

#include "WM_api.hh"
#include "WM_types.hh"

namespace blender::io::usd {

struct ExportJobData {
  Scene *scene;
  ViewLayer *view_layer;
  Main *bmain;
  Depsgraph *depsgraph;
  wmWindowManager *wm;

  /** Unarchived_filepath is used for USDA/USDC/USD export. */
  char unarchived_filepath[FILE_MAX];
  char usdz_filepath[FILE_MAX];
  USDExportParams params;

  float *progress;

  bool was_canceled;
  bool export_ok;
  timeit::TimePoint start_time;

  bool targets_usdz() const
  {
    return usdz_filepath[0] != '\0';
  }

  const char *export_filepath() const
  {
    if (targets_usdz()) {
      return usdz_filepath;
    }
    return unarchived_filepath;
  }
};

/* Returns true if the given prim path is valid, per
 * the requirements of the prim path manipulation logic
 * of the exporter. Also returns true if the path is
 * the empty string. Returns false otherwise. */
static bool prim_path_valid(const char *path)
{
  BLI_assert(path);

  if (path[0] == '\0') {
    /* Empty paths are ignored in the code,
     * so they can be passed through. */
    return true;
  }

  /* Check path syntax. */
  std::string errMsg;
  if (!pxr::SdfPath::IsValidPathString(path, &errMsg)) {
    WM_reportf(RPT_ERROR, "USD Export: invalid path string '%s': %s", path, errMsg.c_str());
    return false;
  }

  /* Verify that an absolute prim path can be constructed
   * from this path string. */

  pxr::SdfPath sdf_path(path);
  if (!sdf_path.IsAbsolutePath()) {
    WM_reportf(RPT_ERROR, "USD Export: path '%s' is not an absolute path", path);
    return false;
  }

  if (!sdf_path.IsPrimPath()) {
    WM_reportf(RPT_ERROR, "USD Export: path string '%s' is not a prim path", path);
    return false;
  }

  return true;
}

/* Perform validation of export parameter settings. Returns
 * true if the paramters are valid; returns false otherwise. */
static bool export_params_valid(const USDExportParams &params)
{
  bool valid = true;

  if (!prim_path_valid(params.root_prim_path)) {
    valid = false;
  }

  if (params.export_materials && !pxr::SdfPath::IsValidPathString(params.material_prim_path)) {
    WM_reportf(RPT_ERROR,
               "USD Export: invalid material prim path parameter '%s'",
               params.material_prim_path);
    valid = false;
  }

  if (strlen(params.default_prim_path) != 0 &&
      !pxr::SdfPath::IsValidPathString(params.default_prim_path))
  {
    WM_reportf(RPT_ERROR,
               "USD Export: invalid default prim path parameter '%s'",
               params.default_prim_path);
    valid = false;
  }

  if (params.export_usd_kind && params.default_prim_kind == USD_KIND_CUSTOM &&
      strlen(params.default_prim_custom_kind) == 0)
  {
    WM_reportf(RPT_ERROR,
               "USD Export: Default Prim Kind is set to Custom, but the value is empty.");
    valid = false;
  }

  return valid;
}

/* If a root prim path is set in the params, check if a
 * root object matching the root path name already exists.
 * If it does, clear the root prim path in the params.
 * This is to avoid prepending the root prim path
 * redundantly.
 * TODO(makowalski): ideally, this functionality belongs
 * in the USD hierarchy iterator, so that we don't iterate
 * over the scene graph separately here. */
static void validate_unique_root_prim_path(USDExportParams &params, Depsgraph *depsgraph)
{
  if (!depsgraph || strlen(params.root_prim_path) == 0) {
    return;
  }

  pxr::SdfPath path(params.root_prim_path);

  if (path.IsEmpty()) {
    return;
  }

  pxr::SdfPath parent = path.GetParentPath();

  while (!parent.IsEmpty() && !parent.IsAbsoluteRootPath()) {
    path = parent;
    parent = path.GetParentPath();
  }

  Object *match = nullptr;
  std::string root_name = path.GetName();

  DEGObjectIterSettings deg_iter_settings{};
  deg_iter_settings.depsgraph = depsgraph;
  deg_iter_settings.flags = DEG_ITER_OBJECT_FLAG_LINKED_DIRECTLY |
                            DEG_ITER_OBJECT_FLAG_LINKED_VIA_SET;
  DEG_OBJECT_ITER_BEGIN (&deg_iter_settings, object) {

    if (!match && !object->parent) {
      /* We only care about root objects. */

      if (pxr::TfMakeValidIdentifier(object->id.name + 2) == root_name) {
        match = object;
      }
    }
  }
  DEG_OBJECT_ITER_END;

  if (match) {
    WM_reportf(
      RPT_WARNING, "USD Export: the root prim will not be added because a root object named '%s' already exists", root_name.c_str());
    params.root_prim_path[0] = '\0';
  }
}

/**
 * Create the root Xform primitive, if the Root Prim path has been set
 * in the export options. In the future, this function can be extended
 * to author transforms and additional schema data (e.g., model Kind)
 * on the root prim.
 */
static void ensure_root_prim(pxr::UsdStageRefPtr stage, const USDExportParams &params)
{
  if (params.root_prim_path[0] == '\0') {
    return;
  }

  pxr::UsdGeomXform root_xf = pxr::UsdGeomXform::Define(stage, pxr::SdfPath(params.root_prim_path));

  if (!(params.convert_orientation || params.convert_to_cm)) {
    return;
  }

  if (!root_xf) {
    return;
  }

  pxr::UsdGeomXformCommonAPI xf_api(root_xf.GetPrim());

  if (!xf_api) {
    return;
  }

  if (params.convert_to_cm) {
    xf_api.SetScale(pxr::GfVec3f(100.0f));
  }

  if (params.convert_orientation) {
    float mrot[3][3];
    mat3_from_axis_conversion(
        USD_GLOBAL_FORWARD_Y, USD_GLOBAL_UP_Z, params.forward_axis, params.up_axis, mrot);
    transpose_m3(mrot);

    float eul[3];
    mat3_to_eul(eul, mrot);

    /* Convert radians to degrees. */
    mul_v3_fl(eul, 180.0f / M_PI);

    xf_api.SetRotate(pxr::GfVec3f(eul[0], eul[1], eul[2]));
  }

  /* Handle root prim USD Kind. */
  if (params.export_usd_kind && params.default_prim_kind) {
    pxr::UsdModelAPI api(root_xf.GetPrim());
    switch (params.default_prim_kind) {
      case USD_KIND_COMPONENT:
        api.SetKind(pxr::KindTokens->component);
        break;

      case USD_KIND_GROUP:
        api.SetKind(pxr::KindTokens->group);
        break;

      case USD_KIND_ASSEMBLY:
        api.SetKind(pxr::KindTokens->assembly);
        break;

      case USD_KIND_CUSTOM:
        api.SetKind(pxr::TfToken(params.default_prim_custom_kind));
        break;

      default:
        break;
    }
  }
}

static void report_job_duration(const ExportJobData *data)
{
  timeit::Nanoseconds duration = timeit::Clock::now() - data->start_time;
  const char *export_filepath = data->export_filepath();
  std::cout << "USD export of '" << export_filepath << "' took ";
  timeit::print_duration(duration);
  std::cout << '\n';
}

static void process_usdz_textures(const ExportJobData *data, const char *path) {
  const eUSDZTextureDownscaleSize enum_value = data->params.usdz_downscale_size;
  if (enum_value == USD_TEXTURE_SIZE_KEEP) {
    return;
  }

  int image_size = (
      (enum_value == USD_TEXTURE_SIZE_CUSTOM ? data->params.usdz_downscale_custom_size : enum_value)
  );

  image_size = image_size < 128 ? 128 : image_size;

  char texture_path[4096];
  BLI_strcpy_rlen(texture_path, path);
  BLI_path_append(texture_path, 4096, "textures");
  BLI_path_slash_ensure(texture_path, sizeof(texture_path));

  struct direntry *entries;
  unsigned int num_files = BLI_filelist_dir_contents(texture_path, &entries);

  for (int index = 0; index < num_files; index++) {
    /* We can skip checking extensions as this folder is only created
     * when we're doing a USDZ export. */
    if (!BLI_is_dir(entries[index].path)) {
      Image *im = BKE_image_load_ex(data->bmain, entries[index].path, LIB_ID_CREATE_NO_MAIN);
      if (!im) {
        std::cerr << "-- Unable to open file for downscaling: " << entries[index].path << std::endl;
        continue;
      }

      int width, height;
      BKE_image_get_size(im, NULL, &width, &height);
      const int longest = width >= height ? width : height;
      const float scale = 1.0 / ((float)longest / (float)image_size);

      if (longest > image_size) {
        const int width_adjusted  = (float)width * scale;
        const int height_adjusted = (float)height * scale;
        BKE_image_scale(im, width_adjusted, height_adjusted);

        ImageSaveOptions opts;

        if (BKE_image_save_options_init(&opts, data->bmain, data->scene, im, NULL, false, false)) {
          bool result = BKE_image_save(NULL, data->bmain, im, NULL, &opts);
          if (!result) {
            std::cerr << "-- Unable to resave " << data->usdz_filepath << " (new size: "
                      << width_adjusted << "x" << height_adjusted << ")" << std::endl;
          }
          else {
            std::cout << "Downscaled " << entries[index].path << " to "
                      << width_adjusted << "x" << height_adjusted << std::endl;
          }
        }

        BKE_image_save_options_free(&opts);
      }

      /* Make sure to free the image so it doesn't stick
       * around in the library of the open file. */
      BKE_id_free(data->bmain, (void*)im);
    }
  }

  BLI_filelist_free(entries, num_files);
}

/**
 * For usdz export, we must first create a usd/a/c file and then covert it to usdz. In Blender's
 * case, we first create a usdc file in Blender's temporary working directory, and store the path
 * to the usdc file in `unarchived_filepath`. This function then does the conversion of that usdc
 * file into usdz.
 *
 * \return true when the conversion from usdc to usdz is successful.
 */
static bool perform_usdz_conversion(const ExportJobData *data)
{
  char usdc_temp_dir[FILE_MAX], usdc_file[FILE_MAX];
  BLI_path_split_dir_file(data->unarchived_filepath,
                          usdc_temp_dir,
                          sizeof(usdc_temp_dir),
                          usdc_file,
                          sizeof(usdc_file));

  char usdz_file[FILE_MAX];
  BLI_path_split_file_part(data->usdz_filepath, usdz_file, FILE_MAX);

  char original_working_dir_buff[FILE_MAX];
  char *original_working_dir = BLI_current_working_dir(original_working_dir_buff,
                                                       sizeof(original_working_dir_buff));
  /* Buffer is expected to be returned by #BLI_current_working_dir, although in theory other
   * returns are possible on some platforms, this is not handled by this code. */
  BLI_assert(original_working_dir == original_working_dir_buff);

  BLI_change_working_dir(usdc_temp_dir);

  process_usdz_textures(data, usdc_temp_dir);

  pxr::UsdUtilsCreateNewUsdzPackage(pxr::SdfAssetPath(usdc_file), usdz_file);
  BLI_change_working_dir(original_working_dir);

  char usdz_temp_full_path[FILE_MAX];
  BLI_path_join(usdz_temp_full_path, FILE_MAX, usdc_temp_dir, usdz_file);

  int result = 0;
  if (BLI_exists(data->usdz_filepath)) {
    result = BLI_delete(data->usdz_filepath, false, false);
    if (result != 0) {
      WM_reportf(
          RPT_ERROR, "USD Export: Unable to delete existing usdz file %s", data->usdz_filepath);
      return false;
    }
  }
  if (!copy_asset(usdz_temp_full_path, data->usdz_filepath, USD_TEX_NAME_COLLISION_OVERWRITE)) {
    WM_reportf(RPT_ERROR,
               "USD Export: Couldn't copy new usdz file from temporary location %s to %s",
               usdz_temp_full_path,
               data->usdz_filepath);
    return false;
  }

  return true;
}

static pxr::UsdStageRefPtr export_to_stage(const USDExportParams &params,
                                           Depsgraph *depsgraph,
                                           const char *filepath,
                                           bool *stop,
                                           bool *do_update,
                                           float *progress)
{
<<<<<<< HEAD
  ExportJobData *data = static_cast<ExportJobData *>(customdata);

  data->progress = progress;
  data->was_canceled = false;
  data->start_time = timeit::Clock::now();

  G.is_rendering = true;
  if (data->wm) {
    WM_set_locked_interface(data->wm, true);
  }
  G.is_break = false;

  /* Construct the depsgraph for exporting. */
  Scene *scene = DEG_get_input_scene(data->depsgraph);
  if (data->params.visible_objects_only) {
    DEG_graph_build_from_view_layer(data->depsgraph);
  }
  else {
    DEG_graph_build_for_all_objects(data->depsgraph);
  }
  BKE_scene_graph_update_tagged(data->depsgraph, data->bmain);

  validate_unique_root_prim_path(data->params, data->depsgraph);

  *progress = 0.0f;
  *do_update = true;

  /* For restoring the current frame after exporting animation is done. */
  const int orig_frame = scene->r.cfra;

  if (!BLI_path_extension_check_glob(data->unarchived_filepath, "*.usd;*.usda;*.usdc"))
    BLI_path_extension_ensure(data->unarchived_filepath, FILE_MAX, ".usd");

  pxr::UsdStageRefPtr usd_stage = pxr::UsdStage::CreateNew(data->unarchived_filepath);

  if (!usd_stage) {
    /* This may happen when the USD JSON files cannot be found. When that happens,
     * the USD library doesn't know it has the functionality to write USDA and
     * USDC files, and creating a new UsdStage fails. */
    WM_reportf(RPT_ERROR,
               "USD Export: unable to create a stage for writing %s",
               data->unarchived_filepath);

    pxr::SdfLayerRefPtr existing_layer = pxr::SdfLayer::FindOrOpen(data->unarchived_filepath);
    if (existing_layer) {
      WM_reportf(RPT_ERROR,
                 "USD Export: layer %s is currently open in the scene, "
                 "possibly because it's referenced by modifiers, "
                 "and can't be overwritten",
                 data->unarchived_filepath);
    }

    data->export_ok = false;
    return;
  }

  if (data->params.export_lights && !data->params.selected_objects_only &&
      data->params.convert_world_material) {
    world_material_to_dome_light(data->params, scene, usd_stage);
  }

  /* Define the material prim path as a scope. */
  if (data->params.export_materials) {
    pxr::SdfPath mtl_prim_path(data->params.material_prim_path);

    blender::io::usd::usd_define_or_over<pxr::UsdGeomScope>(
        usd_stage, mtl_prim_path, data->params.export_as_overs);
  }

  pxr::VtValue upAxis = pxr::VtValue(pxr::UsdGeomTokens->z);
  if (data->params.convert_orientation) {
    if (data->params.up_axis == USD_GLOBAL_UP_X)
      upAxis = pxr::VtValue(pxr::UsdGeomTokens->x);
    else if (data->params.up_axis == USD_GLOBAL_UP_Y)
      upAxis = pxr::VtValue(pxr::UsdGeomTokens->y);
  }

  usd_stage->SetMetadata(pxr::UsdGeomTokens->upAxis, upAxis);

=======
  pxr::UsdStageRefPtr usd_stage = pxr::UsdStage::CreateNew(filepath);
  if (!usd_stage) {
    return usd_stage;
  }

  Scene *scene = DEG_get_input_scene(depsgraph);
  Main *bmain = DEG_get_bmain(depsgraph);

  usd_stage->SetMetadata(pxr::UsdGeomTokens->metersPerUnit, double(scene->unit.scale_length));
>>>>>>> d421ebac
  usd_stage->GetRootLayer()->SetDocumentation(std::string("Blender v") +
                                              BKE_blender_version_string());

  /* Add any Blender-specific custom export data */
  if (data->params.export_blender_metadata && strlen(data->bmain->filepath)) {
    auto root_layer = usd_stage->GetRootLayer();
    char full_path[1024];
    strcpy(full_path, data->bmain->filepath);

    // make all paths uniformly unix-like
    BLI_str_replace_char(full_path + 2, SEP, ALTSEP);

    char basename[128];
    strcpy(basename, BLI_path_basename(full_path));
    BLI_path_split_dir_part(full_path, full_path, 1024);

    pxr::VtDictionary custom_data;
    custom_data.SetValueAtPath(std::string("sourceFilename"), pxr::VtValue(basename));
    custom_data.SetValueAtPath(std::string("sourceDirPath"), pxr::VtValue(full_path));
    root_layer->SetCustomLayerData(custom_data);
  }

  /* Set up the stage for animated data. */
  if (params.export_animation) {
    usd_stage->SetTimeCodesPerSecond(FPS);
    usd_stage->SetStartTimeCode(data->params.frame_start);
    usd_stage->SetEndTimeCode(data->params.frame_end);
  }

  /* For restoring the current frame after exporting animation is done. */
  const int orig_frame = scene->r.cfra;

  /* Ensure Python types for invoking export hooks are registered. */
  register_export_hook_converters();

  usd_stage->SetMetadata(pxr::UsdGeomTokens->upAxis, pxr::VtValue(pxr::UsdGeomTokens->z));
  ensure_root_prim(usd_stage, params);

  USDHierarchyIterator iter(bmain, depsgraph, usd_stage, params);

<<<<<<< HEAD
  if (data->params.export_animation) {
=======
  if (params.export_animation) {
    /* Writing the animated frames is not 100% of the work, but it's our best guess. */
    float progress_per_frame = 1.0f / std::max(1, (scene->r.efra - scene->r.sfra + 1));
>>>>>>> d421ebac

    // Writing the animated frames is not 100% of the work, but it's our best guess.
    float progress_per_frame = 1.0f / std::max(1.0f,
                                               (float)(data->params.frame_end -
                                                       data->params.frame_start + 1.0) /
                                                   data->params.frame_step);

    for (float frame = data->params.frame_start; frame <= data->params.frame_end;
         frame += data->params.frame_step) {
      if (G.is_break || (stop != nullptr && *stop)) {
        break;
      }

      /* Update the scene for the next frame to render. */
      scene->r.cfra = int(frame);
      scene->r.subframe = frame - scene->r.cfra;
      BKE_scene_graph_update_for_newframe(depsgraph);

      iter.set_export_frame(frame);
      iter.iterate_and_write();

      if (progress) {
        *progress += progress_per_frame;
      }
      if (do_update) {
        *do_update = true;
      }
    }
  }
  else {
    /* If we're not animating, a single iteration over all objects is enough. */
    iter.iterate_and_write();
  }

  iter.release_writers();

  if (data->params.export_armatures) {
    validate_skel_roots(usd_stage, data->params);
  }

  // Set Stage Default Prim Path
  if (strlen(data->params.default_prim_path) > 0) {
    std::string valid_default_prim_path = pxr::TfMakeValidIdentifier(
        data->params.default_prim_path);

    if (valid_default_prim_path[0] == '_') {
      valid_default_prim_path[0] = '/';
    }
    if (valid_default_prim_path[0] != '/') {
      valid_default_prim_path = "/" + valid_default_prim_path;
    }

    pxr::UsdPrim defaultPrim = usd_stage->GetPrimAtPath(pxr::SdfPath(valid_default_prim_path));

    if (defaultPrim.IsValid()) {
      usd_stage->SetDefaultPrim(defaultPrim);
    }
  }

  /* Set the default prim if it doesn't exist */
  if (!usd_stage->GetDefaultPrim()) {
    /* Use TraverseAll since it's guaranteed to be depth first and will get the first top level
     * prim, and is less verbose than getting the PseudoRoot + iterating its children. */
    for (auto prim : usd_stage->TraverseAll()) {
      usd_stage->SetDefaultPrim(prim);
      break;
    }
  }

<<<<<<< HEAD
  /* Set unit scale.
   * TODO(makowalsk): Add an option to use scene->unit.scale_length as well? */
  double meters_per_unit = data->params.convert_to_cm ? pxr::UsdGeomLinearUnits::centimeters :
                                                        pxr::UsdGeomLinearUnits::meters;
  pxr::UsdGeomSetStageMetersPerUnit(usd_stage, meters_per_unit);

  usd_stage->GetRootLayer()->Save();
=======
  call_export_hooks(usd_stage, depsgraph);
>>>>>>> d421ebac

  /* Finish up by going back to the keyframe that was current before we started. */
  if (scene->r.cfra != orig_frame) {
    scene->r.cfra = orig_frame;
    BKE_scene_graph_update_for_newframe(depsgraph);
  }

  return usd_stage;
}

pxr::UsdStageRefPtr export_to_stage(const USDExportParams &params,
                                    Depsgraph *depsgraph,
                                    const char *filepath)
{
  return export_to_stage(params, depsgraph, filepath, nullptr, nullptr, nullptr);
}

static void export_startjob(void *customdata,
                            /* Cannot be const, this function implements wm_jobs_start_callback.
                             * NOLINTNEXTLINE: readability-non-const-parameter. */
                            bool *stop,
                            bool *do_update,
                            float *progress)
{
  ExportJobData *data = static_cast<ExportJobData *>(customdata);
  data->export_ok = false;
  data->start_time = timeit::Clock::now();

  G.is_rendering = true;
  if (data->wm) {
    WM_set_locked_interface(data->wm, true);
  }
  G.is_break = false;

  /* Construct the depsgraph for exporting. */
  if (data->params.visible_objects_only) {
    DEG_graph_build_from_view_layer(data->depsgraph);
  }
  else {
    DEG_graph_build_for_all_objects(data->depsgraph);
  }
  BKE_scene_graph_update_tagged(data->depsgraph, data->bmain);

  *progress = 0.0f;
  *do_update = true;

  pxr::UsdStageRefPtr usd_stage = export_to_stage(
      data->params, data->depsgraph, data->unarchived_filepath, stop, do_update, progress);
  if (!usd_stage) {
    /* This happens when the USD JSON files cannot be found. When that happens,
     * the USD library doesn't know it has the functionality to write USDA and
     * USDC files, and creating a new UsdStage fails. */
    WM_reportf(RPT_ERROR,
               "USD Export: unable to find suitable USD plugin to write %s",
               data->unarchived_filepath);
    return;
  }

  usd_stage->GetRootLayer()->Save();

  if (data->targets_usdz()) {
    bool usd_conversion_success = perform_usdz_conversion(data);
    if (!usd_conversion_success) {
      data->export_ok = false;
      *progress = 1.0f;
      *do_update = true;
      return;
    }
  }

  data->export_ok = !data->was_canceled;
  *progress = 1.0f;
  *do_update = true;
}

static void export_endjob_usdz_cleanup(const ExportJobData *data)
{
  if (!BLI_exists(data->unarchived_filepath)) {
    return;
  }

  char dir[FILE_MAX];
  BLI_path_split_dir_part(data->unarchived_filepath, dir, FILE_MAX);

  char usdc_temp_dir[FILE_MAX];
  BLI_path_join(usdc_temp_dir, FILE_MAX, BKE_tempdir_session(), "USDZ", SEP_STR);

  BLI_assert_msg(BLI_strcasecmp(dir, usdc_temp_dir) == 0,
                 "USD Export: Attempting to delete directory that doesn't match the expected "
                 "temporary directory for usdz export.");
  BLI_delete(usdc_temp_dir, true, true);
}

static void export_endjob(void *customdata)
{
  ExportJobData *data = static_cast<ExportJobData *>(customdata);

  DEG_graph_free(data->depsgraph);

  MEM_freeN(data->params.default_prim_custom_kind);

  if (data->targets_usdz()) {
    export_endjob_usdz_cleanup(data);
  }

  if (!data->export_ok && BLI_exists(data->unarchived_filepath)) {
    BLI_delete(data->unarchived_filepath, false, false);
  }

  G.is_rendering = false;
  if (data->wm) {
    WM_set_locked_interface(data->wm, false);
  }
  report_job_duration(data);
}

}  // namespace blender::io::usd

/* To create a usdz file, we must first create a .usd/a/c file and then covert it to .usdz. The
 * temporary files will be created in Blender's temporary session storage. The .usdz file will then
 * be copied to job->usdz_filepath. */
static void create_temp_path_for_usdz_export(const char *filepath,
                                             blender::io::usd::ExportJobData *job)
{
  char usdc_file[FILE_MAX];
  STRNCPY(usdc_file, BLI_path_basename(filepath));

  if (BLI_path_extension_check(usdc_file, ".usdz")) {
    BLI_path_extension_replace(usdc_file, sizeof(usdc_file), ".usdc");
  }

  char usdc_temp_filepath[FILE_MAX];
  BLI_path_join(usdc_temp_filepath, FILE_MAX, BKE_tempdir_session(), "USDZ", usdc_file);

  STRNCPY(job->unarchived_filepath, usdc_temp_filepath);
  STRNCPY(job->usdz_filepath, filepath);
}

static void set_job_filepath(blender::io::usd::ExportJobData *job, const char *filepath)
{
  if (BLI_path_extension_check_n(filepath, ".usdz", nullptr)) {
    create_temp_path_for_usdz_export(filepath, job);
    return;
  }

  STRNCPY(job->unarchived_filepath, filepath);
  job->usdz_filepath[0] = '\0';
}

bool USD_export(bContext *C,
                const char *filepath,
                const USDExportParams *params,
                bool as_background_job)
{
  if (!blender::io::usd::export_params_valid(*params)) {
    return false;
  }

  ViewLayer *view_layer = CTX_data_view_layer(C);
  Scene *scene = CTX_data_scene(C);

  blender::io::usd::ExportJobData *job = static_cast<blender::io::usd::ExportJobData *>(
      MEM_mallocN(sizeof(blender::io::usd::ExportJobData), "ExportJobData"));

  job->scene = scene;
  job->bmain = CTX_data_main(C);
  job->wm = CTX_wm_manager(C);
  job->export_ok = false;
  set_job_filepath(job, filepath);

  job->depsgraph = DEG_graph_new(job->bmain, scene, view_layer, params->evaluation_mode);
  job->params = *params;

  bool export_ok = false;
  if (as_background_job) {
    wmJob *wm_job = WM_jobs_get(
        job->wm, CTX_wm_window(C), scene, "USD Export", WM_JOB_PROGRESS, WM_JOB_TYPE_ALEMBIC);

    /* setup job */
    WM_jobs_customdata_set(wm_job, job, MEM_freeN);
    WM_jobs_timer(wm_job, 0.1, NC_SCENE | ND_FRAME, NC_SCENE | ND_FRAME);
    WM_jobs_callbacks(wm_job,
                      blender::io::usd::export_startjob,
                      nullptr,
                      nullptr,
                      blender::io::usd::export_endjob);

    WM_jobs_start(CTX_wm_manager(C), wm_job);
  }
  else {
    /* Fake a job context, so that we don't need null pointer checks while exporting. */
    bool stop = false, do_update = false;
    float progress = 0.0f;

    blender::io::usd::export_startjob(job, &stop, &do_update, &progress);
    blender::io::usd::export_endjob(job);
    export_ok = job->export_ok;

    MEM_freeN(job);
  }

  return export_ok;
}

int USD_get_version()
{
  /* USD 19.11 defines:
   *
   * #define PXR_MAJOR_VERSION 0
   * #define PXR_MINOR_VERSION 19
   * #define PXR_PATCH_VERSION 11
   * #define PXR_VERSION 1911
   *
   * So the major version is implicit/invisible in the public version number.
   */
  return PXR_VERSION;
}

bool USD_umm_module_loaded(void)
{
#ifdef WITH_PYTHON
  return blender::io::usd::umm_module_loaded();
#else
  return false;
#endif
}<|MERGE_RESOLUTION|>--- conflicted
+++ resolved
@@ -3,19 +3,15 @@
  * SPDX-License-Identifier: GPL-2.0-or-later */
 
 #include "usd.h"
-<<<<<<< HEAD
+#include "usd.hh"
 
 #include "usd_asset_utils.h"
 #include "usd_hierarchy_iterator.h"
+#include "usd_hook.h"
 #include "usd_light_convert.h"
 #include "usd_umm.h"
 #include "usd_writer_material.h"
 #include "usd_writer_skel_root.h"
-=======
-#include "usd.hh"
-#include "usd_hierarchy_iterator.h"
-#include "usd_hook.h"
->>>>>>> d421ebac
 
 #include <pxr/base/plug/registry.h>
 #include <pxr/pxr.h>
@@ -56,6 +52,7 @@
 #include "BLI_math_vector.h"
 #include "BLI_path_util.h"
 #include "BLI_string.h"
+#include "BLI_string_utils.h"
 #include "BLI_timeit.hh"
 
 #include "WM_api.hh"
@@ -318,7 +315,7 @@
   image_size = image_size < 128 ? 128 : image_size;
 
   char texture_path[4096];
-  BLI_strcpy_rlen(texture_path, path);
+  BLI_strncpy_rlen(texture_path, path, 4096);
   BLI_path_append(texture_path, 4096, "textures");
   BLI_path_slash_ensure(texture_path, sizeof(texture_path));
 
@@ -435,11 +432,179 @@
                                            bool *do_update,
                                            float *progress)
 {
-<<<<<<< HEAD
+  pxr::UsdStageRefPtr usd_stage = pxr::UsdStage::CreateNew(filepath);
+
+  if (!usd_stage) {
+    return usd_stage;
+  }
+
+  Scene *scene = DEG_get_input_scene(depsgraph);
+  Main *bmain = DEG_get_bmain(depsgraph);
+
+  if (params.export_lights && !params.selected_objects_only &&
+      params.convert_world_material) {
+    world_material_to_dome_light(params, scene, usd_stage);
+  }
+
+  /* Define the material prim path as a scope. */
+  if (params.export_materials) {
+    pxr::SdfPath mtl_prim_path(params.material_prim_path);
+
+    blender::io::usd::usd_define_or_over<pxr::UsdGeomScope>(
+        usd_stage, mtl_prim_path, params.export_as_overs);
+  }
+
+  pxr::VtValue upAxis = pxr::VtValue(pxr::UsdGeomTokens->z);
+  if (params.convert_orientation) {
+    if (params.up_axis == USD_GLOBAL_UP_X)
+      upAxis = pxr::VtValue(pxr::UsdGeomTokens->x);
+    else if (params.up_axis == USD_GLOBAL_UP_Y)
+      upAxis = pxr::VtValue(pxr::UsdGeomTokens->y);
+  }
+
+  usd_stage->SetMetadata(pxr::UsdGeomTokens->upAxis, upAxis);
+
+  usd_stage->GetRootLayer()->SetDocumentation(std::string("Blender v") +
+                                              BKE_blender_version_string());
+
+  /* Add any Blender-specific custom export data */
+  if (params.export_blender_metadata && strlen(bmain->filepath)) {
+    auto root_layer = usd_stage->GetRootLayer();
+    char full_path[1024];
+    strcpy(full_path, bmain->filepath);
+
+    /* Make all paths uniformly unix-like. */
+    BLI_string_replace_char(full_path + 2, SEP, ALTSEP);
+
+    char basename[128];
+    strcpy(basename, BLI_path_basename(full_path));
+    BLI_path_split_dir_part(full_path, full_path, 1024);
+
+    pxr::VtDictionary custom_data;
+    custom_data.SetValueAtPath(std::string("sourceFilename"), pxr::VtValue(basename));
+    custom_data.SetValueAtPath(std::string("sourceDirPath"), pxr::VtValue(full_path));
+    root_layer->SetCustomLayerData(custom_data);
+  }
+
+  /* Set up the stage for animated data. */
+  if (params.export_animation) {
+    usd_stage->SetTimeCodesPerSecond(FPS);
+    usd_stage->SetStartTimeCode(params.frame_start);
+    usd_stage->SetEndTimeCode(params.frame_end);
+  }
+
+  /* For restoring the current frame after exporting animation is done. */
+  const int orig_frame = scene->r.cfra;
+
+  /* Ensure Python types for invoking export hooks are registered. */
+  register_export_hook_converters();
+
+  ensure_root_prim(usd_stage, params);
+
+  USDHierarchyIterator iter(bmain, depsgraph, usd_stage, params);
+
+  if (params.export_animation) {
+     /* Writing the animated frames is not 100% of the work, but it's our best guess. */
+    float num_frames = (float)(params.frame_end - params.frame_start + 1.0) / params.frame_step;
+    float progress_per_frame = 1.0f / std::max(1.0f, num_frames);
+
+    for (float frame = params.frame_start; frame <= params.frame_end;
+         frame += params.frame_step) {
+      if (G.is_break || (stop != nullptr && *stop)) {
+        break;
+      }
+
+      /* Update the scene for the next frame to render. */
+      scene->r.cfra = int(frame);
+      scene->r.subframe = frame - scene->r.cfra;
+      BKE_scene_graph_update_for_newframe(depsgraph);
+
+      iter.set_export_frame(frame);
+      iter.iterate_and_write();
+
+      if (progress) {
+        *progress += progress_per_frame;
+      }
+      if (do_update) {
+        *do_update = true;
+      }
+    }
+  }
+  else {
+    /* If we're not animating, a single iteration over all objects is enough. */
+    iter.iterate_and_write();
+  }
+
+  iter.release_writers();
+
+  if (params.export_armatures) {
+    validate_skel_roots(usd_stage, params);
+  }
+
+  /* Set Stage Default Prim Path. */
+  if (strlen(params.default_prim_path) > 0) {
+    std::string valid_default_prim_path = pxr::TfMakeValidIdentifier(
+        params.default_prim_path);
+
+    if (valid_default_prim_path[0] == '_') {
+      valid_default_prim_path[0] = '/';
+    }
+    if (valid_default_prim_path[0] != '/') {
+      valid_default_prim_path = "/" + valid_default_prim_path;
+    }
+
+    pxr::UsdPrim defaultPrim = usd_stage->GetPrimAtPath(pxr::SdfPath(valid_default_prim_path));
+
+    if (defaultPrim.IsValid()) {
+      usd_stage->SetDefaultPrim(defaultPrim);
+    }
+  }
+
+  /* Set the default prim if it doesn't exist */
+  if (!usd_stage->GetDefaultPrim()) {
+    /* Use TraverseAll since it's guaranteed to be depth first and will get the first top level
+     * prim, and is less verbose than getting the PseudoRoot + iterating its children. */
+    for (auto prim : usd_stage->TraverseAll()) {
+      usd_stage->SetDefaultPrim(prim);
+      break;
+    }
+  }
+
+  /* Set unit scale.
+   * TODO(makowalsk): Add an option to use scene->unit.scale_length as well? */
+  double meters_per_unit = params.convert_to_cm ? pxr::UsdGeomLinearUnits::centimeters :
+                                                  pxr::UsdGeomLinearUnits::meters;
+  pxr::UsdGeomSetStageMetersPerUnit(usd_stage, meters_per_unit);
+
+  usd_stage->GetRootLayer()->Save();
+
+  call_export_hooks(usd_stage, depsgraph);
+
+  /* Finish up by going back to the keyframe that was current before we started. */
+  if (scene->r.cfra != orig_frame) {
+    scene->r.cfra = orig_frame;
+    BKE_scene_graph_update_for_newframe(depsgraph);
+  }
+
+  return usd_stage;
+}
+
+pxr::UsdStageRefPtr export_to_stage(const USDExportParams &params,
+                                    Depsgraph *depsgraph,
+                                    const char *filepath)
+{
+  return export_to_stage(params, depsgraph, filepath, nullptr, nullptr, nullptr);
+}
+
+static void export_startjob(void *customdata,
+                            /* Cannot be const, this function implements wm_jobs_start_callback.
+                             * NOLINTNEXTLINE: readability-non-const-parameter. */
+                            bool *stop,
+                            bool *do_update,
+                            float *progress)
+{
   ExportJobData *data = static_cast<ExportJobData *>(customdata);
-
-  data->progress = progress;
-  data->was_canceled = false;
+  data->export_ok = false;
   data->start_time = timeit::Clock::now();
 
   G.is_rendering = true;
@@ -449,7 +614,6 @@
   G.is_break = false;
 
   /* Construct the depsgraph for exporting. */
-  Scene *scene = DEG_get_input_scene(data->depsgraph);
   if (data->params.visible_objects_only) {
     DEG_graph_build_from_view_layer(data->depsgraph);
   }
@@ -463,14 +627,8 @@
   *progress = 0.0f;
   *do_update = true;
 
-  /* For restoring the current frame after exporting animation is done. */
-  const int orig_frame = scene->r.cfra;
-
-  if (!BLI_path_extension_check_glob(data->unarchived_filepath, "*.usd;*.usda;*.usdc"))
-    BLI_path_extension_ensure(data->unarchived_filepath, FILE_MAX, ".usd");
-
-  pxr::UsdStageRefPtr usd_stage = pxr::UsdStage::CreateNew(data->unarchived_filepath);
-
+  pxr::UsdStageRefPtr usd_stage = export_to_stage(
+      data->params, data->depsgraph, data->unarchived_filepath, stop, do_update, progress);
   if (!usd_stage) {
     /* This may happen when the USD JSON files cannot be found. When that happens,
      * the USD library doesn't know it has the functionality to write USDA and
@@ -487,227 +645,6 @@
                  "and can't be overwritten",
                  data->unarchived_filepath);
     }
-
-    data->export_ok = false;
-    return;
-  }
-
-  if (data->params.export_lights && !data->params.selected_objects_only &&
-      data->params.convert_world_material) {
-    world_material_to_dome_light(data->params, scene, usd_stage);
-  }
-
-  /* Define the material prim path as a scope. */
-  if (data->params.export_materials) {
-    pxr::SdfPath mtl_prim_path(data->params.material_prim_path);
-
-    blender::io::usd::usd_define_or_over<pxr::UsdGeomScope>(
-        usd_stage, mtl_prim_path, data->params.export_as_overs);
-  }
-
-  pxr::VtValue upAxis = pxr::VtValue(pxr::UsdGeomTokens->z);
-  if (data->params.convert_orientation) {
-    if (data->params.up_axis == USD_GLOBAL_UP_X)
-      upAxis = pxr::VtValue(pxr::UsdGeomTokens->x);
-    else if (data->params.up_axis == USD_GLOBAL_UP_Y)
-      upAxis = pxr::VtValue(pxr::UsdGeomTokens->y);
-  }
-
-  usd_stage->SetMetadata(pxr::UsdGeomTokens->upAxis, upAxis);
-
-=======
-  pxr::UsdStageRefPtr usd_stage = pxr::UsdStage::CreateNew(filepath);
-  if (!usd_stage) {
-    return usd_stage;
-  }
-
-  Scene *scene = DEG_get_input_scene(depsgraph);
-  Main *bmain = DEG_get_bmain(depsgraph);
-
-  usd_stage->SetMetadata(pxr::UsdGeomTokens->metersPerUnit, double(scene->unit.scale_length));
->>>>>>> d421ebac
-  usd_stage->GetRootLayer()->SetDocumentation(std::string("Blender v") +
-                                              BKE_blender_version_string());
-
-  /* Add any Blender-specific custom export data */
-  if (data->params.export_blender_metadata && strlen(data->bmain->filepath)) {
-    auto root_layer = usd_stage->GetRootLayer();
-    char full_path[1024];
-    strcpy(full_path, data->bmain->filepath);
-
-    // make all paths uniformly unix-like
-    BLI_str_replace_char(full_path + 2, SEP, ALTSEP);
-
-    char basename[128];
-    strcpy(basename, BLI_path_basename(full_path));
-    BLI_path_split_dir_part(full_path, full_path, 1024);
-
-    pxr::VtDictionary custom_data;
-    custom_data.SetValueAtPath(std::string("sourceFilename"), pxr::VtValue(basename));
-    custom_data.SetValueAtPath(std::string("sourceDirPath"), pxr::VtValue(full_path));
-    root_layer->SetCustomLayerData(custom_data);
-  }
-
-  /* Set up the stage for animated data. */
-  if (params.export_animation) {
-    usd_stage->SetTimeCodesPerSecond(FPS);
-    usd_stage->SetStartTimeCode(data->params.frame_start);
-    usd_stage->SetEndTimeCode(data->params.frame_end);
-  }
-
-  /* For restoring the current frame after exporting animation is done. */
-  const int orig_frame = scene->r.cfra;
-
-  /* Ensure Python types for invoking export hooks are registered. */
-  register_export_hook_converters();
-
-  usd_stage->SetMetadata(pxr::UsdGeomTokens->upAxis, pxr::VtValue(pxr::UsdGeomTokens->z));
-  ensure_root_prim(usd_stage, params);
-
-  USDHierarchyIterator iter(bmain, depsgraph, usd_stage, params);
-
-<<<<<<< HEAD
-  if (data->params.export_animation) {
-=======
-  if (params.export_animation) {
-    /* Writing the animated frames is not 100% of the work, but it's our best guess. */
-    float progress_per_frame = 1.0f / std::max(1, (scene->r.efra - scene->r.sfra + 1));
->>>>>>> d421ebac
-
-    // Writing the animated frames is not 100% of the work, but it's our best guess.
-    float progress_per_frame = 1.0f / std::max(1.0f,
-                                               (float)(data->params.frame_end -
-                                                       data->params.frame_start + 1.0) /
-                                                   data->params.frame_step);
-
-    for (float frame = data->params.frame_start; frame <= data->params.frame_end;
-         frame += data->params.frame_step) {
-      if (G.is_break || (stop != nullptr && *stop)) {
-        break;
-      }
-
-      /* Update the scene for the next frame to render. */
-      scene->r.cfra = int(frame);
-      scene->r.subframe = frame - scene->r.cfra;
-      BKE_scene_graph_update_for_newframe(depsgraph);
-
-      iter.set_export_frame(frame);
-      iter.iterate_and_write();
-
-      if (progress) {
-        *progress += progress_per_frame;
-      }
-      if (do_update) {
-        *do_update = true;
-      }
-    }
-  }
-  else {
-    /* If we're not animating, a single iteration over all objects is enough. */
-    iter.iterate_and_write();
-  }
-
-  iter.release_writers();
-
-  if (data->params.export_armatures) {
-    validate_skel_roots(usd_stage, data->params);
-  }
-
-  // Set Stage Default Prim Path
-  if (strlen(data->params.default_prim_path) > 0) {
-    std::string valid_default_prim_path = pxr::TfMakeValidIdentifier(
-        data->params.default_prim_path);
-
-    if (valid_default_prim_path[0] == '_') {
-      valid_default_prim_path[0] = '/';
-    }
-    if (valid_default_prim_path[0] != '/') {
-      valid_default_prim_path = "/" + valid_default_prim_path;
-    }
-
-    pxr::UsdPrim defaultPrim = usd_stage->GetPrimAtPath(pxr::SdfPath(valid_default_prim_path));
-
-    if (defaultPrim.IsValid()) {
-      usd_stage->SetDefaultPrim(defaultPrim);
-    }
-  }
-
-  /* Set the default prim if it doesn't exist */
-  if (!usd_stage->GetDefaultPrim()) {
-    /* Use TraverseAll since it's guaranteed to be depth first and will get the first top level
-     * prim, and is less verbose than getting the PseudoRoot + iterating its children. */
-    for (auto prim : usd_stage->TraverseAll()) {
-      usd_stage->SetDefaultPrim(prim);
-      break;
-    }
-  }
-
-<<<<<<< HEAD
-  /* Set unit scale.
-   * TODO(makowalsk): Add an option to use scene->unit.scale_length as well? */
-  double meters_per_unit = data->params.convert_to_cm ? pxr::UsdGeomLinearUnits::centimeters :
-                                                        pxr::UsdGeomLinearUnits::meters;
-  pxr::UsdGeomSetStageMetersPerUnit(usd_stage, meters_per_unit);
-
-  usd_stage->GetRootLayer()->Save();
-=======
-  call_export_hooks(usd_stage, depsgraph);
->>>>>>> d421ebac
-
-  /* Finish up by going back to the keyframe that was current before we started. */
-  if (scene->r.cfra != orig_frame) {
-    scene->r.cfra = orig_frame;
-    BKE_scene_graph_update_for_newframe(depsgraph);
-  }
-
-  return usd_stage;
-}
-
-pxr::UsdStageRefPtr export_to_stage(const USDExportParams &params,
-                                    Depsgraph *depsgraph,
-                                    const char *filepath)
-{
-  return export_to_stage(params, depsgraph, filepath, nullptr, nullptr, nullptr);
-}
-
-static void export_startjob(void *customdata,
-                            /* Cannot be const, this function implements wm_jobs_start_callback.
-                             * NOLINTNEXTLINE: readability-non-const-parameter. */
-                            bool *stop,
-                            bool *do_update,
-                            float *progress)
-{
-  ExportJobData *data = static_cast<ExportJobData *>(customdata);
-  data->export_ok = false;
-  data->start_time = timeit::Clock::now();
-
-  G.is_rendering = true;
-  if (data->wm) {
-    WM_set_locked_interface(data->wm, true);
-  }
-  G.is_break = false;
-
-  /* Construct the depsgraph for exporting. */
-  if (data->params.visible_objects_only) {
-    DEG_graph_build_from_view_layer(data->depsgraph);
-  }
-  else {
-    DEG_graph_build_for_all_objects(data->depsgraph);
-  }
-  BKE_scene_graph_update_tagged(data->depsgraph, data->bmain);
-
-  *progress = 0.0f;
-  *do_update = true;
-
-  pxr::UsdStageRefPtr usd_stage = export_to_stage(
-      data->params, data->depsgraph, data->unarchived_filepath, stop, do_update, progress);
-  if (!usd_stage) {
-    /* This happens when the USD JSON files cannot be found. When that happens,
-     * the USD library doesn't know it has the functionality to write USDA and
-     * USDC files, and creating a new UsdStage fails. */
-    WM_reportf(RPT_ERROR,
-               "USD Export: unable to find suitable USD plugin to write %s",
-               data->unarchived_filepath);
     return;
   }
 
