/* SPDX-License-Identifier: GPL-2.0-or-later */

#include "usd_writer_material.h"

#include "usd.h"
#include "usd_exporter_context.h"
#include "usd_umm.h"

#include "BKE_colorband.h"
#include "BKE_colortools.h"
#include "BKE_curve.h"
#include "BKE_global.h"
#include "BKE_image.h"
#include "BKE_image_format.h"
#include "BKE_main.h"
#include "BKE_node.h"
#include "BKE_node_tree_update.h"
#include "BKE_node_runtime.hh"

#include "IMB_colormanagement.h"

#include "BLI_fileops.h"
#include "BLI_linklist.h"
#include "BLI_listbase.h"
#include "BLI_math.h"
#include "BLI_path_util.h"
#include "BLI_string.h"

#include "DNA_material_types.h"

#include "MEM_guardedalloc.h"

#include "WM_api.h"

#include <pxr/base/tf/stringUtils.h>
#include <pxr/pxr.h>
#include <pxr/usd/usdGeom/scope.h>

#include <cctype>
#include <iostream>

/* TfToken objects are not cheap to construct, so we do it once. */
namespace usdtokens {
// Materials
static const pxr::TfToken clearcoat("clearcoat", pxr::TfToken::Immortal);
static const pxr::TfToken clearcoatRoughness("clearcoatRoughness", pxr::TfToken::Immortal);
static const pxr::TfToken diffuse_color("diffuseColor", pxr::TfToken::Immortal);
static const pxr::TfToken metallic("metallic", pxr::TfToken::Immortal);
static const pxr::TfToken preview_shader("previewShader", pxr::TfToken::Immortal);
static const pxr::TfToken preview_surface("UsdPreviewSurface", pxr::TfToken::Immortal);
static const pxr::TfToken uv_texture("UsdUVTexture", pxr::TfToken::Immortal);
static const pxr::TfToken primvar_float2("UsdPrimvarReader_float2", pxr::TfToken::Immortal);
static const pxr::TfToken roughness("roughness", pxr::TfToken::Immortal);
static const pxr::TfToken specular("specular", pxr::TfToken::Immortal);
static const pxr::TfToken opacity("opacity", pxr::TfToken::Immortal);
static const pxr::TfToken surface("surface", pxr::TfToken::Immortal);
static const pxr::TfToken perspective("perspective", pxr::TfToken::Immortal);
static const pxr::TfToken orthographic("orthographic", pxr::TfToken::Immortal);
static const pxr::TfToken rgb("rgb", pxr::TfToken::Immortal);
static const pxr::TfToken r("r", pxr::TfToken::Immortal);
static const pxr::TfToken g("g", pxr::TfToken::Immortal);
static const pxr::TfToken b("b", pxr::TfToken::Immortal);
static const pxr::TfToken st("st", pxr::TfToken::Immortal);
static const pxr::TfToken result("result", pxr::TfToken::Immortal);
static const pxr::TfToken varname("varname", pxr::TfToken::Immortal);
static const pxr::TfToken mdl("mdl", pxr::TfToken::Immortal);
static const pxr::TfToken out("out", pxr::TfToken::Immortal);
static const pxr::TfToken normal("normal", pxr::TfToken::Immortal);
static const pxr::TfToken ior("ior", pxr::TfToken::Immortal);
static const pxr::TfToken file("file", pxr::TfToken::Immortal);
static const pxr::TfToken raw("raw", pxr::TfToken::Immortal);
static const pxr::TfToken scale("scale", pxr::TfToken::Immortal);
static const pxr::TfToken bias("bias", pxr::TfToken::Immortal);
static const pxr::TfToken sRGB("sRGB", pxr::TfToken::Immortal);
static const pxr::TfToken sourceColorSpace("sourceColorSpace", pxr::TfToken::Immortal);
static const pxr::TfToken Shader("Shader", pxr::TfToken::Immortal);
static const pxr::TfToken black("black", pxr::TfToken::Immortal);
static const pxr::TfToken clamp("clamp", pxr::TfToken::Immortal);
static const pxr::TfToken repeat("repeat", pxr::TfToken::Immortal);
static const pxr::TfToken wrapS("wrapS", pxr::TfToken::Immortal);
static const pxr::TfToken wrapT("wrapT", pxr::TfToken::Immortal);
static const pxr::TfToken emissiveColor("emissiveColor", pxr::TfToken::Immortal);
}  // namespace usdtokens

/* Cycles specific tokens (Blender Importer and HdCycles) */
namespace cyclestokens {
static const pxr::TfToken cycles("cycles", pxr::TfToken::Immortal);
static const pxr::TfToken UVMap("UVMap", pxr::TfToken::Immortal);
static const pxr::TfToken filename("filename", pxr::TfToken::Immortal);
static const pxr::TfToken interpolation("interpolation", pxr::TfToken::Immortal);
static const pxr::TfToken projection("projection", pxr::TfToken::Immortal);
static const pxr::TfToken extension("extension", pxr::TfToken::Immortal);
static const pxr::TfToken colorspace("colorspace", pxr::TfToken::Immortal);
static const pxr::TfToken attribute("attribute", pxr::TfToken::Immortal);
static const pxr::TfToken bsdf("bsdf", pxr::TfToken::Immortal);
static const pxr::TfToken closure("closure", pxr::TfToken::Immortal);
static const pxr::TfToken vector("vector", pxr::TfToken::Immortal);
}  // namespace cyclestokens

namespace blender::io::usd {

/* Replace backslaches with forward slashes.
 * Assumes buf is null terminated. */
static void ensure_forward_slashes(char *buf, int size)
{
  if (!buf) {
    return;
  }
  int i = 0;
  for (char *p = buf; *p != '0' && i < size; ++p, ++i) {
    if (*p == '\\') {
      *p = '/';
    }
  }
}

/* Preview surface input specification. */
struct InputSpec {
  pxr::TfToken input_name;
  pxr::SdfValueTypeName input_type;
  pxr::TfToken source_name;
  /* Whether a default value should be set
   * if the node socket has not input. Usually
   * false for the Normal input. */
  bool set_default_value;
};

/* Map Blender socket names to USD Preview Surface InputSpec structs. */
using InputSpecMap = std::map<std::string, InputSpec>;

/* Static function forward declarations. */
static pxr::UsdShadeShader create_usd_preview_shader(const USDExporterContext &usd_export_context,
                                                     pxr::UsdShadeMaterial &material,
                                                     const char *name,
                                                     int type);
static pxr::UsdShadeShader create_usd_preview_shader(const USDExporterContext &usd_export_context,
                                                     pxr::UsdShadeMaterial &material,
                                                     bNode *node);
static void create_uvmap_shader(const USDExporterContext &usd_export_context,
                                bNode *tex_node,
                                pxr::UsdShadeMaterial &usd_material,
                                pxr::UsdShadeShader &usd_tex_shader,
                                const pxr::TfToken &default_uv);
static bNode *find_bsdf_node(Material *material);
static void get_absolute_path(Image *ima, char *r_path);
static InputSpecMap &preview_surface_input_map();
static bNode *traverse_channel(bNodeSocket *input, short target_type);

template<typename T1, typename T2>
void create_input(pxr::UsdShadeShader &shader, const InputSpec &spec, const void *value);

void set_normal_texture_range(pxr::UsdShadeShader &usd_shader, const InputSpec &input_spec);
void create_usd_preview_surface_material(const USDExporterContext &usd_export_context,
                                         Material *material,
                                         pxr::UsdShadeMaterial &usd_material,
                                         const std::string &default_uv)
{
  if (!material) {
    return;
  }

<<<<<<< HEAD
  /* Define a 'preview' scope beneath the material which will contain the preview shaders. */
  usd_define_or_over<pxr::UsdGeomScope>(usd_export_context.stage,
                                        usd_material.GetPath().AppendChild(usdtokens::preview),
                                        usd_export_context.export_params.export_as_overs);


=======
>>>>>>> e1a29b58
  /* Default map when creating UV primvar reader shaders. */
  pxr::TfToken default_uv_sampler = default_uv.empty() ? cyclestokens::UVMap :
                                                         pxr::TfToken(default_uv);

  /* We only handle the first instance of either principled or
   * diffuse bsdf nodes in the material's node tree, because
   * USD Preview Surface has no concept of layering materials. */
  bNode *node = find_bsdf_node(material);
  if (!node) {
    return;
  }

  pxr::UsdShadeShader preview_surface = create_usd_preview_shader(
      usd_export_context, usd_material, node);

  const InputSpecMap &input_map = preview_surface_input_map();

  /* Set the preview surface inputs. */
  LISTBASE_FOREACH (bNodeSocket *, sock, &node->inputs) {

    /* Check if this socket is mapped to a USD preview shader input. */
    const InputSpecMap::const_iterator it = input_map.find(sock->name);

    if (it == input_map.end()) {
      continue;
    }

    pxr::UsdShadeShader created_shader;

    bNode *input_node = traverse_channel(sock, SH_NODE_TEX_IMAGE);

    const InputSpec &input_spec = it->second;

    if (input_node) {
      /* Create connection. */
      created_shader = create_usd_preview_shader(usd_export_context, usd_material, input_node);

      preview_surface.CreateInput(input_spec.input_name, input_spec.input_type)
          .ConnectToSource(created_shader.ConnectableAPI(), input_spec.source_name);
      set_normal_texture_range(created_shader, input_spec);
    }
    else if (input_spec.set_default_value) {
      /* Set hardcoded value. */
      switch (sock->type) {
        case SOCK_FLOAT: {
          create_input<bNodeSocketValueFloat, float>(
              preview_surface, input_spec, sock->default_value);
        } break;
        case SOCK_VECTOR: {
          create_input<bNodeSocketValueVector, pxr::GfVec3f>(
              preview_surface, input_spec, sock->default_value);
        } break;
        case SOCK_RGBA: {
          create_input<bNodeSocketValueRGBA, pxr::GfVec3f>(
              preview_surface, input_spec, sock->default_value);
        } break;
        default:
          break;
      }
    }

    /* If any input texture node has been found, export the texture, if necessary,
     * and look for a connected uv node. */
    if (!(created_shader && input_node && input_node->type == SH_NODE_TEX_IMAGE)) {
      continue;
    }

    if (usd_export_context.export_params.export_textures) {
      export_texture(input_node,
                     usd_export_context.stage,
                     usd_export_context.export_params.overwrite_textures);
    }

    create_uvmap_shader(
        usd_export_context, input_node, usd_material, created_shader, default_uv_sampler);
  }
}

void set_normal_texture_range(pxr::UsdShadeShader &usd_shader, const InputSpec &input_spec)
{
  /* Set the scale and bias for normal map textures
   * The USD spec requires them to be within the -1 to 1 space
   * */

  /* Only run if this input_spec is for a normal. */
  if (input_spec.input_name != usdtokens::normal) {
    return;
  }

  /* Make sure this is a texture shader prim. */
  pxr::TfToken shader_id;
  if (!usd_shader.GetIdAttr().Get(&shader_id) || shader_id != usdtokens::uv_texture) {
    return;
  }

  /* We should only be setting this if the colorspace is raw. sRGB will not map the same. */
  pxr::TfToken colorspace;
  auto colorspace_attr = usd_shader.GetInput(usdtokens::sourceColorSpace);
  if (!colorspace_attr || !colorspace_attr.Get(&colorspace) || colorspace != usdtokens::raw) {
    return;
  }

  /* Get or Create the scale attribute and set it. */
  auto scale_attr = usd_shader.GetInput(usdtokens::scale);
  if (!scale_attr) {
    scale_attr = usd_shader.CreateInput(usdtokens::scale, pxr::SdfValueTypeNames->Float4);
  }
  scale_attr.Set(pxr::GfVec4f(2.0f, 2.0f, 2.0f, 2.0f));

  /* Get or Create the bias attribute and set it. */
  auto bias_attr = usd_shader.GetInput(usdtokens::bias);
  if (!bias_attr) {
    bias_attr = usd_shader.CreateInput(usdtokens::bias, pxr::SdfValueTypeNames->Float4);
  }
  bias_attr.Set(pxr::GfVec4f(-1.0f, -1.0f, -1.0f, -1.0f));
}

void create_usd_viewport_material(const USDExporterContext &usd_export_context,
                                  Material *material,
                                  pxr::UsdShadeMaterial &usd_material)
{
  /* Construct the shader. */
  pxr::SdfPath shader_path = usd_material.GetPath().AppendChild(usdtokens::preview_shader);
  pxr::UsdShadeShader shader = pxr::UsdShadeShader::Define(usd_export_context.stage, shader_path);

  shader.CreateIdAttr(pxr::VtValue(usdtokens::preview_surface));
  shader.CreateInput(usdtokens::diffuse_color, pxr::SdfValueTypeNames->Color3f)
      .Set(pxr::GfVec3f(material->r, material->g, material->b));
  shader.CreateInput(usdtokens::roughness, pxr::SdfValueTypeNames->Float).Set(material->roughness);
  shader.CreateInput(usdtokens::metallic, pxr::SdfValueTypeNames->Float).Set(material->metallic);

  /* Connect the shader and the material together. */
  usd_material.CreateSurfaceOutput().ConnectToSource(shader.ConnectableAPI(), usdtokens::surface);
}

/* Return USD Preview Surface input map singleton. */
static InputSpecMap &preview_surface_input_map()
{
  static InputSpecMap input_map = {
      {"Base Color",
       {usdtokens::diffuse_color, pxr::SdfValueTypeNames->Color3f, usdtokens::rgb, true}},
      {"Color", {usdtokens::diffuse_color, pxr::SdfValueTypeNames->Color3f, usdtokens::rgb, true}},
      {"Roughness", {usdtokens::roughness, pxr::SdfValueTypeNames->Float, usdtokens::r, true}},
      {"Metallic", {usdtokens::metallic, pxr::SdfValueTypeNames->Float, usdtokens::r, true}},
      {"Specular", {usdtokens::specular, pxr::SdfValueTypeNames->Float, usdtokens::r, true}},
      {"Alpha", {usdtokens::opacity, pxr::SdfValueTypeNames->Float, usdtokens::r, true}},
      {"IOR", {usdtokens::ior, pxr::SdfValueTypeNames->Float, usdtokens::r, true}},
      /* Note that for the Normal input set_default_value is false. */
      {"Normal", {usdtokens::normal, pxr::SdfValueTypeNames->Normal3f, usdtokens::rgb, false}},
      {"Clearcoat", {usdtokens::clearcoat, pxr::SdfValueTypeNames->Float, usdtokens::r, true}},
      {"Clearcoat Roughness",
       {usdtokens::clearcoatRoughness, pxr::SdfValueTypeNames->Float, usdtokens::r, true}},
      {"Emission", {usdtokens::emissiveColor, pxr::SdfValueTypeNames->Color3f, usdtokens::rgb, true}},
  };

  return input_map;
}

/* Create an input on the given shader with name and type
 * provided by the InputSpec and assign the given value to the
 * input.  Parameters T1 and T2 indicate the Blender and USD
 * value types, respectively. */
template<typename T1, typename T2>
void create_input(pxr::UsdShadeShader &shader, const InputSpec &spec, const void *value)
{
  const T1 *cast_value = static_cast<const T1 *>(value);
  shader.CreateInput(spec.input_name, spec.input_type).Set(T2(cast_value->value));
}

/* Find the UVMAP node input to the given texture image node and convert it
 * to a USD primvar reader shader. If no UVMAP node is found, create a primvar
 * reader for the given default uv set. The primvar reader will be attached to
 * the 'st' input of the given USD texture shader. */
static void create_uvmap_shader(const USDExporterContext &usd_export_context,
                                bNode *tex_node,
                                pxr::UsdShadeMaterial &usd_material,
                                pxr::UsdShadeShader &usd_tex_shader,
                                const pxr::TfToken &default_uv)
{
  bool found_uv_node = false;

  /* Find UV input to the texture node. */
  LISTBASE_FOREACH (bNodeSocket *, tex_node_sock, &tex_node->inputs) {

    if (!tex_node_sock->link || !STREQ(tex_node_sock->name, "Vector")) {
      continue;
    }

    bNode *uv_node = traverse_channel(tex_node_sock, SH_NODE_UVMAP);
    if (uv_node == nullptr) {
      continue;
    }

    pxr::UsdShadeShader uv_shader = create_usd_preview_shader(
        usd_export_context, usd_material, uv_node);

    if (!uv_shader.GetPrim().IsValid()) {
      continue;
    }

    found_uv_node = true;

    if (NodeShaderUVMap *shader_uv_map = static_cast<NodeShaderUVMap *>(uv_node->storage)) {
      /* We need to make valid here because actual uv primvar has been. */
      std::string uv_set = pxr::TfMakeValidIdentifier(shader_uv_map->uv_map);

      uv_shader.CreateInput(usdtokens::varname, pxr::SdfValueTypeNames->Token)
          .Set(pxr::TfToken(uv_set));
      usd_tex_shader.CreateInput(usdtokens::st, pxr::SdfValueTypeNames->Float2)
          .ConnectToSource(uv_shader.ConnectableAPI(), usdtokens::result);
    }
    else {
      uv_shader.CreateInput(usdtokens::varname, pxr::SdfValueTypeNames->Token).Set(default_uv);
      usd_tex_shader.CreateInput(usdtokens::st, pxr::SdfValueTypeNames->Float2)
          .ConnectToSource(uv_shader.ConnectableAPI(), usdtokens::result);
    }
  }

  if (!found_uv_node) {
    /* No UVMAP node was linked to the texture node. However, we generate
     * a primvar reader node that specifies the UV set to sample, as some
     * DCCs require this. */

    pxr::UsdShadeShader uv_shader = create_usd_preview_shader(
        usd_export_context, usd_material, "uvmap", SH_NODE_TEX_COORD);

    if (uv_shader.GetPrim().IsValid()) {
      uv_shader.CreateInput(usdtokens::varname, pxr::SdfValueTypeNames->Token).Set(default_uv);
      usd_tex_shader.CreateInput(usdtokens::st, pxr::SdfValueTypeNames->Float2)
          .ConnectToSource(uv_shader.ConnectableAPI(), usdtokens::result);
    }
  }
}

static bool is_in_memory_texture(Image *ima)
{
  return BKE_image_is_dirty(ima) || ima->source == IMA_SRC_GENERATED ||
         BKE_image_has_packedfile(ima);
}

/* Generate a file name for an in-memory image that doesn't have a
 * filepath already defined. */
static std::string get_in_memory_texture_filename(Image *ima)
{
  /* Determine the correct file extension from the image format. */
  ImBuf *imbuf = BKE_image_acquire_ibuf(ima, nullptr, nullptr);
  if (!imbuf) {
    return "";
  }

  ImageFormatData imageFormat;
  BKE_image_format_from_imbuf(&imageFormat, imbuf);

  char file_name[FILE_MAX];
  if (strlen(ima->filepath) > 0) {
    BLI_split_file_part(ima->filepath, file_name, FILE_MAX);
  }
  else {
    /* Use the image name for the file name. */
    strcpy(file_name, ima->id.name + 2);
  }

  BKE_image_path_ensure_ext_from_imformat(file_name, &imageFormat);

  return file_name;
}

static void export_in_memory_texture(Image *ima,
                                     const std::string &export_dir,
                                     const bool allow_overwrite)
{
  char image_abs_path[FILE_MAX];

  char file_name[FILE_MAX];
  if (strlen(ima->filepath) > 0) {
    get_absolute_path(ima, image_abs_path);
    BLI_split_file_part(image_abs_path, file_name, FILE_MAX);
  }
  else {
    /* Use the image name for the file name. */
    strcpy(file_name, ima->id.name + 2);
  }

  ImBuf *imbuf = BKE_image_acquire_ibuf(ima, nullptr, nullptr);
  if (!imbuf) {
    return;
  }

  ImageFormatData imageFormat;
  BKE_image_format_from_imbuf(&imageFormat, imbuf);

  /* This image in its current state only exists in Blender memory.
   * So we have to export it. The export will keep the image state intact,
   * so the exported file will not be associated with the image. */

  BKE_image_path_ensure_ext_from_imformat(file_name, &imageFormat);

  char export_path[FILE_MAX];
  BLI_path_join(export_path, FILE_MAX, export_dir.c_str(), file_name);

  if (!allow_overwrite && BLI_exists(export_path)) {
    return;
  }

  if ((BLI_path_cmp_normalized(export_path, image_abs_path) == 0) && BLI_exists(image_abs_path)) {
    /* As a precaution, don't overwrite the original path. */
    return;
  }

  std::cout << "Exporting in-memory texture to " << export_path << std::endl;

  if (BKE_imbuf_write_as(imbuf, export_path, &imageFormat, true) == 0) {
    WM_reportf(RPT_WARNING, "USD export: couldn't export in-memory texture to %s", export_path);
  }
}

/* Get the absolute filepath of the given image.  Assumes
 * r_path result array is of length FILE_MAX. */
static void get_absolute_path(Image *ima, char *r_path)
{
  /* Make absolute source path. */
  BLI_strncpy(r_path, ima->filepath, FILE_MAX);
  BLI_path_abs(r_path, ID_BLEND_PATH_FROM_GLOBAL(&ima->id));
  BLI_path_normalize(nullptr, r_path);
}

/* ===== Functions copied from inacessible source file
 * blender/nodes/shader/node_shader_tree.c */

static void localize(bNodeTree *localtree, bNodeTree *UNUSED(ntree))
{
  bNode *node, *node_next;

  /* replace muted nodes and reroute nodes by internal links */
  for (node = (bNode *)localtree->nodes.first; node; node = node_next) {
    node_next = node->next;

    if (node->flag & NODE_MUTED || node->type == NODE_REROUTE) {
      nodeInternalRelink(localtree, node);
      ntreeFreeLocalNode(localtree, node);
    }
  }
}

/* Find an output node of the shader tree.
 *
 * NOTE: it will only return output which is NOT in the group, which isn't how
 * render engines works but it's how the GPU shader compilation works. This we
 * can change in the future and make it a generic function, but for now it stays
 * private here.
 */
static bNode *ntreeShaderOutputNode(bNodeTree *ntree, int target)
{
  /* Make sure we only have single node tagged as output. */
  ntreeSetOutput(ntree);

  /* Find output node that matches type and target. If there are
   * multiple, we prefer exact target match and active nodes. */
  bNode *output_node = NULL;

  for (bNode *node = (bNode *)ntree->nodes.first; node; node = node->next) {
    if (!ELEM(node->type, SH_NODE_OUTPUT_MATERIAL, SH_NODE_OUTPUT_WORLD, SH_NODE_OUTPUT_LIGHT)) {
      continue;
    }

    if (node->custom1 == SHD_OUTPUT_ALL) {
      if (output_node == NULL) {
        output_node = node;
      }
      else if (output_node->custom1 == SHD_OUTPUT_ALL) {
        if ((node->flag & NODE_DO_OUTPUT) && !(output_node->flag & NODE_DO_OUTPUT)) {
          output_node = node;
        }
      }
    }
    else if (node->custom1 == target) {
      if (output_node == NULL) {
        output_node = node;
      }
      else if (output_node->custom1 == SHD_OUTPUT_ALL) {
        output_node = node;
      }
      else if ((node->flag & NODE_DO_OUTPUT) && !(output_node->flag & NODE_DO_OUTPUT)) {
        output_node = node;
      }
    }
  }

  return output_node;
}

/* Find socket with a specified identifier. */
static bNodeSocket *ntree_shader_node_find_socket(ListBase *sockets, const char *identifier)
{
  for (bNodeSocket *sock = (bNodeSocket *)sockets->first; sock != NULL; sock = sock->next) {
    if (STREQ(sock->identifier, identifier)) {
      return sock;
    }
  }
  return NULL;
}

/* Find input socket with a specified identifier. */
static bNodeSocket *ntree_shader_node_find_input(bNode *node, const char *identifier)
{
  return ntree_shader_node_find_socket(&node->inputs, identifier);
}

/* Find output socket with a specified identifier. */
static bNodeSocket *ntree_shader_node_find_output(bNode *node, const char *identifier)
{
  return ntree_shader_node_find_socket(&node->outputs, identifier);
}

/* Return true on success. */
static bool ntree_shader_expand_socket_default(bNodeTree *localtree,
                                               bNode *node,
                                               bNodeSocket *socket)
{
  bNode *value_node;
  bNodeSocket *value_socket;
  bNodeSocketValueVector *src_vector;
  bNodeSocketValueRGBA *src_rgba, *dst_rgba;
  bNodeSocketValueFloat *src_float, *dst_float;
  bNodeSocketValueInt *src_int;

  switch (socket->type) {
    case SOCK_VECTOR:
      value_node = nodeAddStaticNode(NULL, localtree, SH_NODE_RGB);
      value_socket = ntree_shader_node_find_output(value_node, "Color");
      BLI_assert(value_socket != NULL);
      src_vector = (bNodeSocketValueVector *)socket->default_value;
      dst_rgba = (bNodeSocketValueRGBA *)value_socket->default_value;
      copy_v3_v3(dst_rgba->value, src_vector->value);
      dst_rgba->value[3] = 1.0f; /* should never be read */
      break;
    case SOCK_RGBA:
      value_node = nodeAddStaticNode(NULL, localtree, SH_NODE_RGB);
      value_socket = ntree_shader_node_find_output(value_node, "Color");
      BLI_assert(value_socket != NULL);
      src_rgba = (bNodeSocketValueRGBA *)socket->default_value;
      dst_rgba = (bNodeSocketValueRGBA *)value_socket->default_value;
      copy_v4_v4(dst_rgba->value, src_rgba->value);
      break;
    case SOCK_INT:
      /* HACK: Support as float. */
      value_node = nodeAddStaticNode(NULL, localtree, SH_NODE_VALUE);
      value_socket = ntree_shader_node_find_output(value_node, "Value");
      BLI_assert(value_socket != NULL);
      src_int = (bNodeSocketValueInt *)socket->default_value;
      dst_float = (bNodeSocketValueFloat *)value_socket->default_value;
      dst_float->value = (float)(src_int->value);
      break;
    case SOCK_FLOAT:
      value_node = nodeAddStaticNode(NULL, localtree, SH_NODE_VALUE);
      value_socket = ntree_shader_node_find_output(value_node, "Value");
      BLI_assert(value_socket != NULL);
      src_float = (bNodeSocketValueFloat *)socket->default_value;
      dst_float = (bNodeSocketValueFloat *)value_socket->default_value;
      dst_float->value = src_float->value;
      break;
    default:
      return false;
  }
  nodeAddLink(localtree, value_node, value_socket, node, socket);
  return true;
}

static void ntree_shader_unlink_hidden_value_sockets(bNode *group_node, bNodeSocket *isock)
{
  bNodeTree *group_ntree = (bNodeTree *)group_node->id;
  bNode *node;
  bool removed_link = false;

  for (node = (bNode *)group_ntree->nodes.first; node; node = node->next) {
    for (bNodeSocket *sock = (bNodeSocket *)node->inputs.first; sock; sock = sock->next) {
      if ((sock->flag & SOCK_HIDE_VALUE) == 0) {
        continue;
      }
      /* If socket is linked to a group input node and sockets id match. */
      if (sock && sock->link && sock->link->fromnode->type == NODE_GROUP_INPUT) {
        if (STREQ(isock->identifier, sock->link->fromsock->identifier)) {
          nodeRemLink(group_ntree, sock->link);
          removed_link = true;
        }
      }
    }
  }

  if (removed_link) {
    BKE_ntree_update_main_tree(G.main, group_ntree, nullptr);
  }
}

/* Node groups once expanded looses their input sockets values.
 * To fix this, link value/rgba nodes into the sockets and copy the group sockets values. */
static void ntree_shader_groups_expand_inputs(bNodeTree *localtree)
{
  bool link_added = false;

  LISTBASE_FOREACH (bNode *, node, &localtree->nodes) {
    const bool is_group = ELEM(node->type, NODE_GROUP, NODE_CUSTOM_GROUP) && (node->id != NULL);
    const bool is_group_output = node->type == NODE_GROUP_OUTPUT && (node->flag & NODE_DO_OUTPUT);

    if (is_group) {
      /* Do it recursively. */
      ntree_shader_groups_expand_inputs((bNodeTree *)node->id);
    }

    if (is_group || is_group_output) {
      LISTBASE_FOREACH (bNodeSocket *, socket, &node->inputs) {
        if (socket->link != NULL) {
          bNodeLink *link = socket->link;
          /* Fix the case where the socket is actually converting the data. (see T71374)
           * We only do the case of lossy conversion to float.*/
          if ((socket->type == SOCK_FLOAT) && (link->fromsock->type != link->tosock->type)) {
            bNode *tmp = nodeAddStaticNode(NULL, localtree, SH_NODE_RGBTOBW);
            nodeAddLink(
                localtree, link->fromnode, link->fromsock, tmp, (bNodeSocket *)tmp->inputs.first);
            nodeAddLink(localtree, tmp, (bNodeSocket *)tmp->outputs.first, node, socket);
          }
          continue;
        }

        if (is_group) {
          /* Detect the case where an input is plugged into a hidden value socket.
           * In this case we should just remove the link to trigger the socket default override. */
          ntree_shader_unlink_hidden_value_sockets(node, socket);
        }

        if (ntree_shader_expand_socket_default(localtree, node, socket)) {
          link_added = true;
        }
      }
    }
  }

  if (link_added) {
    BKE_ntree_update_main_tree(G.main, localtree, nullptr);
  }
}

static void flatten_group_do(bNodeTree *ntree, bNode *gnode)
{
  bNodeLink *link, *linkn, *tlink;
  bNode *node, *nextnode;
  bNodeTree *ngroup;
  LinkNode *group_interface_nodes = NULL;

  ngroup = (bNodeTree *)gnode->id;

  /* Add the nodes into the ntree */
  for (node = (bNode *)ngroup->nodes.first; node; node = nextnode) {
    nextnode = node->next;
    /* Remove interface nodes.
     * This also removes remaining links to and from interface nodes.
     * We must delay removal since sockets will reference this node. see: T52092 */
    if (ELEM(node->type, NODE_GROUP_INPUT, NODE_GROUP_OUTPUT)) {
      BLI_linklist_prepend(&group_interface_nodes, node);
    }
    /* migrate node */
    BLI_remlink(&ngroup->nodes, node);
    BLI_addtail(&ntree->nodes, node);
    /* ensure unique node name in the node tree */
    /* This is very slow and it has no use for GPU nodetree. (see T70609) */
    nodeUniqueName(ntree, node);
  }

  /* Save first and last link to iterate over flattened group links. */
  bNodeLink *glinks_first = (bNodeLink *)ntree->links.last;

  /* Add internal links to the ntree */
  for (link = (bNodeLink *)ngroup->links.first; link; link = linkn) {
    linkn = link->next;
    BLI_remlink(&ngroup->links, link);
    BLI_addtail(&ntree->links, link);
  }

  bNodeLink *glinks_last = (bNodeLink *)ntree->links.last;

  /* restore external links to and from the gnode */
  if (glinks_first != NULL) {
    /* input links */
    for (link = (bNodeLink *)glinks_first->next; link != glinks_last->next; link = link->next) {
      if (link->fromnode->type == NODE_GROUP_INPUT) {
        const char *identifier = link->fromsock->identifier;
        /* find external links to this input */
        for (tlink = (bNodeLink *)ntree->links.first; tlink != glinks_first->next;
             tlink = tlink->next) {
          if (tlink->tonode == gnode && STREQ(tlink->tosock->identifier, identifier)) {
            nodeAddLink(ntree, tlink->fromnode, tlink->fromsock, link->tonode, link->tosock);
          }
        }
      }
    }
    /* Also iterate over the new links to cover passthrough links. */
    glinks_last = (bNodeLink *)ntree->links.last;
    /* output links */
    for (tlink = (bNodeLink *)ntree->links.first; tlink != glinks_first->next;
         tlink = tlink->next) {
      if (tlink->fromnode == gnode) {
        const char *identifier = tlink->fromsock->identifier;
        /* find internal links to this output */
        for (link = glinks_first->next; link != glinks_last->next; link = link->next) {
          /* only use active output node */
          if (link->tonode->type == NODE_GROUP_OUTPUT && (link->tonode->flag & NODE_DO_OUTPUT)) {
            if (STREQ(link->tosock->identifier, identifier)) {
              nodeAddLink(ntree, link->fromnode, link->fromsock, tlink->tonode, tlink->tosock);
            }
          }
        }
      }
    }
  }

  while (group_interface_nodes) {
    node = (bNode *)BLI_linklist_pop(&group_interface_nodes);
    ntreeFreeLocalNode(ntree, node);
  }

  BKE_ntree_update_tag_all(ntree);
}

/* Flatten group to only have a simple single tree */
static void ntree_shader_groups_flatten(bNodeTree *localtree)
{
  /* This is effectively recursive as the flattened groups will add
   * nodes at the end of the list, which will also get evaluated. */
  for (bNode *node = (bNode *)localtree->nodes.first, *node_next; node; node = node_next) {
    if (ELEM(node->type, NODE_GROUP, NODE_CUSTOM_GROUP) && node->id != NULL) {
      flatten_group_do(localtree, node);
      /* Continue even on new flattened nodes. */
      node_next = node->next;
      /* delete the group instance and its localtree. */
      bNodeTree *ngroup = (bNodeTree *)node->id;
      ntreeFreeLocalNode(localtree, node);
      ntreeFreeTree(ngroup);
      MEM_freeN(ngroup);
    }
    else {
      node_next = node->next;
    }
  }

  BKE_ntree_update_main_tree(G.main, localtree, nullptr);
}

/* ===== USD/Blender Material Interchange ===== */

static pxr::TfToken get_node_tex_image_wrap(bNode *node)
{
  if (node->type != SH_NODE_TEX_IMAGE) {
    std::cout << "get_node_tex_image_wrap() called with unexpected type.\n";
    return pxr::TfToken();
  }

  if (node->storage == nullptr) {
    return pxr::TfToken();
  }

  NodeTexImage *tex_image = static_cast<NodeTexImage *>(node->storage);

  pxr::TfToken wrap;

  switch (tex_image->extension) {
    case SHD_IMAGE_EXTENSION_REPEAT:
      wrap = usdtokens::repeat;
      break;
    case SHD_IMAGE_EXTENSION_EXTEND:
      wrap = usdtokens::clamp;
      break;
    case SHD_IMAGE_EXTENSION_CLIP:
      wrap = usdtokens::black;
      break;
  }

  return wrap;
}

static const int HD_CYCLES_CURVE_EXPORT_RES = 256;

/**
 * We need to encode cycles shader node enums as strings.
 * There seems to be no way to get these directly from the Cycles
 * API. So we have to store these for now.
 * Update: /source/blender/makesrna/intern/rna_nodetree.c
 * this looks suspiciously like we could use this to avoid these maps
 *
 */

// This helper wraps the conversion maps and in case of future features, or missing map entries
// we encode the index. HdCycles can ingest enums as strings or integers. The trouble with ints
// is that the order of enums is different from Blender to Cycles. Aguably, adding this ingeger
// fallback will 'hide' missing future features, and 'may' work. However this code should be
// considered 'live' and require tweaking with each new version until we can share this conversion
// somehow. (Perhaps as mentioned above with rna_nodetree.c)
static bool usd_handle_shader_enum(pxr::TfToken a_token,
                                   const std::map<int, std::string> &a_conversion_table,
                                   pxr::UsdShadeShader &a_shader,
                                   const int a_value)
{
  std::map<int, std::string>::const_iterator it = a_conversion_table.find(a_value);
  if (it != a_conversion_table.end()) {
    a_shader.CreateInput(pxr::TfToken(a_token), pxr::SdfValueTypeNames->String).Set(it->second);
    return true;
  }
  else {
    a_shader.CreateInput(pxr::TfToken(a_token), pxr::SdfValueTypeNames->Int).Set(a_value);
  }
  return false;
}

static const std::map<int, std::string> node_noise_dimensions_conversion = {
    {1, "1D"},
    {2, "2D"},
    {3, "3D"},
    {4, "4D"},
};
static const std::map<int, std::string> node_voronoi_feature_conversion = {
    {SHD_VORONOI_F1, "f1"},
    {SHD_VORONOI_F2, "f2"},
    {SHD_VORONOI_SMOOTH_F1, "smooth_f1"},
    {SHD_VORONOI_DISTANCE_TO_EDGE, "distance_to_edge"},
    {SHD_VORONOI_N_SPHERE_RADIUS, "n_sphere_radius"},
};
static const std::map<int, std::string> node_voronoi_distance_conversion = {
    {SHD_VORONOI_EUCLIDEAN, "euclidean"},
    {SHD_VORONOI_MANHATTAN, "manhattan"},
    {SHD_VORONOI_CHEBYCHEV, "chebychev"},
    {SHD_VORONOI_MINKOWSKI, "minkowski"},
};
static const std::map<int, std::string> node_musgrave_type_conversion = {
    {SHD_MUSGRAVE_MULTIFRACTAL, "multifractal"},
    {SHD_MUSGRAVE_FBM, "fBM"},
    {SHD_MUSGRAVE_HYBRID_MULTIFRACTAL, "hybrid_multifractal"},
    {SHD_MUSGRAVE_RIDGED_MULTIFRACTAL, "ridged_multifractal"},
    {SHD_MUSGRAVE_HETERO_TERRAIN, "hetero_terrain"},
};
static const std::map<int, std::string> node_wave_type_conversion = {
    {SHD_WAVE_BANDS, "bands"},
    {SHD_WAVE_RINGS, "rings"},
};
static const std::map<int, std::string> node_wave_bands_direction_conversion = {
    {SHD_WAVE_BANDS_DIRECTION_X, "x"},
    {SHD_WAVE_BANDS_DIRECTION_Y, "y"},
    {SHD_WAVE_BANDS_DIRECTION_Z, "z"},
    {SHD_WAVE_BANDS_DIRECTION_DIAGONAL, "diagonal"},
};
static const std::map<int, std::string> node_wave_rings_direction_conversion = {
    {SHD_WAVE_RINGS_DIRECTION_X, "x"},
    {SHD_WAVE_RINGS_DIRECTION_Y, "y"},
    {SHD_WAVE_RINGS_DIRECTION_Z, "z"},
    {SHD_WAVE_RINGS_DIRECTION_SPHERICAL, "spherical"},
};
static const std::map<int, std::string> node_wave_profile_conversion = {
    {SHD_WAVE_PROFILE_SIN, "sine"},
    {SHD_WAVE_PROFILE_SAW, "saw"},
    {SHD_WAVE_PROFILE_TRI, "tri"},
};
static const std::map<int, std::string> node_point_density_space_conversion = {
    {SHD_POINTDENSITY_SPACE_OBJECT, "object"},
    {SHD_POINTDENSITY_SPACE_WORLD, "world"},
};
static const std::map<int, std::string> node_point_density_interpolation_conversion = {
    {SHD_INTERP_CLOSEST, "closest"},
    {SHD_INTERP_LINEAR, "linear"},
    {SHD_INTERP_CUBIC, "cubic"},
    {SHD_INTERP_SMART, "smart"},
};
static const std::map<int, std::string> node_mapping_type_conversion = {
    {NODE_MAPPING_TYPE_POINT, "point"},
    {NODE_MAPPING_TYPE_TEXTURE, "texture"},
    {NODE_MAPPING_TYPE_VECTOR, "vector"},
    {NODE_MAPPING_TYPE_NORMAL, "normal"},
};
// No defines exist for these, we create our own?
static const std::map<int, std::string> node_mix_rgb_type_conversion = {
    {0, "mix"},
    {1, "add"},
    {2, "multiply"},
    {3, "subtract"},
    {4, "screen"},
    {5, "divide"},
    {6, "difference"},
    {7, "darken"},
    {8, "lighten"},
    {9, "overlay"},
    {10, "dodge"},
    {11, "burn"},
    {12, "hue"},
    {13, "saturation"},
    {14, "value"},
    {15, "color"},
    {16, "soft_light"},
    {17, "linear_light"},
};
static const std::map<int, std::string> node_displacement_conversion = {
    {SHD_SPACE_TANGENT, "tangent"},
    {SHD_SPACE_OBJECT, "object"},
    {SHD_SPACE_WORLD, "world"},
    {SHD_SPACE_BLENDER_OBJECT, "blender_object"},
    {SHD_SPACE_BLENDER_WORLD, "blender_world"},
};
static const std::map<int, std::string> node_sss_falloff_conversion = {
#ifdef DNA_DEPRECATED_ALLOW
    {SHD_SUBSURFACE_CUBIC, "cubic"},
    {SHD_SUBSURFACE_GAUSSIAN, "gaussian"},
#endif
    {SHD_SUBSURFACE_BURLEY, "burley"},
    {SHD_SUBSURFACE_RANDOM_WALK_FIXED_RADIUS, "random_walk"},
    {SHD_SUBSURFACE_RANDOM_WALK, "random_walk"},
};
static const std::map<int, std::string> node_principled_hair_parametrization_conversion = {
    {SHD_PRINCIPLED_HAIR_REFLECTANCE, "Direct coloring"},
    {SHD_PRINCIPLED_HAIR_PIGMENT_CONCENTRATION, "Melanin concentration"},
    {SHD_PRINCIPLED_HAIR_DIRECT_ABSORPTION, "Absorption coefficient"},
};
static const std::map<int, std::string> node_clamp_type_conversion = {
    {NODE_CLAMP_MINMAX, "minmax"},
    {NODE_CLAMP_RANGE, "range"},
};
static const std::map<int, std::string> node_math_type_conversion = {
    {NODE_MATH_ADD, "add"},
    {NODE_MATH_SUBTRACT, "subtract"},
    {NODE_MATH_MULTIPLY, "multiply"},
    {NODE_MATH_DIVIDE, "divide"},
    {NODE_MATH_MULTIPLY_ADD, "multiply_add"},
    {NODE_MATH_SINE, "sine"},
    {NODE_MATH_COSINE, "cosine"},
    {NODE_MATH_TANGENT, "tangent"},
    {NODE_MATH_SINH, "sinh"},
    {NODE_MATH_COSH, "cosh"},
    {NODE_MATH_TANH, "tanh"},
    {NODE_MATH_ARCSINE, "arcsine"},
    {NODE_MATH_ARCCOSINE, "arccosine"},
    {NODE_MATH_ARCTANGENT, "arctangent"},
    {NODE_MATH_POWER, "power"},
    {NODE_MATH_LOGARITHM, "logarithm"},
    {NODE_MATH_MINIMUM, "minimum"},
    {NODE_MATH_MAXIMUM, "maximum"},
    {NODE_MATH_ROUND, "round"},
    {NODE_MATH_LESS_THAN, "less_than"},
    {NODE_MATH_GREATER_THAN, "greater_than"},
    {NODE_MATH_MODULO, "modulo"},
    {NODE_MATH_ABSOLUTE, "absolute"},
    {NODE_MATH_ARCTAN2, "arctan2"},
    {NODE_MATH_FLOOR, "floor"},
    {NODE_MATH_CEIL, "ceil"},
    {NODE_MATH_FRACTION, "fraction"},
    {NODE_MATH_TRUNC, "trunc"},
    {NODE_MATH_SNAP, "snap"},
    {NODE_MATH_WRAP, "wrap"},
    {NODE_MATH_PINGPONG, "pingpong"},
    {NODE_MATH_SQRT, "sqrt"},
    {NODE_MATH_INV_SQRT, "inversesqrt"},
    {NODE_MATH_SIGN, "sign"},
    {NODE_MATH_EXPONENT, "exponent"},
    {NODE_MATH_RADIANS, "radians"},
    {NODE_MATH_DEGREES, "degrees"},
    {NODE_MATH_SMOOTH_MIN, "smoothmin"},
    {NODE_MATH_SMOOTH_MAX, "smoothmax"},
    {NODE_MATH_COMPARE, "compare"},
};
static const std::map<int, std::string> node_vector_math_type_conversion = {
    {NODE_VECTOR_MATH_ADD, "add"},
    {NODE_VECTOR_MATH_SUBTRACT, "subtract"},
    {NODE_VECTOR_MATH_MULTIPLY, "multiply"},
    {NODE_VECTOR_MATH_DIVIDE, "divide"},

    {NODE_VECTOR_MATH_CROSS_PRODUCT, "cross_product"},
    {NODE_VECTOR_MATH_PROJECT, "project"},
    {NODE_VECTOR_MATH_REFLECT, "reflect"},
    {NODE_VECTOR_MATH_DOT_PRODUCT, "dot_product"},

    {NODE_VECTOR_MATH_DISTANCE, "distance"},
    {NODE_VECTOR_MATH_LENGTH, "length"},
    {NODE_VECTOR_MATH_SCALE, "scale"},
    {NODE_VECTOR_MATH_NORMALIZE, "normalize"},

    {NODE_VECTOR_MATH_SNAP, "snap"},
    {NODE_VECTOR_MATH_FLOOR, "floor"},
    {NODE_VECTOR_MATH_CEIL, "ceil"},
    {NODE_VECTOR_MATH_MODULO, "modulo"},
    {NODE_VECTOR_MATH_FRACTION, "fraction"},
    {NODE_VECTOR_MATH_ABSOLUTE, "absolute"},
    {NODE_VECTOR_MATH_MINIMUM, "minimum"},
    {NODE_VECTOR_MATH_MAXIMUM, "maximum"},
    {NODE_VECTOR_MATH_WRAP, "wrap"},
    {NODE_VECTOR_MATH_SINE, "sine"},
    {NODE_VECTOR_MATH_COSINE, "cosine"},
    {NODE_VECTOR_MATH_TANGENT, "tangent"},
};
static const std::map<int, std::string> node_vector_rotate_type_conversion = {
    {NODE_VECTOR_ROTATE_TYPE_AXIS, "axis"},
    {NODE_VECTOR_ROTATE_TYPE_AXIS_X, "x_axis"},
    {NODE_VECTOR_ROTATE_TYPE_AXIS_Y, "y_axis"},
    {NODE_VECTOR_ROTATE_TYPE_AXIS_Z, "z_axis"},
    {NODE_VECTOR_ROTATE_TYPE_EULER_XYZ, "euler_xyz"},
};
static const std::map<int, std::string> node_vector_transform_type_conversion = {
    {SHD_VECT_TRANSFORM_TYPE_VECTOR, "vector"},
    {SHD_VECT_TRANSFORM_TYPE_POINT, "point"},
    {SHD_VECT_TRANSFORM_TYPE_NORMAL, "normal"},
};
static const std::map<int, std::string> node_vector_transform_space_conversion = {
    {SHD_VECT_TRANSFORM_SPACE_WORLD, "world"},
    {SHD_VECT_TRANSFORM_SPACE_OBJECT, "object"},
    {SHD_VECT_TRANSFORM_SPACE_CAMERA, "camera"},
};
static const std::map<int, std::string> node_normal_map_space_conversion = {
    {SHD_SPACE_TANGENT, "tangent"},
    {SHD_SPACE_OBJECT, "object"},
    {SHD_SPACE_WORLD, "world"},
    {SHD_SPACE_BLENDER_OBJECT, "blender_object"},
    {SHD_SPACE_BLENDER_WORLD, "blender_world"},
};
static const std::map<int, std::string> node_tangent_direction_type_conversion = {
    {SHD_TANGENT_RADIAL, "radial"},
    {SHD_TANGENT_UVMAP, "uv_map"},
};
static const std::map<int, std::string> node_tangent_axis_conversion = {
    {SHD_TANGENT_AXIS_X, "x"},
    {SHD_TANGENT_AXIS_Y, "y"},
    {SHD_TANGENT_AXIS_Z, "z"},
};
static const std::map<int, std::string> node_image_tex_alpha_type_conversion = {
    {IMA_ALPHA_STRAIGHT, "unassociated"},
    {IMA_ALPHA_PREMUL, "associated"},
    {IMA_ALPHA_CHANNEL_PACKED, "channel_packed"},
    {IMA_ALPHA_IGNORE, "ignore"},
    //{IMAGE_ALPHA_AUTO, "auto"},
};
static const std::map<int, std::string> node_image_tex_interpolation_conversion = {
    {SHD_INTERP_CLOSEST, "closest"},
    {SHD_INTERP_LINEAR, "linear"},
    {SHD_INTERP_CUBIC, "cubic"},
    {SHD_INTERP_SMART, "smart"},
};
static const std::map<int, std::string> node_image_tex_extension_conversion = {
    {SHD_IMAGE_EXTENSION_REPEAT, "periodic"},
    {SHD_IMAGE_EXTENSION_EXTEND, "clamp"},
    {SHD_IMAGE_EXTENSION_CLIP, "black"},
};
static const std::map<int, std::string> node_image_tex_projection_conversion = {
    {SHD_PROJ_FLAT, "flat"},
    {SHD_PROJ_BOX, "box"},
    {SHD_PROJ_SPHERE, "sphere"},
    {SHD_PROJ_TUBE, "tube"},
};
static const std::map<int, std::string> node_env_tex_projection_conversion = {
    {SHD_PROJ_EQUIRECTANGULAR, "equirectangular"},
    {SHD_PROJ_MIRROR_BALL, "mirror_ball"},
};
// TODO: 2.90 introduced enums
/*static const std::map<int, std::string> node_sky_tex_type_conversion = {
    {SHD_SKY_PREETHAM, "preetham"},
    {SHD_SKY_HOSEK, "hosek_wilkie"},
    {SHD_SKY_NISHITA, "nishita_improved"},
};*/
static const std::map<int, std::string> node_sky_tex_type_conversion = {
    {0, "preetham"},
    {1, "hosek_wilkie"},
    {2, "nishita_improved"},
};

// END TODO
static const std::map<int, std::string> node_gradient_tex_type_conversion = {
    {SHD_BLEND_LINEAR, "linear"},
    {SHD_BLEND_LINEAR, "quadratic"},
    {SHD_BLEND_EASING, "easing"},
    {SHD_BLEND_DIAGONAL, "diagonal"},
    {SHD_BLEND_RADIAL, "radial"},
    {SHD_BLEND_QUADRATIC_SPHERE, "quadratic_sphere"},
    {SHD_BLEND_SPHERICAL, "spherical"},
};
static const std::map<int, std::string> node_glossy_distribution_conversion = {
    {SHD_GLOSSY_SHARP, "sharp"},
    {SHD_GLOSSY_BECKMANN, "beckmann"},
    {SHD_GLOSSY_GGX, "GGX"},
    {SHD_GLOSSY_ASHIKHMIN_SHIRLEY, "ashikhmin_shirley"},
    {SHD_GLOSSY_MULTI_GGX, "Multiscatter GGX"},
};
static const std::map<int, std::string> node_anisotropic_distribution_conversion = {
    {SHD_GLOSSY_BECKMANN, "beckmann"},
    {SHD_GLOSSY_GGX, "GGX"},
    {SHD_GLOSSY_MULTI_GGX, "Multiscatter GGX"},
    {SHD_GLOSSY_ASHIKHMIN_SHIRLEY, "ashikhmin_shirley"},
};
static const std::map<int, std::string> node_glass_distribution_conversion = {
    {SHD_GLOSSY_SHARP, "sharp"},
    {SHD_GLOSSY_BECKMANN, "beckmann"},
    {SHD_GLOSSY_GGX, "GGX"},
    {SHD_GLOSSY_MULTI_GGX, "Multiscatter GGX"},
};
static const std::map<int, std::string> node_refraction_distribution_conversion = {
    {SHD_GLOSSY_SHARP, "sharp"},
    {SHD_GLOSSY_BECKMANN, "beckmann"},
    {SHD_GLOSSY_GGX, "GGX"},
};
static const std::map<int, std::string> node_toon_component_conversion = {
    {SHD_TOON_DIFFUSE, "diffuse"},
    {SHD_TOON_GLOSSY, "glossy"},
};
static const std::map<int, std::string> node_hair_component_conversion = {
    {SHD_HAIR_REFLECTION, "reflection"},
    {SHD_HAIR_TRANSMISSION, "transmission"},
};

static const std::map<int, std::string> node_principled_distribution_conversion = {
    {SHD_GLOSSY_GGX, "GGX"},
    {SHD_GLOSSY_MULTI_GGX, "Multiscatter GGX"},
};
static const std::map<int, std::string> node_principled_subsurface_method_conversion = {
    {SHD_SUBSURFACE_BURLEY, "burley"},
    {SHD_SUBSURFACE_RANDOM_WALK, "random_walk"},
};

static void to_lower(std::string &string)
{
  std::transform(string.begin(), string.end(), string.begin(), [](unsigned char c) {
    return std::tolower(c);
  });
}

static void set_default(bNode *node,
                        bNodeSocket *socketValue,
                        bNodeSocket *socketName,
                        pxr::UsdShadeShader usd_shader)
{
  std::string inputName = socketName->identifier;

  switch (node->type) {
    case SH_NODE_MATH: {
      if (inputName == "Value_001")
        inputName = "Value2";
      else
        inputName = "Value1";
    } break;
    case SH_NODE_VECTOR_MATH: {
      if (inputName == "Vector_001")
        inputName = "Vector2";
      else if (inputName == "Vector_002")
        inputName = "Vector3";
      else
        inputName = "Vector1";
    } break;
    case SH_NODE_SEPRGB_LEGACY: {
      if (inputName == "Image")
        inputName = "color";
    } break;
  }

  to_lower(inputName);

  pxr::TfToken sock_in = pxr::TfToken(pxr::TfMakeValidIdentifier(inputName));
  switch (socketValue->type) {
    case SOCK_FLOAT: {
      bNodeSocketValueFloat *float_data = (bNodeSocketValueFloat *)socketValue->default_value;
      usd_shader.CreateInput(sock_in, pxr::SdfValueTypeNames->Float)
          .Set(pxr::VtValue(float_data->value));
      break;
    }
    case SOCK_VECTOR: {
      bNodeSocketValueVector *vector_data = (bNodeSocketValueVector *)socketValue->default_value;
      usd_shader.CreateInput(sock_in, pxr::SdfValueTypeNames->Float3)
          .Set(pxr::GfVec3f(vector_data->value[0], vector_data->value[1], vector_data->value[2]));
      break;
    }
    case SOCK_RGBA: {
      bNodeSocketValueRGBA *rgba_data = (bNodeSocketValueRGBA *)socketValue->default_value;
      usd_shader.CreateInput(sock_in, pxr::SdfValueTypeNames->Float4)
          .Set(pxr::GfVec4f(
              rgba_data->value[0], rgba_data->value[1], rgba_data->value[2], rgba_data->value[2]));
      break;
    }
    case SOCK_BOOLEAN: {
      bNodeSocketValueBoolean *bool_data = (bNodeSocketValueBoolean *)socketValue->default_value;
      usd_shader.CreateInput(sock_in, pxr::SdfValueTypeNames->Bool)
          .Set(pxr::VtValue(bool_data->value));
      break;
    }
    case SOCK_INT: {
      bNodeSocketValueInt *int_data = (bNodeSocketValueInt *)socketValue->default_value;
      usd_shader.CreateInput(sock_in, pxr::SdfValueTypeNames->Int)
          .Set(pxr::VtValue(int_data->value));
      break;
    }
    case SOCK_STRING: {
      bNodeSocketValueString *string_data = (bNodeSocketValueString *)socketValue->default_value;
      usd_shader.CreateInput(sock_in, pxr::SdfValueTypeNames->Token)
          .Set(pxr::TfToken(pxr::TfMakeValidIdentifier(string_data->value)));
      break;
    }
    default:
      // Unsupported data type
      break;
  }
}


/* Creates a USDShadeShader based on given cycles shading node */
static pxr::UsdShadeShader create_cycles_shader_node(pxr::UsdStageRefPtr a_stage,
                                                     pxr::SdfPath &shaderPath,
                                                     bNode *node,
                                                     const USDExportParams &export_params)
{
  pxr::SdfPath primpath = shaderPath.AppendChild(
      pxr::TfToken(pxr::TfMakeValidIdentifier(node->name)));

  // Early out if already created
  if (a_stage->GetPrimAtPath(primpath).IsValid())
    return pxr::UsdShadeShader::Get(a_stage, primpath);

  pxr::UsdShadeShader shader = (export_params.export_as_overs) ?
                                   pxr::UsdShadeShader(a_stage->OverridePrim(primpath)) :
                                   pxr::UsdShadeShader::Define(a_stage, primpath);

  // Author Cycles Shader Node ID
  // For now we convert spaces to _ and transform to lowercase.
  // This isn't a 1:1 gaurantee it will be in the format for cycles standalone.
  // e.g. Blender: ShaderNodeBsdfPrincipled. Cycles_principled_bsdf
  // But works for now. We should also author idname to easier import directly
  // to Blender.
  bNodeType *ntype = node->typeinfo;
  std::string usd_shade_type_name(ntype->ui_name);
  to_lower(usd_shade_type_name);

  // TODO Move this to a more generic conversion map?
  if (usd_shade_type_name == "rgb")
    usd_shade_type_name = "color";
  if (node->type == SH_NODE_MIX_SHADER)
    usd_shade_type_name = "mix_closure";
  if (node->type == SH_NODE_ADD_SHADER)
    usd_shade_type_name = "add_closure";
  if (node->type == SH_NODE_OUTPUT_MATERIAL)
    usd_shade_type_name = "output";
  if (node->type == SH_NODE_OUTPUT_WORLD)
    usd_shade_type_name = "output";
  if (node->type == SH_NODE_OUTPUT_LIGHT)
    usd_shade_type_name = "output";
  if (node->type == SH_NODE_UVMAP)
    usd_shade_type_name = "uvmap";
  if (node->type == SH_NODE_VALTORGB)
    usd_shade_type_name = "rgb_ramp";
  if (node->type == SH_NODE_HUE_SAT)
    usd_shade_type_name = "hsv";
  if (node->type == SH_NODE_BRIGHTCONTRAST)
    usd_shade_type_name = "brightness_contrast";
  if (node->type == SH_NODE_BACKGROUND)
    usd_shade_type_name = "background_shader";
  if (node->type == SH_NODE_VOLUME_SCATTER)
    usd_shade_type_name = "scatter_volume";
  if (node->type == SH_NODE_VOLUME_ABSORPTION)
    usd_shade_type_name = "absorption_volume";

  shader.CreateIdAttr(
      pxr::VtValue(pxr::TfToken("cycles_" + pxr::TfMakeValidIdentifier(usd_shade_type_name))));

  // Store custom1-4

  switch (node->type) {
    case SH_NODE_TEX_WHITE_NOISE: {
      usd_handle_shader_enum(pxr::TfToken("Dimensions"),
                             node_noise_dimensions_conversion,
                             shader,
                             (int)node->custom1);
    } break;
    case SH_NODE_MATH: {
      usd_handle_shader_enum(
          pxr::TfToken("Type"), node_math_type_conversion, shader, (int)node->custom1);
    } break;
    case SH_NODE_VECTOR_MATH: {
      usd_handle_shader_enum(
          pxr::TfToken("Type"), node_vector_math_type_conversion, shader, (int)node->custom1);
    } break;
    case SH_NODE_MAPPING: {
      usd_handle_shader_enum(
          pxr::TfToken("Type"), node_mapping_type_conversion, shader, (int)node->custom1);
    } break;
    /* TODO(makowalski): find replacement for the following legacy node. */
    case SH_NODE_MIX_RGB_LEGACY: {
      usd_handle_shader_enum(
          pxr::TfToken("Type"), node_mix_rgb_type_conversion, shader, (int)node->custom1);
      shader.CreateInput(pxr::TfToken("Use_Clamp"), pxr::SdfValueTypeNames->Bool)
          .Set(static_cast<bool>(node->custom1 & SHD_MIXRGB_CLAMP));
    } break;
    case SH_NODE_VECTOR_DISPLACEMENT: {
      usd_handle_shader_enum(
          pxr::TfToken("Space"), node_displacement_conversion, shader, (int)node->custom1);
    } break;
    case SH_NODE_VECTOR_ROTATE: {
      usd_handle_shader_enum(
          pxr::TfToken("Type"), node_vector_rotate_type_conversion, shader, (int)node->custom1);
      shader.CreateInput(pxr::TfToken("Invert"), pxr::SdfValueTypeNames->Bool)
          .Set((bool)node->custom2);
    } break;
    case SH_NODE_VECT_TRANSFORM: {
      usd_handle_shader_enum(
          pxr::TfToken("Type"), node_vector_transform_type_conversion, shader, (int)node->custom1);
      usd_handle_shader_enum(pxr::TfToken("Space"),
                             node_vector_transform_space_conversion,
                             shader,
                             (int)node->custom2);
    } break;
    case SH_NODE_SUBSURFACE_SCATTERING: {
      usd_handle_shader_enum(
          pxr::TfToken("Falloff"), node_sss_falloff_conversion, shader, (int)node->custom1);
    } break;
    case SH_NODE_CLAMP: {
      usd_handle_shader_enum(
          pxr::TfToken("Type"), node_clamp_type_conversion, shader, (int)node->custom1);
    } break;
    case SH_NODE_WIREFRAME: {
      shader.CreateInput(pxr::TfToken("Use_Pixel_Size"), pxr::SdfValueTypeNames->Bool)
          .Set((bool)node->custom1);
    } break;
    case SH_NODE_BSDF_GLOSSY: {
      // Cycles Standalone uses a different enum for distribution and subsurface, we encode strings
      // instead
      usd_handle_shader_enum(pxr::TfToken("Distribution"),
                             node_glossy_distribution_conversion,
                             shader,
                             (int)node->custom1);
    } break;
    case SH_NODE_BSDF_REFRACTION: {
      // Cycles Standalone uses a different enum for distribution and subsurface, we encode strings
      // instead
      usd_handle_shader_enum(pxr::TfToken("Distribution"),
                             node_refraction_distribution_conversion,
                             shader,
                             (int)node->custom1);
    } break;
    case SH_NODE_BSDF_TOON: {
      usd_handle_shader_enum(
          pxr::TfToken("component"), node_toon_component_conversion, shader, (int)node->custom1);
    } break;
    case SH_NODE_DISPLACEMENT: {
      usd_handle_shader_enum(
          pxr::TfToken("Space"), node_displacement_conversion, shader, (int)node->custom1);
    } break;
    case SH_NODE_BSDF_HAIR: {
      usd_handle_shader_enum(
          pxr::TfToken("component"), node_hair_component_conversion, shader, (int)node->custom1);
    } break;
    case SH_NODE_BSDF_HAIR_PRINCIPLED: {
      usd_handle_shader_enum(pxr::TfToken("parametrization"),
                             node_principled_hair_parametrization_conversion,
                             shader,
                             (int)node->custom1);
    } break;
    case SH_NODE_MAP_RANGE: {
      shader.CreateInput(pxr::TfToken("Use_Clamp"), pxr::SdfValueTypeNames->Bool)
          .Set((bool)node->custom1);
      shader.CreateInput(pxr::TfToken("Type"), pxr::SdfValueTypeNames->Int)
          .Set((int)node->custom2);
    } break;
    case SH_NODE_BEVEL: {
      shader.CreateInput(pxr::TfToken("Samples"), pxr::SdfValueTypeNames->Int)
          .Set((int)node->custom1);
    } break;
    case SH_NODE_AMBIENT_OCCLUSION: {
      shader.CreateInput(pxr::TfToken("Samples"), pxr::SdfValueTypeNames->Int)
          .Set((int)node->custom1);
      // TODO: Format?
      shader.CreateInput(pxr::TfToken("Inside"), pxr::SdfValueTypeNames->Bool)
          .Set((bool)node->custom2);
      shader.CreateInput(pxr::TfToken("Only_Local"), pxr::SdfValueTypeNames->Bool)
          .Set((bool)node->custom3);
    } break;
    case SH_NODE_BSDF_ANISOTROPIC: {
      // Cycles Standalone uses a different enum for distribution and subsurface, we encode strings
      // instead
      usd_handle_shader_enum(pxr::TfToken("Distribution"),
                             node_anisotropic_distribution_conversion,
                             shader,
                             (int)node->custom1);
    } break;
    case SH_NODE_BSDF_GLASS: {
      // Cycles Standalone uses a different enum for distribution and subsurface, we encode strings
      // instead
      usd_handle_shader_enum(pxr::TfToken("Distribution"),
                             node_glass_distribution_conversion,
                             shader,
                             (int)node->custom1);
    } break;
    case SH_NODE_BUMP: {
      shader.CreateInput(pxr::TfToken("Invert"), pxr::SdfValueTypeNames->Bool)
          .Set((bool)node->custom1);
    } break;
    case SH_NODE_BSDF_PRINCIPLED: {
      // Cycles Standalone uses a different enum for distribution and subsurface, we encode strings
      // instead

      // Commenting out unused to prevent compiler warning.
      // int distribution = ((node->custom1) & 6);

      usd_handle_shader_enum(pxr::TfToken("Distribution"),
                             node_principled_distribution_conversion,
                             shader,
                             (int)node->custom1);
      usd_handle_shader_enum(pxr::TfToken("Subsurface_Method"),
                             node_principled_subsurface_method_conversion,
                             shader,
                             (int)node->custom2);

      // Removed in 2.82+?
      bool sss_diffuse_blend_get = (((node->custom1) & 8) != 0);
      shader.CreateInput(pxr::TfToken("Blend_SSS_Diffuse"), pxr::SdfValueTypeNames->Bool)
          .Set(sss_diffuse_blend_get);
    } break;
  }

  // Convert all internal storage
  switch (node->type) {

      // -- Texture Node Storage

    case SH_NODE_TEX_SKY: {
      NodeTexSky *sky_storage = (NodeTexSky *)node->storage;
      if (!sky_storage)
        break;
      // TexMapping tex_mapping;
      // ColorMapping color_mapping;
      usd_handle_shader_enum(
          pxr::TfToken("type"), node_sky_tex_type_conversion, shader, sky_storage->sky_model);
      shader.CreateInput(pxr::TfToken("sun_direction"), pxr::SdfValueTypeNames->Vector3f)
          .Set(pxr::GfVec3f(sky_storage->sun_direction[0],
                            sky_storage->sun_direction[1],
                            sky_storage->sun_direction[2]));
      shader.CreateInput(pxr::TfToken("turbidity"), pxr::SdfValueTypeNames->Float)
          .Set(sky_storage->turbidity);
      shader.CreateInput(pxr::TfToken("ground_albedo"), pxr::SdfValueTypeNames->Float)
          .Set(sky_storage->ground_albedo);
    } break;

    case SH_NODE_TEX_IMAGE: {
      NodeTexImage *tex_original = (NodeTexImage *)node->storage;
      if (!tex_original)
        break;
      std::string imagePath = get_tex_image_asset_path(node, a_stage, export_params);
      if (imagePath.size() > 0)
        shader.CreateInput(cyclestokens::filename, pxr::SdfValueTypeNames->Asset)
            .Set(pxr::SdfAssetPath(imagePath));

      usd_handle_shader_enum(cyclestokens::interpolation,
                             node_image_tex_interpolation_conversion,
                             shader,
                             tex_original->interpolation);
      usd_handle_shader_enum(cyclestokens::projection,
                             node_image_tex_projection_conversion,
                             shader,
                             tex_original->projection);
      usd_handle_shader_enum(cyclestokens::extension,
                             node_image_tex_extension_conversion,
                             shader,
                             tex_original->extension);

      if (node->id) {
        Image *ima = (Image *)node->id;
        usd_handle_shader_enum(pxr::TfToken("alpha_type"),
                               node_image_tex_alpha_type_conversion,
                               shader,
                               (int)ima->alpha_mode);

        if (strlen(ima->colorspace_settings.name) > 0) {
          shader.CreateInput(cyclestokens::colorspace, pxr::SdfValueTypeNames->String)
              .Set(std::string(ima->colorspace_settings.name));
        }
      }

      break;
    }

    case SH_NODE_TEX_CHECKER: {
      // NodeTexChecker *storage = (NodeTexChecker *)node->storage;
      // TexMapping tex_mapping;
      // ColorMapping color_mapping;
    } break;

    case SH_NODE_TEX_BRICK: {
      NodeTexBrick *brick_storage = (NodeTexBrick *)node->storage;
      if (!brick_storage)
        break;
      // TexMapping tex_mapping;
      // ColorMapping color_mapping;
      shader.CreateInput(pxr::TfToken("offset_freq"), pxr::SdfValueTypeNames->Int)
          .Set(brick_storage->offset_freq);
      shader.CreateInput(pxr::TfToken("squash_freq"), pxr::SdfValueTypeNames->Int)
          .Set(brick_storage->squash_freq);
      shader.CreateInput(pxr::TfToken("offset"), pxr::SdfValueTypeNames->Float)
          .Set(brick_storage->offset);
      shader.CreateInput(pxr::TfToken("squash"), pxr::SdfValueTypeNames->Float)
          .Set(brick_storage->squash);
    } break;

    case SH_NODE_TEX_ENVIRONMENT: {
      NodeTexEnvironment *env_storage = (NodeTexEnvironment *)node->storage;
      if (!env_storage)
        break;
      // TexMapping tex_mapping;
      // ColorMapping color_mapping;
      std::string imagePath = get_tex_image_asset_path(node, a_stage, export_params);
      if (imagePath.size() > 0)
        shader.CreateInput(cyclestokens::filename, pxr::SdfValueTypeNames->Asset)
            .Set(pxr::SdfAssetPath(imagePath));
      usd_handle_shader_enum(cyclestokens::projection,
                             node_env_tex_projection_conversion,
                             shader,
                             env_storage->projection);
      usd_handle_shader_enum(cyclestokens::interpolation,
                             node_image_tex_interpolation_conversion,
                             shader,
                             env_storage->interpolation);

      if (node->id) {
        Image *ima = (Image *)node->id;
        usd_handle_shader_enum(pxr::TfToken("alpha_type"),
                               node_image_tex_alpha_type_conversion,
                               shader,
                               (int)ima->alpha_mode);
      }
    } break;

    case SH_NODE_TEX_GRADIENT: {
      NodeTexGradient *grad_storage = (NodeTexGradient *)node->storage;
      if (!grad_storage)
        break;

      usd_handle_shader_enum(pxr::TfToken("type"),
                             node_gradient_tex_type_conversion,
                             shader,
                             grad_storage->gradient_type);
    } break;

    case SH_NODE_TEX_NOISE: {
      NodeTexNoise *noise_storage = (NodeTexNoise *)node->storage;
      if (!noise_storage)
        break;
      // TexMapping tex_mapping;
      // ColorMapping color_mapping;
      usd_handle_shader_enum(pxr::TfToken("dimensions"),
                             node_noise_dimensions_conversion,
                             shader,
                             noise_storage->dimensions);
    } break;

    case SH_NODE_TEX_VORONOI: {
      NodeTexVoronoi *voronoi_storage = (NodeTexVoronoi *)node->storage;
      if (!voronoi_storage)
        break;
      // TexMapping tex_mapping;
      // ColorMapping color_mapping;
      usd_handle_shader_enum(pxr::TfToken("dimensions"),
                             node_noise_dimensions_conversion,
                             shader,
                             voronoi_storage->dimensions);
      usd_handle_shader_enum(pxr::TfToken("feature"),
                             node_voronoi_feature_conversion,
                             shader,
                             voronoi_storage->feature);
      usd_handle_shader_enum(pxr::TfToken("metric"),
                             node_voronoi_distance_conversion,
                             shader,
                             voronoi_storage->distance);
    } break;

    case SH_NODE_TEX_MUSGRAVE: {
      NodeTexMusgrave *musgrave_storage = (NodeTexMusgrave *)node->storage;
      if (!musgrave_storage)
        break;

      usd_handle_shader_enum(pxr::TfToken("type"),
                             node_musgrave_type_conversion,
                             shader,
                             musgrave_storage->musgrave_type);
      usd_handle_shader_enum(pxr::TfToken("dimensions"),
                             node_noise_dimensions_conversion,
                             shader,
                             musgrave_storage->dimensions);
    } break;

    case SH_NODE_TEX_WAVE: {
      NodeTexWave *wave_storage = (NodeTexWave *)node->storage;
      if (!wave_storage)
        break;

      usd_handle_shader_enum(
          pxr::TfToken("type"), node_wave_type_conversion, shader, wave_storage->wave_type);
      usd_handle_shader_enum(pxr::TfToken("profile"),
                             node_wave_profile_conversion,
                             shader,
                             wave_storage->wave_profile);
      usd_handle_shader_enum(pxr::TfToken("rings_direction"),
                             node_wave_rings_direction_conversion,
                             shader,
                             wave_storage->rings_direction);
      usd_handle_shader_enum(pxr::TfToken("bands_direction"),
                             node_wave_bands_direction_conversion,
                             shader,
                             wave_storage->bands_direction);

    } break;

    case SH_NODE_TEX_POINTDENSITY: {
      NodeShaderTexPointDensity *pd_storage = (NodeShaderTexPointDensity *)node->storage;
      if (!pd_storage)
        break;

      // TODO: Incomplete...

      usd_handle_shader_enum(pxr::TfToken("space"),
                             node_point_density_space_conversion,
                             shader,
                             (int)pd_storage->space);
      usd_handle_shader_enum(pxr::TfToken("interpolation"),
                             node_point_density_interpolation_conversion,
                             shader,
                             (int)pd_storage->interpolation);
    } break;

    case SH_NODE_TEX_MAGIC: {
      NodeTexMagic *magic_storage = (NodeTexMagic *)node->storage;
      if (!magic_storage)
        break;
      // TexMapping tex_mapping;
      // ColorMapping color_mapping;
      shader.CreateInput(pxr::TfToken("depth"), pxr::SdfValueTypeNames->Int)
          .Set(magic_storage->depth);
    } break;

      // ==== Ramp

    case SH_NODE_VALTORGB: {
      ColorBand *coba = (ColorBand *)node->storage;
      if (!coba)
        break;

      pxr::VtVec3fArray array;
      pxr::VtFloatArray alpha_array;

      int size = HD_CYCLES_CURVE_EXPORT_RES;
      for (int i = 0; i < size; i++) {

        const float in = (float)i / size;
        float out[4] = {0, 0, 0, 0};

        BKE_colorband_evaluate(coba, in, out);
        array.push_back(pxr::GfVec3f(out[0], out[1], out[2]));
        alpha_array.push_back(out[3]);
      }

      shader.CreateInput(pxr::TfToken("Interpolate"), pxr::SdfValueTypeNames->Bool)
          .Set(coba->ipotype != COLBAND_INTERP_LINEAR);

      shader.CreateInput(pxr::TfToken("Ramp"), pxr::SdfValueTypeNames->Float3Array).Set(array);
      shader.CreateInput(pxr::TfToken("Ramp_Alpha"), pxr::SdfValueTypeNames->FloatArray)
          .Set(alpha_array);
    } break;

      // ==== Curves

    case SH_NODE_CURVE_VEC: {
      CurveMapping *vec_curve_storage = (CurveMapping *)node->storage;
      if (!vec_curve_storage)
        break;

      pxr::VtVec3fArray array;

      BKE_curvemapping_init(vec_curve_storage);

      int size = HD_CYCLES_CURVE_EXPORT_RES;
      for (int i = 0; i < size; i++) {

        float out[3] = {0, 0, 0};

        const float iter[3] = {(float)i / size, (float)i / size, (float)i / size};

        BKE_curvemapping_evaluate3F(vec_curve_storage, out, iter);
        array.push_back(pxr::GfVec3f(out[0], out[1], out[2]));
      }

      // @TODO(bjs): Implement properly
      shader.CreateInput(pxr::TfToken("Min_X"), pxr::SdfValueTypeNames->Float).Set(0.0f);
      shader.CreateInput(pxr::TfToken("Max_X"), pxr::SdfValueTypeNames->Float).Set(1.0f);

      shader.CreateInput(pxr::TfToken("Curves"), pxr::SdfValueTypeNames->Float3Array).Set(array);

    } break;

    case SH_NODE_CURVE_RGB: {
      CurveMapping *col_curve_storage = (CurveMapping *)node->storage;
      if (!col_curve_storage)
        break;

      pxr::VtVec3fArray array;

      BKE_curvemapping_init(col_curve_storage);

      int size = HD_CYCLES_CURVE_EXPORT_RES;
      for (int i = 0; i < size; i++) {

        float out[3] = {0, 0, 0};

        const float iter[3] = {(float)i / size, (float)i / size, (float)i / size};

        BKE_curvemapping_evaluateRGBF(col_curve_storage, out, iter);
        array.push_back(pxr::GfVec3f(out[0], out[1], out[2]));
      }

      // @TODO(bjs): Implement properly
      shader.CreateInput(pxr::TfToken("Min_X"), pxr::SdfValueTypeNames->Float).Set(0.0f);
      shader.CreateInput(pxr::TfToken("Max_X"), pxr::SdfValueTypeNames->Float).Set(1.0f);

      shader.CreateInput(pxr::TfToken("Curves"), pxr::SdfValueTypeNames->Float3Array).Set(array);
    } break;

    // ==== Misc
    case SH_NODE_VALUE: {
      if (!node->outputs.first)
        break;
      bNodeSocket *val_sock = (bNodeSocket *)node->outputs.first;
      if (val_sock) {
        bNodeSocketValueFloat *float_data = (bNodeSocketValueFloat *)val_sock->default_value;
        shader.CreateInput(pxr::TfToken("value"), pxr::SdfValueTypeNames->Float)
            .Set(float_data->value);
      }
    } break;

    case SH_NODE_RGB: {
      if (!node->outputs.first)
        break;
      bNodeSocket *val_sock = (bNodeSocket *)node->outputs.first;
      if (val_sock) {
        bNodeSocketValueRGBA *col_data = (bNodeSocketValueRGBA *)val_sock->default_value;
        shader.CreateInput(pxr::TfToken("value"), pxr::SdfValueTypeNames->Color3f)
            .Set(pxr::GfVec3f(col_data->value[0], col_data->value[1], col_data->value[2]));
      }
    } break;

    case SH_NODE_UVMAP: {
      NodeShaderUVMap *uv_storage = (NodeShaderUVMap *)node->storage;
      if (!uv_storage)
        break;
      // We need to make valid here because actual uv primvar has been
      shader.CreateInput(cyclestokens::attribute, pxr::SdfValueTypeNames->String)
          .Set(pxr::TfMakeValidIdentifier(uv_storage->uv_map));
      break;
    }

    case SH_NODE_HUE_SAT: {
      NodeHueSat *hue_sat_node_str = (NodeHueSat *)node->storage;
      if (!hue_sat_node_str)
        break;
      shader.CreateInput(pxr::TfToken("hue"), pxr::SdfValueTypeNames->Float)
          .Set(hue_sat_node_str->hue);
      shader.CreateInput(pxr::TfToken("sat"), pxr::SdfValueTypeNames->Float)
          .Set(hue_sat_node_str->sat);
      shader.CreateInput(pxr::TfToken("val"), pxr::SdfValueTypeNames->Float)
          .Set(hue_sat_node_str->val);
    } break;

    case SH_NODE_TANGENT: {
      NodeShaderTangent *tangent_node_str = (NodeShaderTangent *)node->storage;
      if (!tangent_node_str)
        break;
      usd_handle_shader_enum(pxr::TfToken("direction_type"),
                             node_tangent_direction_type_conversion,
                             shader,
                             tangent_node_str->direction_type);
      usd_handle_shader_enum(
          pxr::TfToken("axis"), node_tangent_axis_conversion, shader, tangent_node_str->axis);
      shader.CreateInput(pxr::TfToken("Attribute"), pxr::SdfValueTypeNames->String)
          .Set(tangent_node_str->uv_map);
    } break;

    case SH_NODE_NORMAL_MAP: {
      NodeShaderNormalMap *normal_node_str = (NodeShaderNormalMap *)node->storage;
      if (!normal_node_str)
        break;
      usd_handle_shader_enum(
          pxr::TfToken("Space"), node_normal_map_space_conversion, shader, normal_node_str->space);

      // We need to make valid here because actual uv primvar has been
      shader.CreateInput(pxr::TfToken("Attribute"), pxr::SdfValueTypeNames->String)
          .Set(pxr::TfMakeValidIdentifier(normal_node_str->uv_map));
    } break;

    case SH_NODE_VERTEX_COLOR: {
      NodeShaderVertexColor *vert_col_node_str = (NodeShaderVertexColor *)node->storage;
      if (!vert_col_node_str)
        break;
      shader.CreateInput(pxr::TfToken("layer_name"), pxr::SdfValueTypeNames->String)
          .Set(vert_col_node_str->layer_name);
    } break;

    case SH_NODE_TEX_IES: {
      NodeShaderTexIES *ies_node_str = (NodeShaderTexIES *)node->storage;
      if (!ies_node_str)
        break;
      shader.CreateInput(pxr::TfToken("mode"), pxr::SdfValueTypeNames->Int)
          .Set(ies_node_str->mode);

      // TODO Cycles standalone expects this as "File Name" ustring...
      shader.CreateInput(cyclestokens::filename, pxr::SdfValueTypeNames->Asset)
          .Set(pxr::SdfAssetPath(ies_node_str->filepath));
    } break;

    case SH_NODE_ATTRIBUTE: {
      NodeShaderAttribute *attr_node_str = (NodeShaderAttribute *)node->storage;
      if (!attr_node_str)
        break;
      shader.CreateInput(pxr::TfToken("Attribute"), pxr::SdfValueTypeNames->String)
          .Set(attr_node_str->name);
    } break;
  }

  // Assign default input inputs
  for (bNodeSocket *nSock = (bNodeSocket *)node->inputs.first; nSock; nSock = nSock->next) {
    set_default(node, nSock, nSock, shader);
  }

  return shader;
}

static void store_cycles_nodes(pxr::UsdStageRefPtr a_stage,
                               bNodeTree *ntree,
                               pxr::SdfPath shader_path,
                               bNode **material_out,
                               const USDExportParams &export_params)
{
  for (bNode *node = (bNode *)ntree->nodes.first; node; node = node->next) {

    // Blacklist certain nodes
    if (node->flag & NODE_MUTED)
      continue;

    if (node->type == SH_NODE_OUTPUT_MATERIAL) {
      *material_out = node;
      continue;
    }

    pxr::UsdShadeShader node_shader = create_cycles_shader_node(
        a_stage, shader_path, node, export_params);
  }
}

static void link_cycles_nodes(pxr::UsdStageRefPtr a_stage,
                              pxr::UsdShadeMaterial &usd_material,
                              bNodeTree *ntree,
                              pxr::SdfPath shader_path)
{
  // for all links
  for (bNodeLink *link = (bNodeLink *)ntree->links.first; link; link = link->next) {
    bNode *from_node = link->fromnode, *to_node = link->tonode;
    bNodeSocket *from_sock = link->fromsock, *to_sock = link->tosock;

    // We should not encounter any groups, the node tree is pre-flattened.
    if (to_node->type == NODE_GROUP_OUTPUT)
      continue;

    if (from_node->type == NODE_GROUP_OUTPUT)
      continue;

    if (from_node == nullptr)
      continue;
    if (to_node == nullptr)
      continue;
    if (from_sock == nullptr)
      continue;
    if (to_sock == nullptr)
      continue;

    pxr::UsdShadeShader from_shader = pxr::UsdShadeShader::Define(
        a_stage,
        shader_path.AppendChild(pxr::TfToken(pxr::TfMakeValidIdentifier(from_node->name))));

    if (to_node->type == SH_NODE_OUTPUT_MATERIAL) {
      if (strncmp(to_sock->name, "Surface", 64) == 0) {
        if (strncmp(from_sock->name, "BSDF", 64) == 0)
          usd_material.CreateSurfaceOutput(cyclestokens::cycles)
              .ConnectToSource(from_shader.ConnectableAPI(), cyclestokens::bsdf);
        else
          usd_material.CreateSurfaceOutput(cyclestokens::cycles)
              .ConnectToSource(from_shader.ConnectableAPI(), cyclestokens::closure);
      }
      else if (strncmp(to_sock->name, "Volume", 64) == 0)
        usd_material.CreateVolumeOutput(cyclestokens::cycles)
            .ConnectToSource(from_shader.ConnectableAPI(), cyclestokens::bsdf);
      else if (strncmp(to_sock->name, "Displacement", 64) == 0)
        usd_material.CreateDisplacementOutput(cyclestokens::cycles)
            .ConnectToSource(from_shader.ConnectableAPI(), cyclestokens::vector);
      continue;
    }

    pxr::UsdShadeShader to_shader = pxr::UsdShadeShader::Define(
        a_stage, shader_path.AppendChild(pxr::TfToken(pxr::TfMakeValidIdentifier(to_node->name))));

    if (!from_shader.GetPrim().IsValid())
      continue;

    if (!to_shader.GetPrim().IsValid())
      continue;

    // TODO CLEAN
    std::string toName(to_sock->identifier);
    switch (to_node->type) {
      case SH_NODE_MATH: {
        if (toName == "Value_001")
          toName = "Value2";
        else
          toName = "Value1";
      } break;
      case SH_NODE_VECTOR_MATH: {
        if (toName == "Vector_001")
          toName = "Vector2";
        else if (toName == "Vector_002")
          toName = "Vector3";
        else
          toName = "Vector1";
      } break;
      case SH_NODE_ADD_SHADER:
      case SH_NODE_MIX_SHADER: {
        if (toName == "Shader_001")
          toName = "Closure2";
        else if (toName == "Shader")
          toName = "Closure1";
      } break;
      // Only needed in 4.21?
      case SH_NODE_CURVE_RGB: {
        if (toName == "Color")
          toName = "value";
      } break;
      case SH_NODE_SEPRGB_LEGACY: {
        if (toName == "Image")
          toName = "color";
      } break;
    }
    to_lower(toName);

    // TODO CLEAN
    std::string fromName(from_sock->identifier);
    switch (from_node->type) {
      case SH_NODE_ADD_SHADER:
      case SH_NODE_MIX_SHADER: {
        fromName = "Closure";
      } break;
      // Only needed in 4.21?
      case SH_NODE_CURVE_RGB: {
        if (fromName == "Color")
          fromName = "value";
      } break;
    }
    to_lower(fromName);

    to_shader
        .CreateInput(pxr::TfToken(pxr::TfMakeValidIdentifier(toName)),
                     pxr::SdfValueTypeNames->Float)
        .ConnectToSource(from_shader.ConnectableAPI(),
                         pxr::TfToken(pxr::TfMakeValidIdentifier(fromName)));
  }
}

/* Entry point to create USD Shade Material network from Cycles Node Graph
 * This is needed for re-importing in to Blender and for HdCycles. */
void create_usd_cycles_material(pxr::UsdStageRefPtr a_stage,
                                Material *material,
                                pxr::UsdShadeMaterial &usd_material,
                                const USDExportParams &export_params)
{
  create_usd_cycles_material(a_stage, material->nodetree, usd_material, export_params);
}

void create_usd_cycles_material(pxr::UsdStageRefPtr a_stage,
                                bNodeTree *ntree,
                                pxr::UsdShadeMaterial &usd_material,
                                const USDExportParams &export_params)
{

  bNode *output = nullptr;

  bNodeTree *localtree = ntreeLocalize(ntree);

  ntree_shader_groups_expand_inputs(localtree);

  ntree_shader_groups_flatten(localtree);

  localize(localtree, localtree);

  usd_define_or_over<pxr::UsdGeomScope>(a_stage,
                                        usd_material.GetPath().AppendChild(cyclestokens::cycles),
                                        export_params.export_as_overs);

  store_cycles_nodes(a_stage,
                     localtree,
                     usd_material.GetPath().AppendChild(cyclestokens::cycles),
                     &output,
                     export_params);
  link_cycles_nodes(
      a_stage, usd_material, localtree, usd_material.GetPath().AppendChild(cyclestokens::cycles));

  ntreeFreeLocalTree(localtree);
  MEM_freeN(localtree);
}

void create_mdl_material(const USDExporterContext &usd_export_context,
                         Material *material,
                         pxr::UsdShadeMaterial &usd_material)
{
#ifdef WITH_PYTHON
  if (!(material && usd_material)) {
    return;
  }

  usd_define_or_over<pxr::UsdGeomScope>(usd_export_context.stage,
                                        usd_material.GetPath().AppendChild(usdtokens::mdl),
                                        usd_export_context.export_params.export_as_overs);

  pxr::SdfPath shader_path =
      usd_material.GetPath().AppendChild(usdtokens::mdl).AppendChild(usdtokens::Shader);

  pxr::UsdShadeShader shader = (usd_export_context.export_params.export_as_overs) ?
                                   pxr::UsdShadeShader(
                                       usd_export_context.stage->OverridePrim(shader_path)) :
                                   pxr::UsdShadeShader::Define(usd_export_context.stage,
                                                               shader_path);

  if (!shader) {
    std::cout << "WARNING in create_mdl_material(): couldn't create mdl shader " << shader_path
              << std::endl;
    return;
  }

  pxr::UsdShadeOutput material_surface_output = usd_material.CreateSurfaceOutput(usdtokens::mdl);

  if (!material_surface_output) {
    std::cout
        << "WARNING in create_mdl_material(): couldn't create material 'mdl:surface' output.\n";
    return;
  }

  material_surface_output.ConnectToSource(shader.ConnectableAPI(), usdtokens::out);

  umm_export_material(usd_export_context, material, shader, "MDL");

#endif
}

static pxr::TfToken get_node_tex_image_color_space(bNode *node)
{
  if (!node->id) {
    return pxr::TfToken();
  }

  Image *ima = reinterpret_cast<Image *>(node->id);

  if (IMB_colormanagement_space_name_is_data(ima->colorspace_settings.name)) {
    return usdtokens::raw;
  }
  if (IMB_colormanagement_space_name_is_srgb(ima->colorspace_settings.name)) {
    return usdtokens::sRGB;
  }

  return pxr::TfToken();
}

/* Search the upstream nodes connected to the given socket and return the first occurrence
 * of the node of the given type. Return null if no node of this type was found. */
static bNode *traverse_channel(bNodeSocket *input, const short target_type)
{
  if (!input->link) {
    return nullptr;
  }

  bNode *linked_node = input->link->fromnode;
  if (linked_node->type == target_type) {
    /* Return match. */
    return linked_node;
  }

  /* Recursively traverse the linked node's sockets. */
  LISTBASE_FOREACH (bNodeSocket *, sock, &linked_node->inputs) {
    if (bNode *found_node = traverse_channel(sock, target_type)) {
      return found_node;
    }
  }

  return nullptr;
}

/* Returns the first occurrence of a principled BSDF or a diffuse BSDF node found in the given
 * material's node tree.  Returns null if no instance of either type was found. */
static bNode *find_bsdf_node(Material *material)
{
  for (bNode *node : material->nodetree->all_nodes()) {
    if (ELEM(node->type, SH_NODE_BSDF_PRINCIPLED, SH_NODE_BSDF_DIFFUSE)) {
      return node;
    }
  }

  return nullptr;
}

/* Creates a USD Preview Surface shader based on the given cycles node name and type. */
static pxr::UsdShadeShader create_usd_preview_shader(const USDExporterContext &usd_export_context,
                                                     pxr::UsdShadeMaterial &material,
                                                     const char *name,
                                                     const int type)
{
  pxr::SdfPath shader_path = material.GetPath().AppendChild(
      pxr::TfToken(pxr::TfMakeValidIdentifier(name)));
  pxr::UsdShadeShader shader = pxr::UsdShadeShader::Define(usd_export_context.stage, shader_path);

  switch (type) {
    case SH_NODE_TEX_IMAGE: {
      shader.CreateIdAttr(pxr::VtValue(usdtokens::uv_texture));
      break;
    }
    case SH_NODE_TEX_COORD:
    case SH_NODE_UVMAP: {
      shader.CreateIdAttr(pxr::VtValue(usdtokens::primvar_float2));
      break;
    }
    case SH_NODE_BSDF_DIFFUSE:
    case SH_NODE_BSDF_PRINCIPLED: {
      shader.CreateIdAttr(pxr::VtValue(usdtokens::preview_surface));
      material.CreateSurfaceOutput().ConnectToSource(shader.ConnectableAPI(), usdtokens::surface);
      break;
    }

    default:
      break;
  }

  return shader;
}

/* Creates a USD Preview Surface shader based on the given cycles shading node. */
static pxr::UsdShadeShader create_usd_preview_shader(const USDExporterContext &usd_export_context,
                                                     pxr::UsdShadeMaterial &material,
                                                     bNode *node)
{
  pxr::UsdShadeShader shader = create_usd_preview_shader(
      usd_export_context, material, node->name, node->type);

  if (node->type != SH_NODE_TEX_IMAGE) {
    return shader;
  }

  /* For texture image nodes we set the image path, color space and wrap. */
  std::string imagePath = get_tex_image_asset_path(
      node, usd_export_context.stage, usd_export_context.export_params);
  if (!imagePath.empty()) {
    shader.CreateInput(usdtokens::file, pxr::SdfValueTypeNames->Asset)
        .Set(pxr::SdfAssetPath(imagePath));
  }

  pxr::TfToken colorSpace = get_node_tex_image_color_space(node);
  if (!colorSpace.IsEmpty()) {
    shader.CreateInput(usdtokens::sourceColorSpace, pxr::SdfValueTypeNames->Token).Set(colorSpace);
  }

  pxr::TfToken wrap = get_node_tex_image_wrap(node);
  if (!wrap.IsEmpty()) {
    shader.CreateInput(usdtokens::wrapS, pxr::SdfValueTypeNames->Token).Set(wrap);
    shader.CreateInput(usdtokens::wrapT, pxr::SdfValueTypeNames->Token).Set(wrap);
  }

  return shader;
}

static std::string get_tex_image_asset_path(Image *ima)
{
  char filepath[FILE_MAX];
  get_absolute_path(ima, filepath);

  return std::string(filepath);
}

/* Gets an asset path for the given texture image node. The resulting path
 * may be absolute, relative to the USD file, or in a 'textures' directory
 * in the same directory as the USD file, depending on the export parameters.
 * The filename is typically the image filepath but might also be automatically
 * generated based on the image name for in-memory textures when exporting textures.
 * This function may return an empty string if the image does not have a filepath
 * assigned and no asset path could be determined. */
std::string get_tex_image_asset_path(bNode *node,
                                     const pxr::UsdStageRefPtr stage,
                                     const USDExportParams &export_params)
{
  Image *ima = reinterpret_cast<Image *>(node->id);
  if (!ima) {
    return "";
  }

  std::string path;

  if (is_in_memory_texture(ima)) {
    path = get_in_memory_texture_filename(ima);
  }
  else if (strlen(ima->filepath) > 0) {
    /* Get absolute path. */
    path = get_tex_image_asset_path(ima);
  }

  return get_tex_image_asset_path(path, stage, export_params); 
}

/* Return a USD asset path referencing the given texture file. The resulting path
 * may be absolute, relative to the USD file, or in a 'textures' directory
 * in the same directory as the USD file, depending on the export parameters. */
std::string get_tex_image_asset_path(const std::string &path,
                                     const pxr::UsdStageRefPtr stage,
                                     const USDExportParams &export_params)
{
  if (path.empty()) {
    return path;
  }

  if (export_params.export_textures) {
    /* The texture is exported to a 'textures' directory next to the
     * USD root layer. */

    char exp_path[FILE_MAX];
    char file_path[FILE_MAX];
    BLI_split_file_part(path.c_str(), file_path, FILE_MAX);

    if (export_params.relative_paths) {
      BLI_path_join(exp_path, FILE_MAX, ".", "textures", file_path);
    }
    else {
      /* Create absolute path in the textures directory. */
      pxr::SdfLayerHandle layer = stage->GetRootLayer();
      std::string stage_path = layer->GetRealPath();
      if (stage_path.empty()) {
        return path;
      }

      char dir_path[FILE_MAX];
      BLI_split_dir_part(stage_path.c_str(), dir_path, FILE_MAX);
      BLI_path_join(exp_path, FILE_MAX, dir_path, "textures", file_path);
    }

    BLI_str_replace_char(exp_path, '\\', '/');
    return exp_path;
  }

  if (export_params.relative_paths) {
    /* Get the path relative to the USD. */
    pxr::SdfLayerHandle layer = stage->GetRootLayer();
    std::string stage_path = layer->GetRealPath();
    if (stage_path.empty()) {
      return path;
    }

    char rel_path[FILE_MAX];
    strcpy(rel_path, path.c_str());

    BLI_path_rel(rel_path, stage_path.c_str());
    if (!BLI_path_is_rel(rel_path)) {
      return path;
    }

    BLI_str_replace_char(rel_path, '\\', '/');
    return rel_path + 2;
  }

  return path;
}

/* If the given image is tiled, copy the image tiles to the given
 * destination directory. */
static void copy_tiled_textures(Image *ima,
                                const std::string &dest_dir,
                                const bool allow_overwrite)
{
  char src_path[FILE_MAX];
  get_absolute_path(ima, src_path);

  eUDIM_TILE_FORMAT tile_format;
  char *udim_pattern = BKE_image_get_tile_strformat(src_path, &tile_format);

  /* Only <UDIM> tile formats are supported by USD right now. */
  if (tile_format != UDIM_TILE_FORMAT_UDIM) {
    std::cout << "WARNING: unsupported tile format for `" << src_path << "`" << std::endl;
    MEM_SAFE_FREE(udim_pattern);
    return;
  }

  /* Copy all tiles. */
  LISTBASE_FOREACH (ImageTile *, tile, &ima->tiles) {
    char src_tile_path[FILE_MAX];
    BKE_image_set_filepath_from_tile_number(
        src_tile_path, udim_pattern, tile_format, tile->tile_number);

    char dest_filename[FILE_MAXFILE];
    BLI_split_file_part(src_tile_path, dest_filename, sizeof(dest_filename));

    char dest_tile_path[FILE_MAX];
    BLI_path_join(dest_tile_path, FILE_MAX, dest_dir.c_str(), dest_filename);

    if (!allow_overwrite && BLI_exists(dest_tile_path)) {
      continue;
    }

    if (BLI_path_cmp_normalized(src_tile_path, dest_tile_path) == 0) {
      /* Source and destination paths are the same, don't copy. */
      continue;
    }

    std::cout << "Copying texture tile from " << src_tile_path << " to " << dest_tile_path
              << std::endl;

    /* Copy the file. */
    if (BLI_copy(src_tile_path, dest_tile_path) != 0) {
      WM_reportf(RPT_WARNING,
                 "USD export:  couldn't copy texture tile from %s to %s",
                 src_tile_path,
                 dest_tile_path);
    }
  }
  MEM_SAFE_FREE(udim_pattern);
}

/* Copy the given image to the destination directory. */
static void copy_single_file(Image *ima, const std::string &dest_dir, const bool allow_overwrite)
{
  char source_path[FILE_MAX];
  get_absolute_path(ima, source_path);

  char file_name[FILE_MAX];
  BLI_split_file_part(source_path, file_name, FILE_MAX);

  char dest_path[FILE_MAX];
  BLI_path_join(dest_path, FILE_MAX, dest_dir.c_str(), file_name);

  if (!allow_overwrite && BLI_exists(dest_path)) {
    return;
  }

  if (BLI_path_cmp_normalized(source_path, dest_path) == 0) {
    /* Source and destination paths are the same, don't copy. */
    return;
  }

  std::cout << "Copying texture from " << source_path << " to " << dest_path << std::endl;

  /* Copy the file. */
  if (BLI_copy(source_path, dest_path) != 0) {
    WM_reportf(
        RPT_WARNING, "USD export:  couldn't copy texture from %s to %s", source_path, dest_path);
  }
}

/* Export the given texture node's image to a 'textures' directory
 * next to given stage's root layer USD.
 * Based on ImagesExporter::export_UV_Image() */
void export_texture(bNode *node,
                    const pxr::UsdStageRefPtr stage,
                    const bool allow_overwrite)
{
  if (!ELEM(node->type, SH_NODE_TEX_IMAGE, SH_NODE_TEX_ENVIRONMENT)) {
    return;
  }

  Image *ima = reinterpret_cast<Image *>(node->id);
  if (!ima) {
    return;
  }

  pxr::SdfLayerHandle layer = stage->GetRootLayer();
  std::string stage_path = layer->GetRealPath();
  if (stage_path.empty()) {
    return;
  }

  char usd_dir_path[FILE_MAX];
  BLI_split_dir_part(stage_path.c_str(), usd_dir_path, FILE_MAX);

  char tex_dir_path[FILE_MAX];
  BLI_path_join(tex_dir_path, FILE_MAX, usd_dir_path, "textures", SEP_STR);

  BLI_dir_create_recursive(tex_dir_path);

  std::string dest_dir(tex_dir_path);

  if (is_in_memory_texture(ima)) {
    export_in_memory_texture(ima, dest_dir, allow_overwrite);
  }
  else if (ima->source == IMA_SRC_TILED) {
    copy_tiled_textures(ima, dest_dir, allow_overwrite);
  }
  else {
    copy_single_file(ima, dest_dir, allow_overwrite);
  }
}

<<<<<<< HEAD

/* Export the texture of every texture image node in the given material's node tree. */
void export_textures(const Material *material, const pxr::UsdStageRefPtr stage)
{
  if (!(material && material->use_nodes)) {
    return;
  }

  if (!stage) {
    return;
  }

  for (bNode *node = (bNode *)material->nodetree->nodes.first; node; node = node->next) {
    if (node->type == SH_NODE_TEX_IMAGE || SH_NODE_TEX_ENVIRONMENT) {
      export_texture(node, stage);
    }
  }
}


=======
const pxr::TfToken token_for_input(const char *input_name)
{
  const InputSpecMap &input_map = preview_surface_input_map();
  const InputSpecMap::const_iterator it = input_map.find(input_name);

  if (it == input_map.end()) {
    return pxr::TfToken();
  }

  return it->second.input_name;
}

>>>>>>> e1a29b58
}  // namespace blender::io::usd<|MERGE_RESOLUTION|>--- conflicted
+++ resolved
@@ -159,15 +159,6 @@
     return;
   }
 
-<<<<<<< HEAD
-  /* Define a 'preview' scope beneath the material which will contain the preview shaders. */
-  usd_define_or_over<pxr::UsdGeomScope>(usd_export_context.stage,
-                                        usd_material.GetPath().AppendChild(usdtokens::preview),
-                                        usd_export_context.export_params.export_as_overs);
-
-
-=======
->>>>>>> e1a29b58
   /* Default map when creating UV primvar reader shaders. */
   pxr::TfToken default_uv_sampler = default_uv.empty() ? cyclestokens::UVMap :
                                                          pxr::TfToken(default_uv);
@@ -497,7 +488,7 @@
 /* ===== Functions copied from inacessible source file
  * blender/nodes/shader/node_shader_tree.c */
 
-static void localize(bNodeTree *localtree, bNodeTree *UNUSED(ntree))
+static void localize(bNodeTree *localtree, bNodeTree * /*ntree*/)
 {
   bNode *node, *node_next;
 
@@ -2464,8 +2455,6 @@
   }
 }
 
-<<<<<<< HEAD
-
 /* Export the texture of every texture image node in the given material's node tree. */
 void export_textures(const Material *material, const pxr::UsdStageRefPtr stage)
 {
@@ -2485,7 +2474,6 @@
 }
 
 
-=======
 const pxr::TfToken token_for_input(const char *input_name)
 {
   const InputSpecMap &input_map = preview_surface_input_map();
@@ -2498,5 +2486,4 @@
   return it->second.input_name;
 }
 
->>>>>>> e1a29b58
 }  // namespace blender::io::usd