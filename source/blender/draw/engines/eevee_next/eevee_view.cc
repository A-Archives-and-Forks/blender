/* SPDX-FileCopyrightText: 2021 Blender Authors
 *
 * SPDX-License-Identifier: GPL-2.0-or-later */

/** \file
 * \ingroup eevee
 *
 * A view is either:
 * - The entire main view.
 * - A fragment of the main view (for panoramic projections).
 * - A shadow map view.
 * - A light-probe view (either planar, cube-map, irradiance grid).
 *
 * A pass is a container for scene data. It is view agnostic but has specific logic depending on
 * its type. Passes are shared between views.
 */

#include "BKE_global.hh"
#include "DRW_render.hh"

#include "eevee_instance.hh"

#include "eevee_view.hh"

namespace blender::eevee {

/* -------------------------------------------------------------------- */
/** \name ShadingView
 * \{ */

void ShadingView::init() {}

void ShadingView::sync()
{
  int2 render_extent = inst_.film.render_extent_get();

  if (false /* inst_.camera.is_panoramic() */) {
    int64_t render_pixel_count = render_extent.x * int64_t(render_extent.y);
    /* Divide pixel count between the 6 views. Rendering to a square target. */
    extent_[0] = extent_[1] = ceilf(sqrtf(1 + (render_pixel_count / 6)));
    /* TODO(@fclem): Clip unused views here. */
    is_enabled_ = true;
  }
  else {
    extent_ = render_extent;
    /* Only enable -Z view. */
    is_enabled_ = (StringRefNull(name_) == "negZ_view");
  }

  if (!is_enabled_) {
    return;
  }

  /* Create views. */
  const CameraData &cam = inst_.camera.data_get();

  float4x4 viewmat, winmat;
  if (false /* inst_.camera.is_panoramic() */) {
    /* TODO(@fclem) Over-scans. */
    /* For now a mandatory 5% over-scan for DoF. */
    float side = cam.clip_near * 1.05f;
    float near = cam.clip_near;
    float far = cam.clip_far;
    winmat = math::projection::perspective(-side, side, -side, side, near, far);
    viewmat = face_matrix_ * cam.viewmat;
  }
  else {
    viewmat = cam.viewmat;
    winmat = cam.winmat;
  }

  main_view_.sync(viewmat, winmat);
}

void ShadingView::render()
{
  if (!is_enabled_) {
    return;
  }

  update_view();

  DRW_stats_group_start(name_);

  /* Needs to be before planar_probes because it needs correct crypto-matte & render-pass buffers
   * to reuse the same deferred shaders. */
  RenderBuffers &rbufs = inst_.render_buffers;
  rbufs.acquire(extent_);

  /* Needs to be before anything else because it query its own gbuffer. */
  inst_.planar_probes.set_view(render_view_, extent_);

  combined_fb_.ensure(GPU_ATTACHMENT_TEXTURE(rbufs.depth_tx),
                      GPU_ATTACHMENT_TEXTURE(rbufs.combined_tx));
  prepass_fb_.ensure(GPU_ATTACHMENT_TEXTURE(rbufs.depth_tx),
                     GPU_ATTACHMENT_TEXTURE(rbufs.vector_tx));

  GBuffer &gbuf = inst_.gbuffer;
  gbuf.acquire(extent_,
               inst_.pipelines.deferred.closure_layer_count(),
               inst_.pipelines.deferred.normal_layer_count());

  gbuffer_fb_.ensure(GPU_ATTACHMENT_TEXTURE(rbufs.depth_tx),
                     GPU_ATTACHMENT_TEXTURE(rbufs.combined_tx),
                     GPU_ATTACHMENT_TEXTURE(gbuf.header_tx),
                     GPU_ATTACHMENT_TEXTURE_LAYER(gbuf.normal_tx.layer_view(0), 0),
                     GPU_ATTACHMENT_TEXTURE_LAYER(gbuf.closure_tx.layer_view(0), 0),
                     GPU_ATTACHMENT_TEXTURE_LAYER(gbuf.closure_tx.layer_view(1), 0));

  /* If camera has any motion, compute motion vector in the film pass. Otherwise, we avoid float
   * precision issue by setting the motion of all static geometry to 0. */
  float4 clear_velocity = float4(inst_.velocity.camera_has_motion() ? VELOCITY_INVALID : 0.0f);

  GPU_framebuffer_bind(prepass_fb_);
  GPU_framebuffer_clear_color(prepass_fb_, clear_velocity);
  /* Alpha stores transmittance. So start at 1. */
  float4 clear_color = {0.0f, 0.0f, 0.0f, 1.0f};
  GPU_framebuffer_bind(combined_fb_);
  GPU_framebuffer_clear_color_depth(combined_fb_, clear_color, 1.0f);
  inst_.pipelines.background.clear(render_view_);

  /* TODO(fclem): Move it after the first prepass (and hiz update) once pipeline is stabilized. */
  inst_.lights.set_view(render_view_, extent_);

  inst_.hiz_buffer.set_source(&inst_.render_buffers.depth_tx);

  inst_.volume.draw_prepass(main_view_);

  /* TODO(NPR): This is supposed to go after deferred,
   * but NPR needs to read the background color too. */
  inst_.pipelines.background.render(render_view_);

  /* TODO(Miguel Pozo): Deferred and forward prepass should happen before the GBuffer pass. */
  inst_.pipelines.deferred.render(main_view_,
                                  render_view_,
                                  prepass_fb_,
                                  combined_fb_,
                                  gbuffer_fb_,
                                  extent_,
                                  rt_buffer_opaque_,
                                  rt_buffer_refract_);

<<<<<<< HEAD
=======
  inst_.pipelines.background.render(render_view_, combined_fb_);

>>>>>>> 2f493dc8
  inst_.gbuffer.release();

  inst_.volume.draw_compute(main_view_, extent_);

  inst_.ambient_occlusion.render_pass(render_view_);

  inst_.pipelines.forward.render(render_view_, prepass_fb_, combined_fb_, extent_);

  render_transparent_pass(rbufs);

  inst_.lights.debug_draw(render_view_, combined_fb_);
  inst_.hiz_buffer.debug_draw(render_view_, combined_fb_);
  inst_.shadows.debug_draw(render_view_, combined_fb_);
  inst_.volume_probes.viewport_draw(render_view_, combined_fb_);
  inst_.sphere_probes.viewport_draw(render_view_, combined_fb_);
  inst_.planar_probes.viewport_draw(render_view_, combined_fb_);

  GPUTexture *combined_final_tx = render_postfx(rbufs.combined_tx);
  inst_.film.accumulate(jitter_view_, combined_final_tx);

  rbufs.release();
  postfx_tx_.release();

  DRW_stats_group_end();
}

void ShadingView::render_transparent_pass(RenderBuffers &rbufs)
{
  if (rbufs.data.transparent_id != -1) {
    transparent_fb_.ensure(
        GPU_ATTACHMENT_TEXTURE(rbufs.depth_tx),
        GPU_ATTACHMENT_TEXTURE_LAYER(rbufs.rp_color_tx, rbufs.data.transparent_id));
    /* Alpha stores transmittance. So start at 1. */
    float4 clear_color = {0.0f, 0.0f, 0.0f, 1.0f};
    GPU_framebuffer_bind(transparent_fb_);
    GPU_framebuffer_clear_color(transparent_fb_, clear_color);
    inst_.pipelines.forward.render(render_view_, prepass_fb_, transparent_fb_, rbufs.extent_get());
  }
}

GPUTexture *ShadingView::render_postfx(GPUTexture *input_tx)
{
  if (!inst_.depth_of_field.postfx_enabled() && !inst_.motion_blur.postfx_enabled()) {
    return input_tx;
  }
  postfx_tx_.acquire(extent_, GPU_RGBA16F);

  /* Fix a sync bug on AMD + Mesa when volume + motion blur create artifacts
   * except if there is a clear event between them. */
  if (inst_.volume.enabled() && inst_.motion_blur.postfx_enabled() &&
      !inst_.depth_of_field.postfx_enabled() &&
      GPU_type_matches_ex(GPU_DEVICE_ATI, GPU_OS_UNIX, GPU_DRIVER_OFFICIAL, GPU_BACKEND_OPENGL))
  {
    postfx_tx_.clear(float4(0.0f));
  }

  GPUTexture *output_tx = postfx_tx_;

  /* Swapping is done internally. Actual output is set to the next input. */
  inst_.motion_blur.render(render_view_, &input_tx, &output_tx);
  inst_.depth_of_field.render(render_view_, &input_tx, &output_tx, dof_buffer_);

  return input_tx;
}

void ShadingView::update_view()
{
  const Film &film = inst_.film;

  float4x4 viewmat = main_view_.viewmat();
  float4x4 winmat = main_view_.winmat();

  if (film.scaling_factor_get() > 1) {
    /* This whole section ensures that the render target pixel grid will match the film pixel grid.
     * Otherwise the weight computation inside the film accumulation will be wrong. */

    float left, right, bottom, top, near, far;
    projmat_dimensions(winmat.ptr(), &left, &right, &bottom, &top, &near, &far);
    const float2 bottom_left_with_overscan = float2(left, bottom);
    const float2 top_right_with_overscan = float2(right, top);
    const float2 render_size_with_overscan = top_right_with_overscan - bottom_left_with_overscan;

    float2 bottom_left = bottom_left_with_overscan;
    float2 top_right = top_right_with_overscan;
    float2 render_size = render_size_with_overscan;

    float overscan = inst_.camera.overscan();
    if (overscan > 0.0f) {
      /* Size of overscan on the screen. */
      const float max_size_with_overscan = math::reduce_max(render_size);
      const float max_size_original = max_size_with_overscan / (1.0f + 2.0f * overscan);
      const float overscan_size = (max_size_with_overscan - max_size_original) / 2.0f;
      /* Undo overscan to get the initial dimension of the screen. */
      bottom_left = bottom_left_with_overscan + overscan_size;
      top_right = top_right_with_overscan - overscan_size;
      /* Render target size on the screen (without overscan). */
      render_size = top_right - bottom_left;
    }

    /* Final pixel size on the screen. */
    const float2 pixel_size = render_size / float2(film.film_extent_get());

    /* Render extent in final film pixel unit. */
    const int2 render_extent = film.render_extent_get() * film.scaling_factor_get();
    const int overscan_pixels = film.render_overscan_get() * film.scaling_factor_get();

    const float2 render_bottom_left = bottom_left - pixel_size * float(overscan_pixels);
    const float2 render_top_right = render_bottom_left + pixel_size * float2(render_extent);

    if (main_view_.is_persp()) {
      winmat = math::projection::perspective(render_bottom_left.x,
                                             render_top_right.x,
                                             render_bottom_left.y,
                                             render_top_right.y,
                                             near,
                                             far);
    }
    else {
      winmat = math::projection::orthographic(render_bottom_left.x,
                                              render_top_right.x,
                                              render_bottom_left.y,
                                              render_top_right.y,
                                              near,
                                              far);
    }
  }

  /* Anti-Aliasing / Super-Sampling jitter. */
  float2 jitter = inst_.film.pixel_jitter_get() / float2(extent_);
  /* Transform to NDC space. */
  jitter *= 2.0f;

  window_translate_m4(winmat.ptr(), winmat.ptr(), UNPACK2(jitter));
  jitter_view_.sync(viewmat, winmat);

  /* FIXME(fclem): The offset may be noticeably large and the culling might make object pop
   * out of the blurring radius. To fix this, use custom enlarged culling matrix. */
  inst_.depth_of_field.jitter_apply(winmat, viewmat);
  render_view_.sync(viewmat, winmat);
}

/** \} */

/* -------------------------------------------------------------------- */
/** \name Capture View
 * \{ */

void CaptureView::render_world()
{
  const auto update_info = inst_.sphere_probes.world_update_info_pop();
  if (!update_info.has_value()) {
    return;
  }

  View view = {"Capture.View"};
  GPU_debug_group_begin("World.Capture");

  if (update_info->do_render) {
    for (int face : IndexRange(6)) {
      float4x4 view_m4 = cubeface_mat(face);
      float4x4 win_m4 = math::projection::perspective(-update_info->clipping_distances.x,
                                                      update_info->clipping_distances.x,
                                                      -update_info->clipping_distances.x,
                                                      update_info->clipping_distances.x,
                                                      update_info->clipping_distances.x,
                                                      update_info->clipping_distances.y);
      view.sync(view_m4, win_m4);

      combined_fb_.ensure(GPU_ATTACHMENT_NONE,
                          GPU_ATTACHMENT_TEXTURE_CUBEFACE(inst_.sphere_probes.cubemap_tx_, face));
      GPU_framebuffer_bind(combined_fb_);
      inst_.pipelines.world.render(view);
    }

    inst_.sphere_probes.remap_to_octahedral_projection(update_info->atlas_coord, true);
  }

  GPU_debug_group_end();
}

void CaptureView::render_probes()
{
  Framebuffer prepass_fb;
  View view = {"Capture.View"};
  while (const auto update_info = inst_.sphere_probes.probe_update_info_pop()) {
    GPU_debug_group_begin("Probe.Capture");

    if (!inst_.pipelines.data.is_sphere_probe) {
      inst_.pipelines.data.is_sphere_probe = true;
      inst_.uniform_data.push_update();
    }

    int2 extent = int2(update_info->cube_target_extent);
    inst_.render_buffers.acquire(extent);

    inst_.render_buffers.vector_tx.clear(float4(0.0f));
    prepass_fb.ensure(GPU_ATTACHMENT_TEXTURE(inst_.render_buffers.depth_tx),
                      GPU_ATTACHMENT_TEXTURE(inst_.render_buffers.vector_tx));

    inst_.gbuffer.acquire(extent,
                          inst_.pipelines.probe.closure_layer_count(),
                          inst_.pipelines.probe.normal_layer_count());

    for (int face : IndexRange(6)) {
      float4x4 view_m4 = cubeface_mat(face);
      view_m4 = math::translate(view_m4, -update_info->probe_pos);
      float4x4 win_m4 = math::projection::perspective(-update_info->clipping_distances.x,
                                                      update_info->clipping_distances.x,
                                                      -update_info->clipping_distances.x,
                                                      update_info->clipping_distances.x,
                                                      update_info->clipping_distances.x,
                                                      update_info->clipping_distances.y);
      view.sync(view_m4, win_m4);

      combined_fb_.ensure(GPU_ATTACHMENT_TEXTURE(inst_.render_buffers.depth_tx),
                          GPU_ATTACHMENT_TEXTURE_CUBEFACE(inst_.sphere_probes.cubemap_tx_, face));

      gbuffer_fb_.ensure(GPU_ATTACHMENT_TEXTURE(inst_.render_buffers.depth_tx),
                         GPU_ATTACHMENT_TEXTURE_CUBEFACE(inst_.sphere_probes.cubemap_tx_, face),
                         GPU_ATTACHMENT_TEXTURE(inst_.gbuffer.header_tx),
                         GPU_ATTACHMENT_TEXTURE_LAYER(inst_.gbuffer.normal_tx.layer_view(0), 0),
                         GPU_ATTACHMENT_TEXTURE_LAYER(inst_.gbuffer.closure_tx.layer_view(0), 0),
                         GPU_ATTACHMENT_TEXTURE_LAYER(inst_.gbuffer.closure_tx.layer_view(1), 0));

      GPU_framebuffer_bind(combined_fb_);
      GPU_framebuffer_clear_color_depth(combined_fb_, float4(0.0f, 0.0f, 0.0f, 1.0f), 1.0f);
      inst_.pipelines.probe.render(view,
                                   prepass_fb,
                                   combined_fb_,
                                   gbuffer_fb_,
                                   extent,
                                   inst_.sphere_probes.cubemap_face_views_[face]);
    }

    inst_.render_buffers.release();
    inst_.gbuffer.release();
    GPU_debug_group_end();
    inst_.sphere_probes.remap_to_octahedral_projection(update_info->atlas_coord, false);
  }

  if (inst_.pipelines.data.is_sphere_probe) {
    inst_.pipelines.data.is_sphere_probe = false;
    inst_.uniform_data.push_update();
  }
}

/** \} */

/* -------------------------------------------------------------------- */
/** \name Lookdev View
 * \{ */

void LookdevView::render()
{
  if (!inst_.lookdev.enabled_) {
    return;
  }
  GPU_debug_group_begin("Lookdev");

  const float radius = inst_.lookdev.sphere_radius_;
  const float clip = inst_.camera.data_get().clip_near;
  const float4x4 win_m4 = math::projection::orthographic_infinite(
      -radius, radius, -radius, radius, clip);
  const float4x4 &view_m4 = inst_.camera.data_get().viewmat;
  view_.sync(view_m4, win_m4);

  inst_.lookdev.draw(view_);
  inst_.lookdev.display();

  GPU_debug_group_end();
}

/** \} */

}  // namespace blender::eevee<|MERGE_RESOLUTION|>--- conflicted
+++ resolved
@@ -128,7 +128,7 @@
 
   /* TODO(NPR): This is supposed to go after deferred,
    * but NPR needs to read the background color too. */
-  inst_.pipelines.background.render(render_view_);
+  inst_.pipelines.background.render(render_view_, combined_fb_);
 
   /* TODO(Miguel Pozo): Deferred and forward prepass should happen before the GBuffer pass. */
   inst_.pipelines.deferred.render(main_view_,
@@ -140,11 +140,6 @@
                                   rt_buffer_opaque_,
                                   rt_buffer_refract_);
 
-<<<<<<< HEAD
-=======
-  inst_.pipelines.background.render(render_view_, combined_fb_);
-
->>>>>>> 2f493dc8
   inst_.gbuffer.release();
 
   inst_.volume.draw_compute(main_view_, extent_);
