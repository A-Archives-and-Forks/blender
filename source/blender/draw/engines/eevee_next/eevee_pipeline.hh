/* SPDX-FileCopyrightText: 2021 Blender Authors
 *
 * SPDX-License-Identifier: GPL-2.0-or-later */

/** \file
 * \ingroup eevee
 *
 * Shading passes contain drawcalls specific to shading pipelines.
 * They are shared across views.
 * This file is only for shading passes. Other passes are declared in their own module.
 */

#pragma once

#include "BLI_math_bits.h"

#include "DRW_render.hh"

#include "eevee_lut.hh"
#include "eevee_raytrace.hh"
#include "eevee_subsurface.hh"

#include <map>

struct Camera;

namespace blender::eevee {

class Instance;
struct RayTraceBuffer;

/* -------------------------------------------------------------------- */
/** \name World Background Pipeline
 *
 * Render world background values.
 * \{ */

class BackgroundPipeline {
 private:
  Instance &inst_;

  PassSimple clear_ps_ = {"World.Background.Clear"};
  PassSimple world_ps_ = {"World.Background"};

 public:
  BackgroundPipeline(Instance &inst) : inst_(inst){};

  void sync(GPUMaterial *gpumat, float background_opacity, float background_blur);
  void clear(View &view);
  void render(View &view, Framebuffer &combined_fb);
};

/** \} */

/* -------------------------------------------------------------------- */
/** \name World Probe Pipeline
 *
 * Renders a single side for the world reflection probe.
 * \{ */

class WorldPipeline {
 private:
  Instance &inst_;

  /* Dummy textures: required to reuse background shader and avoid another shader variation. */
  Texture dummy_renderpass_tx_;
  Texture dummy_cryptomatte_tx_;
  Texture dummy_aov_color_tx_;
  Texture dummy_aov_value_tx_;

  PassSimple cubemap_face_ps_ = {"World.Probe"};

 public:
  WorldPipeline(Instance &inst) : inst_(inst){};

  void sync(GPUMaterial *gpumat);
  void render(View &view);

};  // namespace blender::eevee

/** \} */

/* -------------------------------------------------------------------- */
/** \name World Volume Pipeline
 *
 * \{ */

class WorldVolumePipeline {
 private:
  Instance &inst_;
  bool is_valid_;

  PassSimple world_ps_ = {"World.Volume"};

 public:
  WorldVolumePipeline(Instance &inst) : inst_(inst){};

  void sync(GPUMaterial *gpumat);
  void render(View &view);
};

/** \} */

/* -------------------------------------------------------------------- */
/** \name Shadow Pass
 *
 * \{ */

class ShadowPipeline {
 private:
  Instance &inst_;

  /* Shadow update pass. */
  PassMain render_ps_ = {"Shadow.Surface"};
  /* Shadow surface render sub-passes. */
  PassMain::Sub *surface_double_sided_ps_ = nullptr;
  PassMain::Sub *surface_single_sided_ps_ = nullptr;

 public:
  ShadowPipeline(Instance &inst) : inst_(inst){};

  PassMain::Sub *surface_material_add(::Material *material, GPUMaterial *gpumat);

  void sync();

  void render(View &view);
};

/** \} */

/* -------------------------------------------------------------------- */
/** \name Forward Pass
 *
 * Handles alpha blended surfaces and NPR materials (using Closure to RGBA).
 * \{ */

class ForwardPipeline {
 private:
  Instance &inst_;

  PassMain prepass_ps_ = {"Prepass"};
  PassMain::Sub *prepass_single_sided_static_ps_ = nullptr;
  PassMain::Sub *prepass_single_sided_moving_ps_ = nullptr;
  PassMain::Sub *prepass_double_sided_static_ps_ = nullptr;
  PassMain::Sub *prepass_double_sided_moving_ps_ = nullptr;

  PassMain opaque_ps_ = {"Shading"};
  PassMain::Sub *opaque_single_sided_ps_ = nullptr;
  PassMain::Sub *opaque_double_sided_ps_ = nullptr;

  PassSortable transparent_ps_ = {"Forward.Transparent"};
  float3 camera_forward_;

  bool has_opaque_ = false;
  bool has_transparent_ = false;

 public:
  ForwardPipeline(Instance &inst) : inst_(inst){};

  void sync();

  PassMain::Sub *prepass_opaque_add(::Material *blender_mat, GPUMaterial *gpumat, bool has_motion);
  PassMain::Sub *material_opaque_add(::Material *blender_mat, GPUMaterial *gpumat);

  PassMain::Sub *prepass_transparent_add(const Object *ob,
                                         ::Material *blender_mat,
                                         GPUMaterial *gpumat);
  PassMain::Sub *material_transparent_add(const Object *ob,
                                          ::Material *blender_mat,
                                          GPUMaterial *gpumat);

  void render(View &view, Framebuffer &prepass_fb, Framebuffer &combined_fb, int2 extent);
};

/** \} */

/* -------------------------------------------------------------------- */
/** \name Deferred lighting.
 * \{ */

struct DeferredLayerBase {
  PassMain prepass_ps_ = {"Prepass"};
  PassMain::Sub *prepass_single_sided_static_ps_ = nullptr;
  PassMain::Sub *prepass_single_sided_moving_ps_ = nullptr;
  PassMain::Sub *prepass_double_sided_static_ps_ = nullptr;
  PassMain::Sub *prepass_double_sided_moving_ps_ = nullptr;

  PassMain gbuffer_ps_ = {"Shading"};
  /* Shaders that use the ClosureToRGBA node needs to be rendered first.
   * Consider they hybrid forward and deferred. */
  PassMain::Sub *gbuffer_single_sided_hybrid_ps_ = nullptr;
  PassMain::Sub *gbuffer_double_sided_hybrid_ps_ = nullptr;
  PassMain::Sub *gbuffer_single_sided_ps_ = nullptr;
  PassMain::Sub *gbuffer_double_sided_ps_ = nullptr;

  PassMain npr_ps_ = {"NPR"};
  PassMain::Sub *npr_single_sided_ps_ = nullptr;
  PassMain::Sub *npr_double_sided_ps_ = nullptr;

  /* Closures bits from the materials in this pass. */
  eClosureBits closure_bits_ = CLOSURE_NONE;
  /* Maximum closure count considering all material in this pass. */
  int closure_count_ = 0;

  /* Stencil values used during the deferred pipeline. */
  enum class StencilBits : uint8_t {
    /* Bits 0 to 1 are reserved for closure count [0..3]. */
    CLOSURE_COUNT_0 = (1u << 0u),
    CLOSURE_COUNT_1 = (1u << 1u),
    /* Set for pixels have a transmission closure. */
    TRANSMISSION = (1u << 2u),
    /** Bits set by the StencilClassify pass. Set per pixel from gbuffer header data. */
    HEADER_BITS = CLOSURE_COUNT_0 | CLOSURE_COUNT_1 | TRANSMISSION,

    /* Set for materials that uses the shadow amend pass. */
    THICKNESS_FROM_SHADOW = (1u << 3u),
    /** Bits set by the material gbuffer pass. Set per materials. */
    MATERIAL_BITS = THICKNESS_FROM_SHADOW,
  };

  /* Return the amount of gbuffer layer needed. */
  int closure_layer_count() const
  {
    /* Diffuse and translucent require only one layer. */
    int count = count_bits_i(closure_bits_ & (CLOSURE_DIFFUSE | CLOSURE_TRANSLUCENT));
    /* SSS require an additional layer compared to diffuse. */
    count += count_bits_i(closure_bits_ & CLOSURE_SSS);
    /* Reflection and refraction can have at most two layers. */
    count += 2 * count_bits_i(closure_bits_ &
                              (CLOSURE_REFRACTION | CLOSURE_REFLECTION | CLOSURE_CLEARCOAT));
    return count;
  }

  /* Return the amount of gbuffer layer needed. */
  int normal_layer_count() const
  {
    /* TODO(fclem): We could count the number of different tangent frame in the shader and use
     * min(tangent_frame_count, closure_count) once we have the normal reuse optimization.
     * For now, allocate a split normal layer for each Closure. */
    int count = count_bits_i(closure_bits_ &
                             (CLOSURE_REFRACTION | CLOSURE_REFLECTION | CLOSURE_CLEARCOAT |
                              CLOSURE_DIFFUSE | CLOSURE_TRANSLUCENT));
    /* Count the additional infos layer needed by some closures. */
    count += count_bits_i(closure_bits_ & (CLOSURE_SSS | CLOSURE_TRANSLUCENT));
    return count;
  }

  void gbuffer_pass_sync(Instance &inst);
  template<typename F> void npr_pass_sync(Instance &inst, F callback);
};

class DeferredPipeline;

class DeferredLayer : DeferredLayerBase {
  friend DeferredPipeline;

 private:
  Instance &inst_;

  static constexpr int max_lighting_tile_count_ = 128 * 128;

  /* Evaluate all light objects contribution. */
  PassSimple eval_light_ps_ = {"EvalLights"};
  /* Combine direct and indirect light contributions and apply BSDF color. */
  PassSimple combine_ps_ = {"Combine"};

  /**
   * Accumulation textures for all stages of lighting evaluation (Light, SSR, SSSS, SSGI ...).
   * These are split and separate from the main radiance buffer in order to accumulate light for
   * the render passes and avoid too much bandwidth waste. Otherwise, we would have to load the
   * BSDF color and do additive blending for each of the lighting step.
   *
   * NOTE: Not to be confused with the render passes.
   * NOTE: Using array of texture instead of texture array to allow to use TextureFromPool.
   */
  TextureFromPool direct_radiance_txs_[3] = {
      {"direct_radiance_1"}, {"direct_radiance_2"}, {"direct_radiance_3"}};
  /* NOTE: Only used when `use_split_radiance` is true. */
  TextureFromPool indirect_radiance_txs_[3] = {
      {"indirect_radiance_1"}, {"indirect_radiance_2"}, {"indirect_radiance_3"}};
  /* Used when there is no indirect radiance buffer. */
  Texture dummy_black = {"dummy_black"};
  /* Reference to ray-tracing results. */
  GPUTexture *radiance_feedback_tx_ = nullptr;
  GPUTexture *radiance_back_tx_ = nullptr;
  GPUTexture *npr_radiance_input_tx_ = nullptr;

  /**
   * Tile texture containing several bool per tile indicating presence of feature.
   * It is used to select specialized shader for each tile.
   */
  Texture tile_mask_tx_ = {"tile_mask_tx_"};

  RayTraceResult indirect_result_;

  bool use_split_radiance_ = true;
  /* Output radiance from the combine shader instead of copy. Allow passing unclamped result. */
  bool use_feedback_output_ = false;
  bool use_raytracing_ = false;
  bool use_screen_transmission_ = false;
  bool use_screen_reflection_ = false;
  bool use_clamp_direct_ = false;
  bool use_clamp_indirect_ = false;

 public:
  DeferredLayer(Instance &inst) : inst_(inst)
  {
    float4 data(0.0f);
    dummy_black.ensure_2d(RAYTRACE_RADIANCE_FORMAT,
                          int2(1),
                          GPU_TEXTURE_USAGE_SHADER_READ | GPU_TEXTURE_USAGE_SHADER_WRITE,
                          data);
  }

  void begin_sync();
  void end_sync(bool is_first_pass, bool is_last_pass, bool next_layer_has_transmission);

  PassMain::Sub *prepass_add(::Material *blender_mat, GPUMaterial *gpumat, bool has_motion);
  PassMain::Sub *material_add(::Material *blender_mat, GPUMaterial *gpumat);
  PassMain::Sub *npr_add(::Material *blender_mat, GPUMaterial *gpumat);

  bool is_empty() const
  {
    return closure_count_ == 0;
  }

  bool has_transmission() const
  {
    return closure_bits_ & CLOSURE_TRANSMISSION;
  }

  /* Returns the radiance buffer to feed the next layer. */
  GPUTexture *render(View &main_view,
                     View &render_view,
                     Framebuffer &prepass_fb,
                     Framebuffer &combined_fb,
                     Framebuffer &gbuffer_fb,
                     int2 extent,
                     RayTraceBuffer &rt_buffer,
                     GPUTexture *radiance_behind_tx);
};

class DeferredPipeline {
  friend DeferredLayer;

 private:
  Instance &inst_;
  /* Gbuffer filling passes. We could have an arbitrary number of them but for now we just have
   * a hardcoded number of them. */
  DeferredLayer opaque_layer_;
  std::map<short, std::unique_ptr<DeferredLayer>> refraction_layers_;
  DeferredLayer volumetric_layer_;

  PassSimple debug_draw_ps_ = {"debug_gbuffer"};

  bool use_combined_lightprobe_eval;

 public:
  DeferredPipeline(Instance &inst) : inst_(inst), opaque_layer_(inst), volumetric_layer_(inst){};

  void begin_sync();
  void end_sync();

<<<<<<< HEAD
  PassMain::Sub *prepass_add(::Material *material,
                             GPUMaterial *gpumat,
                             bool has_motion,
                             short refraction_layer);
  PassMain::Sub *material_add(::Material *material, GPUMaterial *gpumat, short refraction_layer);
  PassMain::Sub *npr_add(::Material *blender_mat, GPUMaterial *gpumat, short refraction_layer);
=======
  PassMain::Sub *prepass_add(::Material *blender_mat, GPUMaterial *gpumat, bool has_motion);
  PassMain::Sub *material_add(::Material *blender_mat, GPUMaterial *gpumat);
>>>>>>> 99d028cd

  void render(View &main_view,
              View &render_view,
              Framebuffer &prepass_fb,
              Framebuffer &combined_fb,
              Framebuffer &gbuffer_fb,
              int2 extent,
              RayTraceBuffer &rt_buffer_opaque_layer,
              RayTraceBuffer &rt_buffer_refract_layer);

  /* Return the maximum amount of gbuffer layer needed. */
  int closure_layer_count() const
  {
    int max_count = opaque_layer_.closure_layer_count();
    for (auto &[index, layer] : refraction_layers_) {
      max_count = math::max(max_count, layer->closure_layer_count());
    }
    return max_count;
  }

  /* Return the maximum amount of gbuffer layer needed. */
  int normal_layer_count() const
  {
    int max_count = opaque_layer_.normal_layer_count();
    for (auto &[index, layer] : refraction_layers_) {
      max_count = math::max(max_count, layer->normal_layer_count());
    }
    return max_count;
  }

  void debug_draw(draw::View &view, GPUFrameBuffer *combined_fb);

  bool is_empty() const
  {
    return opaque_layer_.is_empty() && refraction_layers_.empty();
  }

 private:
  void debug_pass_sync();
  DeferredLayer &get_refraction_layer(short index);
};

/** \} */

/* -------------------------------------------------------------------- */
/** \name Volume Pass
 *
 * \{ */

struct VolumeObjectBounds {
  /* Screen 2D bounds for layer intersection check. */
  std::optional<Bounds<float2>> screen_bounds;
  /* Combined bounds in Z. Allow tighter integration bounds. */
  std::optional<Bounds<float>> z_range;

  VolumeObjectBounds(const Camera &camera, Object *ob);
};

/**
 * A volume layer contains a list of non-overlapping volume objects.
 */
class VolumeLayer {
 public:
  bool use_hit_list = false;
  bool is_empty = true;
  bool finalized = false;
  bool has_scatter = false;
  bool has_absorption = false;

 private:
  Instance &inst_;

  PassMain volume_layer_ps_ = {"Volume.Layer"};
  /* Sub-passes of volume_layer_ps. */
  PassMain::Sub *occupancy_ps_;
  PassMain::Sub *material_ps_;
  /* List of bounds from all objects contained inside this pass. */
  Vector<std::optional<Bounds<float2>>> object_bounds_;
  /* Combined bounds from object_bounds_. */
  std::optional<Bounds<float2>> combined_screen_bounds_;

 public:
  VolumeLayer(Instance &inst) : inst_(inst)
  {
    this->sync();
  }

  PassMain::Sub *occupancy_add(const Object *ob,
                               const ::Material *blender_mat,
                               GPUMaterial *gpumat);
  PassMain::Sub *material_add(const Object *ob,
                              const ::Material *blender_mat,
                              GPUMaterial *gpumat);

  /* Return true if the given bounds overlaps any of the contained object in this layer. */
  bool bounds_overlaps(const VolumeObjectBounds &object_bounds) const;

  void add_object_bound(const VolumeObjectBounds &object_bounds);

  void sync();
  void render(View &view, Texture &occupancy_tx);
};

class VolumePipeline {
 private:
  Instance &inst_;

  Vector<std::unique_ptr<VolumeLayer>> layers_;

  /* Combined bounds in Z. Allow tighter integration bounds. */
  std::optional<Bounds<float>> object_integration_range_;
  /* Aggregated properties of all volume objects. */
  bool has_scatter_ = false;
  bool has_absorption_ = false;

 public:
  VolumePipeline(Instance &inst) : inst_(inst){};

  void sync();
  void render(View &view, Texture &occupancy_tx);

  /**
   * Returns correct volume layer for a given object and add the object to the layer.
   * Returns nullptr if the object is not visible at all.
   */
  VolumeLayer *register_and_get_layer(Object *ob);

  std::optional<Bounds<float>> object_integration_range() const;

  bool has_scatter() const
  {
    for (const auto &layer : layers_) {
      if (layer->has_scatter) {
        return true;
      }
    }
    return false;
  }
  bool has_absorption() const
  {
    for (const auto &layer : layers_) {
      if (layer->has_absorption) {
        return true;
      }
    }
    return false;
  }

  /* Returns true if any volume layer uses the hist list. */
  bool use_hit_list() const;
};

/** \} */

/* -------------------------------------------------------------------- */
/** \name Deferred Probe Capture.
 * \{ */

class DeferredProbePipeline {
 private:
  Instance &inst_;

  DeferredLayerBase opaque_layer_;

  PassSimple eval_light_ps_ = {"EvalLights"};

  Texture dummy_black_ = {"dummy_black"};
  GPUTexture *npr_radiance_input_tx_ = nullptr;

 public:
  DeferredProbePipeline(Instance &inst) : inst_(inst){};

  void begin_sync();
  void end_sync();

<<<<<<< HEAD
  PassMain::Sub *prepass_add(::Material *material, GPUMaterial *gpumat);
  PassMain::Sub *material_add(::Material *material, GPUMaterial *gpumat);
  PassMain::Sub *npr_add(::Material *blender_mat, GPUMaterial *gpumat);
=======
  PassMain::Sub *prepass_add(::Material *blender_mat, GPUMaterial *gpumat);
  PassMain::Sub *material_add(::Material *blender_mat, GPUMaterial *gpumat);
>>>>>>> 99d028cd

  void render(View &view,
              Framebuffer &prepass_fb,
              Framebuffer &combined_fb,
              Framebuffer &gbuffer_fb,
              int2 extent,
              GPUTexture *combined_tx);

  /* Return the maximum amount of gbuffer layer needed. */
  int closure_layer_count() const
  {
    return opaque_layer_.closure_layer_count();
  }

  /* Return the maximum amount of gbuffer layer needed. */
  int normal_layer_count() const
  {
    return opaque_layer_.normal_layer_count();
  }
};

/** \} */

/* -------------------------------------------------------------------- */
/** \name Deferred Planar Probe Capture.
 * \{ */

class PlanarProbePipeline : DeferredLayerBase {
 private:
  Instance &inst_;

  PassSimple eval_light_ps_ = {"EvalLights"};

  Texture dummy_black_ = {"dummy_black"};
  GPUTexture *npr_radiance_input_tx_ = nullptr;

 public:
  PlanarProbePipeline(Instance &inst) : inst_(inst){};

  void begin_sync();
  void end_sync();

<<<<<<< HEAD
  PassMain::Sub *prepass_add(::Material *material, GPUMaterial *gpumat);
  PassMain::Sub *material_add(::Material *material, GPUMaterial *gpumat);
  PassMain::Sub *npr_add(::Material *blender_mat, GPUMaterial *gpumat);
=======
  PassMain::Sub *prepass_add(::Material *blender_mat, GPUMaterial *gpumat);
  PassMain::Sub *material_add(::Material *blender_mat, GPUMaterial *gpumat);
>>>>>>> 99d028cd

  void render(View &view,
              GPUTexture *depth_layer_tx,
              Framebuffer &gbuffer,
              Framebuffer &combined_fb,
              int2 extent,
              GPUTexture *combined_tx);
};

/** \} */

/* -------------------------------------------------------------------- */
/** \name Capture Pipeline
 *
 * \{ */

class CapturePipeline {
 private:
  Instance &inst_;

  PassMain surface_ps_ = {"Capture.Surface"};

 public:
  CapturePipeline(Instance &inst) : inst_(inst){};

  PassMain::Sub *surface_material_add(::Material *blender_mat, GPUMaterial *gpumat);

  void sync();
  void render(View &view);
};

/** \} */

/* -------------------------------------------------------------------- */
/** \name Utility texture
 *
 * 64x64 2D array texture containing LUT tables and blue noises.
 * \{ */

class UtilityTexture : public Texture {
  struct Layer {
    float4 data[UTIL_TEX_SIZE][UTIL_TEX_SIZE];
  };

  static constexpr int lut_size = UTIL_TEX_SIZE;
  static constexpr int lut_size_sqr = lut_size * lut_size;
  static constexpr int layer_count = UTIL_BTDF_LAYER + UTIL_BTDF_LAYER_COUNT;

 public:
  UtilityTexture()
      : Texture("UtilityTx",
                GPU_RGBA16F,
                GPU_TEXTURE_USAGE_SHADER_READ,
                int2(lut_size),
                layer_count,
                nullptr)
  {
    Vector<Layer> data(layer_count);
    {
      Layer &layer = data[UTIL_BLUE_NOISE_LAYER];
      memcpy(layer.data, lut::blue_noise, sizeof(layer));
    }
    {
      Layer &layer = data[UTIL_SSS_TRANSMITTANCE_PROFILE_LAYER];
      for (auto y : IndexRange(lut_size)) {
        for (auto x : IndexRange(lut_size)) {
          /* Repeatedly stored on every row for correct interpolation. */
          layer.data[y][x][0] = lut::burley_sss_profile[x][0];
          layer.data[y][x][1] = lut::random_walk_sss_profile[x][0];
          layer.data[y][x][2] = 0.0f;
          layer.data[y][x][UTIL_DISK_INTEGRAL_COMP] = lut::ltc_disk_integral[y][x][0];
        }
      }
      BLI_assert(UTIL_SSS_TRANSMITTANCE_PROFILE_LAYER == UTIL_DISK_INTEGRAL_LAYER);
    }
    {
      Layer &layer = data[UTIL_LTC_MAT_LAYER];
      memcpy(layer.data, lut::ltc_mat_ggx, sizeof(layer));
    }
    {
      Layer &layer = data[UTIL_BSDF_LAYER];
      for (auto x : IndexRange(lut_size)) {
        for (auto y : IndexRange(lut_size)) {
          layer.data[y][x][0] = lut::brdf_ggx[y][x][0];
          layer.data[y][x][1] = lut::brdf_ggx[y][x][1];
          layer.data[y][x][2] = lut::brdf_ggx[y][x][2];
          layer.data[y][x][3] = 0.0f;
        }
      }
    }
    {
      for (auto layer_id : IndexRange(16)) {
        Layer &layer = data[UTIL_BTDF_LAYER + layer_id];
        for (auto x : IndexRange(lut_size)) {
          for (auto y : IndexRange(lut_size)) {
            layer.data[y][x][0] = lut::bsdf_ggx[layer_id][y][x][0];
            layer.data[y][x][1] = lut::bsdf_ggx[layer_id][y][x][1];
            layer.data[y][x][2] = lut::bsdf_ggx[layer_id][y][x][2];
            layer.data[y][x][3] = lut::btdf_ggx[layer_id][y][x][0];
          }
        }
      }
    }
    GPU_texture_update_mipmap(*this, 0, GPU_DATA_FLOAT, data.data());
  }

  ~UtilityTexture() = default;
};

/** \} */

/* -------------------------------------------------------------------- */
/** \name Pipelines
 *
 * Contains Shading passes. Shared between views. Objects will subscribe to at least one of them.
 * \{ */

class PipelineModule {
 public:
  BackgroundPipeline background;
  WorldPipeline world;
  WorldVolumePipeline world_volume;
  DeferredProbePipeline probe;
  PlanarProbePipeline planar;
  DeferredPipeline deferred;
  ForwardPipeline forward;
  ShadowPipeline shadow;
  VolumePipeline volume;
  CapturePipeline capture;

  UtilityTexture utility_tx;
  PipelineInfoData &data;

  PipelineModule(Instance &inst, PipelineInfoData &data)
      : background(inst),
        world(inst),
        world_volume(inst),
        probe(inst),
        planar(inst),
        deferred(inst),
        forward(inst),
        shadow(inst),
        volume(inst),
        capture(inst),
        data(data){};

  void begin_sync()
  {
    data.is_sphere_probe = false;
    probe.begin_sync();
    planar.begin_sync();
    deferred.begin_sync();
    forward.sync();
    shadow.sync();
    volume.sync();
    capture.sync();
  }

  void end_sync()
  {
    probe.end_sync();
    planar.end_sync();
    deferred.end_sync();
  }

  PassMain::Sub *material_add(Object * /*ob*/ /* TODO remove. */,
                              ::Material *blender_mat,
                              GPUMaterial *gpumat,
                              eMaterialPipeline pipeline_type,
                              eMaterialProbe probe_capture,
                              short refraction_layer)
  {
    if (probe_capture == MAT_PROBE_REFLECTION) {
      switch (pipeline_type) {
        case MAT_PIPE_PREPASS_DEFERRED:
          return probe.prepass_add(blender_mat, gpumat);
        case MAT_PIPE_DEFERRED:
          return probe.material_add(blender_mat, gpumat);
        case MAT_PIPE_DEFERRED_NPR:
          return probe.npr_add(blender_mat, gpumat);
        default:
          BLI_assert_unreachable();
          break;
      }
    }
    if (probe_capture == MAT_PROBE_PLANAR) {
      switch (pipeline_type) {
        case MAT_PIPE_PREPASS_PLANAR:
          return planar.prepass_add(blender_mat, gpumat);
        case MAT_PIPE_DEFERRED:
          return planar.material_add(blender_mat, gpumat);
        case MAT_PIPE_DEFERRED_NPR:
          return planar.npr_add(blender_mat, gpumat);
        default:
          BLI_assert_unreachable();
          break;
      }
    }

    switch (pipeline_type) {
      case MAT_PIPE_PREPASS_DEFERRED:
        return deferred.prepass_add(blender_mat, gpumat, false, refraction_layer);
      case MAT_PIPE_PREPASS_FORWARD:
        return forward.prepass_opaque_add(blender_mat, gpumat, false);
      case MAT_PIPE_PREPASS_OVERLAP:
        BLI_assert_msg(0, "Overlap prepass should register to the forward pipeline directly.");
        return nullptr;

      case MAT_PIPE_PREPASS_DEFERRED_VELOCITY:
        return deferred.prepass_add(blender_mat, gpumat, true, refraction_layer);
      case MAT_PIPE_PREPASS_FORWARD_VELOCITY:
        return forward.prepass_opaque_add(blender_mat, gpumat, true);

      case MAT_PIPE_DEFERRED:
        return deferred.material_add(blender_mat, gpumat, refraction_layer);
      case MAT_PIPE_DEFERRED_NPR:
        return deferred.npr_add(blender_mat, gpumat, refraction_layer);
      case MAT_PIPE_FORWARD:
        return forward.material_opaque_add(blender_mat, gpumat);
      case MAT_PIPE_SHADOW:
        return shadow.surface_material_add(blender_mat, gpumat);
      case MAT_PIPE_CAPTURE:
        return capture.surface_material_add(blender_mat, gpumat);

      case MAT_PIPE_VOLUME_OCCUPANCY:
      case MAT_PIPE_VOLUME_MATERIAL:
        BLI_assert_msg(0, "Volume shaders must register to the volume pipeline directly.");
        return nullptr;

      case MAT_PIPE_PREPASS_PLANAR:
        /* Should be handled by the `probe_capture == MAT_PROBE_PLANAR` case. */
        BLI_assert_unreachable();
        return nullptr;
    }
    return nullptr;
  }
};

/** \} */

}  // namespace blender::eevee<|MERGE_RESOLUTION|>--- conflicted
+++ resolved
@@ -361,17 +361,14 @@
   void begin_sync();
   void end_sync();
 
-<<<<<<< HEAD
-  PassMain::Sub *prepass_add(::Material *material,
+  PassMain::Sub *prepass_add(::Material *blender_mat,
                              GPUMaterial *gpumat,
                              bool has_motion,
                              short refraction_layer);
-  PassMain::Sub *material_add(::Material *material, GPUMaterial *gpumat, short refraction_layer);
+  PassMain::Sub *material_add(::Material *blender_mat,
+                              GPUMaterial *gpumat,
+                              short refraction_layer);
   PassMain::Sub *npr_add(::Material *blender_mat, GPUMaterial *gpumat, short refraction_layer);
-=======
-  PassMain::Sub *prepass_add(::Material *blender_mat, GPUMaterial *gpumat, bool has_motion);
-  PassMain::Sub *material_add(::Material *blender_mat, GPUMaterial *gpumat);
->>>>>>> 99d028cd
 
   void render(View &main_view,
               View &render_view,
@@ -547,14 +544,9 @@
   void begin_sync();
   void end_sync();
 
-<<<<<<< HEAD
-  PassMain::Sub *prepass_add(::Material *material, GPUMaterial *gpumat);
-  PassMain::Sub *material_add(::Material *material, GPUMaterial *gpumat);
-  PassMain::Sub *npr_add(::Material *blender_mat, GPUMaterial *gpumat);
-=======
   PassMain::Sub *prepass_add(::Material *blender_mat, GPUMaterial *gpumat);
   PassMain::Sub *material_add(::Material *blender_mat, GPUMaterial *gpumat);
->>>>>>> 99d028cd
+  PassMain::Sub *npr_add(::Material *blender_mat, GPUMaterial *gpumat);
 
   void render(View &view,
               Framebuffer &prepass_fb,
@@ -597,14 +589,9 @@
   void begin_sync();
   void end_sync();
 
-<<<<<<< HEAD
-  PassMain::Sub *prepass_add(::Material *material, GPUMaterial *gpumat);
-  PassMain::Sub *material_add(::Material *material, GPUMaterial *gpumat);
-  PassMain::Sub *npr_add(::Material *blender_mat, GPUMaterial *gpumat);
-=======
   PassMain::Sub *prepass_add(::Material *blender_mat, GPUMaterial *gpumat);
   PassMain::Sub *material_add(::Material *blender_mat, GPUMaterial *gpumat);
->>>>>>> 99d028cd
+  PassMain::Sub *npr_add(::Material *blender_mat, GPUMaterial *gpumat);
 
   void render(View &view,
               GPUTexture *depth_layer_tx,
