--- conflicted
+++ resolved
@@ -21,11 +21,9 @@
 #include "eevee_raytrace.hh"
 #include "eevee_subsurface.hh"
 
-<<<<<<< HEAD
 #include <map>
-=======
+
 struct Camera;
->>>>>>> 2f493dc8
 
 namespace blender::eevee {
 
