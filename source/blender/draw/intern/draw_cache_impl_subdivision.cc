--- conflicted
+++ resolved
@@ -2230,20 +2230,10 @@
   const Span<float3> coarse_positions = coarse_mesh->vert_positions();
   const Span<int2> coarse_edges = coarse_mesh->edges();
 
-<<<<<<< HEAD
-  int *vert_to_edge_buffer;
-  MeshElemMap *vert_to_edge_map;
-  BKE_mesh_vert_edge_map_create(&vert_to_edge_map,
-                                &vert_to_edge_buffer,
-                                coarse_edges.data(),
-                                coarse_positions.size(),
-                                coarse_edges.size());
-=======
   blender::Array<int> vert_to_edge_offsets;
   blender::Array<int> vert_to_edge_indices;
   const blender::GroupedSpan<int> vert_to_edge_map = blender::bke::mesh::build_vert_to_edge_map(
       coarse_edges, coarse_mesh->totvert, vert_to_edge_offsets, vert_to_edge_indices);
->>>>>>> 30a25a42
 
   for (int i = 0; i < coarse_loose_edge_len; i++) {
     const int coarse_edge_index = cache->loose_geom.edges[i];
