/* SPDX-License-Identifier: GPL-2.0-or-later
 * Copyright 2022 Blender Foundation. */

/** \file
 * \ingroup draw
 */

#pragma once

/* Needed for BKE_ccg.h. */
#include "BLI_assert.h"
#include "BLI_bitmap.h"

#include "BKE_ccg.h"

#ifdef __cplusplus
extern "C" {
#endif

struct PBVHAttrReq;
struct GPUBatch;
struct PBVHNode;
struct GSet;
struct DMFlagMat;
struct Mesh;
struct MLoopTri;
struct PBVHTriBuf;
struct CustomData;
<<<<<<< HEAD
struct MEdge;
struct MSculptVert;
=======
>>>>>>> 0a3df611
struct MLoop;
struct MPoly;
struct SubdivCCG;
struct BMesh;

typedef struct PBVHBatches PBVHBatches;

typedef struct PBVH_GPU_Args {
  int pbvh_type;

  struct BMesh *bm;
  const struct Mesh *me;
  const float (*vert_positions)[3];
  const struct MLoop *mloop;
  const struct MPoly *mpoly;
  int mesh_verts_num, mesh_faces_num, mesh_grids_num;
  struct CustomData *vdata, *ldata, *pdata;
  const float (*vert_normals)[3];

  const char *active_color;
  const char *render_color;

  int face_sets_color_seed, face_sets_color_default;
  int *face_sets; /* for PBVH_FACES and PBVH_GRIDS */

  struct SubdivCCG *subdiv_ccg;
  const struct DMFlagMat *grid_flag_mats;
  const int *grid_indices;
  CCGKey ccg_key;
  CCGElem **grids;
  void **gridfaces;
  BLI_bitmap **grid_hidden;

  int *prim_indices;
  int totprim;

  const bool *hide_poly;

  int node_verts_num;

  const struct MLoopTri *mlooptri;
  struct PBVHNode *node;

  bool flat_vcol_shading;
  bool show_orig;

  /* BMesh. */
  struct TableGSet *bm_unique_vert, *bm_other_verts, *bm_faces;
  int cd_mask_layer;
  struct PBVHTriBuf *tribuf, *tri_buffers;
  int tot_tri_buffers, updategen;
  struct MSculptVert *msculptverts;
} PBVH_GPU_Args;

typedef struct PBVHGPUFormat PBVHGPUFormat;

void DRW_pbvh_node_update(PBVHBatches *batches, PBVH_GPU_Args *args);
void DRW_pbvh_update_pre(PBVHBatches *batches, PBVH_GPU_Args *args);

void DRW_pbvh_node_gpu_flush(PBVHBatches *batches);
struct PBVHBatches *DRW_pbvh_node_create(PBVH_GPU_Args *args);
void DRW_pbvh_node_free(PBVHBatches *batches);
struct GPUBatch *DRW_pbvh_tris_get(PBVHBatches *batches,
                                   struct PBVHAttrReq *attrs,
                                   int attrs_num,
                                   PBVH_GPU_Args *args,
                                   int *r_prim_count,
                                   bool do_coarse_grids);
struct GPUBatch *DRW_pbvh_lines_get(struct PBVHBatches *batches,
                                    struct PBVHAttrReq *attrs,
                                    int attrs_num,
                                    PBVH_GPU_Args *args,
                                    int *r_prim_count,
                                    bool do_coarse_grids);

#ifdef __cplusplus
}
#endif<|MERGE_RESOLUTION|>--- conflicted
+++ resolved
@@ -26,11 +26,8 @@
 struct MLoopTri;
 struct PBVHTriBuf;
 struct CustomData;
-<<<<<<< HEAD
 struct MEdge;
 struct MSculptVert;
-=======
->>>>>>> 0a3df611
 struct MLoop;
 struct MPoly;
 struct SubdivCCG;
