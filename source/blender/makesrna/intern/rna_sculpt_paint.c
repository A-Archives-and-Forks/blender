/* SPDX-License-Identifier: GPL-2.0-or-later */

/** \file
 * \ingroup RNA
 */

#include <stdlib.h>

#include "BLI_math.h"
#include "BLI_utildefines.h"

#include "RNA_access.h"
#include "RNA_define.h"
#include "RNA_enum_types.h"

#include "rna_internal.h"

#include "DNA_ID.h"
#include "DNA_brush_types.h"
#include "DNA_gpencil_legacy_types.h"
#include "DNA_scene_types.h"
#include "DNA_screen_types.h"
#include "DNA_space_types.h"

#include "BKE_brush.h"
#include "BKE_layer.h"
#include "BKE_material.h"
#include "BKE_paint.h"

#include "ED_image.h"

#include "WM_api.h"
#include "WM_types.h"

const EnumPropertyItem rna_enum_particle_edit_hair_brush_items[] = {
    {PE_BRUSH_COMB, "COMB", 0, "Comb", "Comb hairs"},
    {PE_BRUSH_SMOOTH, "SMOOTH", 0, "Smooth", "Smooth hairs"},
    {PE_BRUSH_ADD, "ADD", 0, "Add", "Add hairs"},
    {PE_BRUSH_LENGTH, "LENGTH", 0, "Length", "Make hairs longer or shorter"},
    {PE_BRUSH_PUFF, "PUFF", 0, "Puff", "Make hairs stand up"},
    {PE_BRUSH_CUT, "CUT", 0, "Cut", "Cut hairs"},
    {PE_BRUSH_WEIGHT, "WEIGHT", 0, "Weight", "Weight hair particles"},
    {0, NULL, 0, NULL, NULL},
};

#ifndef RNA_RUNTIME
static const EnumPropertyItem rna_enum_gpencil_lock_axis_items[] = {
    {GP_LOCKAXIS_VIEW,
     "VIEW",
     ICON_RESTRICT_VIEW_ON,
     "View",
     "Align strokes to current view plane"},
    {GP_LOCKAXIS_Y,
     "AXIS_Y",
     ICON_AXIS_FRONT,
     "Front (X-Z)",
     "Project strokes to plane locked to Y"},
    {GP_LOCKAXIS_X,
     "AXIS_X",
     ICON_AXIS_SIDE,
     "Side (Y-Z)",
     "Project strokes to plane locked to X"},
    {GP_LOCKAXIS_Z, "AXIS_Z", ICON_AXIS_TOP, "Top (X-Y)", "Project strokes to plane locked to Z"},
    {GP_LOCKAXIS_CURSOR,
     "CURSOR",
     ICON_PIVOT_CURSOR,
     "Cursor",
     "Align strokes to current 3D cursor orientation"},
    {0, NULL, 0, NULL, NULL},
};

static const EnumPropertyItem rna_enum_gpencil_paint_mode[] = {
    {GPPAINT_FLAG_USE_MATERIAL,
     "MATERIAL",
     0,
     "Material",
     "Paint using the active material base color"},
    {GPPAINT_FLAG_USE_VERTEXCOLOR,
     "VERTEXCOLOR",
     0,
     "Color Attribute",
     "Paint the material with a color attribute"},
    {0, NULL, 0, NULL, NULL},
};
#endif

static const EnumPropertyItem rna_enum_canvas_source_items[] = {
    {PAINT_CANVAS_SOURCE_COLOR_ATTRIBUTE, "COLOR_ATTRIBUTE", 0, "Color Attribute", ""},
    {PAINT_CANVAS_SOURCE_MATERIAL, "MATERIAL", 0, "Material", ""},
    {PAINT_CANVAS_SOURCE_IMAGE, "IMAGE", 0, "Image", ""},
    {0, NULL, 0, NULL, NULL},
};

const EnumPropertyItem rna_enum_symmetrize_direction_items[] = {
    {BMO_SYMMETRIZE_NEGATIVE_X, "NEGATIVE_X", 0, "-X to +X", ""},
    {BMO_SYMMETRIZE_POSITIVE_X, "POSITIVE_X", 0, "+X to -X", ""},

    {BMO_SYMMETRIZE_NEGATIVE_Y, "NEGATIVE_Y", 0, "-Y to +Y", ""},
    {BMO_SYMMETRIZE_POSITIVE_Y, "POSITIVE_Y", 0, "+Y to -Y", ""},

    {BMO_SYMMETRIZE_NEGATIVE_Z, "NEGATIVE_Z", 0, "-Z to +Z", ""},
    {BMO_SYMMETRIZE_POSITIVE_Z, "POSITIVE_Z", 0, "+Z to -Z", ""},
    {0, NULL, 0, NULL, NULL},
};

#ifdef RNA_RUNTIME
#  include "MEM_guardedalloc.h"

#  include "BKE_collection.h"
#  include "BKE_context.h"
#  include "BKE_gpencil_legacy.h"
#  include "BKE_object.h"
#  include "BKE_particle.h"
#  include "BKE_pbvh.h"
#  include "BKE_pointcache.h"

#  include "DEG_depsgraph.h"

#  include "ED_gpencil.h"
#  include "ED_paint.h"
#  include "ED_particle.h"

static void rna_GPencil_update(Main *UNUSED(bmain), Scene *scene, PointerRNA *UNUSED(ptr))
{
  /* mark all grease pencil datablocks of the scene */
  if (scene != NULL) {
    ED_gpencil_tag_scene_gpencil(scene);
  }
}

const EnumPropertyItem rna_enum_particle_edit_disconnected_hair_brush_items[] = {
    {PE_BRUSH_COMB, "COMB", 0, "Comb", "Comb hairs"},
    {PE_BRUSH_SMOOTH, "SMOOTH", 0, "Smooth", "Smooth hairs"},
    {PE_BRUSH_LENGTH, "LENGTH", 0, "Length", "Make hairs longer or shorter"},
    {PE_BRUSH_CUT, "CUT", 0, "Cut", "Cut hairs"},
    {PE_BRUSH_WEIGHT, "WEIGHT", 0, "Weight", "Weight hair particles"},
    {0, NULL, 0, NULL, NULL},
};

static const EnumPropertyItem particle_edit_cache_brush_items[] = {
    {PE_BRUSH_COMB, "COMB", 0, "Comb", "Comb paths"},
    {PE_BRUSH_SMOOTH, "SMOOTH", 0, "Smooth", "Smooth paths"},
    {PE_BRUSH_LENGTH, "LENGTH", 0, "Length", "Make paths longer or shorter"},
    {0, NULL, 0, NULL, NULL},
};

static PointerRNA rna_ParticleEdit_brush_get(PointerRNA *ptr)
{
  ParticleEditSettings *pset = (ParticleEditSettings *)ptr->data;
  ParticleBrushData *brush = NULL;

  brush = &pset->brush[pset->brushtype];

  return rna_pointer_inherit_refine(ptr, &RNA_ParticleBrush, brush);
}

static PointerRNA rna_ParticleBrush_curve_get(PointerRNA *ptr)
{
  return rna_pointer_inherit_refine(ptr, &RNA_CurveMapping, NULL);
}

static void rna_ParticleEdit_redo(bContext *C, PointerRNA *UNUSED(ptr))
{
  Depsgraph *depsgraph = CTX_data_depsgraph_pointer(C);
  Scene *scene = CTX_data_scene(C);
  ViewLayer *view_layer = CTX_data_view_layer(C);
  BKE_view_layer_synced_ensure(scene, view_layer);
  Object *ob = BKE_view_layer_active_object_get(view_layer);
  PTCacheEdit *edit = PE_get_current(depsgraph, scene, ob);

  if (!edit) {
    return;
  }

  if (ob) {
    DEG_id_tag_update(&ob->id, ID_RECALC_GEOMETRY);
  }

  BKE_particle_batch_cache_dirty_tag(edit->psys, BKE_PARTICLE_BATCH_DIRTY_ALL);
  psys_free_path_cache(edit->psys, edit);
  DEG_id_tag_update(&scene->id, ID_RECALC_COPY_ON_WRITE);
}

static void rna_ParticleEdit_update(bContext *C, PointerRNA *UNUSED(ptr))
{
  Scene *scene = CTX_data_scene(C);
  ViewLayer *view_layer = CTX_data_view_layer(C);
  BKE_view_layer_synced_ensure(scene, view_layer);
  Object *ob = BKE_view_layer_active_object_get(view_layer);

  if (ob) {
    DEG_id_tag_update(&ob->id, ID_RECALC_GEOMETRY);
  }

  /* Sync tool setting changes from original to evaluated scenes. */
  DEG_id_tag_update(&scene->id, ID_RECALC_COPY_ON_WRITE);
}

static void rna_ParticleEdit_tool_set(PointerRNA *ptr, int value)
{
  ParticleEditSettings *pset = (ParticleEditSettings *)ptr->data;

  /* redraw hair completely if weight brush is/was used */
  if ((pset->brushtype == PE_BRUSH_WEIGHT || value == PE_BRUSH_WEIGHT) && pset->object) {
    Object *ob = pset->object;
    if (ob) {
      DEG_id_tag_update(&ob->id, ID_RECALC_GEOMETRY);
      WM_main_add_notifier(NC_OBJECT | ND_PARTICLE | NA_EDITED, NULL);
    }
  }

  pset->brushtype = value;
}
static const EnumPropertyItem *rna_ParticleEdit_tool_itemf(bContext *C,
                                                           PointerRNA *UNUSED(ptr),
                                                           PropertyRNA *UNUSED(prop),
                                                           bool *UNUSED(r_free))
{
  const Scene *scene = CTX_data_scene(C);
  ViewLayer *view_layer = CTX_data_view_layer(C);
  BKE_view_layer_synced_ensure(scene, view_layer);
  Object *ob = BKE_view_layer_active_object_get(view_layer);
#  if 0
  Depsgraph *depsgraph = CTX_data_depsgraph_pointer(C);
  Scene *scene = CTX_data_scene(C);
  PTCacheEdit *edit = PE_get_current(depsgraph, scene, ob);
  ParticleSystem *psys = edit ? edit->psys : NULL;
#  else
  /* use this rather than PE_get_current() - because the editing cache is
   * dependent on the cache being updated which can happen after this UI
   * draws causing a glitch #28883. */
  ParticleSystem *psys = psys_get_current(ob);
#  endif

  if (psys) {
    if (psys->flag & PSYS_GLOBAL_HAIR) {
      return rna_enum_particle_edit_disconnected_hair_brush_items;
    }
    else {
      return rna_enum_particle_edit_hair_brush_items;
    }
  }

  return particle_edit_cache_brush_items;
}

static bool rna_ParticleEdit_editable_get(PointerRNA *ptr)
{
  ParticleEditSettings *pset = (ParticleEditSettings *)ptr->data;

  return (pset->object && pset->scene && PE_get_current(NULL, pset->scene, pset->object));
}
static bool rna_ParticleEdit_hair_get(PointerRNA *ptr)
{
  ParticleEditSettings *pset = (ParticleEditSettings *)ptr->data;

  if (pset->scene) {
    PTCacheEdit *edit = PE_get_current(NULL, pset->scene, pset->object);

    return (edit && edit->psys);
  }

  return 0;
}

static char *rna_ParticleEdit_path(const PointerRNA *UNUSED(ptr))
{
  return BLI_strdup("tool_settings.particle_edit");
}

static bool rna_Brush_mode_poll(PointerRNA *ptr, PointerRNA value)
{
  const Paint *paint = ptr->data;
  Brush *brush = (Brush *)value.owner_id;
  const uint tool_offset = paint->runtime.tool_offset;
  const eObjectMode ob_mode = paint->runtime.ob_mode;
  UNUSED_VARS_NDEBUG(tool_offset);
  BLI_assert(tool_offset && ob_mode);

  if (brush->ob_mode & ob_mode) {
    if (paint->brush) {
      if (BKE_brush_tool_get(paint->brush, paint) == BKE_brush_tool_get(brush, paint)) {
        return true;
      }
    }
    else {
      return true;
    }
  }

  return false;
}

static bool paint_contains_brush_slot(const Paint *paint, const PaintToolSlot *tslot, int *r_index)
{
  if ((tslot >= paint->tool_slots) && (tslot < (paint->tool_slots + paint->tool_slots_len))) {
    *r_index = (int)(tslot - paint->tool_slots);
    return true;
  }
  return false;
}

static bool rna_Brush_mode_with_tool_poll(PointerRNA *ptr, PointerRNA value)
{
  Scene *scene = (Scene *)ptr->owner_id;
  const PaintToolSlot *tslot = ptr->data;
  ToolSettings *ts = scene->toolsettings;
  Brush *brush = (Brush *)value.owner_id;
  int mode = 0;
  int slot_index = 0;

  if (paint_contains_brush_slot(&ts->imapaint.paint, tslot, &slot_index)) {
    if (slot_index != brush->imagepaint_tool) {
      return false;
    }
    mode = OB_MODE_TEXTURE_PAINT;
  }
  else if (paint_contains_brush_slot(&ts->sculpt->paint, tslot, &slot_index)) {
    if (slot_index != brush->sculpt_tool) {
      return false;
    }
    mode = OB_MODE_SCULPT;
  }
  else if (paint_contains_brush_slot(&ts->uvsculpt->paint, tslot, &slot_index)) {
    if (slot_index != brush->uv_sculpt_tool) {
      return false;
    }
    mode = OB_MODE_EDIT;
  }
  else if (paint_contains_brush_slot(&ts->vpaint->paint, tslot, &slot_index)) {
    if (slot_index != brush->vertexpaint_tool) {
      return false;
    }
    mode = OB_MODE_VERTEX_PAINT;
  }
  else if (paint_contains_brush_slot(&ts->wpaint->paint, tslot, &slot_index)) {
    if (slot_index != brush->weightpaint_tool) {
      return false;
    }
    mode = OB_MODE_WEIGHT_PAINT;
  }
  else if (paint_contains_brush_slot(&ts->gp_paint->paint, tslot, &slot_index)) {
    if (slot_index != brush->gpencil_tool) {
      return false;
    }
    mode = OB_MODE_PAINT_GPENCIL;
  }
  else if (paint_contains_brush_slot(&ts->gp_vertexpaint->paint, tslot, &slot_index)) {
    if (slot_index != brush->gpencil_vertex_tool) {
      return false;
    }
    mode = OB_MODE_VERTEX_GPENCIL;
  }
  else if (paint_contains_brush_slot(&ts->gp_sculptpaint->paint, tslot, &slot_index)) {
    if (slot_index != brush->gpencil_sculpt_tool) {
      return false;
    }
    mode = OB_MODE_SCULPT_GPENCIL;
  }
  else if (paint_contains_brush_slot(&ts->gp_weightpaint->paint, tslot, &slot_index)) {
    if (slot_index != brush->gpencil_weight_tool) {
      return false;
    }
    mode = OB_MODE_WEIGHT_GPENCIL;
  }
  else if (paint_contains_brush_slot(&ts->curves_sculpt->paint, tslot, &slot_index)) {
    if (slot_index != brush->curves_sculpt_tool) {
      return false;
    }
    mode = OB_MODE_SCULPT_CURVES;
  }

  return brush->ob_mode & mode;
}

void SCULPT_update_flat_vcol_shading(Object *ob, Scene *scene);

static void rna_Sculpt_update(bContext *C, PointerRNA *UNUSED(ptr))
{
  Scene *scene = CTX_data_scene(C);
  ViewLayer *view_layer = CTX_data_view_layer(C);
  BKE_view_layer_synced_ensure(scene, view_layer);
  Object *ob = BKE_view_layer_active_object_get(view_layer);

  if (ob) {
    if (ob->sculpt) {
<<<<<<< HEAD
      SCULPT_update_flat_vcol_shading(ob, scene);

      ob->sculpt->bm_smooth_shading = ((scene->toolsettings->sculpt->flags &
                                        SCULPT_DYNTOPO_SMOOTH_SHADING) != 0);
      ob->sculpt->fast_draw = ((scene->toolsettings->sculpt->flags & SCULPT_FAST_DRAW) != 0);
=======
      BKE_object_sculpt_dyntopo_smooth_shading_set(
          ob, ((scene->toolsettings->sculpt->flags & SCULPT_DYNTOPO_SMOOTH_SHADING) != 0));
>>>>>>> 2f4a7d67
    }

    DEG_id_tag_update(&ob->id, ID_RECALC_GEOMETRY);
    WM_main_add_notifier(NC_OBJECT | ND_MODIFIER | ND_DRAW, ob);
  }
}

static char *rna_Sculpt_path(const PointerRNA *UNUSED(ptr))
{
  return BLI_strdup("tool_settings.sculpt");
}

static char *rna_VertexPaint_path(const PointerRNA *ptr)
{
  const Scene *scene = (Scene *)ptr->owner_id;
  const ToolSettings *ts = scene->toolsettings;
  if (ptr->data == ts->vpaint) {
    return BLI_strdup("tool_settings.vertex_paint");
  }
  else {
    return BLI_strdup("tool_settings.weight_paint");
  }
}

static char *rna_ImagePaintSettings_path(const PointerRNA *UNUSED(ptr))
{
  return BLI_strdup("tool_settings.image_paint");
}

static char *rna_PaintModeSettings_path(const PointerRNA *UNUSED(ptr))
{
  return BLI_strdup("tool_settings.paint_mode");
}

static char *rna_UvSculpt_path(const PointerRNA *UNUSED(ptr))
{
  return BLI_strdup("tool_settings.uv_sculpt");
}

static char *rna_CurvesSculpt_path(const PointerRNA *UNUSED(ptr))
{
  return BLI_strdup("tool_settings.curves_sculpt");
}

static char *rna_GpPaint_path(const PointerRNA *UNUSED(ptr))
{
  return BLI_strdup("tool_settings.gpencil_paint");
}

static char *rna_GpVertexPaint_path(const PointerRNA *UNUSED(ptr))
{
  return BLI_strdup("tool_settings.gpencil_vertex_paint");
}

static char *rna_GpSculptPaint_path(const PointerRNA *UNUSED(ptr))
{
  return BLI_strdup("tool_settings.gpencil_sculpt_paint");
}

static char *rna_GpWeightPaint_path(const PointerRNA *UNUSED(ptr))
{
  return BLI_strdup("tool_settings.gpencil_weight_paint");
}

static char *rna_ParticleBrush_path(const PointerRNA *UNUSED(ptr))
{
  return BLI_strdup("tool_settings.particle_edit.brush");
}

static void rna_Paint_brush_update(Main *UNUSED(bmain), Scene *UNUSED(scene), PointerRNA *ptr)
{
  Paint *paint = ptr->data;
  Brush *br = paint->brush;
  BKE_paint_invalidate_overlay_all();
  /* Needed because we're not calling 'BKE_paint_brush_set' which handles this. */
  BKE_paint_toolslots_brush_update(paint);
  WM_main_add_notifier(NC_BRUSH | NA_SELECTED, br);
}

static void rna_ImaPaint_viewport_update(Main *UNUSED(bmain),
                                         Scene *UNUSED(scene),
                                         PointerRNA *UNUSED(ptr))
{
  /* not the best solution maybe, but will refresh the 3D viewport */
  WM_main_add_notifier(NC_OBJECT | ND_DRAW, NULL);
}

static void rna_ImaPaint_mode_update(bContext *C, PointerRNA *UNUSED(ptr))
{
  Scene *scene = CTX_data_scene(C);
  ViewLayer *view_layer = CTX_data_view_layer(C);
  BKE_view_layer_synced_ensure(scene, view_layer);
  Object *ob = BKE_view_layer_active_object_get(view_layer);

  if (ob && ob->type == OB_MESH) {
    /* of course we need to invalidate here */
    BKE_texpaint_slots_refresh_object(scene, ob);

    /* We assume that changing the current mode will invalidate the uv layers
     * so we need to refresh display. */
    ED_paint_proj_mesh_data_check(scene, ob, NULL, NULL, NULL, NULL);
    WM_main_add_notifier(NC_OBJECT | ND_DRAW, NULL);
  }
}

static void rna_ImaPaint_stencil_update(bContext *C, PointerRNA *UNUSED(ptr))
{
  Scene *scene = CTX_data_scene(C);
  ViewLayer *view_layer = CTX_data_view_layer(C);
  BKE_view_layer_synced_ensure(scene, view_layer);
  Object *ob = BKE_view_layer_active_object_get(view_layer);

  if (ob && ob->type == OB_MESH) {
    ED_paint_proj_mesh_data_check(scene, ob, NULL, NULL, NULL, NULL);
    WM_main_add_notifier(NC_OBJECT | ND_DRAW, NULL);
  }
}

static bool rna_ImaPaint_imagetype_poll(PointerRNA *UNUSED(ptr), PointerRNA value)
{
  Image *image = (Image *)value.owner_id;
  return image->type != IMA_TYPE_R_RESULT && image->type != IMA_TYPE_COMPOSITE;
}

static void rna_ImaPaint_canvas_update(bContext *C, PointerRNA *UNUSED(ptr))
{
  Main *bmain = CTX_data_main(C);
  Scene *scene = CTX_data_scene(C);
  ViewLayer *view_layer = CTX_data_view_layer(C);
  BKE_view_layer_synced_ensure(scene, view_layer);
  Object *ob = BKE_view_layer_active_object_get(view_layer);
  Image *ima = scene->toolsettings->imapaint.canvas;

  ED_space_image_sync(bmain, ima, false);

  if (ob && ob->type == OB_MESH) {
    ED_paint_proj_mesh_data_check(scene, ob, NULL, NULL, NULL, NULL);
    WM_main_add_notifier(NC_OBJECT | ND_DRAW, NULL);
  }
}

/** \name Paint mode settings
 * \{ */

static bool rna_PaintModeSettings_canvas_image_poll(PointerRNA *UNUSED(ptr), PointerRNA value)
{
  Image *image = (Image *)value.owner_id;
  return !ELEM(image->type, IMA_TYPE_COMPOSITE, IMA_TYPE_R_RESULT);
}

static void rna_PaintModeSettings_canvas_source_update(bContext *C, PointerRNA *UNUSED(ptr))
{
  Scene *scene = CTX_data_scene(C);
  Object *ob = CTX_data_active_object(C);
  /* When canvas source changes the PBVH would require updates when switching between color
   * attributes. */
  if (ob && ob->type == OB_MESH) {
    BKE_texpaint_slots_refresh_object(scene, ob);
    DEG_id_tag_update(&ob->id, 0);
    WM_main_add_notifier(NC_GEOM | ND_DATA, &ob->id);
  }
}

/* \} */

static bool rna_ImaPaint_detect_data(ImagePaintSettings *imapaint)
{
  return imapaint->missing_data == 0;
}

void SCULPT_substep_undo(bContext *ctx, int dir);
static void rna_SCULPT_substep_undo(bContext *ctx, int dir)
{
  SCULPT_substep_undo(ctx, dir);
}

static char *rna_GPencilSculptSettings_path(const PointerRNA *UNUSED(ptr))
{
  return BLI_strdup("tool_settings.gpencil_sculpt");
}

static char *rna_GPencilSculptGuide_path(const PointerRNA *UNUSED(ptr))
{
  return BLI_strdup("tool_settings.gpencil_sculpt.guide");
}

bool rna_Sculpt_has_persistent_base(bContext *C)
{
  ePaintMode mode = BKE_paintmode_get_active_from_context(C);

  if (mode != PAINT_MODE_SCULPT) {
    return false;
  }

  Object *ob = CTX_data_active_object(C);
  if (!ob || ob->type != OB_MESH || !ob->sculpt) {
    return false;
  }

  return BKE_sculpt_has_persistent_base(ob->sculpt);
}

static void rna_Sculpt_automasking_invert_cavity_set(PointerRNA *ptr, bool val)
{
  Sculpt *sd = (Sculpt *)ptr->data;

  if (val) {
    sd->automasking_flags &= ~BRUSH_AUTOMASKING_CAVITY_NORMAL;
    sd->automasking_flags |= BRUSH_AUTOMASKING_CAVITY_INVERTED;
  }
  else {
    sd->automasking_flags &= ~BRUSH_AUTOMASKING_CAVITY_INVERTED;
  }
}

static void rna_Sculpt_automasking_cavity_set(PointerRNA *ptr, bool val)
{
  Sculpt *sd = (Sculpt *)ptr->data;

  if (val) {
    sd->automasking_flags &= ~BRUSH_AUTOMASKING_CAVITY_INVERTED;
    sd->automasking_flags |= BRUSH_AUTOMASKING_CAVITY_NORMAL;
  }
  else {
    sd->automasking_flags &= ~BRUSH_AUTOMASKING_CAVITY_NORMAL;
  }
}
#else

static void rna_def_paint_curve(BlenderRNA *brna)
{
  StructRNA *srna;

  srna = RNA_def_struct(brna, "PaintCurve", "ID");
  RNA_def_struct_ui_text(srna, "Paint Curve", "");
  RNA_def_struct_ui_icon(srna, ICON_CURVE_BEZCURVE);
}

static void rna_def_paint_tool_slot(BlenderRNA *brna)
{
  StructRNA *srna;
  PropertyRNA *prop;

  srna = RNA_def_struct(brna, "PaintToolSlot", NULL);
  RNA_def_struct_ui_text(srna, "Paint Tool Slot", "");

  prop = RNA_def_property(srna, "brush", PROP_POINTER, PROP_NONE);
  RNA_def_property_flag(prop, PROP_EDITABLE);
  RNA_def_property_pointer_funcs(prop, NULL, NULL, NULL, "rna_Brush_mode_with_tool_poll");
  RNA_def_property_ui_text(prop, "Brush", "");
}

static void rna_def_paint(BlenderRNA *brna)
{
  StructRNA *srna;
  PropertyRNA *prop;

  srna = RNA_def_struct(brna, "Paint", NULL);
  RNA_def_struct_ui_text(srna, "Paint", "");

  /* Global Settings */
  prop = RNA_def_property(srna, "brush", PROP_POINTER, PROP_NONE);
  RNA_def_property_flag(prop, PROP_EDITABLE);
  RNA_def_property_pointer_funcs(prop, NULL, NULL, NULL, "rna_Brush_mode_poll");
  RNA_def_property_ui_text(prop, "Brush", "Active Brush");
  RNA_def_property_update(prop, 0, "rna_Paint_brush_update");

  /* paint_tool_slots */
  prop = RNA_def_property(srna, "tool_slots", PROP_COLLECTION, PROP_NONE);
  RNA_def_property_collection_sdna(prop, NULL, "tool_slots", "tool_slots_len");
  RNA_def_property_struct_type(prop, "PaintToolSlot");
  /* don't dereference pointer! */
  RNA_def_property_collection_funcs(
      prop, NULL, NULL, NULL, "rna_iterator_array_get", NULL, NULL, NULL, NULL);
  RNA_def_property_ui_text(prop, "Paint Tool Slots", "");

  prop = RNA_def_property(srna, "palette", PROP_POINTER, PROP_NONE);
  RNA_def_property_flag(prop, PROP_EDITABLE);
  RNA_def_property_pointer_funcs(prop, NULL, NULL, NULL, NULL);
  RNA_def_property_ui_text(prop, "Palette", "Active Palette");

  prop = RNA_def_property(srna, "show_brush", PROP_BOOLEAN, PROP_NONE);
  RNA_def_property_boolean_sdna(prop, NULL, "flags", PAINT_SHOW_BRUSH);
  RNA_def_property_ui_text(prop, "Show Brush", "");
  RNA_def_property_update(prop, NC_SCENE | ND_TOOLSETTINGS, NULL);

  prop = RNA_def_property(srna, "show_brush_on_surface", PROP_BOOLEAN, PROP_NONE);
  RNA_def_property_boolean_sdna(prop, NULL, "flags", PAINT_SHOW_BRUSH_ON_SURFACE);
  RNA_def_property_ui_text(prop, "Show Brush On Surface", "");
  RNA_def_property_update(prop, NC_SCENE | ND_TOOLSETTINGS, NULL);

  prop = RNA_def_property(srna, "show_low_resolution", PROP_BOOLEAN, PROP_NONE);
  RNA_def_property_boolean_sdna(prop, NULL, "flags", PAINT_FAST_NAVIGATE);
  RNA_def_property_ui_text(
      prop, "Fast Navigate", "For multires, show low resolution while navigating the view");
  RNA_def_property_update(prop, NC_SCENE | ND_TOOLSETTINGS, NULL);

  prop = RNA_def_property(srna, "show_sculpt_pivot", PROP_BOOLEAN, PROP_NONE);
  RNA_def_property_boolean_sdna(prop, NULL, "flags", PAINT_SCULPT_SHOW_PIVOT);
  RNA_def_property_ui_text(prop, "Show Pivot", "Show Transform Tool Sculpt Pivot");
  RNA_def_property_update(prop, NC_SCENE | ND_TOOLSETTINGS, NULL);

  prop = RNA_def_property(srna, "use_sculpt_delay_updates", PROP_BOOLEAN, PROP_NONE);
  RNA_def_property_boolean_sdna(prop, NULL, "flags", PAINT_SCULPT_DELAY_UPDATES);
  RNA_def_property_ui_text(
      prop,
      "Delay Viewport Updates",
      "Update the geometry when it enters the view, providing faster view navigation");
  RNA_def_property_update(prop, NC_SCENE | ND_TOOLSETTINGS, NULL);

  prop = RNA_def_property(srna, "input_samples", PROP_INT, PROP_UNSIGNED);
  RNA_def_property_int_sdna(prop, NULL, "num_input_samples");
  RNA_def_property_ui_range(prop, 1, PAINT_MAX_INPUT_SAMPLES, 1, -1);
  RNA_def_property_ui_text(
      prop, "Input Samples", "Average multiple input samples together to smooth the brush stroke");
  RNA_def_property_update(prop, NC_SCENE | ND_TOOLSETTINGS, NULL);

  prop = RNA_def_property(srna, "use_symmetry_x", PROP_BOOLEAN, PROP_NONE);
  RNA_def_property_boolean_sdna(prop, NULL, "symmetry_flags", PAINT_SYMM_X);
  RNA_def_property_ui_text(prop, "Symmetry X", "Mirror brush across the X axis");
  RNA_def_property_update(prop, NC_SCENE | ND_TOOLSETTINGS, NULL);

  prop = RNA_def_property(srna, "use_symmetry_y", PROP_BOOLEAN, PROP_NONE);
  RNA_def_property_boolean_sdna(prop, NULL, "symmetry_flags", PAINT_SYMM_Y);
  RNA_def_property_ui_text(prop, "Symmetry Y", "Mirror brush across the Y axis");
  RNA_def_property_update(prop, NC_SCENE | ND_TOOLSETTINGS, NULL);

  prop = RNA_def_property(srna, "use_symmetry_z", PROP_BOOLEAN, PROP_NONE);
  RNA_def_property_boolean_sdna(prop, NULL, "symmetry_flags", PAINT_SYMM_Z);
  RNA_def_property_ui_text(prop, "Symmetry Z", "Mirror brush across the Z axis");
  RNA_def_property_update(prop, NC_SCENE | ND_TOOLSETTINGS, NULL);

  prop = RNA_def_property(srna, "use_symmetry_feather", PROP_BOOLEAN, PROP_NONE);
  RNA_def_property_boolean_sdna(prop, NULL, "symmetry_flags", PAINT_SYMMETRY_FEATHER);
  RNA_def_property_ui_text(prop,
                           "Symmetry Feathering",
                           "Reduce the strength of the brush where it overlaps symmetrical daubs");
  RNA_def_property_update(prop, NC_SCENE | ND_TOOLSETTINGS, NULL);

  prop = RNA_def_property(srna, "cavity_curve", PROP_POINTER, PROP_NONE);
  RNA_def_property_flag(prop, PROP_NEVER_NULL);
  RNA_def_property_ui_text(prop, "Curve", "Editable cavity curve");
  RNA_def_property_update(prop, NC_SCENE | ND_TOOLSETTINGS, NULL);

  prop = RNA_def_property(srna, "use_cavity", PROP_BOOLEAN, PROP_NONE);
  RNA_def_property_boolean_sdna(prop, NULL, "flags", PAINT_USE_CAVITY_MASK);
  RNA_def_property_ui_text(prop, "Cavity Mask", "Mask painting according to mesh geometry cavity");
  RNA_def_property_update(prop, NC_SCENE | ND_TOOLSETTINGS, NULL);

  prop = RNA_def_property(srna, "tile_offset", PROP_FLOAT, PROP_XYZ_LENGTH);
  RNA_def_property_float_sdna(prop, NULL, "tile_offset");
  RNA_def_property_array(prop, 3);
  RNA_def_property_range(prop, 0.01, FLT_MAX);
  RNA_def_property_ui_range(prop, 0.01, 100, 1 * 100, 2);
  RNA_def_property_ui_text(
      prop, "Tiling offset for the X Axis", "Stride at which tiled strokes are copied");

  prop = RNA_def_property(srna, "tile_x", PROP_BOOLEAN, PROP_NONE);
  RNA_def_property_boolean_sdna(prop, NULL, "symmetry_flags", PAINT_TILE_X);
  RNA_def_property_ui_text(prop, "Tile X", "Tile along X axis");
  RNA_def_property_update(prop, NC_SCENE | ND_TOOLSETTINGS, NULL);

  prop = RNA_def_property(srna, "tile_y", PROP_BOOLEAN, PROP_NONE);
  RNA_def_property_boolean_sdna(prop, NULL, "symmetry_flags", PAINT_TILE_Y);
  RNA_def_property_ui_text(prop, "Tile Y", "Tile along Y axis");
  RNA_def_property_update(prop, NC_SCENE | ND_TOOLSETTINGS, NULL);

  prop = RNA_def_property(srna, "tile_z", PROP_BOOLEAN, PROP_NONE);
  RNA_def_property_boolean_sdna(prop, NULL, "symmetry_flags", PAINT_TILE_Z);
  RNA_def_property_ui_text(prop, "Tile Z", "Tile along Z axis");
  RNA_def_property_update(prop, NC_SCENE | ND_TOOLSETTINGS, NULL);
}

static void rna_def_sculpt(BlenderRNA *brna)
{
  static const EnumPropertyItem detail_refine_items[] = {
      {SCULPT_DYNTOPO_SUBDIVIDE,
       "SUBDIVIDE",
       0,
       "Subdivide Edges",
       "Subdivide long edges to add mesh detail where needed"},
      {SCULPT_DYNTOPO_COLLAPSE,
       "COLLAPSE",
       0,
       "Collapse Edges",
       "Collapse short edges to remove mesh detail where possible"},
      {SCULPT_DYNTOPO_SUBDIVIDE | SCULPT_DYNTOPO_COLLAPSE,
       "SUBDIVIDE_COLLAPSE",
       0,
       "Subdivide Collapse",
       "Both subdivide long edges and collapse short edges to refine mesh detail"},
      {0, NULL, 0, NULL, NULL},
  };

  static const EnumPropertyItem detail_type_items[] = {
      {0,
       "RELATIVE",
       0,
       "Relative Detail",
       "Mesh detail is relative to the brush size and detail size"},
      {SCULPT_DYNTOPO_DETAIL_CONSTANT,
       "CONSTANT",
       0,
       "Constant Detail",
       "Mesh detail is constant in world space according to detail size"},
      {SCULPT_DYNTOPO_DETAIL_BRUSH,
       "BRUSH",
       0,
       "Brush Detail",
       "Mesh detail is relative to brush radius"},
      {SCULPT_DYNTOPO_DETAIL_MANUAL,
       "MANUAL",
       0,
       "Manual Detail",
       "Mesh detail does not change on each stroke, only when using Flood Fill"},
      {0, NULL, 0, NULL, NULL},
  };

  static const EnumPropertyItem sculpt_transform_mode_items[] = {
      {SCULPT_TRANSFORM_MODE_ALL_VERTICES,
       "ALL_VERTICES",
       0,
       "All Vertices",
       "Applies the transformation to all vertices in the mesh"},
      {SCULPT_TRANSFORM_MODE_RADIUS_ELASTIC,
       "RADIUS_ELASTIC",
       0,
       "Elastic",
       "Applies the transformation simulating elasticity using the radius of the cursor"},
      {0, NULL, 0, NULL, NULL},
  };

  static const EnumPropertyItem sculpt_transform_deform_target_items[] = {
      {SCULPT_TRANSFORM_DEFORM_TARGET_GEOMETRY,
       "GEOMETRY",
       0,
       "Geometry",
       "Transform displaces the vertices of the mesh"},
      {SCULPT_TRANSFORM_DEFORM_TARGET_CLOTH_SIM,
       "CLOTH_SIM",
       0,
       "Cloth Simulation",
       "Transform displaces the positions of the cloth simulation"},
      {0, NULL, 0, NULL, NULL},
  };

  StructRNA *srna;
  PropertyRNA *prop;

  srna = RNA_def_struct(brna, "Sculpt", "Paint");
  RNA_def_struct_path_func(srna, "rna_Sculpt_path");
  RNA_def_struct_ui_text(srna, "Sculpt", "");

  prop = RNA_def_property(srna, "radial_symmetry", PROP_INT, PROP_XYZ);
  RNA_def_property_int_sdna(prop, NULL, "radial_symm");
  RNA_def_property_int_default(prop, 1);
  RNA_def_property_range(prop, 1, 64);
  RNA_def_property_ui_range(prop, 0, 32, 1, 1);
  RNA_def_property_ui_text(
      prop, "Radial Symmetry Count X Axis", "Number of times to copy strokes across the surface");

  prop = RNA_def_property(srna, "lock_x", PROP_BOOLEAN, PROP_NONE);
  RNA_def_property_boolean_sdna(prop, NULL, "flags", SCULPT_LOCK_X);
  RNA_def_property_ui_text(prop, "Lock X", "Disallow changes to the X axis of vertices");
  RNA_def_property_update(prop, NC_SCENE | ND_TOOLSETTINGS, NULL);

  prop = RNA_def_property(srna, "lock_y", PROP_BOOLEAN, PROP_NONE);
  RNA_def_property_boolean_sdna(prop, NULL, "flags", SCULPT_LOCK_Y);
  RNA_def_property_ui_text(prop, "Lock Y", "Disallow changes to the Y axis of vertices");
  RNA_def_property_update(prop, NC_SCENE | ND_TOOLSETTINGS, NULL);

  prop = RNA_def_property(srna, "lock_z", PROP_BOOLEAN, PROP_NONE);
  RNA_def_property_boolean_sdna(prop, NULL, "flags", SCULPT_LOCK_Z);
  RNA_def_property_ui_text(prop, "Lock Z", "Disallow changes to the Z axis of vertices");
  RNA_def_property_update(prop, NC_SCENE | ND_TOOLSETTINGS, NULL);

  prop = RNA_def_property(srna, "use_deform_only", PROP_BOOLEAN, PROP_NONE);
  RNA_def_property_boolean_sdna(prop, NULL, "flags", SCULPT_ONLY_DEFORM);
  RNA_def_property_ui_text(prop,
                           "Use Deform Only",
                           "Use only deformation modifiers (temporary disable all "
                           "constructive modifiers except multi-resolution)");
  RNA_def_property_flag(prop, PROP_CONTEXT_UPDATE);
  RNA_def_property_update(prop, NC_OBJECT | ND_DRAW, "rna_Sculpt_update");

  prop = RNA_def_property(srna, "use_dyntopo", PROP_BOOLEAN, PROP_NONE);
  RNA_def_property_boolean_sdna(prop, NULL, "flags", SCULPT_DYNTOPO_ENABLED);
  RNA_def_property_ui_text(prop, "DynTopo", "Enable DynTopo remesher in dynamic topology mode.");
  RNA_def_property_flag(prop, PROP_CONTEXT_UPDATE);

  prop = RNA_def_property(srna, "detail_size", PROP_FLOAT, PROP_PIXEL);
  RNA_def_property_ui_range(prop, 0.5, 40.0, 0.1, 2);
  RNA_def_property_ui_scale_type(prop, PROP_SCALE_CUBIC);
  RNA_def_property_ui_text(
      prop, "Detail Size", "Maximum edge length for dynamic topology sculpting (in pixels)");
  RNA_def_property_update(prop, NC_SCENE | ND_TOOLSETTINGS, NULL);

  prop = RNA_def_property(srna, "detail_percent", PROP_FLOAT, PROP_PERCENTAGE);
  RNA_def_property_ui_range(prop, 0.5, 100.0, 10, 2);
  RNA_def_property_ui_text(
      prop,
      "Detail Percentage",
      "Maximum edge length for dynamic topology sculpting (in brush percenage)");
  RNA_def_property_update(prop, NC_SCENE | ND_TOOLSETTINGS, NULL);

  prop = RNA_def_property(srna, "dyntopo_spacing", PROP_INT, PROP_PERCENTAGE);
  RNA_def_property_int_sdna(prop, NULL, "dyntopo_spacing");
  RNA_def_property_range(prop, 1, 1000);
  RNA_def_property_ui_range(prop, 1, 500, 5, -1);
  RNA_def_property_ui_text(
      prop, "DynTopo Spacing", "Spacing between DynTopo daubs as a percentage of brush diameter");
  RNA_def_property_update(prop, NC_SCENE | ND_TOOLSETTINGS, NULL);

  prop = RNA_def_property(srna, "dyntopo_radius_scale", PROP_FLOAT, PROP_NONE);
  RNA_def_property_float_sdna(prop, NULL, "dyntopo_radius_scale");
  RNA_def_property_range(prop, 0.0001f, FLT_MAX);
  RNA_def_property_ui_range(prop, 0.001f, 15.0f, 0.001f, 4.0f);
  RNA_def_property_ui_text(prop, "Radius Scale", "Scale dyntopo brush radius");
  RNA_def_property_update(prop, NC_SCENE | ND_TOOLSETTINGS, NULL);

  prop = RNA_def_property(srna, "constant_detail_resolution", PROP_FLOAT, PROP_NONE);
  RNA_def_property_float_sdna(prop, NULL, "constant_detail");
  RNA_def_property_range(prop, 0.0001, FLT_MAX);
  RNA_def_property_ui_range(prop, 0.001, 1000.0, 10, 2);
  RNA_def_property_ui_text(prop,
                           "Resolution",
                           "Maximum edge length for dynamic topology sculpting (as divisor "
                           "of blender unit - higher value means smaller edge length)");
  RNA_def_property_update(prop, NC_SCENE | ND_TOOLSETTINGS, NULL);

  prop = RNA_def_property(srna, "use_smooth_shading", PROP_BOOLEAN, PROP_NONE);
  RNA_def_property_boolean_sdna(prop, NULL, "flags", SCULPT_DYNTOPO_SMOOTH_SHADING);
  RNA_def_property_ui_text(prop,
                           "Smooth Shading",
                           "Show faces in dynamic-topology mode with smooth "
                           "shading rather than flat shaded");
  RNA_def_property_flag(prop, PROP_CONTEXT_UPDATE);
  RNA_def_property_update(prop, NC_OBJECT | ND_DRAW, "rna_Sculpt_update");

  prop = RNA_def_property(srna, "use_fast_draw", PROP_BOOLEAN, PROP_NONE);
  RNA_def_property_boolean_sdna(prop, NULL, "flags", SCULPT_FAST_DRAW);
  RNA_def_property_ui_text(prop,
                           "Fast Draw Mode",
                           "Forces smooth shading"
                           "and disables drawing of masks and face sets"
                           "to speed up drawing. Useful for posing"
                           "high-poly meshes.");
  RNA_def_property_flag(prop, PROP_CONTEXT_UPDATE);
  RNA_def_property_update(prop, NC_OBJECT | ND_DRAW, "rna_Sculpt_update");

  prop = RNA_def_property(srna, "use_dyntopo_cleanup", PROP_BOOLEAN, PROP_NONE);
  RNA_def_property_boolean_sdna(prop, NULL, "flags", SCULPT_DYNTOPO_CLEANUP);
  RNA_def_property_ui_text(prop, "Cleanup", "Removes verts surrounded by only 3 or 4 edges");

  prop = RNA_def_property(srna, "use_flat_vcol_shading", PROP_BOOLEAN, PROP_NONE);
  RNA_def_property_boolean_sdna(prop, NULL, "flags", SCULPT_DYNTOPO_FLAT_VCOL_SHADING);
  RNA_def_property_ui_text(
      prop,
      "Draw Color Cells",
      "Draw vertex colors in flat cells instead of smoothly interpolating."
      "For debugging purposes only, does not effect rendering in eevee or cycles");
  RNA_def_property_flag(prop, PROP_CONTEXT_UPDATE);
  RNA_def_property_update(prop, NC_OBJECT | ND_DRAW, "rna_Sculpt_update");

  const EnumPropertyItem *entry = rna_enum_brush_automasking_flag_items;
  do {
    prop = RNA_def_property(srna, entry->identifier, PROP_BOOLEAN, PROP_NONE);
    RNA_def_property_boolean_sdna(prop, NULL, "automasking_flags", entry->value);
    RNA_def_property_ui_text(prop, entry->name, entry->description);

    if (entry->value == BRUSH_AUTOMASKING_CAVITY_NORMAL) {
      RNA_def_property_boolean_funcs(prop, NULL, "rna_Sculpt_automasking_cavity_set");
    }
    else if (entry->value == BRUSH_AUTOMASKING_CAVITY_INVERTED) {
      RNA_def_property_boolean_funcs(prop, NULL, "rna_Sculpt_automasking_invert_cavity_set");
    }

    RNA_def_property_update(prop, NC_SCENE | ND_TOOLSETTINGS, NULL);
  } while ((++entry)->identifier);

  prop = RNA_def_property(srna, "automasking_cavity_factor", PROP_FLOAT, PROP_FACTOR);
  RNA_def_property_float_sdna(prop, NULL, "automasking_cavity_factor");
  RNA_def_property_ui_text(prop, "Cavity Factor", "The contrast of the cavity mask");
  RNA_def_property_float_default(prop, 1.0f);
  RNA_def_property_range(prop, 0.0f, 5.0f);
  RNA_def_property_ui_range(prop, 0.0f, 1.0f, 0.1, 3);
  RNA_def_property_update(prop, NC_SCENE | ND_TOOLSETTINGS, NULL);

  prop = RNA_def_property(srna, "automasking_cavity_blur_steps", PROP_INT, PROP_NONE);
  RNA_def_property_int_sdna(prop, NULL, "automasking_cavity_blur_steps");
  RNA_def_property_ui_text(prop, "Blur Steps", "The number of times the cavity mask is blurred");
  RNA_def_property_int_default(prop, 0);
  RNA_def_property_range(prop, 0, 25);
  RNA_def_property_ui_range(prop, 0, 10, 1, 1);
  RNA_def_property_update(prop, NC_SCENE | ND_TOOLSETTINGS, NULL);

  prop = RNA_def_property(srna, "automasking_cavity_curve", PROP_POINTER, PROP_NONE);
  RNA_def_property_pointer_sdna(prop, NULL, "automasking_cavity_curve");
  RNA_def_property_struct_type(prop, "CurveMapping");
  RNA_def_property_ui_text(prop, "Cavity Curve", "Curve used for the sensitivity");
  RNA_def_property_clear_flag(prop, PROP_ANIMATABLE);
  RNA_def_property_update(prop, NC_SCENE | ND_TOOLSETTINGS, NULL);

  prop = RNA_def_property(srna, "automasking_cavity_curve_op", PROP_POINTER, PROP_NONE);
  RNA_def_property_pointer_sdna(prop, NULL, "automasking_cavity_curve_op");
  RNA_def_property_struct_type(prop, "CurveMapping");
  RNA_def_property_ui_text(prop, "Cavity Curve", "Curve used for the sensitivity");
  RNA_def_property_clear_flag(prop, PROP_ANIMATABLE);
  RNA_def_property_update(prop, NC_SCENE | ND_TOOLSETTINGS, NULL);

  prop = RNA_def_property(srna, "use_automasking_start_normal", PROP_BOOLEAN, PROP_NONE);
  RNA_def_property_boolean_sdna(prop, NULL, "automasking_flags", BRUSH_AUTOMASKING_BRUSH_NORMAL);
  RNA_def_property_ui_text(
      prop,
      "Area Normal",
      "Affect only vertices with a similar normal to where the stroke starts");
  RNA_def_property_update(prop, NC_SCENE | ND_TOOLSETTINGS, NULL);

  prop = RNA_def_property(srna, "use_automasking_view_normal", PROP_BOOLEAN, PROP_NONE);
  RNA_def_property_boolean_sdna(prop, NULL, "automasking_flags", BRUSH_AUTOMASKING_VIEW_NORMAL);
  RNA_def_property_ui_text(
      prop, "View Normal", "Affect only vertices with a normal that faces the viewer");
  RNA_def_property_update(prop, NC_SCENE | ND_TOOLSETTINGS, NULL);

  prop = RNA_def_property(srna, "use_automasking_view_occlusion", PROP_BOOLEAN, PROP_NONE);
  RNA_def_property_boolean_sdna(prop, NULL, "automasking_flags", BRUSH_AUTOMASKING_VIEW_OCCLUSION);
  RNA_def_property_ui_text(
      prop,
      "Occlusion",
      "Only affect vertices that are not occluded by other faces. (Slower performance)");
  RNA_def_property_update(prop, NC_SCENE | ND_TOOLSETTINGS, NULL);

  prop = RNA_def_property(srna, "automasking_start_normal_limit", PROP_FLOAT, PROP_ANGLE);
  RNA_def_property_float_sdna(prop, NULL, "automasking_start_normal_limit");
  RNA_def_property_range(prop, 0.0001f, M_PI);
  RNA_def_property_ui_text(prop, "Area Normal Limit", "The range of angles that will be affected");
  RNA_def_property_update(prop, NC_SCENE | ND_TOOLSETTINGS, NULL);

  prop = RNA_def_property(srna, "automasking_start_normal_falloff", PROP_FLOAT, PROP_FACTOR);
  RNA_def_property_float_sdna(prop, NULL, "automasking_start_normal_falloff");
  RNA_def_property_range(prop, 0.0001f, 1.0f);
  RNA_def_property_ui_text(
      prop, "Area Normal Falloff", "Extend the angular range with a falloff gradient");
  RNA_def_property_update(prop, NC_SCENE | ND_TOOLSETTINGS, NULL);

  prop = RNA_def_property(srna, "automasking_view_normal_limit", PROP_FLOAT, PROP_ANGLE);
  RNA_def_property_float_sdna(prop, NULL, "automasking_view_normal_limit");
  RNA_def_property_range(prop, 0.0001f, M_PI);
  RNA_def_property_ui_text(prop, "View Normal Limit", "The range of angles that will be affected");
  RNA_def_property_update(prop, NC_SCENE | ND_TOOLSETTINGS, NULL);

  prop = RNA_def_property(srna, "automasking_view_normal_falloff", PROP_FLOAT, PROP_FACTOR);
  RNA_def_property_float_sdna(prop, NULL, "automasking_view_normal_falloff");
  RNA_def_property_range(prop, 0.0001f, 1.0f);
  RNA_def_property_ui_text(
      prop, "View Normal Falloff", "Extend the angular range with a falloff gradient");
  RNA_def_property_update(prop, NC_SCENE | ND_TOOLSETTINGS, NULL);

  prop = RNA_def_property(srna, "symmetrize_direction", PROP_ENUM, PROP_NONE);
  RNA_def_property_enum_items(prop, rna_enum_symmetrize_direction_items);
  RNA_def_property_ui_text(prop, "Direction", "Source and destination for symmetrize operator");

  prop = RNA_def_property(srna, "detail_refine_method", PROP_ENUM, PROP_NONE);
  RNA_def_property_enum_bitflag_sdna(prop, NULL, "flags");
  RNA_def_property_enum_items(prop, detail_refine_items);
  RNA_def_property_ui_text(
      prop, "Detail Refine Method", "In dynamic-topology mode, how to add or remove mesh detail");
  RNA_def_property_update(prop, NC_SCENE | ND_TOOLSETTINGS, NULL);

  prop = RNA_def_property(srna, "detail_type_method", PROP_ENUM, PROP_NONE);
  RNA_def_property_enum_bitflag_sdna(prop, NULL, "flags");
  RNA_def_property_enum_items(prop, detail_type_items);
  RNA_def_property_ui_text(
      prop, "Detail Type Method", "In dynamic-topology mode, how mesh detail size is calculated");
  RNA_def_property_update(prop, NC_SCENE | ND_TOOLSETTINGS, NULL);

  prop = RNA_def_property(srna, "gravity", PROP_FLOAT, PROP_FACTOR);
  RNA_def_property_float_sdna(prop, NULL, "gravity_factor");
  RNA_def_property_range(prop, 0.0f, 1.0f);
  RNA_def_property_ui_range(prop, 0.0f, 1.0f, 0.1, 3);
  RNA_def_property_ui_text(prop, "Gravity", "Amount of gravity after each dab");
  RNA_def_property_update(prop, NC_SCENE | ND_TOOLSETTINGS, NULL);

  prop = RNA_def_property(srna, "smooth_strength_factor", PROP_FLOAT, PROP_FACTOR);
  RNA_def_property_float_sdna(prop, NULL, "smooth_strength_factor");
  RNA_def_property_range(prop, 0.0f, 10.0f);
  RNA_def_property_ui_range(prop, 0.0f, 2.0f, 0.1, 3);
  RNA_def_property_ui_text(
      prop, "Smooth Strength", "Factor to control the strength of alt-smooth");
  RNA_def_property_update(prop, NC_SCENE | ND_TOOLSETTINGS, NULL);

  prop = RNA_def_property(srna, "transform_mode", PROP_ENUM, PROP_NONE);
  RNA_def_property_enum_items(prop, sculpt_transform_mode_items);
  RNA_def_property_ui_text(
      prop, "Transform Mode", "How the transformation is going to be applied to the target");
  RNA_def_property_update(prop, NC_SCENE | ND_TOOLSETTINGS, NULL);

  prop = RNA_def_property(srna, "transform_deform_target", PROP_ENUM, PROP_NONE);
  RNA_def_property_enum_items(prop, sculpt_transform_deform_target_items);
  RNA_def_property_ui_text(
      prop, "Deformation Target", "Target for the displacement of the transformation");
  RNA_def_property_update(prop, NC_SCENE | ND_TOOLSETTINGS, NULL);

  prop = RNA_def_property(srna, "gravity_object", PROP_POINTER, PROP_NONE);
  RNA_def_property_flag(prop, PROP_EDITABLE);
  RNA_def_property_ui_text(
      prop, "Orientation", "Object whose Z axis defines orientation of gravity");
  RNA_def_property_update(prop, NC_SCENE | ND_TOOLSETTINGS, NULL);

  /* functions */
  FunctionRNA *func;

  func = RNA_def_function(srna, "has_persistent_base", "rna_Sculpt_has_persistent_base");
  RNA_def_function_ui_description(func, "Test if sculpt has persistent base (sculpt mode only)");
  RNA_def_function_flag(func, FUNC_USE_CONTEXT | FUNC_NO_SELF);
  RNA_def_function_return(func, RNA_def_boolean(func, "has", 1, "Has persistent Base", ""));

  func = RNA_def_function(srna, "debug_substep_undo", "rna_SCULPT_substep_undo");
  RNA_def_function_ui_description(func, "Test function");
  RNA_def_function_flag(func, FUNC_NO_SELF | FUNC_USE_CONTEXT);
  RNA_def_int(func, "dir", -1, -1, 1, "dir", "dir", -1, 1);
}

static void rna_def_uv_sculpt(BlenderRNA *brna)
{
  StructRNA *srna;

  srna = RNA_def_struct(brna, "UvSculpt", "Paint");
  RNA_def_struct_path_func(srna, "rna_UvSculpt_path");
  RNA_def_struct_ui_text(srna, "UV Sculpting", "");
}

static void rna_def_gp_paint(BlenderRNA *brna)
{
  StructRNA *srna;
  PropertyRNA *prop;

  srna = RNA_def_struct(brna, "GpPaint", "Paint");
  RNA_def_struct_path_func(srna, "rna_GpPaint_path");
  RNA_def_struct_ui_text(srna, "Grease Pencil Paint", "");

  /* Use vertex color (main switch). */
  prop = RNA_def_property(srna, "color_mode", PROP_ENUM, PROP_NONE);
  RNA_def_property_enum_sdna(prop, NULL, "mode");
  RNA_def_property_enum_items(prop, rna_enum_gpencil_paint_mode);
  RNA_def_property_ui_text(prop, "Mode", "Paint Mode");
  RNA_def_property_update(prop, NC_SCENE | ND_TOOLSETTINGS, NULL);
  RNA_def_property_clear_flag(prop, PROP_ANIMATABLE);
}

static void rna_def_gp_vertexpaint(BlenderRNA *brna)
{
  StructRNA *srna;

  srna = RNA_def_struct(brna, "GpVertexPaint", "Paint");
  RNA_def_struct_path_func(srna, "rna_GpVertexPaint_path");
  RNA_def_struct_ui_text(srna, "Grease Pencil Vertex Paint", "");
}

static void rna_def_gp_sculptpaint(BlenderRNA *brna)
{
  StructRNA *srna;

  srna = RNA_def_struct(brna, "GpSculptPaint", "Paint");
  RNA_def_struct_path_func(srna, "rna_GpSculptPaint_path");
  RNA_def_struct_ui_text(srna, "Grease Pencil Sculpt Paint", "");
}

static void rna_def_gp_weightpaint(BlenderRNA *brna)
{
  StructRNA *srna;

  srna = RNA_def_struct(brna, "GpWeightPaint", "Paint");
  RNA_def_struct_path_func(srna, "rna_GpWeightPaint_path");
  RNA_def_struct_ui_text(srna, "Grease Pencil Weight Paint", "");
}

/* use for weight paint too */
static void rna_def_vertex_paint(BlenderRNA *brna)
{
  StructRNA *srna;
  PropertyRNA *prop;

  srna = RNA_def_struct(brna, "VertexPaint", "Paint");
  RNA_def_struct_sdna(srna, "VPaint");
  RNA_def_struct_path_func(srna, "rna_VertexPaint_path");
  RNA_def_struct_ui_text(srna, "Vertex Paint", "Properties of vertex and weight paint mode");

  /* weight paint only */
  prop = RNA_def_property(srna, "use_group_restrict", PROP_BOOLEAN, PROP_NONE);
  RNA_def_property_boolean_sdna(prop, NULL, "flag", VP_FLAG_VGROUP_RESTRICT);
  RNA_def_property_ui_text(prop, "Restrict", "Restrict painting to vertices in the group");
  RNA_def_property_update(prop, NC_SCENE | ND_TOOLSETTINGS, NULL);

  /* Mirroring */
  prop = RNA_def_property(srna, "radial_symmetry", PROP_INT, PROP_XYZ);
  RNA_def_property_int_sdna(prop, NULL, "radial_symm");
  RNA_def_property_int_default(prop, 1);
  RNA_def_property_range(prop, 1, 64);
  RNA_def_property_ui_range(prop, 1, 32, 1, 1);
  RNA_def_property_ui_text(
      prop, "Radial Symmetry Count X Axis", "Number of times to copy strokes across the surface");
}

static void rna_def_paint_mode(BlenderRNA *brna)
{
  StructRNA *srna;
  PropertyRNA *prop;

  srna = RNA_def_struct(brna, "PaintModeSettings", NULL);
  RNA_def_struct_sdna(srna, "PaintModeSettings");
  RNA_def_struct_path_func(srna, "rna_PaintModeSettings_path");
  RNA_def_struct_ui_text(srna, "Paint Mode", "Properties of paint mode");

  prop = RNA_def_property(srna, "canvas_source", PROP_ENUM, PROP_NONE);
  RNA_def_property_enum_items(prop, rna_enum_canvas_source_items);
  RNA_def_property_flag(prop, PROP_CONTEXT_UPDATE);
  RNA_def_property_ui_text(prop, "Source", "Source to select canvas from");
  RNA_def_property_update(prop, 0, "rna_PaintModeSettings_canvas_source_update");

  prop = RNA_def_property(srna, "canvas_image", PROP_POINTER, PROP_NONE);
  RNA_def_property_pointer_funcs(
      prop, NULL, NULL, NULL, "rna_PaintModeSettings_canvas_image_poll");
  RNA_def_property_flag(prop, PROP_EDITABLE | PROP_CONTEXT_UPDATE);
  RNA_def_property_ui_text(prop, "Texture", "Image used as painting target");
}

static void rna_def_image_paint(BlenderRNA *brna)
{
  StructRNA *srna;
  PropertyRNA *prop;
  FunctionRNA *func;

  static const EnumPropertyItem paint_type_items[] = {
      {IMAGEPAINT_MODE_MATERIAL,
       "MATERIAL",
       0,
       "Material",
       "Detect image slots from the material"},
      {IMAGEPAINT_MODE_IMAGE,
       "IMAGE",
       0,
       "Single Image",
       "Set image for texture painting directly"},
      {0, NULL, 0, NULL, NULL},
  };

  static const EnumPropertyItem paint_interp_items[] = {
      {IMAGEPAINT_INTERP_LINEAR, "LINEAR", 0, "Linear", "Linear interpolation"},
      {IMAGEPAINT_INTERP_CLOSEST,
       "CLOSEST",
       0,
       "Closest",
       "No interpolation (sample closest texel)"},
      {0, NULL, 0, NULL, NULL},
  };

  srna = RNA_def_struct(brna, "ImagePaint", "Paint");
  RNA_def_struct_sdna(srna, "ImagePaintSettings");
  RNA_def_struct_path_func(srna, "rna_ImagePaintSettings_path");
  RNA_def_struct_ui_text(srna, "Image Paint", "Properties of image and texture painting mode");

  /* functions */
  func = RNA_def_function(srna, "detect_data", "rna_ImaPaint_detect_data");
  RNA_def_function_ui_description(func, "Check if required texpaint data exist");

  /* return type */
  RNA_def_function_return(func, RNA_def_boolean(func, "ok", 1, "", ""));

  /* booleans */
  prop = RNA_def_property(srna, "use_occlude", PROP_BOOLEAN, PROP_NONE);
  RNA_def_property_boolean_negative_sdna(prop, NULL, "flag", IMAGEPAINT_PROJECT_XRAY);
  RNA_def_property_ui_text(
      prop, "Occlude", "Only paint onto the faces directly under the brush (slower)");
  RNA_def_property_update(prop, NC_SCENE | ND_TOOLSETTINGS, NULL);

  prop = RNA_def_property(srna, "use_backface_culling", PROP_BOOLEAN, PROP_NONE);
  RNA_def_property_boolean_negative_sdna(prop, NULL, "flag", IMAGEPAINT_PROJECT_BACKFACE);
  RNA_def_property_ui_text(prop, "Cull", "Ignore faces pointing away from the view (faster)");
  RNA_def_property_update(prop, NC_SCENE | ND_TOOLSETTINGS, NULL);

  prop = RNA_def_property(srna, "use_normal_falloff", PROP_BOOLEAN, PROP_NONE);
  RNA_def_property_boolean_negative_sdna(prop, NULL, "flag", IMAGEPAINT_PROJECT_FLAT);
  RNA_def_property_ui_text(prop, "Normal", "Paint most on faces pointing towards the view");
  RNA_def_property_update(prop, NC_SCENE | ND_TOOLSETTINGS, NULL);

  prop = RNA_def_property(srna, "use_stencil_layer", PROP_BOOLEAN, PROP_NONE);
  RNA_def_property_boolean_sdna(prop, NULL, "flag", IMAGEPAINT_PROJECT_LAYER_STENCIL);
  RNA_def_property_ui_text(prop, "Stencil Layer", "Set the mask layer from the UV map buttons");
  RNA_def_property_update(prop, NC_SCENE | ND_TOOLSETTINGS, "rna_ImaPaint_viewport_update");

  prop = RNA_def_property(srna, "invert_stencil", PROP_BOOLEAN, PROP_NONE);
  RNA_def_property_boolean_sdna(prop, NULL, "flag", IMAGEPAINT_PROJECT_LAYER_STENCIL_INV);
  RNA_def_property_ui_text(prop, "Invert", "Invert the stencil layer");
  RNA_def_property_update(prop, NC_SCENE | ND_TOOLSETTINGS, "rna_ImaPaint_viewport_update");

  prop = RNA_def_property(srna, "stencil_image", PROP_POINTER, PROP_NONE);
  RNA_def_property_pointer_sdna(prop, NULL, "stencil");
  RNA_def_property_flag(prop, PROP_EDITABLE | PROP_CONTEXT_UPDATE);
  RNA_def_property_ui_text(prop, "Stencil Image", "Image used as stencil");
  RNA_def_property_update(prop, NC_SCENE | ND_TOOLSETTINGS, "rna_ImaPaint_stencil_update");
  RNA_def_property_pointer_funcs(prop, NULL, NULL, NULL, "rna_ImaPaint_imagetype_poll");

  prop = RNA_def_property(srna, "canvas", PROP_POINTER, PROP_NONE);
  RNA_def_property_flag(prop, PROP_EDITABLE | PROP_CONTEXT_UPDATE);
  RNA_def_property_ui_text(prop, "Canvas", "Image used as canvas");
  RNA_def_property_update(prop, NC_SCENE | ND_TOOLSETTINGS, "rna_ImaPaint_canvas_update");
  RNA_def_property_pointer_funcs(prop, NULL, NULL, NULL, "rna_ImaPaint_imagetype_poll");

  prop = RNA_def_property(srna, "clone_image", PROP_POINTER, PROP_NONE);
  RNA_def_property_pointer_sdna(prop, NULL, "clone");
  RNA_def_property_flag(prop, PROP_EDITABLE);
  RNA_def_property_ui_text(prop, "Clone Image", "Image used as clone source");
  RNA_def_property_update(prop, NC_SCENE | ND_TOOLSETTINGS, NULL);
  RNA_def_property_pointer_funcs(prop, NULL, NULL, NULL, "rna_ImaPaint_imagetype_poll");

  prop = RNA_def_property(srna, "stencil_color", PROP_FLOAT, PROP_COLOR_GAMMA);
  RNA_def_property_range(prop, 0.0, 1.0);
  RNA_def_property_float_sdna(prop, NULL, "stencil_col");
  RNA_def_property_ui_text(prop, "Stencil Color", "Stencil color in the viewport");
  RNA_def_property_update(prop, NC_SCENE | ND_TOOLSETTINGS, "rna_ImaPaint_viewport_update");

  prop = RNA_def_property(srna, "dither", PROP_FLOAT, PROP_NONE);
  RNA_def_property_range(prop, 0.0, 2.0);
  RNA_def_property_ui_text(prop, "Dither", "Amount of dithering when painting on byte images");
  RNA_def_property_update(prop, NC_SCENE | ND_TOOLSETTINGS, NULL);

  prop = RNA_def_property(srna, "use_clone_layer", PROP_BOOLEAN, PROP_NONE);
  RNA_def_property_boolean_sdna(prop, NULL, "flag", IMAGEPAINT_PROJECT_LAYER_CLONE);
  RNA_def_property_ui_text(
      prop,
      "Clone Map",
      "Use another UV map as clone source, otherwise use the 3D cursor as the source");
  RNA_def_property_update(prop, NC_SCENE | ND_TOOLSETTINGS, "rna_ImaPaint_viewport_update");

  /* integers */

  prop = RNA_def_property(srna, "seam_bleed", PROP_INT, PROP_PIXEL);
  RNA_def_property_ui_range(prop, 0, 8, 1, -1);
  RNA_def_property_ui_text(
      prop, "Bleed", "Extend paint beyond the faces UVs to reduce seams (in pixels, slower)");

  prop = RNA_def_property(srna, "normal_angle", PROP_INT, PROP_UNSIGNED);
  RNA_def_property_range(prop, 0, 90);
  RNA_def_property_ui_text(
      prop, "Angle", "Paint most on faces pointing towards the view according to this angle");

  prop = RNA_def_int_array(srna,
                           "screen_grab_size",
                           2,
                           NULL,
                           0,
                           0,
                           "Screen Grab Size",
                           "Size to capture the image for re-projecting",
                           0,
                           0);
  RNA_def_property_range(prop, 512, 16384);
  RNA_def_property_subtype(prop, PROP_PIXEL);

  prop = RNA_def_property(srna, "mode", PROP_ENUM, PROP_NONE);
  RNA_def_property_flag(prop, PROP_CONTEXT_UPDATE);
  RNA_def_property_enum_items(prop, paint_type_items);
  RNA_def_property_ui_text(prop, "Mode", "Mode of operation for projection painting");
  RNA_def_property_update(prop, NC_SCENE | ND_TOOLSETTINGS, "rna_ImaPaint_mode_update");

  prop = RNA_def_property(srna, "interpolation", PROP_ENUM, PROP_NONE);
  RNA_def_property_enum_sdna(prop, NULL, "interp");
  RNA_def_property_flag(prop, PROP_CONTEXT_UPDATE);
  RNA_def_property_enum_items(prop, paint_interp_items);
  RNA_def_property_ui_text(prop, "Interpolation", "Texture filtering type");
  RNA_def_property_update(prop, NC_SCENE | ND_TOOLSETTINGS, "rna_ImaPaint_mode_update");

  /* Missing data */
  prop = RNA_def_property(srna, "missing_uvs", PROP_BOOLEAN, PROP_NONE);
  RNA_def_property_boolean_sdna(prop, NULL, "missing_data", IMAGEPAINT_MISSING_UVS);
  RNA_def_property_ui_text(prop, "Missing UVs", "A UV layer is missing on the mesh");
  RNA_def_property_clear_flag(prop, PROP_EDITABLE);

  prop = RNA_def_property(srna, "missing_materials", PROP_BOOLEAN, PROP_NONE);
  RNA_def_property_boolean_sdna(prop, NULL, "missing_data", IMAGEPAINT_MISSING_MATERIAL);
  RNA_def_property_ui_text(prop, "Missing Materials", "The mesh is missing materials");
  RNA_def_property_clear_flag(prop, PROP_EDITABLE);

  prop = RNA_def_property(srna, "missing_stencil", PROP_BOOLEAN, PROP_NONE);
  RNA_def_property_boolean_sdna(prop, NULL, "missing_data", IMAGEPAINT_MISSING_STENCIL);
  RNA_def_property_ui_text(prop, "Missing Stencil", "Image Painting does not have a stencil");
  RNA_def_property_clear_flag(prop, PROP_EDITABLE);

  prop = RNA_def_property(srna, "missing_texture", PROP_BOOLEAN, PROP_NONE);
  RNA_def_property_boolean_sdna(prop, NULL, "missing_data", IMAGEPAINT_MISSING_TEX);
  RNA_def_property_ui_text(
      prop, "Missing Texture", "Image Painting does not have a texture to paint on");
  RNA_def_property_clear_flag(prop, PROP_EDITABLE);
}

static void rna_def_particle_edit(BlenderRNA *brna)
{
  StructRNA *srna;
  PropertyRNA *prop;

  static const EnumPropertyItem select_mode_items[] = {
      {SCE_SELECT_PATH, "PATH", ICON_PARTICLE_PATH, "Path", "Path edit mode"},
      {SCE_SELECT_POINT, "POINT", ICON_PARTICLE_POINT, "Point", "Point select mode"},
      {SCE_SELECT_END, "TIP", ICON_PARTICLE_TIP, "Tip", "Tip select mode"},
      {0, NULL, 0, NULL, NULL},
  };

  static const EnumPropertyItem puff_mode[] = {
      {0, "ADD", 0, "Add", "Make hairs more puffy"},
      {1, "SUB", 0, "Sub", "Make hairs less puffy"},
      {0, NULL, 0, NULL, NULL},
  };

  static const EnumPropertyItem length_mode[] = {
      {0, "GROW", 0, "Grow", "Make hairs longer"},
      {1, "SHRINK", 0, "Shrink", "Make hairs shorter"},
      {0, NULL, 0, NULL, NULL},
  };

  static const EnumPropertyItem edit_type_items[] = {
      {PE_TYPE_PARTICLES, "PARTICLES", 0, "Particles", ""},
      {PE_TYPE_SOFTBODY, "SOFT_BODY", 0, "Soft Body", ""},
      {PE_TYPE_CLOTH, "CLOTH", 0, "Cloth", ""},
      {0, NULL, 0, NULL, NULL},
  };

  /* edit */

  srna = RNA_def_struct(brna, "ParticleEdit", NULL);
  RNA_def_struct_sdna(srna, "ParticleEditSettings");
  RNA_def_struct_path_func(srna, "rna_ParticleEdit_path");
  RNA_def_struct_ui_text(srna, "Particle Edit", "Properties of particle editing mode");

  prop = RNA_def_property(srna, "tool", PROP_ENUM, PROP_NONE);
  RNA_def_property_enum_sdna(prop, NULL, "brushtype");
  RNA_def_property_enum_items(prop, rna_enum_particle_edit_hair_brush_items);
  RNA_def_property_enum_funcs(
      prop, NULL, "rna_ParticleEdit_tool_set", "rna_ParticleEdit_tool_itemf");
  RNA_def_property_ui_text(prop, "Tool", "");

  prop = RNA_def_property(srna, "select_mode", PROP_ENUM, PROP_NONE);
  RNA_def_property_enum_bitflag_sdna(prop, NULL, "selectmode");
  RNA_def_property_enum_items(prop, select_mode_items);
  RNA_def_property_ui_text(prop, "Selection Mode", "Particle select and display mode");
  RNA_def_property_flag(prop, PROP_CONTEXT_UPDATE);
  RNA_def_property_update(prop, NC_OBJECT | ND_DRAW, "rna_ParticleEdit_update");

  prop = RNA_def_property(srna, "use_preserve_length", PROP_BOOLEAN, PROP_NONE);
  RNA_def_property_boolean_sdna(prop, NULL, "flag", PE_KEEP_LENGTHS);
  RNA_def_property_ui_text(prop, "Keep Lengths", "Keep path lengths constant");

  prop = RNA_def_property(srna, "use_preserve_root", PROP_BOOLEAN, PROP_NONE);
  RNA_def_property_boolean_sdna(prop, NULL, "flag", PE_LOCK_FIRST);
  RNA_def_property_ui_text(prop, "Keep Root", "Keep root keys unmodified");

  prop = RNA_def_property(srna, "use_emitter_deflect", PROP_BOOLEAN, PROP_NONE);
  RNA_def_property_boolean_sdna(prop, NULL, "flag", PE_DEFLECT_EMITTER);
  RNA_def_property_ui_text(prop, "Deflect Emitter", "Keep paths from intersecting the emitter");

  prop = RNA_def_property(srna, "emitter_distance", PROP_FLOAT, PROP_DISTANCE);
  RNA_def_property_float_sdna(prop, NULL, "emitterdist");
  RNA_def_property_ui_range(prop, 0.0f, 10.0f, 10, 3);
  RNA_def_property_ui_text(
      prop, "Emitter Distance", "Distance to keep particles away from the emitter");

  prop = RNA_def_property(srna, "use_fade_time", PROP_BOOLEAN, PROP_NONE);
  RNA_def_property_boolean_sdna(prop, NULL, "flag", PE_FADE_TIME);
  RNA_def_property_ui_text(
      prop, "Fade Time", "Fade paths and keys further away from current frame");
  RNA_def_property_flag(prop, PROP_CONTEXT_UPDATE);
  RNA_def_property_update(prop, NC_OBJECT | ND_DRAW, "rna_ParticleEdit_update");

  prop = RNA_def_property(srna, "use_auto_velocity", PROP_BOOLEAN, PROP_NONE);
  RNA_def_property_boolean_sdna(prop, NULL, "flag", PE_AUTO_VELOCITY);
  RNA_def_property_ui_text(prop, "Auto Velocity", "Calculate point velocities automatically");

  prop = RNA_def_property(srna, "show_particles", PROP_BOOLEAN, PROP_NONE);
  RNA_def_property_flag(prop, PROP_CONTEXT_UPDATE);
  RNA_def_property_boolean_sdna(prop, NULL, "flag", PE_DRAW_PART);
  RNA_def_property_ui_text(prop, "Display Particles", "Display actual particles");
  RNA_def_property_update(prop, NC_OBJECT | ND_DRAW, "rna_ParticleEdit_redo");

  prop = RNA_def_property(srna, "use_default_interpolate", PROP_BOOLEAN, PROP_NONE);
  RNA_def_property_boolean_sdna(prop, NULL, "flag", PE_INTERPOLATE_ADDED);
  RNA_def_property_ui_text(
      prop, "Interpolate", "Interpolate new particles from the existing ones");
  RNA_def_property_update(prop, NC_SCENE | ND_TOOLSETTINGS, NULL);

  prop = RNA_def_property(srna, "default_key_count", PROP_INT, PROP_NONE);
  RNA_def_property_int_sdna(prop, NULL, "totaddkey");
  RNA_def_property_range(prop, 2, SHRT_MAX);
  RNA_def_property_ui_range(prop, 2, 20, 10, 3);
  RNA_def_property_ui_text(prop, "Keys", "How many keys to make new particles with");

  prop = RNA_def_property(srna, "brush", PROP_POINTER, PROP_NONE);
  RNA_def_property_struct_type(prop, "ParticleBrush");
  RNA_def_property_pointer_funcs(prop, "rna_ParticleEdit_brush_get", NULL, NULL, NULL);
  RNA_def_property_ui_text(prop, "Brush", "");

  prop = RNA_def_property(srna, "display_step", PROP_INT, PROP_NONE);
  RNA_def_property_int_sdna(prop, NULL, "draw_step");
  RNA_def_property_flag(prop, PROP_CONTEXT_UPDATE);
  RNA_def_property_range(prop, 1, 10);
  RNA_def_property_ui_text(prop, "Steps", "How many steps to display the path with");
  RNA_def_property_update(prop, NC_OBJECT | ND_DRAW, "rna_ParticleEdit_redo");

  prop = RNA_def_property(srna, "fade_frames", PROP_INT, PROP_NONE);
  RNA_def_property_range(prop, 1, 100);
  RNA_def_property_ui_text(prop, "Frames", "How many frames to fade");
  RNA_def_property_flag(prop, PROP_CONTEXT_UPDATE);
  RNA_def_property_update(prop, NC_OBJECT | ND_DRAW, "rna_ParticleEdit_update");

  prop = RNA_def_property(srna, "type", PROP_ENUM, PROP_NONE);
  RNA_def_property_flag(prop, PROP_CONTEXT_UPDATE);
  RNA_def_property_enum_sdna(prop, NULL, "edittype");
  RNA_def_property_enum_items(prop, edit_type_items);
  RNA_def_property_ui_text(prop, "Type", "");
  RNA_def_property_update(prop, NC_OBJECT | ND_DRAW, "rna_ParticleEdit_redo");

  prop = RNA_def_property(srna, "is_editable", PROP_BOOLEAN, PROP_NONE);
  RNA_def_property_boolean_funcs(prop, "rna_ParticleEdit_editable_get", NULL);
  RNA_def_property_clear_flag(prop, PROP_EDITABLE);
  RNA_def_property_ui_text(prop, "Editable", "A valid edit mode exists");

  prop = RNA_def_property(srna, "is_hair", PROP_BOOLEAN, PROP_NONE);
  RNA_def_property_boolean_funcs(prop, "rna_ParticleEdit_hair_get", NULL);
  RNA_def_property_clear_flag(prop, PROP_EDITABLE);
  RNA_def_property_ui_text(prop, "Hair", "Editing hair");

  prop = RNA_def_property(srna, "object", PROP_POINTER, PROP_NONE);
  RNA_def_property_clear_flag(prop, PROP_EDITABLE);
  RNA_def_property_ui_text(prop, "Object", "The edited object");

  prop = RNA_def_property(srna, "shape_object", PROP_POINTER, PROP_NONE);
  RNA_def_property_flag(prop, PROP_EDITABLE | PROP_CONTEXT_UPDATE);
  RNA_def_property_ui_text(prop, "Shape Object", "Outer shape to use for tools");
  RNA_def_property_pointer_funcs(prop, NULL, NULL, NULL, "rna_Mesh_object_poll");
  RNA_def_property_update(prop, NC_OBJECT | ND_DRAW, "rna_ParticleEdit_redo");

  /* brush */

  srna = RNA_def_struct(brna, "ParticleBrush", NULL);
  RNA_def_struct_sdna(srna, "ParticleBrushData");
  RNA_def_struct_path_func(srna, "rna_ParticleBrush_path");
  RNA_def_struct_ui_text(srna, "Particle Brush", "Particle editing brush");

  prop = RNA_def_property(srna, "size", PROP_INT, PROP_PIXEL);
  RNA_def_property_range(prop, 1, SHRT_MAX);
  RNA_def_property_ui_range(prop, 1, MAX_BRUSH_PIXEL_RADIUS, 10, 3);
  RNA_def_property_ui_text(prop, "Radius", "Radius of the brush in pixels");

  prop = RNA_def_property(srna, "strength", PROP_FLOAT, PROP_FACTOR);
  RNA_def_property_range(prop, 0.001, 1.0);
  RNA_def_property_ui_text(prop, "Strength", "Brush strength");

  prop = RNA_def_property(srna, "count", PROP_INT, PROP_NONE);
  RNA_def_property_range(prop, 1, 1000);
  RNA_def_property_ui_range(prop, 1, 100, 10, 3);
  RNA_def_property_ui_text(prop, "Count", "Particle count");

  prop = RNA_def_property(srna, "steps", PROP_INT, PROP_NONE);
  RNA_def_property_int_sdna(prop, NULL, "step");
  RNA_def_property_range(prop, 1, SHRT_MAX);
  RNA_def_property_ui_range(prop, 1, 50, 10, 3);
  RNA_def_property_ui_text(prop, "Steps", "Brush steps");

  prop = RNA_def_property(srna, "puff_mode", PROP_ENUM, PROP_NONE);
  RNA_def_property_enum_sdna(prop, NULL, "invert");
  RNA_def_property_enum_items(prop, puff_mode);
  RNA_def_property_ui_text(prop, "Puff Mode", "");

  prop = RNA_def_property(srna, "use_puff_volume", PROP_BOOLEAN, PROP_NONE);
  RNA_def_property_boolean_sdna(prop, NULL, "flag", PE_BRUSH_DATA_PUFF_VOLUME);
  RNA_def_property_ui_text(
      prop,
      "Puff Volume",
      "Apply puff to unselected end-points (helps maintain hair volume when puffing root)");

  prop = RNA_def_property(srna, "length_mode", PROP_ENUM, PROP_NONE);
  RNA_def_property_enum_sdna(prop, NULL, "invert");
  RNA_def_property_enum_items(prop, length_mode);
  RNA_def_property_ui_text(prop, "Length Mode", "");

  /* dummy */
  prop = RNA_def_property(srna, "curve", PROP_POINTER, PROP_NONE);
  RNA_def_property_struct_type(prop, "CurveMapping");
  RNA_def_property_pointer_funcs(prop, "rna_ParticleBrush_curve_get", NULL, NULL, NULL);
  RNA_def_property_ui_text(prop, "Curve", "");
}

/* srna -- gpencil speed guides */
static void rna_def_gpencil_guides(BlenderRNA *brna)
{
  StructRNA *srna;
  PropertyRNA *prop;

  srna = RNA_def_struct(brna, "GPencilSculptGuide", NULL);
  RNA_def_struct_sdna(srna, "GP_Sculpt_Guide");
  RNA_def_struct_path_func(srna, "rna_GPencilSculptGuide_path");
  RNA_def_struct_ui_text(srna, "GPencil Sculpt Guide", "Guides for drawing");

  static const EnumPropertyItem prop_gpencil_guidetypes[] = {
      {GP_GUIDE_CIRCULAR, "CIRCULAR", 0, "Circular", "Use single point to create rings"},
      {GP_GUIDE_RADIAL, "RADIAL", 0, "Radial", "Use single point as direction"},
      {GP_GUIDE_PARALLEL, "PARALLEL", 0, "Parallel", "Parallel lines"},
      {GP_GUIDE_GRID, "GRID", 0, "Grid", "Grid allows horizontal and vertical lines"},
      {GP_GUIDE_ISO, "ISO", 0, "Isometric", "Grid allows isometric and vertical lines"},
      {0, NULL, 0, NULL, NULL},
  };

  static const EnumPropertyItem prop_gpencil_guide_references[] = {
      {GP_GUIDE_REF_CURSOR, "CURSOR", 0, "Cursor", "Use cursor as reference point"},
      {GP_GUIDE_REF_CUSTOM, "CUSTOM", 0, "Custom", "Use custom reference point"},
      {GP_GUIDE_REF_OBJECT, "OBJECT", 0, "Object", "Use object as reference point"},
      {0, NULL, 0, NULL, NULL},
  };

  prop = RNA_def_property(srna, "use_guide", PROP_BOOLEAN, PROP_NONE);
  RNA_def_property_boolean_sdna(prop, NULL, "use_guide", false);
  RNA_def_property_boolean_default(prop, false);
  RNA_def_property_ui_text(prop, "Use Guides", "Enable speed guides");
  RNA_def_property_clear_flag(prop, PROP_ANIMATABLE);
  RNA_def_property_update(prop, NC_SCENE | ND_TOOLSETTINGS, NULL);

  prop = RNA_def_property(srna, "use_snapping", PROP_BOOLEAN, PROP_NONE);
  RNA_def_property_boolean_sdna(prop, NULL, "use_snapping", false);
  RNA_def_property_boolean_default(prop, false);
  RNA_def_property_ui_text(
      prop, "Use Snapping", "Enable snapping to guides angle or spacing options");
  RNA_def_property_clear_flag(prop, PROP_ANIMATABLE);
  RNA_def_property_update(prop, NC_SCENE | ND_TOOLSETTINGS, NULL);

  prop = RNA_def_property(srna, "reference_object", PROP_POINTER, PROP_NONE);
  RNA_def_property_pointer_sdna(prop, NULL, "reference_object");
  RNA_def_property_ui_text(prop, "Object", "Object used for reference point");
  RNA_def_property_flag(prop, PROP_EDITABLE | PROP_ID_SELF_CHECK);
  RNA_def_property_update(prop, NC_SCENE | ND_TOOLSETTINGS, "rna_ImaPaint_viewport_update");

  prop = RNA_def_property(srna, "reference_point", PROP_ENUM, PROP_NONE);
  RNA_def_property_enum_sdna(prop, NULL, "reference_point");
  RNA_def_property_enum_items(prop, prop_gpencil_guide_references);
  RNA_def_property_ui_text(prop, "Type", "Type of speed guide");
  RNA_def_property_clear_flag(prop, PROP_ANIMATABLE);
  RNA_def_property_update(prop, NC_SCENE | ND_TOOLSETTINGS, "rna_ImaPaint_viewport_update");

  prop = RNA_def_property(srna, "type", PROP_ENUM, PROP_NONE);
  RNA_def_property_enum_sdna(prop, NULL, "type");
  RNA_def_property_enum_items(prop, prop_gpencil_guidetypes);
  RNA_def_property_ui_text(prop, "Type", "Type of speed guide");
  RNA_def_property_clear_flag(prop, PROP_ANIMATABLE);
  RNA_def_property_update(prop, NC_SCENE | ND_TOOLSETTINGS, NULL);

  prop = RNA_def_property(srna, "angle", PROP_FLOAT, PROP_ANGLE);
  RNA_def_property_float_sdna(prop, NULL, "angle");
  RNA_def_property_range(prop, -(M_PI * 2.0f), (M_PI * 2.0f));
  RNA_def_property_ui_text(prop, "Angle", "Direction of lines");
  RNA_def_property_clear_flag(prop, PROP_ANIMATABLE);
  RNA_def_property_update(prop, NC_SCENE | ND_TOOLSETTINGS, NULL);

  prop = RNA_def_property(srna, "angle_snap", PROP_FLOAT, PROP_ANGLE);
  RNA_def_property_float_sdna(prop, NULL, "angle_snap");
  RNA_def_property_range(prop, -(M_PI * 2.0f), (M_PI * 2.0f));
  RNA_def_property_ui_text(prop, "Angle Snap", "Angle snapping");
  RNA_def_property_clear_flag(prop, PROP_ANIMATABLE);
  RNA_def_property_update(prop, NC_SCENE | ND_TOOLSETTINGS, NULL);

  prop = RNA_def_property(srna, "spacing", PROP_FLOAT, PROP_DISTANCE);
  RNA_def_property_float_sdna(prop, NULL, "spacing");
  RNA_def_property_range(prop, 0.0f, FLT_MAX);
  RNA_def_property_ui_range(prop, 0.0f, FLT_MAX, 1, 3);
  RNA_def_property_ui_text(prop, "Spacing", "Guide spacing");
  RNA_def_property_clear_flag(prop, PROP_ANIMATABLE);
  RNA_def_property_update(prop, NC_SCENE | ND_TOOLSETTINGS, NULL);

  prop = RNA_def_property(srna, "location", PROP_FLOAT, PROP_DISTANCE);
  RNA_def_property_float_sdna(prop, NULL, "location");
  RNA_def_property_array(prop, 3);
  RNA_def_property_clear_flag(prop, PROP_ANIMATABLE);
  RNA_def_property_ui_text(prop, "Location", "Custom reference point for guides");
  RNA_def_property_range(prop, -FLT_MAX, FLT_MAX);
  RNA_def_property_ui_range(prop, -FLT_MAX, FLT_MAX, 1, 3);
  RNA_def_property_update(prop, NC_SCENE | ND_TOOLSETTINGS, "rna_ImaPaint_viewport_update");
}

static void rna_def_gpencil_sculpt(BlenderRNA *brna)
{
  static const EnumPropertyItem prop_direction_items[] = {
      {0, "ADD", ICON_ADD, "Add", "Add effect of brush"},
      {GP_SCULPT_FLAG_INVERT, "SUBTRACT", ICON_REMOVE, "Subtract", "Subtract effect of brush"},
      {0, NULL, 0, NULL, NULL},
  };

  UNUSED_VARS(prop_direction_items);

  StructRNA *srna;
  PropertyRNA *prop;

  /* == Settings == */
  srna = RNA_def_struct(brna, "GPencilSculptSettings", NULL);
  RNA_def_struct_sdna(srna, "GP_Sculpt_Settings");
  RNA_def_struct_path_func(srna, "rna_GPencilSculptSettings_path");
  RNA_def_struct_ui_text(srna,
                         "GPencil Sculpt Settings",
                         "General properties for Grease Pencil stroke sculpting tools");

  prop = RNA_def_property(srna, "guide", PROP_POINTER, PROP_NONE);
  RNA_def_property_struct_type(prop, "GPencilSculptGuide");
  RNA_def_property_clear_flag(prop, PROP_ANIMATABLE);
  RNA_def_property_ui_text(prop, "Guide", "");

  prop = RNA_def_property(srna, "use_multiframe_falloff", PROP_BOOLEAN, PROP_NONE);
  RNA_def_property_boolean_sdna(prop, NULL, "flag", GP_SCULPT_SETT_FLAG_FRAME_FALLOFF);
  RNA_def_property_ui_text(
      prop,
      "Use Falloff",
      "Use falloff effect when edit in multiframe mode to compute brush effect by frame");
  RNA_def_property_clear_flag(prop, PROP_ANIMATABLE);
  RNA_def_property_update(prop, NC_SCENE | ND_TOOLSETTINGS, NULL);

  prop = RNA_def_property(srna, "use_thickness_curve", PROP_BOOLEAN, PROP_NONE);
  RNA_def_property_boolean_sdna(prop, NULL, "flag", GP_SCULPT_SETT_FLAG_PRIMITIVE_CURVE);
  RNA_def_property_ui_text(prop, "Use Curve", "Use curve to define primitive stroke thickness");
  RNA_def_property_clear_flag(prop, PROP_ANIMATABLE);
  RNA_def_property_update(prop, NC_SCENE | ND_TOOLSETTINGS, NULL);

  prop = RNA_def_property(srna, "use_scale_thickness", PROP_BOOLEAN, PROP_NONE);
  RNA_def_property_boolean_sdna(prop, NULL, "flag", GP_SCULPT_SETT_FLAG_SCALE_THICKNESS);
  RNA_def_property_ui_text(
      prop, "Scale Stroke Thickness", "Scale the stroke thickness when transforming strokes");
  RNA_def_property_clear_flag(prop, PROP_ANIMATABLE);
  RNA_def_property_update(prop, NC_SCENE | ND_TOOLSETTINGS, NULL);

  prop = RNA_def_property(srna, "use_automasking_stroke", PROP_BOOLEAN, PROP_NONE);
  RNA_def_property_boolean_sdna(prop, NULL, "flag", GP_SCULPT_SETT_FLAG_AUTOMASK_STROKE);
  RNA_def_property_ui_text(prop, "Auto-Masking Strokes", "Affect only strokes below the cursor");
  RNA_def_property_clear_flag(prop, PROP_ANIMATABLE);
  RNA_def_property_update(prop, NC_SCENE | ND_TOOLSETTINGS, NULL);

  prop = RNA_def_property(srna, "use_automasking_layer_stroke", PROP_BOOLEAN, PROP_NONE);
  RNA_def_property_boolean_sdna(prop, NULL, "flag", GP_SCULPT_SETT_FLAG_AUTOMASK_LAYER_STROKE);
  RNA_def_property_ui_text(prop, "Auto-Masking Layer", "Affect only strokes below the cursor");
  RNA_def_property_clear_flag(prop, PROP_ANIMATABLE);
  RNA_def_property_update(prop, NC_SCENE | ND_TOOLSETTINGS, NULL);

  prop = RNA_def_property(srna, "use_automasking_material_stroke", PROP_BOOLEAN, PROP_NONE);
  RNA_def_property_boolean_sdna(prop, NULL, "flag", GP_SCULPT_SETT_FLAG_AUTOMASK_MATERIAL_STROKE);
  RNA_def_property_ui_text(prop, "Auto-Masking Material", "Affect only strokes below the cursor");
  RNA_def_property_clear_flag(prop, PROP_ANIMATABLE);
  RNA_def_property_update(prop, NC_SCENE | ND_TOOLSETTINGS, NULL);

  prop = RNA_def_property(srna, "use_automasking_layer_active", PROP_BOOLEAN, PROP_NONE);
  RNA_def_property_boolean_sdna(prop, NULL, "flag", GP_SCULPT_SETT_FLAG_AUTOMASK_LAYER_ACTIVE);
  RNA_def_property_ui_text(prop, "Auto-Masking Layer", "Affect only the Active Layer");
  RNA_def_property_clear_flag(prop, PROP_ANIMATABLE);
  RNA_def_property_update(prop, NC_SCENE | ND_TOOLSETTINGS, NULL);

  prop = RNA_def_property(srna, "use_automasking_material_active", PROP_BOOLEAN, PROP_NONE);
  RNA_def_property_boolean_sdna(prop, NULL, "flag", GP_SCULPT_SETT_FLAG_AUTOMASK_MATERIAL_ACTIVE);
  RNA_def_property_ui_text(prop, "Auto-Masking Material", "Affect only the Active Material");
  RNA_def_property_clear_flag(prop, PROP_ANIMATABLE);
  RNA_def_property_update(prop, NC_SCENE | ND_TOOLSETTINGS, NULL);

  /* custom falloff curve */
  prop = RNA_def_property(srna, "multiframe_falloff_curve", PROP_POINTER, PROP_NONE);
  RNA_def_property_pointer_sdna(prop, NULL, "cur_falloff");
  RNA_def_property_struct_type(prop, "CurveMapping");
  RNA_def_property_ui_text(
      prop, "Curve", "Custom curve to control falloff of brush effect by Grease Pencil frames");
  RNA_def_property_clear_flag(prop, PROP_ANIMATABLE);
  RNA_def_property_update(prop, NC_SCENE | ND_TOOLSETTINGS, NULL);

  /* custom primitive curve */
  prop = RNA_def_property(srna, "thickness_primitive_curve", PROP_POINTER, PROP_NONE);
  RNA_def_property_pointer_sdna(prop, NULL, "cur_primitive");
  RNA_def_property_struct_type(prop, "CurveMapping");
  RNA_def_property_ui_text(prop, "Curve", "Custom curve to control primitive thickness");
  RNA_def_property_clear_flag(prop, PROP_ANIMATABLE);
  RNA_def_property_update(prop, NC_SCENE | ND_TOOLSETTINGS, NULL);

  /* lock axis */
  prop = RNA_def_property(srna, "lock_axis", PROP_ENUM, PROP_NONE);
  RNA_def_property_enum_sdna(prop, NULL, "lock_axis");
  RNA_def_property_enum_items(prop, rna_enum_gpencil_lock_axis_items);
  RNA_def_property_ui_text(prop, "Lock Axis", "");
  RNA_def_property_clear_flag(prop, PROP_ANIMATABLE);
  RNA_def_property_update(prop, NC_GPENCIL | ND_DATA, "rna_GPencil_update");

  /* threshold for cutter */
  prop = RNA_def_property(srna, "intersection_threshold", PROP_FLOAT, PROP_NONE);
  RNA_def_property_float_sdna(prop, NULL, "isect_threshold");
  RNA_def_property_range(prop, 0.0f, 10.0f);
  RNA_def_property_float_default(prop, 0.1f);
  RNA_def_property_ui_text(prop, "Threshold", "Threshold for stroke intersections");
  RNA_def_property_clear_flag(prop, PROP_ANIMATABLE);
}

static void rna_def_curves_sculpt(BlenderRNA *brna)
{
  StructRNA *srna;

  srna = RNA_def_struct(brna, "CurvesSculpt", "Paint");
  RNA_def_struct_path_func(srna, "rna_CurvesSculpt_path");
  RNA_def_struct_ui_text(srna, "Curves Sculpt Paint", "");
}

void RNA_def_sculpt_paint(BlenderRNA *brna)
{
  /* *** Non-Animated *** */
  RNA_define_animate_sdna(false);
  rna_def_paint_curve(brna);
  rna_def_paint_tool_slot(brna);
  rna_def_paint(brna);
  rna_def_sculpt(brna);
  rna_def_uv_sculpt(brna);
  rna_def_gp_paint(brna);
  rna_def_gp_vertexpaint(brna);
  rna_def_gp_sculptpaint(brna);
  rna_def_gp_weightpaint(brna);
  rna_def_vertex_paint(brna);
  rna_def_paint_mode(brna);
  rna_def_image_paint(brna);
  rna_def_particle_edit(brna);
  rna_def_gpencil_guides(brna);
  rna_def_gpencil_sculpt(brna);
  rna_def_curves_sculpt(brna);
  RNA_define_animate_sdna(true);
}

#endif<|MERGE_RESOLUTION|>--- conflicted
+++ resolved
@@ -384,16 +384,12 @@
 
   if (ob) {
     if (ob->sculpt) {
-<<<<<<< HEAD
       SCULPT_update_flat_vcol_shading(ob, scene);
 
-      ob->sculpt->bm_smooth_shading = ((scene->toolsettings->sculpt->flags &
-                                        SCULPT_DYNTOPO_SMOOTH_SHADING) != 0);
-      ob->sculpt->fast_draw = ((scene->toolsettings->sculpt->flags & SCULPT_FAST_DRAW) != 0);
-=======
+      BKE_object_sculpt_fast_draw_set(
+          ob, ((scene->toolsettings->sculpt->flags & SCULPT_FAST_DRAW) != 0));
       BKE_object_sculpt_dyntopo_smooth_shading_set(
           ob, ((scene->toolsettings->sculpt->flags & SCULPT_DYNTOPO_SMOOTH_SHADING) != 0));
->>>>>>> 2f4a7d67
     }
 
     DEG_id_tag_update(&ob->id, ID_RECALC_GEOMETRY);
