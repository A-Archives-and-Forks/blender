--- conflicted
+++ resolved
@@ -730,13 +730,8 @@
 	RNA_enum_items_add_value(&item, &totitem, rna_enum_viewport_shade_items, OB_SOLID);
 	RNA_enum_items_add_value(&item, &totitem, rna_enum_viewport_shade_items, OB_TEXTURE);
 	RNA_enum_items_add_value(&item, &totitem, rna_enum_viewport_shade_items, OB_MATERIAL);
-<<<<<<< HEAD
-	
+
 	if (type && type->render_to_view)
-=======
-
-	if (type && type->view_draw)
->>>>>>> 42c34602
 		RNA_enum_items_add_value(&item, &totitem, rna_enum_viewport_shade_items, OB_RENDER);
 
 	RNA_enum_item_end(&item, &totitem);
@@ -1354,14 +1349,9 @@
 static void rna_SpaceDopeSheetEditor_mode_update(Main *UNUSED(bmain), bContext *C, Scene *UNUSED(scene), PointerRNA *ptr)
 {
 	SpaceAction *saction = (SpaceAction *)(ptr->data);
-<<<<<<< HEAD
 	SceneLayer *sl = CTX_data_scene_layer(C);
 	Object *obact = OBACT_NEW;
-	
-=======
-	Object *obact = (scene->basact) ? scene->basact->object : NULL;
-
->>>>>>> 42c34602
+
 	/* special exceptions for ShapeKey Editor mode */
 	if (saction->mode == SACTCONT_SHAPEKEY) {
 		Key *key = BKE_key_from_object(obact);
@@ -2413,16 +2403,13 @@
 		{ICON_MATCAP_24, "24", ICON_MATCAP_24, "", ""},
 		{0, NULL, 0, NULL, NULL}
 	};
-<<<<<<< HEAD
-	
+
 	static EnumPropertyItem debug_background_items[] = {
 		{V3D_DEBUG_BACKGROUND_NONE, "NONE", 0, "None", ""},
 		{V3D_DEBUG_BACKGROUND_GRADIENT, "GRADIENT", 0, "Gradient", ""},
 		{V3D_DEBUG_BACKGROUND_WORLD, "WORLD", 0, "World", ""},
 		{0, NULL, 0, NULL, NULL}
 	};
-=======
->>>>>>> 42c34602
 
 	srna = RNA_def_struct(brna, "SpaceView3D", "Space");
 	RNA_def_struct_sdna(srna, "View3D");
