/* SPDX-License-Identifier: GPL-2.0-or-later
 * Copyright 2001-2002 NaN Holding BV. All rights reserved. */

/** \file
 * \ingroup bli
 */

#include "BLI_math.h"

#include "BLI_strict_flags.h"

/******************************** Quaternions ********************************/

/* used to test is a quat is not normalized (only used for debug prints) */
#ifdef DEBUG
#  define QUAT_EPSILON 0.0001
#endif

void unit_axis_angle(float axis[3], float *angle)
{
  axis[0] = 0.0f;
  axis[1] = 1.0f;
  axis[2] = 0.0f;
  *angle = 0.0f;
}

void unit_qt(float q[4])
{
  q[0] = 1.0f;
  q[1] = q[2] = q[3] = 0.0f;
}

void copy_qt_qt(float q[4], const float a[4])
{
  q[0] = a[0];
  q[1] = a[1];
  q[2] = a[2];
  q[3] = a[3];
}

bool is_zero_qt(const float q[4])
{
  return (q[0] == 0 && q[1] == 0 && q[2] == 0 && q[3] == 0);
}

void mul_qt_qtqt(float q[4], const float a[4], const float b[4])
{
  float t0, t1, t2;

  t0 = a[0] * b[0] - a[1] * b[1] - a[2] * b[2] - a[3] * b[3];
  t1 = a[0] * b[1] + a[1] * b[0] + a[2] * b[3] - a[3] * b[2];
  t2 = a[0] * b[2] + a[2] * b[0] + a[3] * b[1] - a[1] * b[3];
  q[3] = a[0] * b[3] + a[3] * b[0] + a[1] * b[2] - a[2] * b[1];
  q[0] = t0;
  q[1] = t1;
  q[2] = t2;
}

void mul_qt_v3(const float q[4], float r[3])
{
  float t0, t1, t2;

  t0 = -q[1] * r[0] - q[2] * r[1] - q[3] * r[2];
  t1 = q[0] * r[0] + q[2] * r[2] - q[3] * r[1];
  t2 = q[0] * r[1] + q[3] * r[0] - q[1] * r[2];
  r[2] = q[0] * r[2] + q[1] * r[1] - q[2] * r[0];
  r[0] = t1;
  r[1] = t2;

  t1 = t0 * -q[1] + r[0] * q[0] - r[1] * q[3] + r[2] * q[2];
  t2 = t0 * -q[2] + r[1] * q[0] - r[2] * q[1] + r[0] * q[3];
  r[2] = t0 * -q[3] + r[2] * q[0] - r[0] * q[2] + r[1] * q[1];
  r[0] = t1;
  r[1] = t2;
}

void conjugate_qt_qt(float q1[4], const float q2[4])
{
  q1[0] = q2[0];
  q1[1] = -q2[1];
  q1[2] = -q2[2];
  q1[3] = -q2[3];
}

void conjugate_qt(float q[4])
{
  q[1] = -q[1];
  q[2] = -q[2];
  q[3] = -q[3];
}

float dot_qtqt(const float a[4], const float b[4])
{
  return a[0] * b[0] + a[1] * b[1] + a[2] * b[2] + a[3] * b[3];
}

void invert_qt(float q[4])
{
  const float f = dot_qtqt(q, q);

  if (f == 0.0f) {
    return;
  }

  conjugate_qt(q);
  mul_qt_fl(q, 1.0f / f);
}

void invert_qt_qt(float q1[4], const float q2[4])
{
  copy_qt_qt(q1, q2);
  invert_qt(q1);
}

void invert_qt_normalized(float q[4])
{
  BLI_ASSERT_UNIT_QUAT(q);
  conjugate_qt(q);
}

void invert_qt_qt_normalized(float q1[4], const float q2[4])
{
  copy_qt_qt(q1, q2);
  invert_qt_normalized(q1);
}

void mul_qt_fl(float q[4], const float f)
{
  q[0] *= f;
  q[1] *= f;
  q[2] *= f;
  q[3] *= f;
}

void sub_qt_qtqt(float q[4], const float a[4], const float b[4])
{
  float n_b[4];

  n_b[0] = -b[0];
  n_b[1] = b[1];
  n_b[2] = b[2];
  n_b[3] = b[3];

  mul_qt_qtqt(q, a, n_b);
}

void pow_qt_fl_normalized(float q[4], const float fac)
{
  BLI_ASSERT_UNIT_QUAT(q);
  const float angle = fac * saacos(q[0]); /* quat[0] = cos(0.5 * angle),
                                           * but now the 0.5 and 2.0 rule out */
  const float co = cosf(angle);
  const float si = sinf(angle);
  q[0] = co;
  normalize_v3_length(q + 1, si);
}

void quat_to_compatible_quat(float q[4], const float a[4], const float old[4])
{
  const float eps = 1e-4f;
  BLI_ASSERT_UNIT_QUAT(a);
  float old_unit[4];
  /* Skips `!finite_v4(old)` case too. */
  if (normalize_qt_qt(old_unit, old) > eps) {
    float q_negate[4];
    float delta[4];
    rotation_between_quats_to_quat(delta, old_unit, a);
    mul_qt_qtqt(q, old, delta);
    negate_v4_v4(q_negate, q);
    if (len_squared_v4v4(q_negate, old) < len_squared_v4v4(q, old)) {
      copy_qt_qt(q, q_negate);
    }
  }
  else {
    copy_qt_qt(q, a);
  }
}

/* Skip error check, currently only needed by #mat3_to_quat_legacy. */
static void quat_to_mat3_no_error(float m[3][3], const float q[4])
{
  double q0, q1, q2, q3, qda, qdb, qdc, qaa, qab, qac, qbb, qbc, qcc;

  q0 = M_SQRT2 * (double)q[0];
  q1 = M_SQRT2 * (double)q[1];
  q2 = M_SQRT2 * (double)q[2];
  q3 = M_SQRT2 * (double)q[3];

  qda = q0 * q1;
  qdb = q0 * q2;
  qdc = q0 * q3;
  qaa = q1 * q1;
  qab = q1 * q2;
  qac = q1 * q3;
  qbb = q2 * q2;
  qbc = q2 * q3;
  qcc = q3 * q3;

  m[0][0] = (float)(1.0 - qbb - qcc);
  m[0][1] = (float)(qdc + qab);
  m[0][2] = (float)(-qdb + qac);

  m[1][0] = (float)(-qdc + qab);
  m[1][1] = (float)(1.0 - qaa - qcc);
  m[1][2] = (float)(qda + qbc);

  m[2][0] = (float)(qdb + qac);
  m[2][1] = (float)(-qda + qbc);
  m[2][2] = (float)(1.0 - qaa - qbb);
}

void quat_to_mat3(float m[3][3], const float q[4])
{
#ifdef DEBUG
  float f;
  if (!((f = dot_qtqt(q, q)) == 0.0f || (fabsf(f - 1.0f) < (float)QUAT_EPSILON))) {
    fprintf(stderr,
            "Warning! quat_to_mat3() called with non-normalized: size %.8f *** report a bug ***\n",
            f);
  }
#endif

  quat_to_mat3_no_error(m, q);
}

void quat_to_mat4(float m[4][4], const float q[4])
{
  double q0, q1, q2, q3, qda, qdb, qdc, qaa, qab, qac, qbb, qbc, qcc;

#ifdef DEBUG
  if (!((q0 = dot_qtqt(q, q)) == 0.0 || (fabs(q0 - 1.0) < QUAT_EPSILON))) {
    fprintf(stderr,
            "Warning! quat_to_mat4() called with non-normalized: size %.8f *** report a bug ***\n",
            (float)q0);
  }
#endif

  q0 = M_SQRT2 * (double)q[0];
  q1 = M_SQRT2 * (double)q[1];
  q2 = M_SQRT2 * (double)q[2];
  q3 = M_SQRT2 * (double)q[3];

  qda = q0 * q1;
  qdb = q0 * q2;
  qdc = q0 * q3;
  qaa = q1 * q1;
  qab = q1 * q2;
  qac = q1 * q3;
  qbb = q2 * q2;
  qbc = q2 * q3;
  qcc = q3 * q3;

  m[0][0] = (float)(1.0 - qbb - qcc);
  m[0][1] = (float)(qdc + qab);
  m[0][2] = (float)(-qdb + qac);
  m[0][3] = 0.0f;

  m[1][0] = (float)(-qdc + qab);
  m[1][1] = (float)(1.0 - qaa - qcc);
  m[1][2] = (float)(qda + qbc);
  m[1][3] = 0.0f;

  m[2][0] = (float)(qdb + qac);
  m[2][1] = (float)(-qda + qbc);
  m[2][2] = (float)(1.0 - qaa - qbb);
  m[2][3] = 0.0f;

  m[3][0] = m[3][1] = m[3][2] = 0.0f;
  m[3][3] = 1.0f;
}

void mat3_normalized_to_quat_fast(float q[4], const float mat[3][3])
{
  BLI_ASSERT_UNIT_M3(mat);
  /* Caller must ensure matrices aren't negative for valid results, see: T24291, T94231. */
  BLI_assert(!is_negative_m3(mat));

  /* Check the trace of the matrix - bad precision if close to -1. */
  const float trace = mat[0][0] + mat[1][1] + mat[2][2];

  if (trace > 0) {
    float s = 2.0f * sqrtf(1.0f + trace);

    q[0] = 0.25f * s;

    s = 1.0f / s;

    q[1] = (mat[1][2] - mat[2][1]) * s;
    q[2] = (mat[2][0] - mat[0][2]) * s;
    q[3] = (mat[0][1] - mat[1][0]) * s;
  }
  else {
    /* Find the biggest diagonal element to choose the best formula.
     * Here trace should also be always >= 0, avoiding bad precision. */
    if (mat[0][0] > mat[1][1] && mat[0][0] > mat[2][2]) {
      float s = 2.0f * sqrtf(1.0f + mat[0][0] - mat[1][1] - mat[2][2]);

      q[1] = 0.25f * s;

      s = 1.0f / s;

      q[0] = (mat[1][2] - mat[2][1]) * s;
      q[2] = (mat[1][0] + mat[0][1]) * s;
      q[3] = (mat[2][0] + mat[0][2]) * s;
    }
    else if (mat[1][1] > mat[2][2]) {
      float s = 2.0f * sqrtf(1.0f + mat[1][1] - mat[0][0] - mat[2][2]);

      q[2] = 0.25f * s;

      s = 1.0f / s;

      q[0] = (mat[2][0] - mat[0][2]) * s;
      q[1] = (mat[1][0] + mat[0][1]) * s;
      q[3] = (mat[2][1] + mat[1][2]) * s;
    }
    else {
      float s = 2.0f * sqrtf(1.0f + mat[2][2] - mat[0][0] - mat[1][1]);

      q[3] = 0.25f * s;

      s = 1.0f / s;

      q[0] = (mat[0][1] - mat[1][0]) * s;
      q[1] = (mat[2][0] + mat[0][2]) * s;
      q[2] = (mat[2][1] + mat[1][2]) * s;
    }

    /* Make sure W is non-negative for a canonical result. */
    if (q[0] < 0) {
      negate_v4(q);
    }
  }

  normalize_qt(q);
}

static void mat3_normalized_to_quat_with_checks(float q[4], float mat[3][3])
{
  const float det = determinant_m3_array(mat);
  if (UNLIKELY(!isfinite(det))) {
    unit_m3(mat);
  }
  else if (UNLIKELY(det < 0.0f)) {
    negate_m3(mat);
  }
  mat3_normalized_to_quat_fast(q, mat);
}

void mat3_normalized_to_quat(float q[4], const float mat[3][3])
{
  float unit_mat_abs[3][3];
  copy_m3_m3(unit_mat_abs, mat);
  mat3_normalized_to_quat_with_checks(q, unit_mat_abs);
}

void mat3_to_quat(float q[4], const float mat[3][3])
{
  float unit_mat_abs[3][3];
  normalize_m3_m3(unit_mat_abs, mat);
  mat3_normalized_to_quat_with_checks(q, unit_mat_abs);
}

void mat4_normalized_to_quat(float q[4], const float mat[4][4])
{
  float unit_mat_abs[3][3];
  copy_m3_m4(unit_mat_abs, mat);
  mat3_normalized_to_quat_with_checks(q, unit_mat_abs);
}

void mat4_to_quat(float q[4], const float mat[4][4])
{
  float unit_mat_abs[3][3];
  copy_m3_m4(unit_mat_abs, mat);
  normalize_m3(unit_mat_abs);
  mat3_normalized_to_quat_with_checks(q, unit_mat_abs);
}

void mat3_to_quat_legacy(float q[4], const float wmat[3][3])
{
  /* Legacy version of #mat3_to_quat which has slightly different behavior.
   * Keep for particle-system & boids since replacing this will make subtle changes
   * that impact hair in existing files. See: D15772. */

  float mat[3][3], matr[3][3], matn[3][3], q1[4], q2[4], angle, si, co, nor[3];

  /* work on a copy */
  copy_m3_m3(mat, wmat);
  normalize_m3(mat);

  /* rotate z-axis of matrix to z-axis */

  nor[0] = mat[2][1]; /* cross product with (0,0,1) */
  nor[1] = -mat[2][0];
  nor[2] = 0.0;
  normalize_v3(nor);

  co = mat[2][2];
  angle = 0.5f * saacos(co);

  co = cosf(angle);
  si = sinf(angle);
  q1[0] = co;
  q1[1] = -nor[0] * si; /* negative here, but why? */
  q1[2] = -nor[1] * si;
  q1[3] = -nor[2] * si;

  /* rotate back x-axis from mat, using inverse q1 */
  quat_to_mat3_no_error(matr, q1);
  invert_m3_m3(matn, matr);
  mul_m3_v3(matn, mat[0]);

  /* and align x-axes */
  angle = 0.5f * atan2f(mat[0][1], mat[0][0]);

  co = cosf(angle);
  si = sinf(angle);
  q2[0] = co;
  q2[1] = 0.0f;
  q2[2] = 0.0f;
  q2[3] = si;

  mul_qt_qtqt(q, q1, q2);
}

float normalize_qt(float q[4])
{
  const float len = sqrtf(dot_qtqt(q, q));

  if (len != 0.0f) {
    mul_qt_fl(q, 1.0f / len);
  }
  else {
    q[1] = 1.0f;
    q[0] = q[2] = q[3] = 0.0f;
  }

  return len;
}

float normalize_qt_qt(float r[4], const float q[4])
{
  copy_qt_qt(r, q);
  return normalize_qt(r);
}

void rotation_between_vecs_to_mat3(float m[3][3], const float v1[3], const float v2[3])
{
  float axis[3];
  /* avoid calculating the angle */
  float angle_sin;
  float angle_cos;

  BLI_ASSERT_UNIT_V3(v1);
  BLI_ASSERT_UNIT_V3(v2);

  cross_v3_v3v3(axis, v1, v2);

  angle_sin = normalize_v3(axis);
  angle_cos = dot_v3v3(v1, v2);

  if (angle_sin > FLT_EPSILON) {
  axis_calc:
    BLI_ASSERT_UNIT_V3(axis);
    axis_angle_normalized_to_mat3_ex(m, axis, angle_sin, angle_cos);
    BLI_ASSERT_UNIT_M3(m);
  }
  else {
    if (angle_cos > 0.0f) {
      /* Same vectors, zero rotation... */
      unit_m3(m);
    }
    else {
      /* Colinear but opposed vectors, 180 rotation... */
      ortho_v3_v3(axis, v1);
      normalize_v3(axis);
      angle_sin = 0.0f;  /* sin(M_PI) */
      angle_cos = -1.0f; /* cos(M_PI) */
      goto axis_calc;
    }
  }
}

void rotation_between_vecs_to_quat(float q[4], const float v1[3], const float v2[3])
{
  float axis[3];

  cross_v3_v3v3(axis, v1, v2);

  if (normalize_v3(axis) > FLT_EPSILON) {
    float angle;

    angle = angle_normalized_v3v3(v1, v2);

    axis_angle_normalized_to_quat(q, axis, angle);
  }
  else {
    /* degenerate case */

    if (dot_v3v3(v1, v2) > 0.0f) {
      /* Same vectors, zero rotation... */
      unit_qt(q);
    }
    else {
      /* Colinear but opposed vectors, 180 rotation... */
      ortho_v3_v3(axis, v1);
      axis_angle_to_quat(q, axis, (float)M_PI);
    }
  }
}

void rotation_between_quats_to_quat(float q[4], const float q1[4], const float q2[4])
{
  float tquat[4];

  conjugate_qt_qt(tquat, q1);

  mul_qt_fl(tquat, 1.0f / dot_qtqt(tquat, tquat));

  mul_qt_qtqt(q, tquat, q2);
}

float quat_split_swing_and_twist(const float q_in[4],
                                 const int axis,
                                 float r_swing[4],
                                 float r_twist[4])
{
  BLI_assert(axis >= 0 && axis <= 2);

  /* The calculation requires a canonical quaternion. */
  float q[4];

  if (q_in[0] < 0) {
    negate_v4_v4(q, q_in);
  }
  else {
    copy_v4_v4(q, q_in);
  }

  /* Half-twist angle can be computed directly. */
  float t = atan2f(q[axis + 1], q[0]);

  if (r_swing || r_twist) {
    float sin_t = sinf(t), cos_t = cosf(t);

    /* Compute swing by multiplying the original quaternion by inverted twist. */
    if (r_swing) {
      float twist_inv[4];

      twist_inv[0] = cos_t;
      zero_v3(twist_inv + 1);
      twist_inv[axis + 1] = -sin_t;

      mul_qt_qtqt(r_swing, q, twist_inv);

      BLI_assert(fabsf(r_swing[axis + 1]) < BLI_ASSERT_UNIT_EPSILON);
    }

    /* Output twist last just in case q overlaps r_twist. */
    if (r_twist) {
      r_twist[0] = cos_t;
      zero_v3(r_twist + 1);
      r_twist[axis + 1] = sin_t;
    }
  }

  return 2.0f * t;
}

/* -------------------------------------------------------------------- */
/** \name Quaternion Angle
 *
 * Unlike the angle between vectors, this does NOT return the shortest angle.
 * See signed functions below for this.
 *
 * \{ */

float angle_normalized_qt(const float q[4])
{
  BLI_ASSERT_UNIT_QUAT(q);
  return 2.0f * saacos(q[0]);
}

float angle_qt(const float q[4])
{
  float tquat[4];

  normalize_qt_qt(tquat, q);

  return angle_normalized_qt(tquat);
}

float angle_normalized_qtqt(const float q1[4], const float q2[4])
{
  float qdelta[4];

  BLI_ASSERT_UNIT_QUAT(q1);
  BLI_ASSERT_UNIT_QUAT(q2);

  rotation_between_quats_to_quat(qdelta, q1, q2);

  return angle_normalized_qt(qdelta);
}

float angle_qtqt(const float q1[4], const float q2[4])
{
  float quat1[4], quat2[4];

  normalize_qt_qt(quat1, q1);
  normalize_qt_qt(quat2, q2);

  return angle_normalized_qtqt(quat1, quat2);
}

/** \} */

/* -------------------------------------------------------------------- */
/** \name Quaternion Angle (Signed)
 *
 * Angles with quaternion calculation can exceed 180d,
 * Having signed versions of these functions allows 'fabsf(angle_signed_qtqt(...))'
 * to give us the shortest angle between quaternions.
 * With higher precision than subtracting pi afterwards.
 *
 * \{ */

float angle_signed_normalized_qt(const float q[4])
{
  BLI_ASSERT_UNIT_QUAT(q);
  if (q[0] >= 0.0f) {
    return 2.0f * saacos(q[0]);
  }

  return -2.0f * saacos(-q[0]);
}

float angle_signed_normalized_qtqt(const float q1[4], const float q2[4])
{
  if (dot_qtqt(q1, q2) >= 0.0f) {
    return angle_normalized_qtqt(q1, q2);
  }

  float q2_copy[4];
  negate_v4_v4(q2_copy, q2);
  return -angle_normalized_qtqt(q1, q2_copy);
}

float angle_signed_qt(const float q[4])
{
  float tquat[4];

  normalize_qt_qt(tquat, q);

  return angle_signed_normalized_qt(tquat);
}

float angle_signed_qtqt(const float q1[4], const float q2[4])
{
  if (dot_qtqt(q1, q2) >= 0.0f) {
    return angle_qtqt(q1, q2);
  }

  float q2_copy[4];
  negate_v4_v4(q2_copy, q2);
  return -angle_qtqt(q1, q2_copy);
}

/** \} */

void vec_to_quat(float q[4], const float vec[3], short axis, const short upflag)
{
  const float eps = 1e-4f;
  float nor[3], tvec[3];
  float angle, si, co, len;

  BLI_assert(axis >= 0 && axis <= 5);
  BLI_assert(upflag >= 0 && upflag <= 2);

  /* first set the quat to unit */
  unit_qt(q);

  len = len_v3(vec);

  if (UNLIKELY(len == 0.0f)) {
    return;
  }

  /* rotate to axis */
  if (axis > 2) {
    copy_v3_v3(tvec, vec);
    axis = (short)(axis - 3);
  }
  else {
    negate_v3_v3(tvec, vec);
  }

  /* nasty! I need a good routine for this...
   * problem is a rotation of an Y axis to the negative Y-axis for example.
   */

  if (axis == 0) { /* x-axis */
    nor[0] = 0.0;
    nor[1] = -tvec[2];
    nor[2] = tvec[1];

    if (fabsf(tvec[1]) + fabsf(tvec[2]) < eps) {
      nor[1] = 1.0f;
    }

    co = tvec[0];
  }
  else if (axis == 1) { /* y-axis */
    nor[0] = tvec[2];
    nor[1] = 0.0;
    nor[2] = -tvec[0];

    if (fabsf(tvec[0]) + fabsf(tvec[2]) < eps) {
      nor[2] = 1.0f;
    }

    co = tvec[1];
  }
  else { /* z-axis */
    nor[0] = -tvec[1];
    nor[1] = tvec[0];
    nor[2] = 0.0;

    if (fabsf(tvec[0]) + fabsf(tvec[1]) < eps) {
      nor[0] = 1.0f;
    }

    co = tvec[2];
  }
  co /= len;

  normalize_v3(nor);

  axis_angle_normalized_to_quat(q, nor, saacos(co));

  if (axis != upflag) {
    float mat[3][3];
    float q2[4];
    const float *fp = mat[2];
    quat_to_mat3(mat, q);

    if (axis == 0) {
      if (upflag == 1) {
        angle = 0.5f * atan2f(fp[2], fp[1]);
      }
      else {
        angle = -0.5f * atan2f(fp[1], fp[2]);
      }
    }
    else if (axis == 1) {
      if (upflag == 0) {
        angle = -0.5f * atan2f(fp[2], fp[0]);
      }
      else {
        angle = 0.5f * atan2f(fp[0], fp[2]);
      }
    }
    else {
      if (upflag == 0) {
        angle = 0.5f * atan2f(-fp[1], -fp[0]);
      }
      else {
        angle = -0.5f * atan2f(-fp[0], -fp[1]);
      }
    }

    co = cosf(angle);
    si = sinf(angle) / len;
    q2[0] = co;
    q2[1] = tvec[0] * si;
    q2[2] = tvec[1] * si;
    q2[3] = tvec[2] * si;

    mul_qt_qtqt(q, q2, q);
  }
}

#if 0

/* A & M Watt, Advanced animation and rendering techniques, 1992 ACM press */
void QuatInterpolW(float *result, float quat1[4], float quat2[4], float t)
{
  float omega, cosom, sinom, sc1, sc2;

  cosom = quat1[0] * quat2[0] + quat1[1] * quat2[1] + quat1[2] * quat2[2] + quat1[3] * quat2[3];

  /* rotate around shortest angle */
  if ((1.0f + cosom) > 0.0001f) {

    if ((1.0f - cosom) > 0.0001f) {
      omega = (float)acos(cosom);
      sinom = sinf(omega);
      sc1 = sinf((1.0 - t) * omega) / sinom;
      sc2 = sinf(t * omega) / sinom;
    }
    else {
      sc1 = 1.0f - t;
      sc2 = t;
    }
    result[0] = sc1 * quat1[0] + sc2 * quat2[0];
    result[1] = sc1 * quat1[1] + sc2 * quat2[1];
    result[2] = sc1 * quat1[2] + sc2 * quat2[2];
    result[3] = sc1 * quat1[3] + sc2 * quat2[3];
  }
  else {
    result[0] = quat2[3];
    result[1] = -quat2[2];
    result[2] = quat2[1];
    result[3] = -quat2[0];

    sc1 = sinf((1.0 - t) * M_PI_2);
    sc2 = sinf(t * M_PI_2);

    result[0] = sc1 * quat1[0] + sc2 * result[0];
    result[1] = sc1 * quat1[1] + sc2 * result[1];
    result[2] = sc1 * quat1[2] + sc2 * result[2];
    result[3] = sc1 * quat1[3] + sc2 * result[3];
  }
}
#endif

void interp_dot_slerp(const float t, const float cosom, float r_w[2])
{
  const float eps = 1e-4f;

  BLI_assert(IN_RANGE_INCL(cosom, -1.0001f, 1.0001f));

  /* within [-1..1] range, avoid aligned axis */
  if (LIKELY(fabsf(cosom) < (1.0f - eps))) {
    float omega, sinom;

    omega = acosf(cosom);
    sinom = sinf(omega);
    r_w[0] = sinf((1.0f - t) * omega) / sinom;
    r_w[1] = sinf(t * omega) / sinom;
  }
  else {
    /* fallback to lerp */
    r_w[0] = 1.0f - t;
    r_w[1] = t;
  }
}

void interp_qt_qtqt(float q[4], const float a[4], const float b[4], const float t)
{
  float quat[4], cosom, w[2];

  BLI_ASSERT_UNIT_QUAT(a);
  BLI_ASSERT_UNIT_QUAT(b);

  cosom = dot_qtqt(a, b);

  /* rotate around shortest angle */
  if (cosom < 0.0f) {
    cosom = -cosom;
    negate_v4_v4(quat, a);
  }
  else {
    copy_qt_qt(quat, a);
  }

  interp_dot_slerp(t, cosom, w);

  q[0] = w[0] * quat[0] + w[1] * b[0];
  q[1] = w[0] * quat[1] + w[1] * b[1];
  q[2] = w[0] * quat[2] + w[1] * b[2];
  q[3] = w[0] * quat[3] + w[1] * b[3];
}

void add_qt_qtqt(float q[4], const float a[4], const float b[4], const float t)
{
  q[0] = a[0] + t * b[0];
  q[1] = a[1] + t * b[1];
  q[2] = a[2] + t * b[2];
  q[3] = a[3] + t * b[3];
}

void tri_to_quat_ex(
    float quat[4], const float v1[3], const float v2[3], const float v3[3], const float no_orig[3])
{
  /* imaginary x-axis, y-axis triangle is being rotated */
  float vec[3], q1[4], q2[4], n[3], si, co, angle, mat[3][3], imat[3][3];

  /* move z-axis to face-normal */
#if 0
  normal_tri_v3(vec, v1, v2, v3);
#else
  copy_v3_v3(vec, no_orig);
  (void)v3;
#endif

  n[0] = vec[1];
  n[1] = -vec[0];
  n[2] = 0.0f;
  normalize_v3(n);

  if (n[0] == 0.0f && n[1] == 0.0f) {
    n[0] = 1.0f;
  }

  angle = -0.5f * saacos(vec[2]);
  co = cosf(angle);
  si = sinf(angle);
  q1[0] = co;
  q1[1] = n[0] * si;
  q1[2] = n[1] * si;
  q1[3] = 0.0f;

  /* rotate back line v1-v2 */
  quat_to_mat3(mat, q1);
  invert_m3_m3(imat, mat);
  sub_v3_v3v3(vec, v2, v1);
  mul_m3_v3(imat, vec);

  /* what angle has this line with x-axis? */
  vec[2] = 0.0f;
  normalize_v3(vec);

  angle = 0.5f * atan2f(vec[1], vec[0]);
  co = cosf(angle);
  si = sinf(angle);
  q2[0] = co;
  q2[1] = 0.0f;
  q2[2] = 0.0f;
  q2[3] = si;

  mul_qt_qtqt(quat, q1, q2);
}

float tri_to_quat(float q[4], const float a[3], const float b[3], const float c[3])
{
  float vec[3];
  const float len = normal_tri_v3(vec, a, b, c);

  tri_to_quat_ex(q, a, b, c, vec);
  return len;
}

void sin_cos_from_fraction(int numerator, int denominator, float *r_sin, float *r_cos)
{
  /* By default, creating a circle from an integer: calling #sinf & #cosf on the fraction doesn't
   * create symmetrical values (because floats can't represent Pi exactly).
   * Resolve this when the rotation is calculated from a fraction by mapping the `numerator`
   * to lower values so X/Y values for points around a circle are exactly symmetrical, see T87779.
   *
   * Multiply both the `numerator` and `denominator` by eight to ensure we can divide the circle
   * into 8 octants. For each octant, we then use symmetry and negation to bring the `numerator`
   * closer to the origin where precision is highest.
   *
<<<<<<< HEAD
   * Once the values are calculated, the are mapped back to their position in the circle
   * using negation & swapping values. */

  BLI_assert((numerator <= denominator) && (denominator > 0));
  enum { NEGATE_SIN_BIT = 0, NEGATE_COS_BIT = 1, SWAP_SIN_COS_BIT = 2 };
  enum {
    NEGATE_SIN = (1 << NEGATE_SIN_BIT),
    NEGATE_COS = (1 << NEGATE_COS_BIT),
    SWAP_SIN_COS = (1 << SWAP_SIN_COS_BIT),
  } xform = 0;
  if ((denominator & 3) == 0) {
    /* The denominator divides by 4, determine the quadrant then further refine the upper 8th. */
    const int denominator_4 = denominator / 4;
    if (numerator < denominator_4) {
      /* Fall through. */
    }
    else {
      if (numerator < denominator_4 * 2) {
        numerator -= denominator_4;
        xform = NEGATE_SIN | SWAP_SIN_COS;
      }
      else if (numerator == denominator_4 * 2) {
        numerator = 0;
        xform = NEGATE_COS;
      }
      else if (numerator < denominator_4 * 3) {
        numerator -= denominator_4 * 2;
        xform = NEGATE_SIN | NEGATE_COS;
      }
      else if (numerator == denominator_4 * 3) {
        numerator = 0;
        xform = NEGATE_COS | SWAP_SIN_COS;
      }
      else {
        numerator -= denominator_4 * 3;
        xform = NEGATE_COS | SWAP_SIN_COS;
      }
    }
    /* Further increase accuracy by using the range of the upper 8th. */
    const int numerator_test = denominator_4 - numerator;
    if (numerator_test < numerator) {
      numerator = numerator_test;
      xform ^= SWAP_SIN_COS;
      /* Swap #NEGATE_SIN, #NEGATE_COS flags. */
      xform = (xform & (int)(~(NEGATE_SIN | NEGATE_COS))) |
              (((xform & NEGATE_SIN) >> NEGATE_SIN_BIT) << NEGATE_COS_BIT) |
              (((xform & NEGATE_COS) >> NEGATE_COS_BIT) << NEGATE_SIN_BIT);
    }
  }
  else if ((denominator & 1) == 0) {
    /* The denominator divides by 2, determine the quadrant then further refine the upper 4th. */
    const int denominator_2 = denominator / 2;
    if (numerator < denominator_2) {
      /* Fall through. */
    }
    else if (numerator == denominator_2) {
      numerator = 0;
      xform = NEGATE_COS;
    }
    else {
      numerator -= denominator_2;
      xform = NEGATE_SIN | NEGATE_COS;
    }
    /* Further increase accuracy by using the range of the upper 4th. */
    const int numerator_test = denominator_2 - numerator;
    if (numerator_test < numerator) {
      numerator = numerator_test;
      xform ^= NEGATE_COS;
    }
  }
  else {
    /* The denominator is an odd number, only refine the upper half. */
    const int numerator_test = denominator - numerator;
    if (numerator_test < numerator) {
      numerator = numerator_test;
      xform ^= NEGATE_SIN;
    }
=======
   * Cases 2, 4, 5 and 7, use the trigonometric identity sin(-x) == -sin(x).
   * Cases 1, 2, 5 and 6, swap the pointers `r_sin` and `r_cos`.
   */
  BLI_assert(0 <= numerator);
  BLI_assert(numerator <= denominator);
  BLI_assert(denominator > 0);

  numerator *= 8;                             /* Multiply numerator the same as denominator. */
  const int octant = numerator / denominator; /* Determine the octant. */
  denominator *= 8;                           /* Ensure denominator is a multiple of eight. */
  float cos_sign = 1.0f;                      /* Either 1.0f or -1.0f. */

  switch (octant) {
    case 0:
      /* Primary octant, nothing to do. */
      break;
    case 1:
    case 2:
      numerator = (denominator / 4) - numerator;
      SWAP(float *, r_sin, r_cos);
      break;
    case 3:
    case 4:
      numerator = (denominator / 2) - numerator;
      cos_sign = -1.0f;
      break;
    case 5:
    case 6:
      numerator = numerator - (denominator * 3 / 4);
      SWAP(float *, r_sin, r_cos);
      cos_sign = -1.0f;
      break;
    case 7:
      numerator = numerator - denominator;
      break;
    default:
      BLI_assert_unreachable();
>>>>>>> b37954d0
  }

  BLI_assert(-denominator / 4 <= numerator); /* Numerator may be negative. */
  BLI_assert(numerator <= denominator / 4);
  BLI_assert(cos_sign == -1.0f || cos_sign == 1.0f);

  const float angle = (float)(2.0 * M_PI) * ((float)numerator / (float)denominator);
  *r_sin = sinf(angle);
  *r_cos = cosf(angle) * cos_sign;
}

void print_qt(const char *str, const float q[4])
{
  printf("%s: %.3f %.3f %.3f %.3f\n", str, q[0], q[1], q[2], q[3]);
}

/******************************** Axis Angle *********************************/

void axis_angle_normalized_to_quat(float r[4], const float axis[3], const float angle)
{
  const float phi = 0.5f * angle;
  const float si = sinf(phi);
  const float co = cosf(phi);
  BLI_ASSERT_UNIT_V3(axis);
  r[0] = co;
  mul_v3_v3fl(r + 1, axis, si);
}

void axis_angle_to_quat(float r[4], const float axis[3], const float angle)
{
  float nor[3];

  if (LIKELY(normalize_v3_v3(nor, axis) != 0.0f)) {
    axis_angle_normalized_to_quat(r, nor, angle);
  }
  else {
    unit_qt(r);
  }
}

void quat_to_axis_angle(float axis[3], float *angle, const float q[4])
{
  float ha, si;

#ifdef DEBUG
  if (!((ha = dot_qtqt(q, q)) == 0.0f || (fabsf(ha - 1.0f) < (float)QUAT_EPSILON))) {
    fprintf(stderr,
            "Warning! quat_to_axis_angle() called with non-normalized: size %.8f *** report a bug "
            "***\n",
            ha);
  }
#endif

  /* calculate angle/2, and sin(angle/2) */
  ha = acosf(q[0]);
  si = sinf(ha);

  /* from half-angle to angle */
  *angle = ha * 2;

  /* prevent division by zero for axis conversion */
  if (fabsf(si) < 0.0005f) {
    si = 1.0f;
  }

  axis[0] = q[1] / si;
  axis[1] = q[2] / si;
  axis[2] = q[3] / si;
  if (is_zero_v3(axis)) {
    axis[1] = 1.0f;
  }
}

void axis_angle_to_eulO(float eul[3], const short order, const float axis[3], const float angle)
{
  float q[4];

  /* use quaternions as intermediate representation for now... */
  axis_angle_to_quat(q, axis, angle);
  quat_to_eulO(eul, order, q);
}

void eulO_to_axis_angle(float axis[3], float *angle, const float eul[3], const short order)
{
  float q[4];

  /* use quaternions as intermediate representation for now... */
  eulO_to_quat(q, eul, order);
  quat_to_axis_angle(axis, angle, q);
}

void axis_angle_normalized_to_mat3_ex(float mat[3][3],
                                      const float axis[3],
                                      const float angle_sin,
                                      const float angle_cos)
{
  float nsi[3], ico;
  float n_00, n_01, n_11, n_02, n_12, n_22;

  BLI_ASSERT_UNIT_V3(axis);

  /* now convert this to a 3x3 matrix */

  ico = (1.0f - angle_cos);
  nsi[0] = axis[0] * angle_sin;
  nsi[1] = axis[1] * angle_sin;
  nsi[2] = axis[2] * angle_sin;

  n_00 = (axis[0] * axis[0]) * ico;
  n_01 = (axis[0] * axis[1]) * ico;
  n_11 = (axis[1] * axis[1]) * ico;
  n_02 = (axis[0] * axis[2]) * ico;
  n_12 = (axis[1] * axis[2]) * ico;
  n_22 = (axis[2] * axis[2]) * ico;

  mat[0][0] = n_00 + angle_cos;
  mat[0][1] = n_01 + nsi[2];
  mat[0][2] = n_02 - nsi[1];
  mat[1][0] = n_01 - nsi[2];
  mat[1][1] = n_11 + angle_cos;
  mat[1][2] = n_12 + nsi[0];
  mat[2][0] = n_02 + nsi[1];
  mat[2][1] = n_12 - nsi[0];
  mat[2][2] = n_22 + angle_cos;
}

void axis_angle_normalized_to_mat3(float R[3][3], const float axis[3], const float angle)
{
  axis_angle_normalized_to_mat3_ex(R, axis, sinf(angle), cosf(angle));
}

void axis_angle_to_mat3(float R[3][3], const float axis[3], const float angle)
{
  float nor[3];

  /* normalize the axis first (to remove unwanted scaling) */
  if (normalize_v3_v3(nor, axis) == 0.0f) {
    unit_m3(R);
    return;
  }

  axis_angle_normalized_to_mat3(R, nor, angle);
}

void axis_angle_to_mat4(float R[4][4], const float axis[3], const float angle)
{
  float tmat[3][3];

  axis_angle_to_mat3(tmat, axis, angle);
  unit_m4(R);
  copy_m4_m3(R, tmat);
}

void mat3_normalized_to_axis_angle(float axis[3], float *angle, const float mat[3][3])
{
  float q[4];

  /* use quaternions as intermediate representation */
  /* TODO: it would be nicer to go straight there... */
  mat3_normalized_to_quat(q, mat);
  quat_to_axis_angle(axis, angle, q);
}
void mat3_to_axis_angle(float axis[3], float *angle, const float mat[3][3])
{
  float q[4];

  /* use quaternions as intermediate representation */
  /* TODO: it would be nicer to go straight there... */
  mat3_to_quat(q, mat);
  quat_to_axis_angle(axis, angle, q);
}

void mat4_normalized_to_axis_angle(float axis[3], float *angle, const float mat[4][4])
{
  float q[4];

  /* use quaternions as intermediate representation */
  /* TODO: it would be nicer to go straight there... */
  mat4_normalized_to_quat(q, mat);
  quat_to_axis_angle(axis, angle, q);
}

void mat4_to_axis_angle(float axis[3], float *angle, const float mat[4][4])
{
  float q[4];

  /* use quaternions as intermediate representation */
  /* TODO: it would be nicer to go straight there... */
  mat4_to_quat(q, mat);
  quat_to_axis_angle(axis, angle, q);
}

void axis_angle_to_mat4_single(float R[4][4], const char axis, const float angle)
{
  float mat3[3][3];
  axis_angle_to_mat3_single(mat3, axis, angle);
  copy_m4_m3(R, mat3);
}

void axis_angle_to_mat3_single(float R[3][3], const char axis, const float angle)
{
  const float angle_cos = cosf(angle);
  const float angle_sin = sinf(angle);

  switch (axis) {
    case 'X': /* rotation around X */
      R[0][0] = 1.0f;
      R[0][1] = 0.0f;
      R[0][2] = 0.0f;
      R[1][0] = 0.0f;
      R[1][1] = angle_cos;
      R[1][2] = angle_sin;
      R[2][0] = 0.0f;
      R[2][1] = -angle_sin;
      R[2][2] = angle_cos;
      break;
    case 'Y': /* rotation around Y */
      R[0][0] = angle_cos;
      R[0][1] = 0.0f;
      R[0][2] = -angle_sin;
      R[1][0] = 0.0f;
      R[1][1] = 1.0f;
      R[1][2] = 0.0f;
      R[2][0] = angle_sin;
      R[2][1] = 0.0f;
      R[2][2] = angle_cos;
      break;
    case 'Z': /* rotation around Z */
      R[0][0] = angle_cos;
      R[0][1] = angle_sin;
      R[0][2] = 0.0f;
      R[1][0] = -angle_sin;
      R[1][1] = angle_cos;
      R[1][2] = 0.0f;
      R[2][0] = 0.0f;
      R[2][1] = 0.0f;
      R[2][2] = 1.0f;
      break;
    default:
      BLI_assert_unreachable();
      break;
  }
}

void angle_to_mat2(float R[2][2], const float angle)
{
  const float angle_cos = cosf(angle);
  const float angle_sin = sinf(angle);

  /* 2D rotation matrix */
  R[0][0] = angle_cos;
  R[0][1] = angle_sin;
  R[1][0] = -angle_sin;
  R[1][1] = angle_cos;
}

void axis_angle_to_quat_single(float q[4], const char axis, const float angle)
{
  const float angle_half = angle * 0.5f;
  const float angle_cos = cosf(angle_half);
  const float angle_sin = sinf(angle_half);
  const int axis_index = (axis - 'X');

  BLI_assert(axis >= 'X' && axis <= 'Z');

  q[0] = angle_cos;
  zero_v3(q + 1);
  q[axis_index + 1] = angle_sin;
}

/****************************** Exponential Map ******************************/

void quat_normalized_to_expmap(float expmap[3], const float q[4])
{
  float angle;
  BLI_ASSERT_UNIT_QUAT(q);

  /* Obtain axis/angle representation. */
  quat_to_axis_angle(expmap, &angle, q);

  /* Convert to exponential map. */
  mul_v3_fl(expmap, angle);
}

void quat_to_expmap(float expmap[3], const float q[4])
{
  float q_no[4];
  normalize_qt_qt(q_no, q);
  quat_normalized_to_expmap(expmap, q_no);
}

void expmap_to_quat(float r[4], const float expmap[3])
{
  float axis[3];
  float angle;

  /* Obtain axis/angle representation. */
  if (LIKELY((angle = normalize_v3_v3(axis, expmap)) != 0.0f)) {
    axis_angle_normalized_to_quat(r, axis, angle_wrap_rad(angle));
  }
  else {
    unit_qt(r);
  }
}

/******************************** XYZ Eulers *********************************/

void eul_to_mat3(float mat[3][3], const float eul[3])
{
  double ci, cj, ch, si, sj, sh, cc, cs, sc, ss;

  ci = cos(eul[0]);
  cj = cos(eul[1]);
  ch = cos(eul[2]);
  si = sin(eul[0]);
  sj = sin(eul[1]);
  sh = sin(eul[2]);
  cc = ci * ch;
  cs = ci * sh;
  sc = si * ch;
  ss = si * sh;

  mat[0][0] = (float)(cj * ch);
  mat[1][0] = (float)(sj * sc - cs);
  mat[2][0] = (float)(sj * cc + ss);
  mat[0][1] = (float)(cj * sh);
  mat[1][1] = (float)(sj * ss + cc);
  mat[2][1] = (float)(sj * cs - sc);
  mat[0][2] = (float)-sj;
  mat[1][2] = (float)(cj * si);
  mat[2][2] = (float)(cj * ci);
}

void eul_to_mat4(float mat[4][4], const float eul[3])
{
  double ci, cj, ch, si, sj, sh, cc, cs, sc, ss;

  ci = cos(eul[0]);
  cj = cos(eul[1]);
  ch = cos(eul[2]);
  si = sin(eul[0]);
  sj = sin(eul[1]);
  sh = sin(eul[2]);
  cc = ci * ch;
  cs = ci * sh;
  sc = si * ch;
  ss = si * sh;

  mat[0][0] = (float)(cj * ch);
  mat[1][0] = (float)(sj * sc - cs);
  mat[2][0] = (float)(sj * cc + ss);
  mat[0][1] = (float)(cj * sh);
  mat[1][1] = (float)(sj * ss + cc);
  mat[2][1] = (float)(sj * cs - sc);
  mat[0][2] = (float)-sj;
  mat[1][2] = (float)(cj * si);
  mat[2][2] = (float)(cj * ci);

  mat[3][0] = mat[3][1] = mat[3][2] = mat[0][3] = mat[1][3] = mat[2][3] = 0.0f;
  mat[3][3] = 1.0f;
}

/* returns two euler calculation methods, so we can pick the best */

/* XYZ order */
static void mat3_normalized_to_eul2(const float mat[3][3], float eul1[3], float eul2[3])
{
  const float cy = hypotf(mat[0][0], mat[0][1]);

  BLI_ASSERT_UNIT_M3(mat);

  if (cy > 16.0f * FLT_EPSILON) {

    eul1[0] = atan2f(mat[1][2], mat[2][2]);
    eul1[1] = atan2f(-mat[0][2], cy);
    eul1[2] = atan2f(mat[0][1], mat[0][0]);

    eul2[0] = atan2f(-mat[1][2], -mat[2][2]);
    eul2[1] = atan2f(-mat[0][2], -cy);
    eul2[2] = atan2f(-mat[0][1], -mat[0][0]);
  }
  else {
    eul1[0] = atan2f(-mat[2][1], mat[1][1]);
    eul1[1] = atan2f(-mat[0][2], cy);
    eul1[2] = 0.0f;

    copy_v3_v3(eul2, eul1);
  }
}

void mat3_normalized_to_eul(float eul[3], const float mat[3][3])
{
  float eul1[3], eul2[3];

  mat3_normalized_to_eul2(mat, eul1, eul2);

  /* return best, which is just the one with lowest values it in */
  if (fabsf(eul1[0]) + fabsf(eul1[1]) + fabsf(eul1[2]) >
      fabsf(eul2[0]) + fabsf(eul2[1]) + fabsf(eul2[2])) {
    copy_v3_v3(eul, eul2);
  }
  else {
    copy_v3_v3(eul, eul1);
  }
}
void mat3_to_eul(float eul[3], const float mat[3][3])
{
  float unit_mat[3][3];
  normalize_m3_m3(unit_mat, mat);
  mat3_normalized_to_eul(eul, unit_mat);
}

void mat4_normalized_to_eul(float eul[3], const float m[4][4])
{
  float mat3[3][3];
  copy_m3_m4(mat3, m);
  mat3_normalized_to_eul(eul, mat3);
}
void mat4_to_eul(float eul[3], const float mat[4][4])
{
  float mat3[3][3];
  copy_m3_m4(mat3, mat);
  mat3_to_eul(eul, mat3);
}

void quat_to_eul(float eul[3], const float quat[4])
{
  float unit_mat[3][3];
  quat_to_mat3(unit_mat, quat);
  mat3_normalized_to_eul(eul, unit_mat);
}

void eul_to_quat(float quat[4], const float eul[3])
{
  float ti, tj, th, ci, cj, ch, si, sj, sh, cc, cs, sc, ss;

  ti = eul[0] * 0.5f;
  tj = eul[1] * 0.5f;
  th = eul[2] * 0.5f;
  ci = cosf(ti);
  cj = cosf(tj);
  ch = cosf(th);
  si = sinf(ti);
  sj = sinf(tj);
  sh = sinf(th);
  cc = ci * ch;
  cs = ci * sh;
  sc = si * ch;
  ss = si * sh;

  quat[0] = cj * cc + sj * ss;
  quat[1] = cj * sc - sj * cs;
  quat[2] = cj * ss + sj * cc;
  quat[3] = cj * cs - sj * sc;
}

void rotate_eul(float beul[3], const char axis, const float angle)
{
  float eul[3], mat1[3][3], mat2[3][3], totmat[3][3];

  BLI_assert(axis >= 'X' && axis <= 'Z');

  eul[0] = eul[1] = eul[2] = 0.0f;
  if (axis == 'X') {
    eul[0] = angle;
  }
  else if (axis == 'Y') {
    eul[1] = angle;
  }
  else {
    eul[2] = angle;
  }

  eul_to_mat3(mat1, eul);
  eul_to_mat3(mat2, beul);

  mul_m3_m3m3(totmat, mat2, mat1);

  mat3_to_eul(beul, totmat);
}

void compatible_eul(float eul[3], const float oldrot[3])
{
  /* we could use M_PI as pi_thresh: which is correct but 5.1 gives better results.
   * Checked with baking actions to fcurves - campbell */
  const float pi_thresh = (5.1f);
  const float pi_x2 = (2.0f * (float)M_PI);

  float deul[3];
  unsigned int i;

  /* correct differences of about 360 degrees first */
  for (i = 0; i < 3; i++) {
    deul[i] = eul[i] - oldrot[i];
    if (deul[i] > pi_thresh) {
      eul[i] -= floorf((deul[i] / pi_x2) + 0.5f) * pi_x2;
      deul[i] = eul[i] - oldrot[i];
    }
    else if (deul[i] < -pi_thresh) {
      eul[i] += floorf((-deul[i] / pi_x2) + 0.5f) * pi_x2;
      deul[i] = eul[i] - oldrot[i];
    }
  }

  /* is 1 of the axis rotations larger than 180 degrees and the other small? NO ELSE IF!! */
  if (fabsf(deul[0]) > 3.2f && fabsf(deul[1]) < 1.6f && fabsf(deul[2]) < 1.6f) {
    if (deul[0] > 0.0f) {
      eul[0] -= pi_x2;
    }
    else {
      eul[0] += pi_x2;
    }
  }
  if (fabsf(deul[1]) > 3.2f && fabsf(deul[2]) < 1.6f && fabsf(deul[0]) < 1.6f) {
    if (deul[1] > 0.0f) {
      eul[1] -= pi_x2;
    }
    else {
      eul[1] += pi_x2;
    }
  }
  if (fabsf(deul[2]) > 3.2f && fabsf(deul[0]) < 1.6f && fabsf(deul[1]) < 1.6f) {
    if (deul[2] > 0.0f) {
      eul[2] -= pi_x2;
    }
    else {
      eul[2] += pi_x2;
    }
  }
}

/* uses 2 methods to retrieve eulers, and picks the closest */

void mat3_normalized_to_compatible_eul(float eul[3], const float oldrot[3], float mat[3][3])
{
  float eul1[3], eul2[3];
  float d1, d2;

  mat3_normalized_to_eul2(mat, eul1, eul2);

  compatible_eul(eul1, oldrot);
  compatible_eul(eul2, oldrot);

  d1 = fabsf(eul1[0] - oldrot[0]) + fabsf(eul1[1] - oldrot[1]) + fabsf(eul1[2] - oldrot[2]);
  d2 = fabsf(eul2[0] - oldrot[0]) + fabsf(eul2[1] - oldrot[1]) + fabsf(eul2[2] - oldrot[2]);

  /* return best, which is just the one with lowest difference */
  if (d1 > d2) {
    copy_v3_v3(eul, eul2);
  }
  else {
    copy_v3_v3(eul, eul1);
  }
}
void mat3_to_compatible_eul(float eul[3], const float oldrot[3], float mat[3][3])
{
  float unit_mat[3][3];
  normalize_m3_m3(unit_mat, mat);
  mat3_normalized_to_compatible_eul(eul, oldrot, unit_mat);
}

void quat_to_compatible_eul(float eul[3], const float oldrot[3], const float quat[4])
{
  float unit_mat[3][3];
  quat_to_mat3(unit_mat, quat);
  mat3_normalized_to_compatible_eul(eul, oldrot, unit_mat);
}

/************************** Arbitrary Order Eulers ***************************/

/* Euler Rotation Order Code:
 * was adapted from
 *      ANSI C code from the article
 *      "Euler Angle Conversion"
 *      by Ken Shoemake <shoemake@graphics.cis.upenn.edu>
 *      in "Graphics Gems IV", Academic Press, 1994
 * for use in Blender
 */

/* Type for rotation order info - see wiki for derivation details */
typedef struct RotOrderInfo {
  short axis[3];
  short parity; /* parity of axis permutation (even=0, odd=1) - 'n' in original code */
} RotOrderInfo;

/* Array of info for Rotation Order calculations
 * WARNING: must be kept in same order as eEulerRotationOrders
 */
static const RotOrderInfo rotOrders[] = {
    /* i, j, k, n */
    {{0, 1, 2}, 0}, /* XYZ */
    {{0, 2, 1}, 1}, /* XZY */
    {{1, 0, 2}, 1}, /* YXZ */
    {{1, 2, 0}, 0}, /* YZX */
    {{2, 0, 1}, 0}, /* ZXY */
    {{2, 1, 0}, 1}  /* ZYX */
};

/* Get relevant pointer to rotation order set from the array
 * NOTE: since we start at 1 for the values, but arrays index from 0,
 *       there is -1 factor involved in this process...
 */
static const RotOrderInfo *get_rotation_order_info(const short order)
{
  BLI_assert(order >= 0 && order <= 6);
  if (order < 1) {
    return &rotOrders[0];
  }
  if (order < 6) {
    return &rotOrders[order - 1];
  }

  return &rotOrders[5];
}

void eulO_to_quat(float q[4], const float e[3], const short order)
{
  const RotOrderInfo *R = get_rotation_order_info(order);
  short i = R->axis[0], j = R->axis[1], k = R->axis[2];
  double ti, tj, th, ci, cj, ch, si, sj, sh, cc, cs, sc, ss;
  double a[3];

  ti = e[i] * 0.5f;
  tj = e[j] * (R->parity ? -0.5f : 0.5f);
  th = e[k] * 0.5f;

  ci = cos(ti);
  cj = cos(tj);
  ch = cos(th);
  si = sin(ti);
  sj = sin(tj);
  sh = sin(th);

  cc = ci * ch;
  cs = ci * sh;
  sc = si * ch;
  ss = si * sh;

  a[i] = cj * sc - sj * cs;
  a[j] = cj * ss + sj * cc;
  a[k] = cj * cs - sj * sc;

  q[0] = (float)(cj * cc + sj * ss);
  q[1] = (float)(a[0]);
  q[2] = (float)(a[1]);
  q[3] = (float)(a[2]);

  if (R->parity) {
    q[j + 1] = -q[j + 1];
  }
}

void quat_to_eulO(float e[3], short const order, const float q[4])
{
  float unit_mat[3][3];

  quat_to_mat3(unit_mat, q);
  mat3_normalized_to_eulO(e, order, unit_mat);
}

void eulO_to_mat3(float M[3][3], const float e[3], const short order)
{
  const RotOrderInfo *R = get_rotation_order_info(order);
  short i = R->axis[0], j = R->axis[1], k = R->axis[2];
  double ti, tj, th, ci, cj, ch, si, sj, sh, cc, cs, sc, ss;

  if (R->parity) {
    ti = -e[i];
    tj = -e[j];
    th = -e[k];
  }
  else {
    ti = e[i];
    tj = e[j];
    th = e[k];
  }

  ci = cos(ti);
  cj = cos(tj);
  ch = cos(th);
  si = sin(ti);
  sj = sin(tj);
  sh = sin(th);

  cc = ci * ch;
  cs = ci * sh;
  sc = si * ch;
  ss = si * sh;

  M[i][i] = (float)(cj * ch);
  M[j][i] = (float)(sj * sc - cs);
  M[k][i] = (float)(sj * cc + ss);
  M[i][j] = (float)(cj * sh);
  M[j][j] = (float)(sj * ss + cc);
  M[k][j] = (float)(sj * cs - sc);
  M[i][k] = (float)(-sj);
  M[j][k] = (float)(cj * si);
  M[k][k] = (float)(cj * ci);
}

/* returns two euler calculation methods, so we can pick the best */
static void mat3_normalized_to_eulo2(const float mat[3][3],
                                     float eul1[3],
                                     float eul2[3],
                                     const short order)
{
  const RotOrderInfo *R = get_rotation_order_info(order);
  short i = R->axis[0], j = R->axis[1], k = R->axis[2];
  float cy;

  BLI_ASSERT_UNIT_M3(mat);

  cy = hypotf(mat[i][i], mat[i][j]);

  if (cy > 16.0f * FLT_EPSILON) {
    eul1[i] = atan2f(mat[j][k], mat[k][k]);
    eul1[j] = atan2f(-mat[i][k], cy);
    eul1[k] = atan2f(mat[i][j], mat[i][i]);

    eul2[i] = atan2f(-mat[j][k], -mat[k][k]);
    eul2[j] = atan2f(-mat[i][k], -cy);
    eul2[k] = atan2f(-mat[i][j], -mat[i][i]);
  }
  else {
    eul1[i] = atan2f(-mat[k][j], mat[j][j]);
    eul1[j] = atan2f(-mat[i][k], cy);
    eul1[k] = 0;

    copy_v3_v3(eul2, eul1);
  }

  if (R->parity) {
    negate_v3(eul1);
    negate_v3(eul2);
  }
}

void eulO_to_mat4(float mat[4][4], const float e[3], const short order)
{
  float unit_mat[3][3];

  /* for now, we'll just do this the slow way (i.e. copying matrices) */
  eulO_to_mat3(unit_mat, e, order);
  copy_m4_m3(mat, unit_mat);
}

void mat3_normalized_to_eulO(float eul[3], const short order, const float m[3][3])
{
  float eul1[3], eul2[3];
  float d1, d2;

  mat3_normalized_to_eulo2(m, eul1, eul2, order);

  d1 = fabsf(eul1[0]) + fabsf(eul1[1]) + fabsf(eul1[2]);
  d2 = fabsf(eul2[0]) + fabsf(eul2[1]) + fabsf(eul2[2]);

  /* return best, which is just the one with lowest values it in */
  if (d1 > d2) {
    copy_v3_v3(eul, eul2);
  }
  else {
    copy_v3_v3(eul, eul1);
  }
}
void mat3_to_eulO(float eul[3], const short order, const float m[3][3])
{
  float unit_mat[3][3];
  normalize_m3_m3(unit_mat, m);
  mat3_normalized_to_eulO(eul, order, unit_mat);
}

void mat4_normalized_to_eulO(float eul[3], const short order, const float m[4][4])
{
  float mat3[3][3];

  /* for now, we'll just do this the slow way (i.e. copying matrices) */
  copy_m3_m4(mat3, m);
  mat3_normalized_to_eulO(eul, order, mat3);
}

void mat4_to_eulO(float eul[3], const short order, const float m[4][4])
{
  float mat3[3][3];
  copy_m3_m4(mat3, m);
  normalize_m3(mat3);
  mat3_normalized_to_eulO(eul, order, mat3);
}

void mat3_normalized_to_compatible_eulO(float eul[3],
                                        const float oldrot[3],
                                        const short order,
                                        const float mat[3][3])
{
  float eul1[3], eul2[3];
  float d1, d2;

  mat3_normalized_to_eulo2(mat, eul1, eul2, order);

  compatible_eul(eul1, oldrot);
  compatible_eul(eul2, oldrot);

  d1 = fabsf(eul1[0] - oldrot[0]) + fabsf(eul1[1] - oldrot[1]) + fabsf(eul1[2] - oldrot[2]);
  d2 = fabsf(eul2[0] - oldrot[0]) + fabsf(eul2[1] - oldrot[1]) + fabsf(eul2[2] - oldrot[2]);

  /* return best, which is just the one with lowest difference */
  if (d1 > d2) {
    copy_v3_v3(eul, eul2);
  }
  else {
    copy_v3_v3(eul, eul1);
  }
}
void mat3_to_compatible_eulO(float eul[3],
                             const float oldrot[3],
                             const short order,
                             const float mat[3][3])
{
  float unit_mat[3][3];

  normalize_m3_m3(unit_mat, mat);
  mat3_normalized_to_compatible_eulO(eul, oldrot, order, unit_mat);
}

void mat4_normalized_to_compatible_eulO(float eul[3],
                                        const float oldrot[3],
                                        const short order,
                                        const float mat[4][4])
{
  float mat3[3][3];

  /* for now, we'll just do this the slow way (i.e. copying matrices) */
  copy_m3_m4(mat3, mat);
  mat3_normalized_to_compatible_eulO(eul, oldrot, order, mat3);
}
void mat4_to_compatible_eulO(float eul[3],
                             const float oldrot[3],
                             const short order,
                             const float mat[4][4])
{
  float mat3[3][3];

  /* for now, we'll just do this the slow way (i.e. copying matrices) */
  copy_m3_m4(mat3, mat);
  normalize_m3(mat3);
  mat3_normalized_to_compatible_eulO(eul, oldrot, order, mat3);
}

void quat_to_compatible_eulO(float eul[3],
                             const float oldrot[3],
                             const short order,
                             const float quat[4])
{
  float unit_mat[3][3];

  quat_to_mat3(unit_mat, quat);
  mat3_normalized_to_compatible_eulO(eul, oldrot, order, unit_mat);
}

/* rotate the given euler by the given angle on the specified axis */
/* NOTE: is this safe to do with different axis orders? */

void rotate_eulO(float beul[3], const short order, const char axis, const float angle)
{
  float eul[3], mat1[3][3], mat2[3][3], totmat[3][3];

  BLI_assert(axis >= 'X' && axis <= 'Z');

  zero_v3(eul);

  if (axis == 'X') {
    eul[0] = angle;
  }
  else if (axis == 'Y') {
    eul[1] = angle;
  }
  else {
    eul[2] = angle;
  }

  eulO_to_mat3(mat1, eul, order);
  eulO_to_mat3(mat2, beul, order);

  mul_m3_m3m3(totmat, mat2, mat1);

  mat3_to_eulO(beul, order, totmat);
}

void eulO_to_gimbal_axis(float gmat[3][3], const float eul[3], const short order)
{
  const RotOrderInfo *R = get_rotation_order_info(order);

  float mat[3][3];
  float teul[3];

  /* first axis is local */
  eulO_to_mat3(mat, eul, order);
  copy_v3_v3(gmat[R->axis[0]], mat[R->axis[0]]);

  /* second axis is local minus first rotation */
  copy_v3_v3(teul, eul);
  teul[R->axis[0]] = 0;
  eulO_to_mat3(mat, teul, order);
  copy_v3_v3(gmat[R->axis[1]], mat[R->axis[1]]);

  /* Last axis is global */
  zero_v3(gmat[R->axis[2]]);
  gmat[R->axis[2]][R->axis[2]] = 1;
}

void add_eul_euleul(float r_eul[3], float a[3], float b[3], const short order)
{
  float quat[4], quat_b[4];

  eulO_to_quat(quat, a, order);
  eulO_to_quat(quat_b, b, order);

  mul_qt_qtqt(quat, quat_b, quat);

  quat_to_eulO(r_eul, order, quat);
}

void sub_eul_euleul(float r_eul[3], float a[3], float b[3], const short order)
{
  float quat[4], quat_b[4];

  eulO_to_quat(quat, a, order);
  eulO_to_quat(quat_b, b, order);

  invert_qt_normalized(quat_b);
  mul_qt_qtqt(quat, quat_b, quat);

  quat_to_eulO(r_eul, order, quat);
}

/******************************* Dual Quaternions ****************************/

/* Conversion routines between (regular quaternion, translation) and dual quaternion.
 *
 * Version 1.0.0, February 7th, 2007
 *
 * SPDX-License-Identifier: Zlib
 * Copyright 2006-2007 University of Dublin, Trinity College, All Rights Reserved.
 *
 * Changes for Blender:
 * - renaming, style changes and optimization's
 * - added support for scaling
 */

void mat4_to_dquat(DualQuat *dq, const float basemat[4][4], const float mat[4][4])
{
  float *t, *q, dscale[3], scale[3], basequat[4], mat3[3][3];
  float baseRS[4][4], baseinv[4][4], baseR[4][4], baseRinv[4][4];
  float R[4][4], S[4][4];

  /* split scaling and rotation, there is probably a faster way to do
   * this, it's done like this now to correctly get negative scaling */
  mul_m4_m4m4(baseRS, mat, basemat);
  mat4_to_size(scale, baseRS);

  dscale[0] = scale[0] - 1.0f;
  dscale[1] = scale[1] - 1.0f;
  dscale[2] = scale[2] - 1.0f;

  copy_m3_m4(mat3, mat);

  if (!is_orthonormal_m3(mat3) || (determinant_m4(mat) < 0.0f) ||
      len_squared_v3(dscale) > square_f(1e-4f)) {
    /* Extract R and S. */
    float tmp[4][4];

    /* extra orthogonalize, to avoid flipping with stretched bones */
    copy_m4_m4(tmp, baseRS);
    orthogonalize_m4(tmp, 1);
    mat4_to_quat(basequat, tmp);

    quat_to_mat4(baseR, basequat);
    copy_v3_v3(baseR[3], baseRS[3]);

    invert_m4_m4(baseinv, basemat);
    mul_m4_m4m4(R, baseR, baseinv);

    invert_m4_m4(baseRinv, baseR);
    mul_m4_m4m4(S, baseRinv, baseRS);

    /* set scaling part */
    mul_m4_series(dq->scale, basemat, S, baseinv);
    dq->scale_weight = 1.0f;
  }
  else {
    /* matrix does not contain scaling */
    copy_m4_m4(R, mat);
    dq->scale_weight = 0.0f;
  }

  /* non-dual part */
  mat4_to_quat(dq->quat, R);

  /* dual part */
  t = R[3];
  q = dq->quat;
  dq->trans[0] = -0.5f * (t[0] * q[1] + t[1] * q[2] + t[2] * q[3]);
  dq->trans[1] = 0.5f * (t[0] * q[0] + t[1] * q[3] - t[2] * q[2]);
  dq->trans[2] = 0.5f * (-t[0] * q[3] + t[1] * q[0] + t[2] * q[1]);
  dq->trans[3] = 0.5f * (t[0] * q[2] - t[1] * q[1] + t[2] * q[0]);
}

void dquat_to_mat4(float R[4][4], const DualQuat *dq)
{
  float len, q0[4];
  const float *t;

  /* regular quaternion */
  copy_qt_qt(q0, dq->quat);

  /* normalize */
  len = sqrtf(dot_qtqt(q0, q0));
  if (len != 0.0f) {
    len = 1.0f / len;
  }
  mul_qt_fl(q0, len);

  /* rotation */
  quat_to_mat4(R, q0);

  /* translation */
  t = dq->trans;
  R[3][0] = 2.0f * (-t[0] * q0[1] + t[1] * q0[0] - t[2] * q0[3] + t[3] * q0[2]) * len;
  R[3][1] = 2.0f * (-t[0] * q0[2] + t[1] * q0[3] + t[2] * q0[0] - t[3] * q0[1]) * len;
  R[3][2] = 2.0f * (-t[0] * q0[3] - t[1] * q0[2] + t[2] * q0[1] + t[3] * q0[0]) * len;

  /* scaling */
  if (dq->scale_weight) {
    mul_m4_m4m4(R, R, dq->scale);
  }
}

void add_weighted_dq_dq(DualQuat *dq_sum, const DualQuat *dq, float weight)
{
  bool flipped = false;

  /* make sure we interpolate quats in the right direction */
  if (dot_qtqt(dq->quat, dq_sum->quat) < 0) {
    flipped = true;
    weight = -weight;
  }

  /* interpolate rotation and translation */
  dq_sum->quat[0] += weight * dq->quat[0];
  dq_sum->quat[1] += weight * dq->quat[1];
  dq_sum->quat[2] += weight * dq->quat[2];
  dq_sum->quat[3] += weight * dq->quat[3];

  dq_sum->trans[0] += weight * dq->trans[0];
  dq_sum->trans[1] += weight * dq->trans[1];
  dq_sum->trans[2] += weight * dq->trans[2];
  dq_sum->trans[3] += weight * dq->trans[3];

  /* Interpolate scale - but only if there is scale present. If any dual
   * quaternions without scale are added, they will be compensated for in
   * normalize_dq. */
  if (dq->scale_weight) {
    float wmat[4][4];

    if (flipped) {
      /* we don't want negative weights for scaling */
      weight = -weight;
    }

    copy_m4_m4(wmat, (float(*)[4])dq->scale);
    mul_m4_fl(wmat, weight);
    add_m4_m4m4(dq_sum->scale, dq_sum->scale, wmat);
    dq_sum->scale_weight += weight;
  }
}

void normalize_dq(DualQuat *dq, float totweight)
{
  const float scale = 1.0f / totweight;

  mul_qt_fl(dq->quat, scale);
  mul_qt_fl(dq->trans, scale);

  /* Handle scale if needed. */
  if (dq->scale_weight) {
    /* Compensate for any dual quaternions added without scale. This is an
     * optimization so that we can skip the scale part when not needed. */
    float addweight = totweight - dq->scale_weight;

    if (addweight) {
      dq->scale[0][0] += addweight;
      dq->scale[1][1] += addweight;
      dq->scale[2][2] += addweight;
      dq->scale[3][3] += addweight;
    }

    mul_m4_fl(dq->scale, scale);
    dq->scale_weight = 1.0f;
  }
}

void mul_v3m3_dq(float r[3], float R[3][3], DualQuat *dq)
{
  float M[3][3], t[3], scalemat[3][3], len2;
  float w = dq->quat[0], x = dq->quat[1], y = dq->quat[2], z = dq->quat[3];
  float t0 = dq->trans[0], t1 = dq->trans[1], t2 = dq->trans[2], t3 = dq->trans[3];

  /* rotation matrix */
  M[0][0] = w * w + x * x - y * y - z * z;
  M[1][0] = 2 * (x * y - w * z);
  M[2][0] = 2 * (x * z + w * y);

  M[0][1] = 2 * (x * y + w * z);
  M[1][1] = w * w + y * y - x * x - z * z;
  M[2][1] = 2 * (y * z - w * x);

  M[0][2] = 2 * (x * z - w * y);
  M[1][2] = 2 * (y * z + w * x);
  M[2][2] = w * w + z * z - x * x - y * y;

  len2 = dot_qtqt(dq->quat, dq->quat);
  if (len2 > 0.0f) {
    len2 = 1.0f / len2;
  }

  /* translation */
  t[0] = 2 * (-t0 * x + w * t1 - t2 * z + y * t3);
  t[1] = 2 * (-t0 * y + t1 * z - x * t3 + w * t2);
  t[2] = 2 * (-t0 * z + x * t2 + w * t3 - t1 * y);

  /* apply scaling */
  if (dq->scale_weight) {
    mul_m4_v3(dq->scale, r);
  }

  /* apply rotation and translation */
  mul_m3_v3(M, r);
  r[0] = (r[0] + t[0]) * len2;
  r[1] = (r[1] + t[1]) * len2;
  r[2] = (r[2] + t[2]) * len2;

  /* Compute crazy-space correction matrix. */
  if (R) {
    if (dq->scale_weight) {
      copy_m3_m4(scalemat, dq->scale);
      mul_m3_m3m3(R, M, scalemat);
    }
    else {
      copy_m3_m3(R, M);
    }
    mul_m3_fl(R, len2);
  }
}

void copy_dq_dq(DualQuat *r, const DualQuat *dq)
{
  memcpy(r, dq, sizeof(DualQuat));
}

void quat_apply_track(float quat[4], short axis, short upflag)
{
  /* rotations are hard coded to match vec_to_quat */
  const float sqrt_1_2 = (float)M_SQRT1_2;
  const float quat_track[][4] = {
      /* pos-y90 */
      {sqrt_1_2, 0.0, -sqrt_1_2, 0.0},
      /* Quaternion((1,0,0), radians(90)) * Quaternion((0,1,0), radians(90)) */
      {0.5, 0.5, 0.5, 0.5},
      /* pos-z90 */
      {sqrt_1_2, 0.0, 0.0, sqrt_1_2},
      /* neg-y90 */
      {sqrt_1_2, 0.0, sqrt_1_2, 0.0},
      /* Quaternion((1,0,0), radians(-90)) * Quaternion((0,1,0), radians(-90)) */
      {0.5, -0.5, -0.5, 0.5},
      /* no rotation */
      {0.0, sqrt_1_2, sqrt_1_2, 0.0},
  };

  BLI_assert(axis >= 0 && axis <= 5);
  BLI_assert(upflag >= 0 && upflag <= 2);

  mul_qt_qtqt(quat, quat, quat_track[axis]);

  if (axis > 2) {
    axis = (short)(axis - 3);
  }

  /* there are 2 possible up-axis for each axis used, the 'quat_track' applies so the first
   * up axis is used X->Y, Y->X, Z->X, if this first up axis isn't used then rotate 90d
   * the strange bit shift below just find the low axis {X:Y, Y:X, Z:X} */
  if (upflag != (2 - axis) >> 1) {
    float q[4] = {sqrt_1_2, 0.0, 0.0, 0.0};             /* assign 90d rotation axis */
    q[axis + 1] = ((axis == 1)) ? sqrt_1_2 : -sqrt_1_2; /* flip non Y axis */
    mul_qt_qtqt(quat, quat, q);
  }
}

void vec_apply_track(float vec[3], short axis)
{
  float tvec[3];

  BLI_assert(axis >= 0 && axis <= 5);

  copy_v3_v3(tvec, vec);

  switch (axis) {
    case 0: /* pos-x */
      /* vec[0] =  0.0; */
      vec[1] = tvec[2];
      vec[2] = -tvec[1];
      break;
    case 1: /* pos-y */
      /* vec[0] = tvec[0]; */
      /* vec[1] =  0.0; */
      /* vec[2] = tvec[2]; */
      break;
    case 2: /* pos-z */
      /* vec[0] = tvec[0]; */
      /* vec[1] = tvec[1]; */
      /* vec[2] =  0.0; */
      break;
    case 3: /* neg-x */
      /* vec[0] =  0.0; */
      vec[1] = tvec[2];
      vec[2] = -tvec[1];
      break;
    case 4: /* neg-y */
      vec[0] = -tvec[2];
      /* vec[1] =  0.0; */
      vec[2] = tvec[0];
      break;
    case 5: /* neg-z */
      vec[0] = -tvec[0];
      vec[1] = -tvec[1];
      /* vec[2] =  0.0; */
      break;
  }
}

float focallength_to_fov(float focal_length, float sensor)
{
  return 2.0f * atanf((sensor / 2.0f) / focal_length);
}

float fov_to_focallength(float hfov, float sensor)
{
  return (sensor / 2.0f) / tanf(hfov * 0.5f);
}

/* 'mod_inline(-3, 4)= 1', 'fmod(-3, 4)= -3' */
static float mod_inline(float a, float b)
{
  return a - (b * floorf(a / b));
}

float angle_wrap_rad(float angle)
{
  return mod_inline(angle + (float)M_PI, (float)M_PI * 2.0f) - (float)M_PI;
}

float angle_wrap_deg(float angle)
{
  return mod_inline(angle + 180.0f, 360.0f) - 180.0f;
}

float angle_compat_rad(float angle, float angle_compat)
{
  return angle_compat + angle_wrap_rad(angle - angle_compat);
}

/* axis conversion */
static float _axis_convert_matrix[23][3][3] = {
    {{-1.0, 0.0, 0.0}, {0.0, -1.0, 0.0}, {0.0, 0.0, 1.0}},
    {{-1.0, 0.0, 0.0}, {0.0, 0.0, -1.0}, {0.0, -1.0, 0.0}},
    {{-1.0, 0.0, 0.0}, {0.0, 0.0, 1.0}, {0.0, 1.0, 0.0}},
    {{-1.0, 0.0, 0.0}, {0.0, 1.0, 0.0}, {0.0, 0.0, -1.0}},
    {{0.0, -1.0, 0.0}, {-1.0, 0.0, 0.0}, {0.0, 0.0, -1.0}},
    {{0.0, 0.0, 1.0}, {-1.0, 0.0, 0.0}, {0.0, -1.0, 0.0}},
    {{0.0, 0.0, -1.0}, {-1.0, 0.0, 0.0}, {0.0, 1.0, 0.0}},
    {{0.0, 1.0, 0.0}, {-1.0, 0.0, 0.0}, {0.0, 0.0, 1.0}},
    {{0.0, -1.0, 0.0}, {0.0, 0.0, 1.0}, {-1.0, 0.0, 0.0}},
    {{0.0, 0.0, -1.0}, {0.0, -1.0, 0.0}, {-1.0, 0.0, 0.0}},
    {{0.0, 0.0, 1.0}, {0.0, 1.0, 0.0}, {-1.0, 0.0, 0.0}},
    {{0.0, 1.0, 0.0}, {0.0, 0.0, -1.0}, {-1.0, 0.0, 0.0}},
    {{0.0, -1.0, 0.0}, {0.0, 0.0, -1.0}, {1.0, 0.0, 0.0}},
    {{0.0, 0.0, 1.0}, {0.0, -1.0, 0.0}, {1.0, 0.0, 0.0}},
    {{0.0, 0.0, -1.0}, {0.0, 1.0, 0.0}, {1.0, 0.0, 0.0}},
    {{0.0, 1.0, 0.0}, {0.0, 0.0, 1.0}, {1.0, 0.0, 0.0}},
    {{0.0, -1.0, 0.0}, {1.0, 0.0, 0.0}, {0.0, 0.0, 1.0}},
    {{0.0, 0.0, -1.0}, {1.0, 0.0, 0.0}, {0.0, -1.0, 0.0}},
    {{0.0, 0.0, 1.0}, {1.0, 0.0, 0.0}, {0.0, 1.0, 0.0}},
    {{0.0, 1.0, 0.0}, {1.0, 0.0, 0.0}, {0.0, 0.0, -1.0}},
    {{1.0, 0.0, 0.0}, {0.0, -1.0, 0.0}, {0.0, 0.0, -1.0}},
    {{1.0, 0.0, 0.0}, {0.0, 0.0, 1.0}, {0.0, -1.0, 0.0}},
    {{1.0, 0.0, 0.0}, {0.0, 0.0, -1.0}, {0.0, 1.0, 0.0}},
};

static int _axis_convert_lut[23][24] = {
    {0x8C8, 0x4D0, 0x2E0, 0xAE8, 0x701, 0x511, 0x119, 0xB29, 0x682, 0x88A, 0x09A, 0x2A2,
     0x80B, 0x413, 0x223, 0xA2B, 0x644, 0x454, 0x05C, 0xA6C, 0x745, 0x94D, 0x15D, 0x365},
    {0xAC8, 0x8D0, 0x4E0, 0x2E8, 0x741, 0x951, 0x159, 0x369, 0x702, 0xB0A, 0x11A, 0x522,
     0xA0B, 0x813, 0x423, 0x22B, 0x684, 0x894, 0x09C, 0x2AC, 0x645, 0xA4D, 0x05D, 0x465},
    {0x4C8, 0x2D0, 0xAE0, 0x8E8, 0x681, 0x291, 0x099, 0x8A9, 0x642, 0x44A, 0x05A, 0xA62,
     0x40B, 0x213, 0xA23, 0x82B, 0x744, 0x354, 0x15C, 0x96C, 0x705, 0x50D, 0x11D, 0xB25},
    {0x2C8, 0xAD0, 0x8E0, 0x4E8, 0x641, 0xA51, 0x059, 0x469, 0x742, 0x34A, 0x15A, 0x962,
     0x20B, 0xA13, 0x823, 0x42B, 0x704, 0xB14, 0x11C, 0x52C, 0x685, 0x28D, 0x09D, 0x8A5},
    {0x708, 0xB10, 0x120, 0x528, 0x8C1, 0xAD1, 0x2D9, 0x4E9, 0x942, 0x74A, 0x35A, 0x162,
     0x64B, 0xA53, 0x063, 0x46B, 0x804, 0xA14, 0x21C, 0x42C, 0x885, 0x68D, 0x29D, 0x0A5},
    {0xB08, 0x110, 0x520, 0x728, 0x941, 0x151, 0x359, 0x769, 0x802, 0xA0A, 0x21A, 0x422,
     0xA4B, 0x053, 0x463, 0x66B, 0x884, 0x094, 0x29C, 0x6AC, 0x8C5, 0xACD, 0x2DD, 0x4E5},
    {0x508, 0x710, 0xB20, 0x128, 0x881, 0x691, 0x299, 0x0A9, 0x8C2, 0x4CA, 0x2DA, 0xAE2,
     0x44B, 0x653, 0xA63, 0x06B, 0x944, 0x754, 0x35C, 0x16C, 0x805, 0x40D, 0x21D, 0xA25},
    {0x108, 0x510, 0x720, 0xB28, 0x801, 0x411, 0x219, 0xA29, 0x882, 0x08A, 0x29A, 0x6A2,
     0x04B, 0x453, 0x663, 0xA6B, 0x8C4, 0x4D4, 0x2DC, 0xAEC, 0x945, 0x14D, 0x35D, 0x765},
    {0x748, 0x350, 0x160, 0x968, 0xAC1, 0x2D1, 0x4D9, 0x8E9, 0xA42, 0x64A, 0x45A, 0x062,
     0x68B, 0x293, 0x0A3, 0x8AB, 0xA04, 0x214, 0x41C, 0x82C, 0xB05, 0x70D, 0x51D, 0x125},
    {0x948, 0x750, 0x360, 0x168, 0xB01, 0x711, 0x519, 0x129, 0xAC2, 0x8CA, 0x4DA, 0x2E2,
     0x88B, 0x693, 0x2A3, 0x0AB, 0xA44, 0x654, 0x45C, 0x06C, 0xA05, 0x80D, 0x41D, 0x225},
    {0x348, 0x150, 0x960, 0x768, 0xA41, 0x051, 0x459, 0x669, 0xA02, 0x20A, 0x41A, 0x822,
     0x28B, 0x093, 0x8A3, 0x6AB, 0xB04, 0x114, 0x51C, 0x72C, 0xAC5, 0x2CD, 0x4DD, 0x8E5},
    {0x148, 0x950, 0x760, 0x368, 0xA01, 0x811, 0x419, 0x229, 0xB02, 0x10A, 0x51A, 0x722,
     0x08B, 0x893, 0x6A3, 0x2AB, 0xAC4, 0x8D4, 0x4DC, 0x2EC, 0xA45, 0x04D, 0x45D, 0x665},
    {0x688, 0x890, 0x0A0, 0x2A8, 0x4C1, 0x8D1, 0xAD9, 0x2E9, 0x502, 0x70A, 0xB1A, 0x122,
     0x74B, 0x953, 0x163, 0x36B, 0x404, 0x814, 0xA1C, 0x22C, 0x445, 0x64D, 0xA5D, 0x065},
    {0x888, 0x090, 0x2A0, 0x6A8, 0x501, 0x111, 0xB19, 0x729, 0x402, 0x80A, 0xA1A, 0x222,
     0x94B, 0x153, 0x363, 0x76B, 0x444, 0x054, 0xA5C, 0x66C, 0x4C5, 0x8CD, 0xADD, 0x2E5},
    {0x288, 0x690, 0x8A0, 0x0A8, 0x441, 0x651, 0xA59, 0x069, 0x4C2, 0x2CA, 0xADA, 0x8E2,
     0x34B, 0x753, 0x963, 0x16B, 0x504, 0x714, 0xB1C, 0x12C, 0x405, 0x20D, 0xA1D, 0x825},
    {0x088, 0x290, 0x6A0, 0x8A8, 0x401, 0x211, 0xA19, 0x829, 0x442, 0x04A, 0xA5A, 0x662,
     0x14B, 0x353, 0x763, 0x96B, 0x4C4, 0x2D4, 0xADC, 0x8EC, 0x505, 0x10D, 0xB1D, 0x725},
    {0x648, 0x450, 0x060, 0xA68, 0x2C1, 0x4D1, 0x8D9, 0xAE9, 0x282, 0x68A, 0x89A, 0x0A2,
     0x70B, 0x513, 0x123, 0xB2B, 0x204, 0x414, 0x81C, 0xA2C, 0x345, 0x74D, 0x95D, 0x165},
    {0xA48, 0x650, 0x460, 0x068, 0x341, 0x751, 0x959, 0x169, 0x2C2, 0xACA, 0x8DA, 0x4E2,
     0xB0B, 0x713, 0x523, 0x12B, 0x284, 0x694, 0x89C, 0x0AC, 0x205, 0xA0D, 0x81D, 0x425},
    {0x448, 0x050, 0xA60, 0x668, 0x281, 0x091, 0x899, 0x6A9, 0x202, 0x40A, 0x81A, 0xA22,
     0x50B, 0x113, 0xB23, 0x72B, 0x344, 0x154, 0x95C, 0x76C, 0x2C5, 0x4CD, 0x8DD, 0xAE5},
    {0x048, 0xA50, 0x660, 0x468, 0x201, 0xA11, 0x819, 0x429, 0x342, 0x14A, 0x95A, 0x762,
     0x10B, 0xB13, 0x723, 0x52B, 0x2C4, 0xAD4, 0x8DC, 0x4EC, 0x285, 0x08D, 0x89D, 0x6A5},
    {0x808, 0xA10, 0x220, 0x428, 0x101, 0xB11, 0x719, 0x529, 0x142, 0x94A, 0x75A, 0x362,
     0x8CB, 0xAD3, 0x2E3, 0x4EB, 0x044, 0xA54, 0x65C, 0x46C, 0x085, 0x88D, 0x69D, 0x2A5},
    {0xA08, 0x210, 0x420, 0x828, 0x141, 0x351, 0x759, 0x969, 0x042, 0xA4A, 0x65A, 0x462,
     0xACB, 0x2D3, 0x4E3, 0x8EB, 0x084, 0x294, 0x69C, 0x8AC, 0x105, 0xB0D, 0x71D, 0x525},
    {0x408, 0x810, 0xA20, 0x228, 0x081, 0x891, 0x699, 0x2A9, 0x102, 0x50A, 0x71A, 0xB22,
     0x4CB, 0x8D3, 0xAE3, 0x2EB, 0x144, 0x954, 0x75C, 0x36C, 0x045, 0x44D, 0x65D, 0xA65},
};

// _axis_convert_num = {'X': 0, 'Y': 1, 'Z': 2, '-X': 3, '-Y': 4, '-Z': 5}

BLI_INLINE int _axis_signed(const int axis)
{
  return (axis < 3) ? axis : axis - 3;
}

bool mat3_from_axis_conversion(
    int src_forward, int src_up, int dst_forward, int dst_up, float r_mat[3][3])
{
  int value;

  if (src_forward == dst_forward && src_up == dst_up) {
    unit_m3(r_mat);
    return false;
  }

  if ((_axis_signed(src_forward) == _axis_signed(src_up)) ||
      (_axis_signed(dst_forward) == _axis_signed(dst_up))) {
    /* we could assert here! */
    unit_m3(r_mat);
    return false;
  }

  value = ((src_forward << (0 * 3)) | (src_up << (1 * 3)) | (dst_forward << (2 * 3)) |
           (dst_up << (3 * 3)));

  for (uint i = 0; i < (ARRAY_SIZE(_axis_convert_matrix)); i++) {
    for (uint j = 0; j < (ARRAY_SIZE(*_axis_convert_lut)); j++) {
      if (_axis_convert_lut[i][j] == value) {
        copy_m3_m3(r_mat, _axis_convert_matrix[i]);
        return true;
      }
    }
  }
  //  BLI_assert(0);
  return false;
}

bool mat3_from_axis_conversion_single(int src_axis, int dst_axis, float r_mat[3][3])
{
  if (src_axis == dst_axis) {
    unit_m3(r_mat);
    return false;
  }

  /* Pick predictable next axis. */
  int src_axis_next = (src_axis + 1) % 3;
  int dst_axis_next = (dst_axis + 1) % 3;

  if ((src_axis < 3) != (dst_axis < 3)) {
    /* Flip both axis so matrix sign remains positive. */
    dst_axis_next += 3;
  }

  return mat3_from_axis_conversion(src_axis, src_axis_next, dst_axis, dst_axis_next, r_mat);
}<|MERGE_RESOLUTION|>--- conflicted
+++ resolved
@@ -951,85 +951,6 @@
    * into 8 octants. For each octant, we then use symmetry and negation to bring the `numerator`
    * closer to the origin where precision is highest.
    *
-<<<<<<< HEAD
-   * Once the values are calculated, the are mapped back to their position in the circle
-   * using negation & swapping values. */
-
-  BLI_assert((numerator <= denominator) && (denominator > 0));
-  enum { NEGATE_SIN_BIT = 0, NEGATE_COS_BIT = 1, SWAP_SIN_COS_BIT = 2 };
-  enum {
-    NEGATE_SIN = (1 << NEGATE_SIN_BIT),
-    NEGATE_COS = (1 << NEGATE_COS_BIT),
-    SWAP_SIN_COS = (1 << SWAP_SIN_COS_BIT),
-  } xform = 0;
-  if ((denominator & 3) == 0) {
-    /* The denominator divides by 4, determine the quadrant then further refine the upper 8th. */
-    const int denominator_4 = denominator / 4;
-    if (numerator < denominator_4) {
-      /* Fall through. */
-    }
-    else {
-      if (numerator < denominator_4 * 2) {
-        numerator -= denominator_4;
-        xform = NEGATE_SIN | SWAP_SIN_COS;
-      }
-      else if (numerator == denominator_4 * 2) {
-        numerator = 0;
-        xform = NEGATE_COS;
-      }
-      else if (numerator < denominator_4 * 3) {
-        numerator -= denominator_4 * 2;
-        xform = NEGATE_SIN | NEGATE_COS;
-      }
-      else if (numerator == denominator_4 * 3) {
-        numerator = 0;
-        xform = NEGATE_COS | SWAP_SIN_COS;
-      }
-      else {
-        numerator -= denominator_4 * 3;
-        xform = NEGATE_COS | SWAP_SIN_COS;
-      }
-    }
-    /* Further increase accuracy by using the range of the upper 8th. */
-    const int numerator_test = denominator_4 - numerator;
-    if (numerator_test < numerator) {
-      numerator = numerator_test;
-      xform ^= SWAP_SIN_COS;
-      /* Swap #NEGATE_SIN, #NEGATE_COS flags. */
-      xform = (xform & (int)(~(NEGATE_SIN | NEGATE_COS))) |
-              (((xform & NEGATE_SIN) >> NEGATE_SIN_BIT) << NEGATE_COS_BIT) |
-              (((xform & NEGATE_COS) >> NEGATE_COS_BIT) << NEGATE_SIN_BIT);
-    }
-  }
-  else if ((denominator & 1) == 0) {
-    /* The denominator divides by 2, determine the quadrant then further refine the upper 4th. */
-    const int denominator_2 = denominator / 2;
-    if (numerator < denominator_2) {
-      /* Fall through. */
-    }
-    else if (numerator == denominator_2) {
-      numerator = 0;
-      xform = NEGATE_COS;
-    }
-    else {
-      numerator -= denominator_2;
-      xform = NEGATE_SIN | NEGATE_COS;
-    }
-    /* Further increase accuracy by using the range of the upper 4th. */
-    const int numerator_test = denominator_2 - numerator;
-    if (numerator_test < numerator) {
-      numerator = numerator_test;
-      xform ^= NEGATE_COS;
-    }
-  }
-  else {
-    /* The denominator is an odd number, only refine the upper half. */
-    const int numerator_test = denominator - numerator;
-    if (numerator_test < numerator) {
-      numerator = numerator_test;
-      xform ^= NEGATE_SIN;
-    }
-=======
    * Cases 2, 4, 5 and 7, use the trigonometric identity sin(-x) == -sin(x).
    * Cases 1, 2, 5 and 6, swap the pointers `r_sin` and `r_cos`.
    */
@@ -1067,7 +988,6 @@
       break;
     default:
       BLI_assert_unreachable();
->>>>>>> b37954d0
   }
 
   BLI_assert(-denominator / 4 <= numerator); /* Numerator may be negative. */
