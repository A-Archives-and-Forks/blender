# SPDX-License-Identifier: GPL-2.0-or-later
# Copyright 2006 Blender Foundation

if(HAVE_EXECINFO_H)
  add_definitions(-DHAVE_EXECINFO_H)
endif()

set(INC
  .
  ..
  # ../blenkernel  # don't add this back!
  ../makesdna
  ../../../intern/atomic
  ../../../intern/eigen
  ../../../intern/guardedalloc
)

set(INC_SYS
  ../../../extern/wcwidth
  ../../../extern/json/include

  ${EIGEN3_INCLUDE_DIRS}
  ${ZLIB_INCLUDE_DIRS}
  ${ZSTD_INCLUDE_DIRS}
  ${GMP_INCLUDE_DIRS}
)

set(SRC
  intern/BLI_array.c
  intern/BLI_assert.c
  intern/BLI_color.cc
  intern/BLI_dial_2d.c
  intern/BLI_dynstr.c
  intern/BLI_filelist.c
  intern/BLI_ghash.c
  intern/BLI_ghash_utils.c
  intern/BLI_heap.c
  intern/BLI_heap_simple.c
  intern/BLI_index_range.cc
  intern/BLI_kdopbvh.c
  intern/BLI_linklist.c
  intern/BLI_linklist_lockfree.c
  intern/BLI_memarena.c
  intern/BLI_memblock.c
  intern/BLI_memiter.c
  intern/BLI_mempool.c
  intern/BLI_mmap.c
  intern/BLI_timer.c
  intern/DLRB_tree.c
  intern/array_store.c
  intern/array_store_utils.c
  intern/array_utils.c
  intern/array_utils.cc
  intern/astar.c
  intern/atomic_disjoint_set.cc
  intern/bit_span.cc
  intern/bitmap.c
  intern/bitmap_draw_2d.c
  intern/boxpack_2d.c
  intern/buffer.c
  intern/cache_mutex.cc
  intern/compute_context.cc
  intern/convexhull_2d.c
  intern/cpp_types.cc
  intern/delaunay_2d.cc
  intern/dot_export.cc
  intern/dynlib.c
  intern/easing.c
  intern/edgehash.c
  intern/endian_switch.c
  intern/expr_pylike_eval.c
  intern/fileops.c
  intern/fileops.cc
  intern/filereader_file.c
  intern/filereader_gzip.c
  intern/filereader_memory.c
  intern/filereader_zstd.c
  intern/fnmatch.c
  intern/generic_vector_array.cc
  intern/generic_virtual_array.cc
  intern/generic_virtual_vector_array.cc
  intern/gsqueue.c
  intern/hash_md5.c
  intern/hash_mm2a.c
  intern/hash_mm3.c
  intern/implicit_sharing.cc
  intern/index_mask.cc
  intern/jitter_2d.c
  intern/kdtree_1d.c
  intern/kdtree_2d.c
  intern/kdtree_3d.c
  intern/kdtree_4d.c
  intern/lasso_2d.c
  intern/lazy_threading.cc
  intern/length_parameterize.cc
  intern/listbase.cc
  intern/math_base.c
  intern/math_base_inline.c
  intern/math_base_safe_inline.c
  intern/math_bits_inline.c
  intern/math_boolean.cc
  intern/math_color.c
  intern/math_color_blend_inline.c
  intern/math_color_inline.c
  intern/math_geom.c
  intern/math_geom_inline.c
  intern/math_interp.c
  intern/math_matrix.c
  intern/math_matrix.cc
  intern/math_rotation.c
  intern/math_rotation.cc
  intern/math_solvers.c
  intern/math_statistics.c
  intern/math_time.c
  intern/math_vec.cc
  intern/math_vector.c
  intern/math_vector_inline.c
  intern/memory_utils.c
  intern/mesh_boolean.cc
  intern/mesh_intersect.cc
  intern/noise.c
  intern/noise.cc
  intern/offset_indices.cc
  intern/path_util.c
  intern/polyfill_2d.c
  intern/polyfill_2d_beautify.c
  intern/quadric.c
  intern/rand.cc
  intern/rct.c
  intern/resource_scope.cc
  intern/scanfill.c
  intern/scanfill_utils.c
  intern/serialize.cc
  intern/session_uuid.c
  intern/smaa_textures.c
  intern/smallhash.c
  intern/sort.c
  intern/sort_utils.c
  intern/stack.c
  intern/storage.c
  intern/string.c
  intern/string_cursor_utf8.c
  intern/string_search.cc
  intern/string_utf8.c
  intern/string_utils.c
  #intern/string_regex.cc
  intern/system.c
  intern/task_graph.cc
  intern/task_iterator.c
  intern/task_pool.cc
  intern/task_range.cc
  intern/task_scheduler.cc
  intern/tempfile.c
  intern/threads.cc
  intern/time.c
  intern/timecode.c
  intern/timeit.cc
  intern/uuid.cc
  intern/uvproject.c
  intern/voronoi_2d.c
  intern/voxel.c
  intern/winstuff.c
  intern/winstuff_dir.c
  intern/BLI_table_gset.cc

  # Private headers.
  intern/BLI_mempool_private.h

  # Header as source (included in C files above).
  intern/kdtree_impl.h
  intern/list_sort_impl.h


  BLI_alloca.h
  BLI_allocator.hh
  BLI_any.hh
  BLI_array.h
  BLI_array.hh
  BLI_array_store.h
  BLI_array_store_utils.h
  BLI_array_utils.h
  BLI_array_utils.hh
  BLI_asan.h
  BLI_assert.h
  BLI_astar.h
  BLI_atomic_disjoint_set.hh
  BLI_bit_group_vector.hh
  BLI_bit_ref.hh
  BLI_bit_span.hh
  BLI_bit_span_ops.hh
  BLI_bit_vector.hh
  BLI_bitmap.h
  BLI_bitmap_draw_2d.h
  BLI_blenlib.h
  BLI_bounds.hh
  BLI_bounds_types.hh
  BLI_boxpack_2d.h
  BLI_buffer.h
  BLI_cache_mutex.hh
  BLI_color.hh
  BLI_color_mix.hh
  BLI_compiler_attrs.h
  BLI_compiler_compat.h
  BLI_compiler_typecheck.h
  BLI_compute_context.hh
  BLI_console.h
  BLI_convexhull_2d.h
  BLI_cpp_type.hh
  BLI_cpp_type_make.hh
  BLI_cpp_types.hh
  BLI_cpp_types_make.hh
  BLI_delaunay_2d.h
  BLI_devirtualize_parameters.hh
  BLI_dial_2d.h
  BLI_disjoint_set.hh
  BLI_dlrbTree.h
  BLI_dot_export.hh
  BLI_dot_export_attribute_enums.hh
  BLI_dynlib.h
  BLI_dynstr.h
  BLI_easing.h
  BLI_edgehash.h
  BLI_endian_defines.h
  BLI_endian_switch.h
  BLI_endian_switch_inline.h
  BLI_enumerable_thread_specific.hh
  BLI_expr_pylike_eval.h
  BLI_fileops.h
  BLI_fileops.hh
  BLI_fileops_types.h
  BLI_filereader.h
  BLI_fnmatch.h
  BLI_function_ref.hh
  BLI_generic_array.hh
  BLI_generic_pointer.hh
  BLI_generic_span.hh
  BLI_generic_value_map.hh
  BLI_generic_vector_array.hh
  BLI_generic_virtual_array.hh
  BLI_generic_virtual_vector_array.hh
  BLI_ghash.h
  BLI_gsqueue.h
  BLI_hash.h
  BLI_hash.hh
  BLI_hash_md5.h
  BLI_hash_mm2a.h
  BLI_hash_mm3.h
  BLI_hash_tables.hh
  BLI_heap.h
  BLI_heap_simple.h
  BLI_heap_minmax.hh
  BLI_implicit_sharing.h
  BLI_implicit_sharing.hh
  BLI_implicit_sharing_ptr.hh
  BLI_index_mask.hh
  BLI_index_mask_ops.hh
  BLI_index_range.hh
  BLI_inplace_priority_queue.hh
  BLI_iterator.h
  BLI_jitter_2d.h
  BLI_kdopbvh.h
  BLI_kdtree.h
  BLI_kdtree_impl.h
  BLI_lasso_2d.h
  BLI_lazy_threading.hh
  BLI_length_parameterize.hh
  BLI_linear_allocator.hh
  BLI_link_utils.h
  BLI_linklist.h
  BLI_linklist_lockfree.h
  BLI_linklist_stack.h
  BLI_listbase.h
  BLI_listbase_wrapper.hh
  BLI_map.hh
  BLI_map_slots.hh
  BLI_math.h
  BLI_math_angle_types.hh
  BLI_math_axis_angle.hh
  BLI_math_axis_angle_types.hh
  BLI_math_base.h
  BLI_math_base.hh
  BLI_math_base_safe.h
  BLI_math_basis_types.hh
  BLI_math_bits.h
  BLI_math_boolean.hh
  BLI_math_color.h
  BLI_math_color.hh
  BLI_math_color_blend.h
  BLI_math_euler.hh
  BLI_math_euler_types.hh
  BLI_math_geom.h
  BLI_math_inline.h
  BLI_math_interp.h
  BLI_math_matrix.h
  BLI_math_matrix.hh
  BLI_math_matrix_types.hh
  BLI_math_mpq.hh
  BLI_math_quaternion.hh
  BLI_math_quaternion_types.hh
  BLI_math_rotation.h
  BLI_math_rotation.hh
  BLI_math_rotation_legacy.hh
  BLI_math_rotation_types.hh
  BLI_math_solvers.h
  BLI_math_statistics.h
  BLI_math_time.h
  BLI_math_vector.h
  BLI_math_vector.hh
  BLI_math_vector_mpq_types.hh
  BLI_math_vector_types.hh
  BLI_memarena.h
  BLI_memblock.h
  BLI_memiter.h
  BLI_memory_utils.h
  BLI_memory_utils.hh
  BLI_mempool.h
  BLI_mesh_boolean.hh
  BLI_mesh_intersect.hh
  BLI_mmap.h
  BLI_multi_value_map.hh
  BLI_noise.h
  BLI_noise.hh
  BLI_offset_indices.hh
  BLI_parameter_pack_utils.hh
  BLI_path_util.h
  BLI_polyfill_2d.h
  BLI_polyfill_2d_beautify.h
  BLI_pool.hh
  BLI_probing_strategies.hh
  BLI_quadric.h
  BLI_rand.h
  BLI_rand.hh
  BLI_range.h
  BLI_rect.h
  BLI_resource_scope.hh
  BLI_scanfill.h
  BLI_serialize.hh
  BLI_session_uuid.h
  BLI_set.hh
  BLI_set_slots.hh
  BLI_shared_cache.hh
  BLI_simd.h
  BLI_smaa_textures.h
  BLI_smallhash.h
  BLI_sort.h
  BLI_sort.hh
  BLI_sort_utils.h
  BLI_span.hh
  BLI_stack.h
  BLI_stack.hh
  BLI_strict_flags.h
  BLI_string.h
  BLI_string_cursor_utf8.h
  BLI_string_ref.hh
  BLI_string_search.h
  BLI_string_utf8.h
  BLI_string_utils.h
<<<<<<< HEAD
  #BLI_string_regex.h
=======
  BLI_sub_frame.hh
>>>>>>> fcddc1a1
  BLI_sys_types.h
  BLI_system.h
  BLI_task.h
  BLI_task.hh
  BLI_tempfile.h
  BLI_threads.h
  BLI_timecode.h
  BLI_timeit.hh
  BLI_timer.h
  BLI_utildefines.h
  BLI_utildefines_iter.h
  BLI_utildefines_stack.h
  BLI_utildefines_variadic.h
  BLI_utility_mixins.hh
  BLI_uuid.h
  BLI_uvproject.h
  BLI_vector.hh
  BLI_vector_list.hh
  BLI_vector_set.hh
  BLI_vector_set_slots.hh
  BLI_virtual_array.hh
  BLI_virtual_vector_array.hh
  BLI_voronoi_2d.h
  BLI_voxel.h
  BLI_winstuff.h
  PIL_time.h
  PIL_time_utildefines.h

  # Without these files listed, they aren't known to CMake.
  ../../../extern/json/include/json.hpp
)

set(LIB
  bf_intern_eigen
  bf_intern_guardedalloc
  extern_wcwidth

  ${ZLIB_LIBRARIES}
  ${ZSTD_LIBRARIES}
)

if(NOT WITH_PYTHON_MODULE)
  list(APPEND SRC
    intern/BLI_args.c

    BLI_args.h
  )
endif()

if(WITH_MEM_VALGRIND)
  add_definitions(-DWITH_MEM_VALGRIND)
endif()

if(WITH_TBB)
  add_definitions(-DWITH_TBB)

  list(APPEND INC_SYS
    ${TBB_INCLUDE_DIRS}
  )

  list(APPEND LIB
    ${TBB_LIBRARIES}
  )
endif()

if(WITH_GMP)
  add_definitions(-DWITH_GMP)

  list(APPEND INC_SYS
    ${GMP_INCLUDE_DIRS}
  )

  list(APPEND LIB
    ${GMP_LIBRARIES}
  )
endif()

if(WIN32)
  if(WITH_BLENDER_THUMBNAILER)
    # Needed for querying the `thumbnailer .dll` in `winstuff.c`.
    add_definitions(-DWITH_BLENDER_THUMBNAILER)
  endif()
  list(APPEND INC
    ../../../intern/utfconv
  )
  list(APPEND LIB
    bf_intern_utfconv
  )
  list(APPEND SRC
    intern/system_win32.c
  )
endif()


if(APPLE)
  list(APPEND SRC
    intern/storage_apple.mm
  )
endif()

if(UNIX AND NOT APPLE)
  list(APPEND LIB
    bf_intern_libc_compat
  )
endif()

# no need to compile object files for inline headers.
set_source_files_properties(
  intern/math_base_inline.c
  intern/math_base_safe_inline.c
  intern/math_bits_inline.c
  intern/math_color_blend_inline.c
  intern/math_color_inline.c
  intern/math_geom_inline.c
  intern/math_vector_inline.c
  PROPERTIES HEADER_FILE_ONLY TRUE
)

blender_add_lib(bf_blenlib "${SRC}" "${INC}" "${INC_SYS}" "${LIB}")

if(WITH_GTESTS)
  set(TEST_SRC
    tests/BLI_any_test.cc
    tests/BLI_array_store_test.cc
    tests/BLI_array_test.cc
    tests/BLI_array_utils_test.cc
    tests/BLI_bit_group_vector_test.cc
    tests/BLI_bit_ref_test.cc
    tests/BLI_bit_span_test.cc
    tests/BLI_bit_vector_test.cc
    tests/BLI_bitmap_test.cc
    tests/BLI_bounds_test.cc
    tests/BLI_color_test.cc
    tests/BLI_cpp_type_test.cc
    tests/BLI_delaunay_2d_test.cc
    tests/BLI_disjoint_set_test.cc
    tests/BLI_edgehash_test.cc
    tests/BLI_expr_pylike_eval_test.cc
    tests/BLI_fileops_test.cc
    tests/BLI_function_ref_test.cc
    tests/BLI_generic_array_test.cc
    tests/BLI_generic_span_test.cc
    tests/BLI_generic_vector_array_test.cc
    tests/BLI_ghash_test.cc
    tests/BLI_hash_mm2a_test.cc
    tests/BLI_heap_simple_test.cc
    tests/BLI_heap_test.cc
    tests/BLI_implicit_sharing_test.cc
    tests/BLI_index_mask_test.cc
    tests/BLI_index_range_test.cc
    tests/BLI_inplace_priority_queue_test.cc
    tests/BLI_kdopbvh_test.cc
    tests/BLI_kdtree_test.cc
    tests/BLI_length_parameterize_test.cc
    tests/BLI_linear_allocator_test.cc
    tests/BLI_linklist_lockfree_test.cc
    tests/BLI_listbase_test.cc
    tests/BLI_map_test.cc
    tests/BLI_math_base_safe_test.cc
    tests/BLI_math_base_test.cc
    tests/BLI_math_bits_test.cc
    tests/BLI_math_color_test.cc
    tests/BLI_math_geom_test.cc
    tests/BLI_math_matrix_test.cc
    tests/BLI_math_matrix_types_test.cc
    tests/BLI_math_rotation_test.cc
    tests/BLI_math_rotation_types_test.cc
    tests/BLI_math_solvers_test.cc
    tests/BLI_math_time_test.cc
    tests/BLI_math_vector_test.cc
    tests/BLI_math_vector_types_test.cc
    tests/BLI_memiter_test.cc
    tests/BLI_memory_utils_test.cc
    tests/BLI_mesh_boolean_test.cc
    tests/BLI_mesh_intersect_test.cc
    tests/BLI_multi_value_map_test.cc
    tests/BLI_path_util_test.cc
    tests/BLI_polyfill_2d_test.cc
    tests/BLI_pool_test.cc
    tests/BLI_ressource_strings.h
    tests/BLI_serialize_test.cc
    tests/BLI_session_uuid_test.cc
    tests/BLI_set_test.cc
    tests/BLI_span_test.cc
    tests/BLI_stack_cxx_test.cc
    tests/BLI_stack_test.cc
    tests/BLI_string_ref_test.cc
    tests/BLI_string_search_test.cc
    tests/BLI_string_test.cc
    tests/BLI_string_utf8_test.cc
    tests/BLI_task_graph_test.cc
    tests/BLI_task_test.cc
    tests/BLI_tempfile_test.cc
    tests/BLI_uuid_test.cc
    tests/BLI_vector_set_test.cc
    tests/BLI_vector_test.cc
    tests/BLI_virtual_array_test.cc

    tests/BLI_exception_safety_test_utils.hh
  )
  set(TEST_INC
    ../imbuf
  )
  set(TEST_LIB
    bf_blenlib
  )
  include(GTestTesting)
  blender_add_test_executable(blenlib "${TEST_SRC}" "${INC};${TEST_INC}" "${INC_SYS}" "${LIB};${TEST_LIB}")

  add_subdirectory(tests/performance)
endif()<|MERGE_RESOLUTION|>--- conflicted
+++ resolved
@@ -355,11 +355,7 @@
   BLI_string_search.h
   BLI_string_utf8.h
   BLI_string_utils.h
-<<<<<<< HEAD
-  #BLI_string_regex.h
-=======
   BLI_sub_frame.hh
->>>>>>> fcddc1a1
   BLI_sys_types.h
   BLI_system.h
   BLI_task.h
