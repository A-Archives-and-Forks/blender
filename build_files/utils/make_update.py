#!/usr/bin/env python3
# SPDX-FileCopyrightText: 2019-2023 Blender Authors
#
# SPDX-License-Identifier: GPL-2.0-or-later

"""
"make update" for all platforms, updating Git LFS submodules for libraries and
Blender git repository.

For release branches, this will check out the appropriate branches of
submodules and libraries.

WARNING:
- Python 3.6 is used on the Linux VM (Rocky8) to run "make update" to checkout LFS.
- Python 3.9 is used on the built-bot.

Take care *not* to use features from the Python version used by Blender!

NOTE:
Some type annotations are quoted to avoid errors in older Python versions.
These can be unquoted eventually.
"""

__all__ = (
    "main",
)


import argparse
import os
import platform
import shutil
import sys

import make_utils
from pathlib import Path
from make_utils import call, check_output
from urllib.parse import urljoin, urlsplit


def print_stage(text: str) -> None:
    print("")
    print(text)
    print("=" * len(text))
    print("")


def parse_arguments() -> argparse.Namespace:
    """
    Parse command line arguments.

    Returns parsed object from which the command line arguments can be accessed
    as properties. The name of the properties matches the command line argument,
    but with the leading dashed omitted and all remaining dashes replaced with
    underscore.
    """
    parser = argparse.ArgumentParser()
    parser.add_argument("--no-libraries", action="store_true",
                        help="Don't fetch precompiled libraries for this system")
    parser.add_argument("--no-blender", action="store_true", help="Don't update the Blender code repository")
    parser.add_argument(
        "--no-lfs-fallback",
        action="store_true",
        help="Don't set up fallback URLs for fetching LFS files from projects.blender.org. These are only used when cloning repositories hosted elsewhere.")
    parser.add_argument(
        "--git-command",
        default="git",
        help="Path to the git binary. (Only useful if it is not in your PATH)")
    parser.add_argument("--architecture", type=str,
                        choices=("x86_64", "amd64", "arm64",))
    parser.add_argument("--prune-destructive", action="store_true",
                        help="Destructive! Detect and remove stale files from older checkouts")

    # Deprecated options, kept for compatibility with old configurations.
    parser.add_argument("--use-tests", action="store_true", help=argparse.SUPPRESS)
    parser.add_argument("--no-submodules", action="store_true", help=argparse.SUPPRESS)
    parser.add_argument("--use-linux-libraries", action="store_true", help=argparse.SUPPRESS)
    parser.add_argument("--use-ios-libraries", action="store_true", help=argparse.SUPPRESS)

    return parser.parse_args()


def get_blender_git_root(args: argparse.Namespace) -> Path:
    """
    Get root directory of the current Git directory.
    """
    return Path(
        check_output([args.git_command, "rev-parse", "--show-toplevel"]))


def get_effective_platform(args: argparse.Namespace) -> str:
    """
    Get platform of the host.

    The result string is normalized to the name used by Blender releases and
    library repository name prefixes: linux, macos, windows.
    """

    if sys.platform == "darwin":
        platform = "macos"
    elif sys.platform == "win32":
        platform = "windows"
    else:
        platform = sys.platform

    assert (platform in ("linux", "macos", "windows"))

    return platform


def get_effective_architecture(args: argparse.Namespace) -> str:
    """
    Get architecture of the host.

    The result string is normalized to the architecture name used by the Blender
    releases and library repository name suffixes: x64, arm64.

    NOTE: When cross-compiling the architecture is coming from the command line
    argument.
    """
    architecture: "str | None" = args.architecture
    if architecture:
        assert isinstance(architecture, str)
    elif "ARM64" in platform.version():
        # Check platform.version to detect arm64 with x86_64 python binary.
        architecture = "arm64"
    else:
        architecture = platform.machine().lower()

    # Normalize the architecture name.
    if architecture in {"x86_64", "amd64"}:
        architecture = "x64"
    if architecture == "aarch64":
        architecture = "arm64"

    assert isinstance(architecture, str)
    return architecture


# NOTE: unquote "tuple" once Python 3.6x is dropped.
def get_submodule_directories(args: argparse.Namespace) -> "tuple[Path, ...]":
    """
    Get list of all configured submodule directories.
    """

    blender_git_root = get_blender_git_root(args)
    dot_modules = blender_git_root / ".gitmodules"

    if not dot_modules.exists():
        return ()

    submodule_directories_output = check_output(
        [args.git_command, "config", "--file", str(dot_modules), "--get-regexp", "path"])
    return tuple([Path(line.split(' ', 1)[1]) for line in submodule_directories_output.strip().splitlines()])


def ensure_git_lfs(args: argparse.Namespace) -> None:
    # Use `--skip-repo` to avoid creating git hooks.
    # This is called from the `blender.git` checkout, so we don't need to install hooks there.
    call((args.git_command, "lfs", "install", "--skip-repo"), exit_on_error=True)


def switch_blender_git_remotes(args: argparse.Namespace) -> None:
    """
    Switch remote URLs from projects.blender.org to git.blender.org
    """
    remotes = make_utils.git_get_remotes(args.git_command)

    for remote in remotes:
        url = make_utils.git_get_remote_url(args.git_command, remote)
        new_url = url.replace("git@projects.blender.org", "git@git.blender.org")

        if new_url == url:
            continue

        print(f"Replacing {remote} URL from {url} to {new_url}")
        make_utils.git_set_config(args.git_command, f"remote.{remote}.url", new_url)


def prune_stale_files(args: argparse.Namespace) -> None:
    """
    Ensure files from previous Git configurations do not exist anymore
    """
    print_stage("Removing stale files")

    blender_git_root = get_blender_git_root(args)
    found_stale_files = False

    for relative_dir_to_remove in (
        Path("scripts") / "addons",
        Path("scripts") / "addons_contrib",
    ):
        dir_to_remove = blender_git_root / relative_dir_to_remove
        if not dir_to_remove.exists():
            continue
        if not dir_to_remove.is_dir():
            print(f"'{relative_dir_to_remove}' exists but is not a directory")
            continue
        print(f"Removing '{relative_dir_to_remove}'")
        make_utils.remove_directory(dir_to_remove)
        found_stale_files = True

    if not found_stale_files:
        print("Checkout looks pristine")


def initialize_precompiled_libraries_for_platform(args: argparse.Namespace, platform: str, arch: str) -> str:
    """
    Configure submodule for precompiled libraries of the given platform and arcitecture
    """

    submodule_dir = f"lib/{platform}_{arch}"

    submodule_directories = get_submodule_directories(args)

    if Path(submodule_dir) not in submodule_directories:
        return "Skipping libraries update: no configured submodule\n"

    print(f"* Enabling precompiled libraries at {submodule_dir}")
    make_utils.git_enable_submodule(args.git_command, Path(submodule_dir))

    return ""


def initialize_precompiled_libraries(args: argparse.Namespace) -> str:
    """
    Configure submodule for precompiled libraries

    This function detects the current host architecture and enables
    corresponding submodule, and updates the submodule.

    NOTE: When cross-compiling the architecture is coming from the command line
    argument.
    """

    print_stage("Configuring Precompiled Libraries")

    platform = get_effective_platform(args)
    arch = get_effective_architecture(args)

    print(f"Detected platform     : {platform}")
    print(f"Detected architecture : {arch}")
    print()

    msg = initialize_precompiled_libraries_for_platform(args, platform, arch)

    if platform == "macos" and args.use_ios_libraries:
        msg += initialize_precompiled_libraries_for_platform(args, "ios", arch)

<<<<<<< HEAD
    return msg
=======
    if platform == "macos" and arch == "x64":
        return ("WARNING: macOS x64/Intel support was dropped in Blender 5.0.\n"
                "         As such, pre-compiled dependencies are no longer provided.\n"
                "         You may build the dependencies yourself, or downgrade to Blender 4.5.\n"
                "         For more details, please see: https://devtalk.blender.org/t/38835")

    if Path(submodule_dir) not in submodule_directories:
        return "Skipping libraries update: no configured submodule\n"

    print(f"* Enabling precompiled libraries at {submodule_dir}")
    make_utils.git_enable_submodule(args.git_command, Path(submodule_dir))

    return ""
>>>>>>> ca0e6e77


def git_update_skip(args: argparse.Namespace, check_remote_exists: bool = True) -> str:
    """Test if git repo can be updated."""

    if make_utils.command_missing(args.git_command):
        sys.stderr.write("git not found, can't update code\n")
        sys.exit(1)

    # Abort if a rebase is still progress.
    rebase_merge = check_output([args.git_command, 'rev-parse', '--git-path', 'rebase-merge'], exit_on_error=False)
    rebase_apply = check_output([args.git_command, 'rev-parse', '--git-path', 'rebase-apply'], exit_on_error=False)
    merge_head = check_output([args.git_command, 'rev-parse', '--git-path', 'MERGE_HEAD'], exit_on_error=False)
    if (
            os.path.exists(rebase_merge) or
            os.path.exists(rebase_apply) or
            os.path.exists(merge_head)
    ):
        return "rebase or merge in progress, complete it first"

    # Abort if uncommitted changes.
    changes = check_output([args.git_command, 'status', '--porcelain', '--untracked-files=no', '--ignore-submodules'])
    if len(changes) != 0:
        return "you have unstaged changes"

    # Test if there is an upstream branch configured
    if check_remote_exists:
        branch = check_output([args.git_command, "rev-parse", "--abbrev-ref", "HEAD"])
        remote = check_output([args.git_command, "config", "branch." + branch + ".remote"], exit_on_error=False)
        if len(remote) == 0:
            return "no remote branch to pull from"

    return ""


def use_upstream_workflow(args: argparse.Namespace) -> bool:
    return make_utils.git_remote_exist(args.git_command, "upstream")


def work_tree_update_upstream_workflow(args: argparse.Namespace, use_fetch: bool = True) -> str:
    """
    Update the Blender repository using the GitHub style of fork organization

    Returns true if the current local branch has been updated to the upstream state.
    Otherwise false is returned.
    """

    branch_name = make_utils.git_branch(args.git_command)

    if use_fetch:
        call((args.git_command, "fetch", "upstream"))

    upstream_branch = f"upstream/{branch_name}"
    if not make_utils.git_branch_exists(args.git_command, upstream_branch):
        return "no_branch"

    retcode = call((args.git_command, "merge", "--ff-only", upstream_branch), exit_on_error=False)
    if retcode != 0:
        return "Unable to fast forward\n"

    return ""


def work_tree_update(args: argparse.Namespace, use_fetch: bool = True) -> str:
    """
    Update the Git working tree using the best strategy

    This function detects whether it is a github style of fork remote organization is used, or
    is it a repository which origin is an upstream.
    """

    if use_upstream_workflow(args):
        message = work_tree_update_upstream_workflow(args, use_fetch)
        if message != "no_branch":
            return message

        # If there is upstream configured but the local branch is not in the upstream, try to
        # update the branch from the fork.

    update_command = [args.git_command, "pull", "--rebase"]
    # This seems to be required some times, e.g. on initial checkout from third party, non-lfs repository
    # (like the github one). The fallback repository set by `lfs_fallback_setup` is fetched, but running the
    # `update_command` above does not seem to do the actual checkout for these LFS-managed files.
    update_lfs_command = [args.git_command, "lfs", "checkout"]

    call(update_command)
    call(update_lfs_command)

    return ""


# Update blender repository.
def blender_update(args: argparse.Namespace) -> str:
    print_stage("Updating Blender Git Repository")

    return work_tree_update(args)


def resolve_external_url(blender_url: str, repo_name: str) -> str:
    return urljoin(blender_url + "/", "../" + repo_name)


def external_script_copy_old_submodule_over(
        args: argparse.Namespace,
        directory: Path,
        old_submodules_dir: Path,
) -> None:
    blender_git_root = get_blender_git_root(args)
    external_dir = blender_git_root / directory

    print(f"Moving {old_submodules_dir} to {directory} ...")
    shutil.move(blender_git_root / old_submodules_dir, external_dir)

    # Remove old ".git" which is a file with path to a submodule bare repo inside of main
    # repo .git/modules directory.
    (external_dir / ".git").unlink()

    bare_repo_relative_dir = Path(".git") / "modules" / old_submodules_dir
    print(f"Copying {bare_repo_relative_dir} to {directory}/.git ...")
    bare_repo_dir = blender_git_root / bare_repo_relative_dir
    shutil.copytree(bare_repo_dir, external_dir / ".git")

    git_config = external_dir / ".git" / "config"
    call((args.git_command, "config", "--file", str(git_config), "--unset", "core.worktree"))


def floating_checkout_initialize_if_needed(
        args: argparse.Namespace,
        repo_name: str,
        directory: Path,
        old_submodules_dir: "Path | None" = None,
) -> None:
    """Initialize checkout of an external repository"""

    blender_git_root = get_blender_git_root(args)
    blender_dot_git = blender_git_root / ".git"
    external_dir = blender_git_root / directory

    if external_dir.exists():
        return

    print(f"Initializing {directory} ...")

    if old_submodules_dir is not None:
        old_submodule_dot_git = blender_git_root / old_submodules_dir / ".git"
        if old_submodule_dot_git.exists() and blender_dot_git.is_dir():
            external_script_copy_old_submodule_over(args, directory, old_submodules_dir)
            return

    origin_name = "upstream" if use_upstream_workflow(args) else "origin"
    blender_url = make_utils.git_get_remote_url(args.git_command, origin_name)
    external_url = resolve_external_url(blender_url, repo_name)

    # When running `make update` from a freshly cloned fork check whether the fork of the submodule is
    # available, If not, switch to the submodule relative to the main blender repository.
    if origin_name == "origin" and not make_utils.git_is_remote_repository(args.git_command, external_url):
        external_url = resolve_external_url("https://projects.blender.org/blender/blender", repo_name)

    call((args.git_command, "clone", "--origin", origin_name, external_url, str(external_dir)))


def floating_checkout_add_origin_if_needed(
        args: argparse.Namespace,
        repo_name: str,
        directory: Path,
) -> None:
    """
    Add remote called 'origin' if there is a fork of the external repository available

    This is only done when using Github style upstream workflow in the main repository.
    """

    if not use_upstream_workflow(args):
        return

    cwd = os.getcwd()

    blender_git_root = get_blender_git_root(args)
    external_dir = blender_git_root / directory

    origin_blender_url = make_utils.git_get_remote_url(args.git_command, "origin")
    origin_external_url = resolve_external_url(origin_blender_url, repo_name)

    try:
        os.chdir(external_dir)

        if (make_utils.git_remote_exist(args.git_command, "origin") or
                not make_utils.git_remote_exist(args.git_command, "upstream")):
            return

        if not make_utils.git_is_remote_repository(args.git_command, origin_external_url):
            return

        print(f"Adding origin remote to {directory} pointing to fork ...")

        # Non-obvious tricks to introduce the new remote called "origin" to the existing
        # submodule configuration.
        #
        # This is all within the content of creating a fork of a submodule after `make update`
        # has been run and possibly local branches tracking upstream were added.
        #
        # The idea here goes as following:
        #
        #  - Rename remote "upstream" to "origin", which takes care of changing the names of
        #    remotes the local branches are tracking.
        #
        #  - Change the URL to the "origin", which was still pointing to upstream.
        #
        #  - Re-introduce the "upstream" remote, with the same URL as it had prior to rename.

        upstream_url = make_utils.git_get_remote_url(args.git_command, "upstream")

        call((args.git_command, "remote", "rename", "upstream", "origin"))
        make_utils.git_set_config(args.git_command, "remote.origin.url", origin_external_url)

        call((args.git_command, "remote", "add", "upstream", upstream_url))
    finally:
        os.chdir(cwd)

    return


def floating_checkout_update(
        args: argparse.Namespace,
        repo_name: str,
        directory: Path,
        branch: "str | None",
        old_submodules_dir: "Path | None" = None,
        only_update: bool = False,
) -> str:
    """Update a single external checkout with the given name in the scripts folder"""

    blender_git_root = get_blender_git_root(args)
    external_dir = blender_git_root / directory

    if only_update and not external_dir.exists():
        return ""

    floating_checkout_initialize_if_needed(args, repo_name, directory, old_submodules_dir)
    floating_checkout_add_origin_if_needed(args, repo_name, directory)

    blender_git_root = get_blender_git_root(args)
    external_dir = blender_git_root / directory

    print(f"* Updating {directory} ...")

    cwd = os.getcwd()

    # Update externals to appropriate given branch, falling back to main if none is given and/or
    # found in a sub-repository.
    branch_fallback = "main"
    if not branch:
        branch = branch_fallback

    skip_msg = ""

    try:
        os.chdir(external_dir)
        msg = git_update_skip(args, check_remote_exists=False)
        if msg:
            skip_msg += str(directory) + " skipped: " + msg + "\n"
        else:
            # Find a matching branch that exists.
            for remote in ("origin", "upstream"):
                if make_utils.git_remote_exist(args.git_command, remote):
                    call([args.git_command, "fetch", remote])

            submodule_branch = branch

            if make_utils.git_branch_exists(args.git_command, submodule_branch):
                pass
            elif make_utils.git_branch_exists(args.git_command, branch_fallback):
                submodule_branch = branch_fallback
            else:
                # Skip.
                submodule_branch = ""

            # Switch to branch and pull.
            if submodule_branch:
                if make_utils.git_branch(args.git_command) != submodule_branch:
                    # If the local branch exists just check out to it.
                    # If there is no local branch but only remote specify an explicit remote.
                    # Without this explicit specification Git attempts to set-up tracking
                    # automatically and fails when the branch is available in multiple remotes.
                    if make_utils.git_local_branch_exists(args.git_command, submodule_branch):
                        call([args.git_command, "checkout", submodule_branch])
                    else:
                        if make_utils.git_remote_branch_exists(args.git_command, "origin", submodule_branch):
                            call([args.git_command, "checkout", "-t", f"origin/{submodule_branch}"])
                        elif make_utils.git_remote_exist(args.git_command, "upstream"):
                            # For the Github style of upstream workflow create a local branch from
                            # the upstream, but do not track it, so that we stick to the paradigm
                            # that no local branches are tracking upstream, preventing possible
                            # accidental commit to upstream.
                            call([args.git_command, "checkout", "-b", submodule_branch,
                                 f"upstream/{submodule_branch}", "--no-track"])

                # Don't use extra fetch since all remotes of interest have been already fetched
                # some lines above.
                skip_msg += work_tree_update(args, use_fetch=False)
    finally:
        os.chdir(cwd)

    return skip_msg


def floating_libraries_update(args: argparse.Namespace, branch: "str | None") -> str:
    """Update libraries checkouts which are floating (not attached as Git submodules)"""
    msg = ""

    msg += floating_checkout_update(
        args,
        "benchmarks",
        Path("tests") / "benchmarks",
        branch,
        only_update=True,
    )

    return msg


def add_submodule_push_url(args: argparse.Namespace) -> None:
    """
    Add pushURL configuration for all locally activated submodules, pointing to SSH protocol.
    """

    blender_git_root = get_blender_git_root(args)
    modules = blender_git_root / ".git" / "modules"

    submodule_directories = get_submodule_directories(args)

    for submodule_path in submodule_directories:
        module_path = modules / submodule_path
        config = module_path / "config"

        if not config.exists():
            # Ignore modules which are not initialized
            continue

        push_url = check_output((args.git_command, "config", "--file", str(config),
                                "--get", "remote.origin.pushURL"), exit_on_error=False)

        # Don't modify PushURL if it is set.
        if push_url:
            if "projects.blender.org" in push_url:
                # Allow the code below to replace projects.blender.org with git.blender.org
                pass
            else:
                continue

        url = make_utils.git_get_config(args.git_command, "remote.origin.url", str(config))
        if not url.startswith("https:"):
            # Ignore non-URL URLs.
            continue

        url_parts = urlsplit(url)

        host = url_parts.hostname
        if host == "projects.blender.org":
            host = "git.blender.org"

        push_url = f"git@{host}:{url_parts.path[1:]}"

        print(f"Setting pushURL to {push_url} for {submodule_path}")
        make_utils.git_set_config(args.git_command, "remote.origin.pushURL", push_url, str(config))


def submodules_lib_update(args: argparse.Namespace, branch: "str | None") -> str:
    print_stage("Updating Libraries")

    msg = ""
    msg += floating_libraries_update(args, branch)

    submodule_directories = get_submodule_directories(args)
    for submodule_path in submodule_directories:
        if not make_utils.is_git_submodule_enabled(args.git_command, submodule_path):
            print(f"* Skipping {submodule_path}")
            continue

        print(f"* Updating {submodule_path} ...")

        if not make_utils.git_update_submodule(args.git_command, submodule_path):
            msg += f"Error updating Git submodule {submodule_path}\n"

    add_submodule_push_url(args)

    return msg


def lfs_fallback_setup(args: argparse.Namespace) -> None:
    """
    Set up an additional projects.blender.org remote, for LFS fetching fallback
    in case the fork does not include LFS files.
    """
    remotes = make_utils.git_get_remotes(args.git_command)
    add_fallback_remote = True
    fallback_remote = "lfs-fallback"

    for remote in remotes:
        url = make_utils.git_get_remote_url(args.git_command, remote)
        if "projects.blender.org" not in url and "git.blender.org" not in url:
            make_utils.git_set_config(args.git_command, f"lfs.{remote}.searchall", "true")
        else:
            add_fallback_remote = False

    if add_fallback_remote and not make_utils.git_remote_exist(args.git_command, fallback_remote):
        print_stage("Adding Git LFS fallback remote")
        print("Used to fetch files from projects.blender.org if missing.")

        url = "https://projects.blender.org/blender/blender.git"
        push_url = "no_push"
        make_utils.git_add_remote(args.git_command, fallback_remote, url, push_url)

        # Fetch potentially missing files.
        call((args.git_command, "lfs", "fetch", fallback_remote))


def main() -> int:
    args = parse_arguments()

    blender_skip_msg = ""
    libraries_skip_msg = ""
    submodules_skip_msg = ""

    blender_version = make_utils. parse_blender_version()
    if blender_version.cycle != 'alpha':
        major = blender_version.version // 100
        minor = blender_version.version % 100
        branch = f"blender-v{major}.{minor}-release"
    else:
        branch = 'main'

    # Submodules and precompiled libraries require Git LFS.
    ensure_git_lfs(args)

    switch_blender_git_remotes(args)

    if args.prune_destructive:
        prune_stale_files(args)

    if not args.no_lfs_fallback:
        lfs_fallback_setup(args)

    if not args.no_blender:
        blender_skip_msg = git_update_skip(args)
        if not blender_skip_msg:
            blender_skip_msg = blender_update(args)
        if blender_skip_msg:
            blender_skip_msg = "Blender repository skipped: " + blender_skip_msg + "\n"

    if not args.no_libraries:
        libraries_skip_msg += initialize_precompiled_libraries(args)
        libraries_skip_msg += submodules_lib_update(args, branch)

    # Report any skipped repositories at the end, so it's not as easy to miss.
    skip_msg = blender_skip_msg + libraries_skip_msg + submodules_skip_msg
    if skip_msg:
        print_stage("Update finished with the following messages")
        print(skip_msg.strip())

    if args.use_tests:
        print()
        print('NOTE: --use-tests is a deprecated command line argument, kept for compatibility purposes.')

    if args.no_submodules:
        print()
        print('NOTE: --no-submodules is a deprecated command line argument, kept for compatibility purposes.')

    if args.use_linux_libraries:
        print()
        print('NOTE: --use-linux-libraries is a deprecated command line argument, kept for compatibility purposes.')

    # For failed submodule update we throw an error, since not having correct
    # submodules can make Blender throw errors.
    # For Blender itself we don't and consider "make update" to be a command
    # you can use while working on uncommitted code.
    if submodules_skip_msg:
        return 1

    return 0


if __name__ == "__main__":
    sys.exit(main())<|MERGE_RESOLUTION|>--- conflicted
+++ resolved
@@ -213,43 +213,6 @@
 
     submodule_directories = get_submodule_directories(args)
 
-    if Path(submodule_dir) not in submodule_directories:
-        return "Skipping libraries update: no configured submodule\n"
-
-    print(f"* Enabling precompiled libraries at {submodule_dir}")
-    make_utils.git_enable_submodule(args.git_command, Path(submodule_dir))
-
-    return ""
-
-
-def initialize_precompiled_libraries(args: argparse.Namespace) -> str:
-    """
-    Configure submodule for precompiled libraries
-
-    This function detects the current host architecture and enables
-    corresponding submodule, and updates the submodule.
-
-    NOTE: When cross-compiling the architecture is coming from the command line
-    argument.
-    """
-
-    print_stage("Configuring Precompiled Libraries")
-
-    platform = get_effective_platform(args)
-    arch = get_effective_architecture(args)
-
-    print(f"Detected platform     : {platform}")
-    print(f"Detected architecture : {arch}")
-    print()
-
-    msg = initialize_precompiled_libraries_for_platform(args, platform, arch)
-
-    if platform == "macos" and args.use_ios_libraries:
-        msg += initialize_precompiled_libraries_for_platform(args, "ios", arch)
-
-<<<<<<< HEAD
-    return msg
-=======
     if platform == "macos" and arch == "x64":
         return ("WARNING: macOS x64/Intel support was dropped in Blender 5.0.\n"
                 "         As such, pre-compiled dependencies are no longer provided.\n"
@@ -263,7 +226,34 @@
     make_utils.git_enable_submodule(args.git_command, Path(submodule_dir))
 
     return ""
->>>>>>> ca0e6e77
+
+
+def initialize_precompiled_libraries(args: argparse.Namespace) -> str:
+    """
+    Configure submodule for precompiled libraries
+
+    This function detects the current host architecture and enables
+    corresponding submodule, and updates the submodule.
+
+    NOTE: When cross-compiling the architecture is coming from the command line
+    argument.
+    """
+
+    print_stage("Configuring Precompiled Libraries")
+
+    platform = get_effective_platform(args)
+    arch = get_effective_architecture(args)
+
+    print(f"Detected platform     : {platform}")
+    print(f"Detected architecture : {arch}")
+    print()
+
+    msg = initialize_precompiled_libraries_for_platform(args, platform, arch)
+
+    if platform == "macos" and args.use_ios_libraries:
+        msg += initialize_precompiled_libraries_for_platform(args, "ios", arch)
+
+    return msg
 
 
 def git_update_skip(args: argparse.Namespace, check_remote_exists: bool = True) -> str:
