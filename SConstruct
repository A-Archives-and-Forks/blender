#!/usr/bin/env python
# $Id$
# ***** BEGIN GPL LICENSE BLOCK *****
#
# This program is free software; you can redistribute it and/or
# modify it under the terms of the GNU General Public License
# as published by the Free Software Foundation; either version 2
# of the License, or (at your option) any later version.
#
# This program is distributed in the hope that it will be useful,
# but WITHOUT ANY WARRANTY; without even the implied warranty of
# MERCHANTABILITY or FITNESS FOR A PARTICULAR PURPOSE.  See the
# GNU General Public License for more details.
#
# You should have received a copy of the GNU General Public License
# along with this program; if not, write to the Free Software Foundation,
# Inc., 59 Temple Place - Suite 330, Boston, MA  02111-1307, USA.
#
# The Original Code is Copyright (C) 2006, Blender Foundation
# All rights reserved.
#
# The Original Code is: all of this file.
#
# Contributor(s): Nathan Letwory.
#
# ***** END GPL LICENSE BLOCK *****
#
# Main entry-point for the SCons building system
# Set up some custom actions and target/argument handling
# Then read all SConscripts and build

import sys
import os
import os.path
import string
import shutil
import glob
import re
from tempfile import mkdtemp

import tools.Blender
import tools.btools
import tools.bcolors

EnsureSConsVersion(1,0,0)

BlenderEnvironment = tools.Blender.BlenderEnvironment
btools = tools.btools
B = tools.Blender

### globals ###
platform = sys.platform
quickie = None
quickdebug = None
nsis_build = None

##### BEGIN SETUP #####

B.possible_types = ['core', 'common', 'blender', 'intern',
					'international', 'game', 'game2',
					'player', 'player2', 'system']

B.binarykind = ['blender' , 'blenderplayer']
##################################
# target and argument validation #
##################################
# XX cheating for BF_FANCY, we check for BF_FANCY before args are validated
use_color = ARGUMENTS.get('BF_FANCY', '1')
if platform=='win32':
	use_color = None

if not use_color=='1':
	B.bc.disable()
	
 #on defaut white Os X terminal, some colors are totally unlegible
if platform=='darwin':
	B.bc.OKGREEN = '\033[34m'
	B.bc.WARNING = '\033[36m'

# arguments
print B.bc.HEADER+'Command-line arguments'+B.bc.ENDC
B.arguments = btools.validate_arguments(ARGUMENTS, B.bc)
btools.print_arguments(B.arguments, B.bc)

# targets
print B.bc.HEADER+'Command-line targets'+B.bc.ENDC
B.targets = btools.validate_targets(COMMAND_LINE_TARGETS, B.bc)
btools.print_targets(B.targets, B.bc)

##########################
# setting up environment #
##########################

# handling cmd line arguments & config file

# first check cmdline for toolset and we create env to work on
quickie = B.arguments.get('BF_QUICK', None)
quickdebug = B.arguments.get('BF_QUICKDEBUG', None)

if quickdebug:
	B.quickdebug=string.split(quickdebug, ',')
else:
	B.quickdebug=[]

if quickie:
	B.quickie=string.split(quickie,',')
else:
	B.quickie=[]
	
toolset = B.arguments.get('BF_TOOLSET', None)
if toolset:
	print "Using " + toolset
	if toolset=='mstoolkit':
		env = BlenderEnvironment(ENV = os.environ)
		env.Tool('mstoolkit', ['tools'])
	else:
		env = BlenderEnvironment(tools=[toolset], ENV = os.environ)
		if env:
			btools.SetupSpawn(env)
else:
	env = BlenderEnvironment(ENV = os.environ)

if not env:
	print "Could not create a build environment"
	Exit()


cc = B.arguments.get('CC', None)
cxx = B.arguments.get('CXX', None)
if cc:
	env['CC'] = cc
if cxx:
	env['CXX'] = cxx

if env['CC'] in ['cl', 'cl.exe'] and sys.platform=='win32':
	platform = 'win32-vc'
elif env['CC'] in ['gcc'] and sys.platform=='win32':
	platform = 'win32-mingw'

env.SConscriptChdir(0)

crossbuild = B.arguments.get('BF_CROSS', None)
if crossbuild and platform!='win32':
	platform = 'linuxcross'

env['OURPLATFORM'] = platform

configfile = 'config'+os.sep+platform+'-config.py'

if os.path.exists(configfile):
	print B.bc.OKGREEN + "Using config file: " + B.bc.ENDC + configfile
else:
	print B.bc.FAIL + configfile + " doesn't exist" + B.bc.ENDC

if crossbuild and env['PLATFORM'] != 'win32':
	print B.bc.HEADER+"Preparing for crossbuild"+B.bc.ENDC
	env.Tool('crossmingw', ['tools'])
	# todo: determine proper libs/includes etc.
	# Needed for gui programs, console programs should do without it
	env.Append(LINKFLAGS=['-mwindows'])

userconfig = B.arguments.get('BF_CONFIG', 'user-config.py')
# first read platform config. B.arguments will override
optfiles = [configfile]
if os.path.exists(userconfig):
	print B.bc.OKGREEN + "Using user-config file: " + B.bc.ENDC + userconfig
	optfiles += [userconfig]
else:
	print B.bc.WARNING + userconfig + " not found, no user overrides" + B.bc.ENDC

opts = btools.read_opts(optfiles, B.arguments)
opts.Update(env)

if not env['BF_FANCY']:
	B.bc.disable()

SetOption('num_jobs', int(env['BF_NUMJOBS']))
print "Build with %d parallel jobs" % (GetOption('num_jobs'))

# disable elbeem (fluidsim) compilation?
if env['BF_NO_ELBEEM'] == 1:
	env['CPPFLAGS'].append('-DDISABLE_ELBEEM')
	env['CXXFLAGS'].append('-DDISABLE_ELBEEM')
	env['CCFLAGS'].append('-DDISABLE_ELBEEM')

if env['WITH_BF_OPENMP'] == 1:
		if env['OURPLATFORM']=='win32-vc':
				env['CCFLAGS'].append('/openmp')
				env['CPPFLAGS'].append('/openmp')
				env['CXXFLAGS'].append('/openmp')
		else:
			if env['CC'][-3:] == 'icc': # to be able to handle CC=/opt/bla/icc case
				env.Append(LINKFLAGS=['-openmp', '-static-intel'])
				env['CCFLAGS'].append('-openmp')
				env['CPPFLAGS'].append('-openmp')
				env['CXXFLAGS'].append('-openmp')
			else:
				env.Append(CCFLAGS=['-fopenmp']) 
				env.Append(CPPFLAGS=['-fopenmp'])
				env.Append(CXXFLAGS=['-fopenmp'])
				# env.Append(LINKFLAGS=['-fprofile-generate'])

#check for additional debug libnames

if env.has_key('BF_DEBUG_LIBS'):
	B.quickdebug += env['BF_DEBUG_LIBS']

printdebug = B.arguments.get('BF_LISTDEBUG', 0)

# see if this linux distro has libalut

if env['OURPLATFORM'] == 'linux2' :
	if env['WITH_BF_OPENAL']:
		mylib_test_source_file = """
		#include "AL/alut.h"
		int main(int argc, char **argv)
		{
			alutGetMajorVersion();
			return 0;
		}
		"""

		def CheckFreeAlut(context,env):
			context.Message( B.bc.OKGREEN + "Linux platform detected:\n  checking for FreeAlut... " + B.bc.ENDC )
			env['LIBS'] = 'alut'
			result = context.TryLink(mylib_test_source_file, '.c')
			context.Result(result)
			return result

		env2 = env.Clone( LIBPATH = env['BF_OPENAL'] ) 
		sconf_temp = mkdtemp()
		conf = Configure( env2, {'CheckFreeAlut' : CheckFreeAlut}, sconf_temp, '/dev/null' )
		if conf.CheckFreeAlut( env2 ):
			env['BF_OPENAL_LIB'] += ' alut'
		del env2
		root = ''
		for root, dirs, files in os.walk(sconf_temp, topdown=False):
			for name in files:
				os.remove(os.path.join(root, name))
			for name in dirs:
				os.rmdir(os.path.join(root, name))
		if root: os.rmdir(root)

if len(B.quickdebug) > 0 and printdebug != 0:
	print B.bc.OKGREEN + "Buildings these libs with debug symbols:" + B.bc.ENDC
	for l in B.quickdebug:
		print "\t" + l

# remove stdc++ from LLIBS if we are building a statc linked CXXFLAGS
if env['WITH_BF_STATICCXX']:
	if 'stdc++' in env['LLIBS']:
		env['LLIBS'] = env['LLIBS'].replace('stdc++', ' ')
	else:
		print '\tcould not remove stdc++ library from LLIBS, WITH_BF_STATICCXX may not work for your platform'

# check target for blenderplayer. Set WITH_BF_PLAYER if found on cmdline
if 'blenderplayer' in B.targets:
	env['WITH_BF_PLAYER'] = True

if 'blendernogame' in B.targets:
	env['WITH_BF_GAMEENGINE'] = False

if 'blenderlite' in B.targets:
	env['WITH_BF_GAMEENGINE'] = False
	env['WITH_BF_OPENAL'] = False
	env['WITH_BF_OPENEXR'] = False
	env['WITH_BF_ICONV'] = False
	env['WITH_BF_INTERNATIONAL'] = False
	env['WITH_BF_OPENJPEG'] = False
	env['WITH_BF_FFMPEG'] = False
	env['WITH_BF_QUICKTIME'] = False
	env['WITH_BF_YAFRAY'] = False
	env['WITH_BF_REDCODE'] = False
	env['WITH_BF_FTGL'] = False
	env['WITH_BF_DDS'] = False
	env['WITH_BF_ZLIB'] = False
	env['WITH_BF_SDL'] = False
	env['WITH_BF_JPEG'] = False
	env['WITH_BF_PNG'] = False
	env['WITH_BF_ODE'] = False
	env['WITH_BF_BULLET'] = False
	env['WITH_BF_BINRELOC'] = False
	env['BF_BUILDINFO'] = False
	env['BF_NO_ELBEEM'] = True
	env['WITH_BF_PYTHON'] = False

# lastly we check for root_build_dir ( we should not do before, otherwise we might do wrong builddir
#B.root_build_dir = B.arguments.get('BF_BUILDDIR', '..'+os.sep+'build'+os.sep+platform+os.sep)
B.root_build_dir = env['BF_BUILDDIR']
B.doc_build_dir = env['BF_DOCDIR']
if not B.root_build_dir[-1]==os.sep:
	B.root_build_dir += os.sep
if not B.doc_build_dir[-1]==os.sep:
	B.doc_build_dir += os.sep
	
# We do a shortcut for clean when no quicklist is given: just delete
# builddir without reading in SConscripts
do_clean = None
if 'clean' in B.targets:
	do_clean = True

if not quickie and do_clean:
	if os.path.exists(B.doc_build_dir):
		print B.bc.HEADER+'Cleaning doc dir...'+B.bc.ENDC
		dirs = os.listdir(B.doc_build_dir)
		for entry in dirs:
			if os.path.isdir(B.doc_build_dir + entry) == 1:
				print "clean dir %s"%(B.doc_build_dir+entry)
				shutil.rmtree(B.doc_build_dir+entry)
			else: # remove file
				print "remove file %s"%(B.doc_build_dir+entry)
				os.remove(B.root_build_dir+entry)
	if os.path.exists(B.root_build_dir):
		print B.bc.HEADER+'Cleaning build dir...'+B.bc.ENDC
		dirs = os.listdir(B.root_build_dir)
		for entry in dirs:
			if os.path.isdir(B.root_build_dir + entry) == 1:
				print "clean dir %s"%(B.root_build_dir+entry)
				shutil.rmtree(B.root_build_dir+entry)
			else: # remove file
				print "remove file %s"%(B.root_build_dir+entry)
				os.remove(B.root_build_dir+entry)
		for confile in ['extern/ffmpeg/config.mak', 'extern/x264/config.mak',
				'extern/xvidcore/build/generic/platform.inc']:
			if os.path.exists(confile):
				print "clean file %s"%confile
				os.remove(confile)
		print B.bc.OKGREEN+'...done'+B.bc.ENDC
	else:
		print B.bc.HEADER+'Already Clean, nothing to do.'+B.bc.ENDC
	Exit()

if not os.path.isdir ( B.root_build_dir):
	os.makedirs ( B.root_build_dir )
	os.makedirs ( B.root_build_dir + 'source' )
	os.makedirs ( B.root_build_dir + 'intern' )
	os.makedirs ( B.root_build_dir + 'extern' )
	os.makedirs ( B.root_build_dir + 'lib' )
	os.makedirs ( B.root_build_dir + 'bin' )
if not os.path.isdir(B.doc_build_dir):
	os.makedirs ( B.doc_build_dir )

Help(opts.GenerateHelpText(env))

# default is new quieter output, but if you need to see the 
# commands, do 'scons BF_QUIET=0'
bf_quietoutput = B.arguments.get('BF_QUIET', '1')
if env['BF_QUIET']:
	B.set_quiet_output(env)
else:
	if toolset=='msvc':
		B.msvc_hack(env)

print B.bc.HEADER+'Building in '+B.bc.ENDC+B.root_build_dir
env.SConsignFile(B.root_build_dir+'scons-signatures')
B.init_lib_dict()

##### END SETUP ##########

Export('env')

BuildDir(B.root_build_dir+'/intern', 'intern', duplicate=0)
SConscript(B.root_build_dir+'/intern/SConscript')
BuildDir(B.root_build_dir+'/extern', 'extern', duplicate=0)
SConscript(B.root_build_dir+'/extern/SConscript')
BuildDir(B.root_build_dir+'/source', 'source', duplicate=0)
SConscript(B.root_build_dir+'/source/SConscript')

# now that we have read all SConscripts, we know what
# libraries will be built. Create list of
# libraries to give as objects to linking phase
mainlist = []
for tp in B.possible_types:
	if not tp == 'player' and not tp == 'player2':
		mainlist += B.create_blender_liblist(env, tp)

if B.arguments.get('BF_PRIORITYLIST', '0')=='1':
	B.propose_priorities()

dobj = B.buildinfo(env, "dynamic") + B.resources
thestatlibs, thelibincs = B.setup_staticlibs(env)
thesyslibs = B.setup_syslibs(env)

if 'blender' in B.targets or not env['WITH_BF_NOBLENDER']:
	env.BlenderProg(B.root_build_dir, "blender", dobj + mainlist + thestatlibs, [], thesyslibs, [B.root_build_dir+'/lib'] + thelibincs, 'blender')
if env['WITH_BF_PLAYER']:
	playerlist = B.create_blender_liblist(env, 'player')
	env.BlenderProg(B.root_build_dir, "blenderplayer", dobj + playerlist + thestatlibs, [], thesyslibs, [B.root_build_dir+'/lib'] + thelibincs, 'blenderplayer')

##### Now define some targets


#------------ INSTALL

#-- binaries
blenderinstall = []
if  env['OURPLATFORM']=='darwin':
	for prg in B.program_list:
		bundle = '%s.app' % prg[0]
		bundledir = os.path.dirname(bundle)
		for dp, dn, df in os.walk(bundle):
			if 'CVS' in dn:
				dn.remove('CVS')
			if '.svn' in dn:
				dn.remove('.svn')
			dir=env['BF_INSTALLDIR']+dp[len(bundledir):]
			source=[dp+os.sep+f for f in df]
			blenderinstall.append(env.Install(dir=dir,source=source))
else:
	blenderinstall = env.Install(dir=env['BF_INSTALLDIR'], source=B.program_list)

#-- .blender
#- dont do .blender and scripts for darwin, it is already in the bundle
dotblendlist = []
dottargetlist = []
scriptinstall = []

if  env['OURPLATFORM']!='darwin':
		for dp, dn, df in os.walk('bin/.blender'):
			if 'CVS' in dn:
				dn.remove('CVS')
			if '.svn' in dn:
				dn.remove('.svn')
			for f in df:
				dotblendlist.append(dp+os.sep+f)
				dottargetlist.append(env['BF_INSTALLDIR']+dp[3:]+os.sep+f)

		dotblenderinstall = []
		for targetdir,srcfile in zip(dottargetlist, dotblendlist):
			td, tf = os.path.split(targetdir)
			dotblenderinstall.append(env.Install(dir=td, source=srcfile))
		
		#-- .blender/scripts	
		scriptpath='release/scripts'
		for dp, dn, df in os.walk(scriptpath):
			if 'CVS' in dn:
				dn.remove('CVS')
			if '.svn' in dn:
				dn.remove('.svn')
			dir=env['BF_INSTALLDIR']+'/.blender/scripts'+dp[len(scriptpath):]
			source=[dp+os.sep+f for f in df]
			scriptinstall.append(env.Install(dir=dir,source=source))

#-- icons
if env['OURPLATFORM']=='linux2':
	iconlist = []
	icontargetlist = []

	for tp, tn, tf in os.walk('release/freedesktop/icons'):
		if 'CVS' in tn:
			tn.remove('CVS')
		if '.svn' in tn:
			tn.remove('.svn')
		for f in tf:
			print ">>>", env['BF_INSTALLDIR'], tp, f
			iconlist.append(tp+os.sep+f)
			icontargetlist.append(env['BF_INSTALLDIR']+tp[19:]+os.sep+f)

	iconinstall = []
	for targetdir,srcfile in zip(icontargetlist, iconlist):
		td, tf = os.path.split(targetdir)
		iconinstall.append(env.Install(dir=td, source=srcfile))

#-- plugins
pluglist = []
plugtargetlist = []
for tp, tn, tf in os.walk('release/plugins'):
	if 'CVS' in tn:
		tn.remove('CVS')
	if '.svn' in tn:
		tn.remove('.svn')
	for f in tf:
		print ">>>", env['BF_INSTALLDIR'], tp, f
		pluglist.append(tp+os.sep+f)
		plugtargetlist.append(env['BF_INSTALLDIR']+tp[7:]+os.sep+f)

# header files for plugins
pluglist.append('source/blender/blenpluginapi/documentation.h')
plugtargetlist.append(env['BF_INSTALLDIR'] + os.sep + 'plugins' + os.sep + 'include' + os.sep +'documentation.h')
pluglist.append('source/blender/blenpluginapi/externdef.h')
plugtargetlist.append(env['BF_INSTALLDIR'] + os.sep + 'plugins' + os.sep + 'include' + os.sep +'externdef.h')
pluglist.append('source/blender/blenpluginapi/floatpatch.h')
plugtargetlist.append(env['BF_INSTALLDIR'] + os.sep + 'plugins' + os.sep + 'include' + os.sep +'floatpatch.h')
pluglist.append('source/blender/blenpluginapi/iff.h')
plugtargetlist.append(env['BF_INSTALLDIR'] + os.sep + 'plugins' + os.sep + 'include' + os.sep +'iff.h')
pluglist.append('source/blender/blenpluginapi/plugin.h')
plugtargetlist.append(env['BF_INSTALLDIR'] + os.sep + 'plugins' + os.sep + 'include' + os.sep +'plugin.h')
pluglist.append('source/blender/blenpluginapi/util.h')
plugtargetlist.append(env['BF_INSTALLDIR'] + os.sep + 'plugins' + os.sep + 'include' + os.sep +'util.h')
pluglist.append('source/blender/blenpluginapi/plugin.DEF')
plugtargetlist.append(env['BF_INSTALLDIR'] + os.sep + 'plugins' + os.sep + 'include' + os.sep + 'plugin.def')

plugininstall = []
for targetdir,srcfile in zip(plugtargetlist, pluglist):
	td, tf = os.path.split(targetdir)
	plugininstall.append(env.Install(dir=td, source=srcfile))

textlist = []
texttargetlist = []
for tp, tn, tf in os.walk('release/text'):
	if 'CVS' in tn:
		tn.remove('CVS')
	if '.svn' in tn:
		tn.remove('.svn')
	for f in tf:
		textlist.append(tp+os.sep+f)

textinstall = env.Install(dir=env['BF_INSTALLDIR'], source=textlist)

if  env['OURPLATFORM']=='darwin':
		allinstall = [blenderinstall, plugininstall, textinstall]
elif env['OURPLATFORM']=='linux2':
		allinstall = [blenderinstall, dotblenderinstall, scriptinstall, plugininstall, textinstall, iconinstall]
else:
		allinstall = [blenderinstall, dotblenderinstall, scriptinstall, plugininstall, textinstall]

if env['OURPLATFORM'] in ('win32-vc', 'win32-mingw'):
	dllsources = ['${LCGDIR}/gettext/lib/gnu_gettext.dll',
						'${LCGDIR}/png/lib/libpng.dll',
<<<<<<< HEAD
						'#release/windows/extra/python25.zip',
						'#release/windows/extra/zlib.pyd',
						'${LCGDIR}/sdl/lib/SDL.dll',
						'${LCGDIR}/zlib/lib/zlib.dll',
						'${LCGDIR}/tiff/lib/libtiff.dll']
	if env['BF_DEBUG']:
		dllsources.append('${LCGDIR}/python/lib/${BF_PYTHON_LIB}_d.dll')
	else:
		dllsources.append('${LCGDIR}/python/lib/${BF_PYTHON_LIB}.dll')
=======
						'#release/windows/extra/zlib.pyd',
						'${LCGDIR}/zlib/lib/zlib.dll',
						'${LCGDIR}/tiff/lib/libtiff.dll']
	if env['WITH_BF_SDL']:
		dllsources.append('${LCGDIR}/sdl/lib/SDL.dll')
	if env['WITH_BF_PYTHON']:
		dllsources.append('#release/windows/extra/python25.zip')
		if env['BF_DEBUG']:
			dllsources.append('${LCGDIR}/python/lib/${BF_PYTHON_LIB}_d.dll')
		else:
			dllsources.append('${LCGDIR}/python/lib/${BF_PYTHON_LIB}.dll')
>>>>>>> 7e4db234
	if env['OURPLATFORM'] == 'win32-mingw':
		dllsources += ['${LCGDIR}/pthreads/lib/pthreadGC2.dll']
	else:
		dllsources += ['${LCGDIR}/pthreads/lib/pthreadVC2.dll']
	if env['WITH_BF_ICONV']:
		dllsources += ['${LCGDIR}/iconv/lib/iconv.dll']
	if env['WITH_BF_FFMPEG']:
		dllsources += ['${LCGDIR}/ffmpeg/lib/avcodec-51.dll',
						'${LCGDIR}/ffmpeg/lib/avformat-52.dll',
						'${LCGDIR}/ffmpeg/lib/avdevice-52.dll',
						'${LCGDIR}/ffmpeg/lib/avutil-49.dll',
						'${LCGDIR}/ffmpeg/lib/libfaad-0.dll',
						'${LCGDIR}/ffmpeg/lib/libfaac-0.dll',
						'${LCGDIR}/ffmpeg/lib/libmp3lame-0.dll',
						'${LCGDIR}/ffmpeg/lib/libx264-59.dll',
						'${LCGDIR}/ffmpeg/lib/xvidcore.dll',
						'${LCGDIR}/ffmpeg/lib/swscale-0.dll']
	windlls = env.Install(dir=env['BF_INSTALLDIR'], source = dllsources)
	allinstall += windlls

installtarget = env.Alias('install', allinstall)
bininstalltarget = env.Alias('install-bin', blenderinstall)

nsisaction = env.Action(btools.NSIS_Installer, btools.NSIS_print)
nsiscmd = env.Command('nsisinstaller', None, nsisaction)
nsisalias = env.Alias('nsis', nsiscmd)

if 'blender' in B.targets:
	blenderexe= env.Alias('blender', B.program_list)
	Depends(blenderexe,installtarget)

if env['WITH_BF_PLAYER']:
	blenderplayer = env.Alias('blenderplayer', B.program_list)
	Depends(blenderplayer,installtarget)

if not env['WITH_BF_GAMEENGINE']:
	blendernogame = env.Alias('blendernogame', B.program_list)
	Depends(blendernogame,installtarget)

if 'blenderlite' in B.targets:
	blenderlite = env.Alias('blenderlite', B.program_list)
	Depends(blenderlite,installtarget)

Depends(nsiscmd, allinstall)

Default(B.program_list)

if not env['WITHOUT_BF_INSTALL']:
		Default(installtarget)

#------------ RELEASE
# TODO: zipup the installation

#------------ BLENDERPLAYER
# TODO: build stubs and link into blenderplayer

#------------ EPYDOC
if env['WITH_BF_DOCS']:
	SConscript('source/blender/python/api2_2x/doc/SConscript')
	SConscript('source/gameengine/PyDoc/SConscript')
<|MERGE_RESOLUTION|>--- conflicted
+++ resolved
@@ -517,17 +517,6 @@
 if env['OURPLATFORM'] in ('win32-vc', 'win32-mingw'):
 	dllsources = ['${LCGDIR}/gettext/lib/gnu_gettext.dll',
 						'${LCGDIR}/png/lib/libpng.dll',
-<<<<<<< HEAD
-						'#release/windows/extra/python25.zip',
-						'#release/windows/extra/zlib.pyd',
-						'${LCGDIR}/sdl/lib/SDL.dll',
-						'${LCGDIR}/zlib/lib/zlib.dll',
-						'${LCGDIR}/tiff/lib/libtiff.dll']
-	if env['BF_DEBUG']:
-		dllsources.append('${LCGDIR}/python/lib/${BF_PYTHON_LIB}_d.dll')
-	else:
-		dllsources.append('${LCGDIR}/python/lib/${BF_PYTHON_LIB}.dll')
-=======
 						'#release/windows/extra/zlib.pyd',
 						'${LCGDIR}/zlib/lib/zlib.dll',
 						'${LCGDIR}/tiff/lib/libtiff.dll']
@@ -539,7 +528,6 @@
 			dllsources.append('${LCGDIR}/python/lib/${BF_PYTHON_LIB}_d.dll')
 		else:
 			dllsources.append('${LCGDIR}/python/lib/${BF_PYTHON_LIB}.dll')
->>>>>>> 7e4db234
 	if env['OURPLATFORM'] == 'win32-mingw':
 		dllsources += ['${LCGDIR}/pthreads/lib/pthreadGC2.dll']
 	else:
