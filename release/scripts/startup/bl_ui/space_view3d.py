--- conflicted
+++ resolved
@@ -1270,13 +1270,6 @@
 
         layout.separator()
 
-<<<<<<< HEAD
-        layout.operator("render.opengl", text="Viewport Render Image", icon='RENDER_STILL')
-        layout.operator("render.opengl", text="Viewport Render Animation", icon='RENDER_ANIMATION').animation = True
-        props = layout.operator("render.opengl",
-                                text="Viewport Render Keyframes",
-                                icon='RENDER_ANIMATION',)
-=======
         layout.operator(
             "render.opengl",
             text="Viewport Render Image",
@@ -1292,7 +1285,6 @@
             text="Viewport Render Keyframes",
             icon='RENDER_ANIMATION',
         )
->>>>>>> 92773761
         props.animation = True
         props.render_keyed_only = True
 
@@ -2311,17 +2303,9 @@
     def draw(self, context):
         layout = self.layout
 
-<<<<<<< HEAD
-        # note, don't use 'EXEC_SCREEN' or operators won't get the 'v3d'
-        # context.
-
-        # Note: was EXEC_AREA, but this context does not have the 'rv3d', which
-        # prevents
-=======
         # NOTE: don't use 'EXEC_SCREEN' or operators won't get the `v3d` context.
 
         # NOTE: was `EXEC_AREA`, but this context does not have the `rv3d`, which prevents
->>>>>>> 92773761
         #       "align_view" to work on first call (see T32719).
         layout.operator_context = 'EXEC_REGION_WIN'
 
@@ -2730,13 +2714,9 @@
             if obj.type == 'GPENCIL':
                 layout.operator_menu_enum("gpencil.convert", "type", text="Convert To")
 
-<<<<<<< HEAD
-            if (obj.type in {'MESH', 'CURVE', 'SURFACE', 'GPENCIL', 'LATTICE', 'ARMATURE', 'META', 'FONT'} or (obj.type == 'EMPTY' and obj.instance_collection is not None)):
-=======
             if (obj.type in {
                 'MESH', 'CURVE', 'CURVES', 'SURFACE', 'GPENCIL', 'LATTICE', 'ARMATURE', 'META', 'FONT', 'POINTCLOUD',
             } or (obj.type == 'EMPTY' and obj.instance_collection is not None)):
->>>>>>> 92773761
                 layout.operator_context = 'INVOKE_REGION_WIN'
                 layout.operator_menu_enum("object.origin_set", text="Set Origin", property="type")
                 layout.operator_context = 'INVOKE_DEFAULT'
@@ -5507,8 +5487,6 @@
         op = pie.operator("paint.mask_flood_fill", text="Clear Mask")
         op.mode = 'VALUE'
         op.value = 0.0
-<<<<<<< HEAD
-=======
         op = pie.operator("sculpt.mask_filter", text="Smooth Mask")
         op.filter_type = 'SMOOTH'
         op = pie.operator("sculpt.mask_filter", text="Sharpen Mask")
@@ -5523,7 +5501,6 @@
         op = pie.operator("sculpt.mask_filter", text="Decrease Contrast")
         op.filter_type = 'CONTRAST_DECREASE'
         op.auto_iteration_count = False
->>>>>>> 92773761
 
         op = pie.operator("sculpt.ipmask_filter", text='IPMask Smooth')
         op.filter_type = "SMOOTH_SHARPEN"
